[Unit]
Description=YaST2 Second Stage
# If xinetd is enabled, make sure it's already running so we can stop it during
# initialization of the VNC server
After=apparmor.service local-fs.target plymouth-start.service
Before=getty@tty1.service serial-getty@ttyS0.service display-manager.service network.service NetworkManager.service SuSEfirewall2_init.service SuSEfirewall2.service
ConditionPathExists=/var/lib/YaST2/runme_at_boot

[Service]
Type=oneshot
# PX_MODULE_PATH=""  ==>
# Do not load libproxy modules (config_kde4 module crashes because of Qt4/Qt5
# clash), empty path causes that the installed modules are not found. Sysconfig
# and envvar extensions are still loaded, /etc/sysconfig/proxy values are still
# used correctly (see bnc#866692 and bnc#866692 for details).
Environment=SYSTEMCTL_OPTIONS=--ignore-dependencies TERM=linux PX_MODULE_PATH=""
# Workaround of bug in plymouth --> using deactivate option
# in second boot stage in order to start ncurses yast correctly
<<<<<<< HEAD
# (bnc#886488)
# If the system starts in multi-user mode plymouth will be quit while
# installation in order to ensure that installation will be finished on
# console 1 and the login prompt. (bnc#903682,889757,897956)
ExecStartPre=-/bin/sh -c 'if [ -x /usr/bin/plymouth ] ; then if [ `/usr/bin/systemctl get-default` = "multi-user.target" ];then /usr/bin/plymouth quit; else /usr/bin/plymouth deactivate --hide-splash; fi; fi'
=======
# (bnc#886488).
# If the system starts in multi-user mode plymouth will be quit while
# installation in order to ensure that installation will be finished on
# console 1 and the login prompt. (bnc#903682,889757,897956)
ExecStartPre=-/bin/sh -c 'if [ `/usr/bin/systemctl get-default` = "multi-user.target" ];then /usr/bin/plymouth quit; else /usr/bin/plymouth deactivate --hide-splash; fi'
>>>>>>> 890271ee
ExecStart=/usr/lib/YaST2/startup/YaST2.Second-Stage
RemainAfterExit=yes
TimeoutSec=0
ExecStartPost=/usr/bin/rm -f /var/lib/YaST2/runme_at_boot
ExecStartPost=/usr/bin/systemctl restart systemd-vconsole-setup.service
StandardInput=tty

[Install]
WantedBy=default.target<|MERGE_RESOLUTION|>--- conflicted
+++ resolved
@@ -16,19 +16,11 @@
 Environment=SYSTEMCTL_OPTIONS=--ignore-dependencies TERM=linux PX_MODULE_PATH=""
 # Workaround of bug in plymouth --> using deactivate option
 # in second boot stage in order to start ncurses yast correctly
-<<<<<<< HEAD
 # (bnc#886488)
 # If the system starts in multi-user mode plymouth will be quit while
 # installation in order to ensure that installation will be finished on
 # console 1 and the login prompt. (bnc#903682,889757,897956)
 ExecStartPre=-/bin/sh -c 'if [ -x /usr/bin/plymouth ] ; then if [ `/usr/bin/systemctl get-default` = "multi-user.target" ];then /usr/bin/plymouth quit; else /usr/bin/plymouth deactivate --hide-splash; fi; fi'
-=======
-# (bnc#886488).
-# If the system starts in multi-user mode plymouth will be quit while
-# installation in order to ensure that installation will be finished on
-# console 1 and the login prompt. (bnc#903682,889757,897956)
-ExecStartPre=-/bin/sh -c 'if [ `/usr/bin/systemctl get-default` = "multi-user.target" ];then /usr/bin/plymouth quit; else /usr/bin/plymouth deactivate --hide-splash; fi'
->>>>>>> 890271ee
 ExecStart=/usr/lib/YaST2/startup/YaST2.Second-Stage
 RemainAfterExit=yes
 TimeoutSec=0
