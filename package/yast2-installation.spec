--- conflicted
+++ resolved
@@ -16,11 +16,7 @@
 #
 
 Name:           yast2-installation
-<<<<<<< HEAD
-Version:        4.4.48
-=======
-Version:        4.3.49
->>>>>>> 950566fb
+Version:        4.4.49
 Release:        0
 Summary:        YaST2 - Installation Parts
 License:        GPL-2.0-only
