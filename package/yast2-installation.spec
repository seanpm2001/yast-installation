--- conflicted
+++ resolved
@@ -17,11 +17,7 @@
 
 
 Name:           yast2-installation
-<<<<<<< HEAD
-Version:        3.1.120
-=======
-Version:        3.1.116.1
->>>>>>> 5b082bcf
+Version:        3.1.121
 Release:        0
 
 BuildRoot:      %{_tmppath}/%{name}-%{version}-build
