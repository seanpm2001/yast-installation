#
# spec file for package yast2-installation
#
# Copyright (c) 2022 SUSE LLC
#
# All modifications and additions to the file contributed by third parties
# remain the property of their copyright owners, unless otherwise agreed
# upon. The license for this file, and modifications and additions to the
# file, is the same license as for the pristine package itself (unless the
# license for the pristine package is not an Open Source License, in which
# case the license is the MIT License). An "Open Source License" is a
# license that conforms to the Open Source Definition (Version 1.9)
# published by the Open Source Initiative.

# Please submit bugfixes or comments via https://bugs.opensuse.org/
#

Name:           yast2-installation
<<<<<<< HEAD
Version:        4.5.8
=======
Version:        4.4.58
>>>>>>> a4389460
Release:        0
Summary:        YaST2 - Installation Parts
License:        GPL-2.0-only
Group:          System/YaST
URL:            https://github.com/yast/yast-installation
Source0:        %{name}-%{version}.tar.bz2
Source1:        YaST2-Second-Stage.service
Source2:        YaST2-Firstboot.service

BuildRequires:  update-desktop-files
# Y2Packager::NewRepositorySetup
BuildRequires:  yast2 >= 4.4.42
# CIOIgnore
BuildRequires:  yast2-bootloader
# storage-ng based version
BuildRequires:  yast2-country >= 3.3.1
BuildRequires:  yast2-devtools >= 3.1.10
# For firewall widgets
BuildRequires:  yast2-firewall
# Y2Network::ProposalSettings #modify_defaults and #apply_defaults (forwarding configurable)
BuildRequires:  yast2-network >= 4.4.12
# ProductSpec API
BuildRequires:  yast2-packager >= 4.4.13
# yast/rspec/helpers.rb
BuildRequires:  yast2-ruby-bindings >= 4.4.7
# For security policies
BuildRequires:  yast2-security >= 4.4.15
# using /usr/bin/udevadm
BuildRequires:  yast2-storage-ng >= 4.2.71
# Y2Users
BuildRequires:  yast2-users >= 4.4.2
# needed for xml agent reading about products
BuildRequires:  yast2-xml
BuildRequires:  rubygem(%{rb_default_ruby_abi}:rspec)
BuildRequires:  rubygem(%{rb_default_ruby_abi}:yast-rake)
# Augeas lenses
Requires:       augeas-lenses
Requires:       coreutils
Requires:       gzip
# use in startup scripts
Requires:       initviocons
# Needed call /sbin/ip in vnc.sh/network.sh
Requires:       iproute2
# for the first/second stage of installation
# currently not used
# bugzilla #208307
#Requires:      /usr/bin/jpegtopnm
#Requires:      /usr/bin/pnmtopng
# BNC 446533, /sbin/lspci called but not installed
Requires:       pciutils
# tar-gzip some system files and untar-ungzip them after the installation (FATE #300421, #120103)
Requires:       tar
# /usr/lib/YaST2/bin/xftdpi, install only when the GUI is installed
<<<<<<< HEAD
Requires:       (yast2-x11 >= 4.5.1 if libyui-qt)
=======
Requires:       (yast2-x11 >= 4.4.2 if libyui-qt)
>>>>>>> a4389460
# Y2Packager::NewRepositorySetup
Requires:       yast2 >= 4.4.42
# CIOIgnore
Requires:       yast2-bootloader
Requires:       yast2-country >= 3.3.1
# Language::GetLanguageItems and other API
# Language::Set (handles downloading the translation extensions)
Requires:       yast2-country-data >= 2.16.11
# Y2Network::ProposalSettings #modify_defaults and #apply_defaults (forwarding configurable)
Requires:       yast2-network >= 4.4.12
# ProductSpec API
Requires:       yast2-packager >= 4.4.13
# Pkg::ProvidePackage
Requires:       yast2-pkg-bindings >= 3.1.33
# Proxy settings for 2nd stage (bnc#764951)
Requires:       yast2-proxy >= 4.4.1
# for AbortException and handle direct abort
Requires:       yast2-ruby-bindings >= 4.0.6
# Systemd default target and services. This version supports
# writing settings in the first installation stage.
Requires:       yast2-services-manager >= 3.2.1
# Only in inst-sys
Requires:       yast2-storage-ng >= 4.0.175
# Y2Users
Requires:       yast2-users >= 4.4.2
PreReq:         %fillup_prereq
Recommends:     yast2-add-on
Recommends:     yast2-firewall
Recommends:     yast2-online-update
Supplements:    autoyast(deploy_image:ssh_import)
# new autoinst_files_finish call
Conflicts:      autoyast2 < 4.3.26
# SingleItemSelector not enforcing an initial selection
Conflicts:      libyui < 3.8.2
# InstError
Conflicts:      yast2 < 2.18.6
# storage-ng based version
Conflicts:      yast2-bootloader < 3.3.1
# Added new function WFM::ClientExists
Conflicts:      yast2-core < 2.17.10
# Mouse-related scripts moved to yast2-mouse
Conflicts:      yast2-mouse < 2.18.0
# Pkg::SourceProvideSignedFile Pkg::SourceProvideDigestedFile
# pkg-bindings are not directly required
Conflicts:      yast2-pkg-bindings < 2.17.25
# Registration#get_updates_list does not handle exceptions
Conflicts:      yast2-registration < 3.2.3
# Added support for selecting the desired LSM during installation
Conflicts:      yast2-security < 4.4.2
# Top bar with logo
Conflicts:      yast2-ycp-ui-bindings < 3.1.7
Obsoletes:      yast2-installation-devel-doc
BuildArch:      noarch
%if 0%{?suse_version} >= 1210
%{systemd_requires}
%endif

%description
System installation code as present on installation media.

%prep
%setup -q

%check
%yast_check

%build

%install
%yast_install
%yast_metainfo

for f in `find %{buildroot}%{_datadir}/autoinstall/modules -name "*.desktop"`; do
    %suse_update_desktop_file $f
done

mkdir -p %{buildroot}%{yast_vardir}/hooks/installation
mkdir -p %{buildroot}%{yast_ystartupdir}/startup/hooks/preFirstCall
mkdir -p %{buildroot}%{yast_ystartupdir}/startup/hooks/preSecondCall
mkdir -p %{buildroot}%{yast_ystartupdir}/startup/hooks/postFirstCall
mkdir -p %{buildroot}%{yast_ystartupdir}/startup/hooks/postSecondCall
mkdir -p %{buildroot}%{yast_ystartupdir}/startup/hooks/preFirstStage
mkdir -p %{buildroot}%{yast_ystartupdir}/startup/hooks/preSecondStage
mkdir -p %{buildroot}%{yast_ystartupdir}/startup/hooks/postFirstStage
mkdir -p %{buildroot}%{yast_ystartupdir}/startup/hooks/postSecondStage

mkdir -p %{buildroot}%{_unitdir}
install -m 644 %{SOURCE1} %{buildroot}%{_unitdir}
install -m 644 %{SOURCE2} %{buildroot}%{_unitdir}

%post
%{fillup_only -ns security checksig}

%service_add_post YaST2-Second-Stage.service YaST2-Firstboot.service

# bsc#924278 Always enable these services by default, they are already listed
# in systemd-presets-branding package, but that works for new installations
# only, it does not work for upgrades from SLE 11 where scripts had different
# name and were not handled by systemd.
# When we upgrade/update from systemd-based system, scripts are always enabled
# by the service_add_post macro.
systemctl enable YaST2-Second-Stage.service
systemctl enable YaST2-Firstboot.service

%pre
%service_add_pre YaST2-Second-Stage.service YaST2-Firstboot.service

%preun
%service_del_preun YaST2-Second-Stage.service YaST2-Firstboot.service

%postun
%service_del_postun_without_restart YaST2-Second-Stage.service YaST2-Firstboot.service

%files
%license COPYING
%doc %{yast_docdir}
# systemd service files
%{_unitdir}/YaST2-Firstboot.service
%{_unitdir}/YaST2-Second-Stage.service
%{_bindir}/memsample
%{_bindir}/memsample-archive-to-csv
%{_bindir}/memsample-csv-plot
# yupdate script
%{_bindir}/yupdate
%{yast_clientdir}
%{yast_moduledir}
%{yast_desktopdir}
%{_datadir}/autoinstall/
%{yast_schemadir}
%{yast_yncludedir}
%{yast_libdir}
# agents
%{yast_scrconfdir}
# fillup
%{_fillupdir}/sysconfig.security-checksig
# programs and scripts
%{yast_ystartupdir}/startup
# installation hooks
%{yast_vardir}
%{_datadir}/metainfo/org.*yast.*xml
%{_datadir}/icons/hicolor/*/apps/yast-*

%changelog<|MERGE_RESOLUTION|>--- conflicted
+++ resolved
@@ -16,11 +16,7 @@
 #
 
 Name:           yast2-installation
-<<<<<<< HEAD
-Version:        4.5.8
-=======
-Version:        4.4.58
->>>>>>> a4389460
+Version:        4.5.9
 Release:        0
 Summary:        YaST2 - Installation Parts
 License:        GPL-2.0-only
@@ -46,8 +42,8 @@
 BuildRequires:  yast2-packager >= 4.4.13
 # yast/rspec/helpers.rb
 BuildRequires:  yast2-ruby-bindings >= 4.4.7
-# For security policies
-BuildRequires:  yast2-security >= 4.4.15
+# Support for SecurityPolicies
+BuildRequires:  yast2-security >= 4.5.3
 # using /usr/bin/udevadm
 BuildRequires:  yast2-storage-ng >= 4.2.71
 # Y2Users
@@ -74,11 +70,7 @@
 # tar-gzip some system files and untar-ungzip them after the installation (FATE #300421, #120103)
 Requires:       tar
 # /usr/lib/YaST2/bin/xftdpi, install only when the GUI is installed
-<<<<<<< HEAD
 Requires:       (yast2-x11 >= 4.5.1 if libyui-qt)
-=======
-Requires:       (yast2-x11 >= 4.4.2 if libyui-qt)
->>>>>>> a4389460
 # Y2Packager::NewRepositorySetup
 Requires:       yast2 >= 4.4.42
 # CIOIgnore
@@ -104,6 +96,8 @@
 Requires:       yast2-storage-ng >= 4.0.175
 # Y2Users
 Requires:       yast2-users >= 4.4.2
+# Support for SecurityPolicies
+Requires:      yast2-security >= 4.5.3
 PreReq:         %fillup_prereq
 Recommends:     yast2-add-on
 Recommends:     yast2-firewall
@@ -126,8 +120,6 @@
 Conflicts:      yast2-pkg-bindings < 2.17.25
 # Registration#get_updates_list does not handle exceptions
 Conflicts:      yast2-registration < 3.2.3
-# Added support for selecting the desired LSM during installation
-Conflicts:      yast2-security < 4.4.2
 # Top bar with logo
 Conflicts:      yast2-ycp-ui-bindings < 3.1.7
 Obsoletes:      yast2-installation-devel-doc
