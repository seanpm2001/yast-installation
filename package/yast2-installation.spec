#
# spec file for package yast2-installation
#
# Copyright (c) 2015 SUSE LINUX GmbH, Nuernberg, Germany.
#
# All modifications and additions to the file contributed by third parties
# remain the property of their copyright owners, unless otherwise agreed
# upon. The license for this file, and modifications and additions to the
# file, is the same license as for the pristine package itself (unless the
# license for the pristine package is not an Open Source License, in which
# case the license is the MIT License). An "Open Source License" is a
# license that conforms to the Open Source Definition (Version 1.9)
# published by the Open Source Initiative.

# Please submit bugfixes or comments via http://bugs.opensuse.org/
#


Name:           yast2-installation
<<<<<<< HEAD
Version:        3.2.14
=======
Version:        3.1.217.11
>>>>>>> 98a90bfc
Release:        0

BuildRoot:      %{_tmppath}/%{name}-%{version}-build
Source0:        %{name}-%{version}.tar.bz2

Group:          System/YaST
License:        GPL-2.0
Url:            http://github.com/yast/yast-installation
Requires:       yast2-ruby-bindings >= 3.1.8

Summary:        YaST2 - Installation Parts

Source1:	YaST2-Second-Stage.service
Source2:	YaST2-Firstboot.service

BuildRequires:  update-desktop-files
BuildRequires:  yast2-devtools >= 3.1.10
# needed for xml agent reading about products
BuildRequires:  yast2-xml
BuildRequires:  rubygem(rspec)
BuildRequires:  rubygem(yast-rake)

# UI::Widgets
BuildRequires: yast2 >= 3.2.8

# AutoinstSoftware.SavePackageSelection()
Requires:       autoyast2-installation >= 3.1.105

# Needs UI:Widgets
Requires:       yast2 >= 3.2.8

# Language::GetLanguageItems and other API
# Language::Set (handles downloading the translation extensions)
Requires:	yast2-country-data >= 2.16.11

# Pkg::ProvidePackage
Requires:	yast2-pkg-bindings >= 3.1.33

# Mouse-related scripts moved to yast2-mouse
Conflicts:	yast2-mouse < 2.18.0

# Lazy loading in ProductLicense
Requires:	yast2-packager >= 3.1.113

# Storage::GetDetectedDiskPaths
Requires:	yast2-storage >= 2.24.1

# use in startup scripts
Requires:	initviocons

# Proxy settings for 2nd stage (bnc#764951)
Requires:       yast2-proxy

# Systemd default target and services
Requires: yast2-services-manager

# Network service setup moved into yast2-network
Requires: yast2-network >= 3.1.143

# Only in inst-sys
# Requires:	yast2-add-on
# Requires:	yast2-update

# new root password cwm widget
Requires:	yast2-users >= 3.2.7
# new keyboard layout cwm widget needed only for CASP, so use version that works
# also for SP3
# FIXME: update dependency when CASP is merged to SP2 and SP3 for yast2-country
Requires:	yast2-country >= 3.1.30

# Pkg::SourceProvideSignedFile Pkg::SourceProvideDigestedFile
# pkg-bindings are not directly required
Conflicts:	yast2-pkg-bindings < 2.17.25

# InstError
Conflicts:	yast2 < 2.18.6

# lower version requires perl-Bootloader-YAML no longer installed
Conflicts:	yast2-bootloader < 3.1.166

# Added new function WFM::ClientExists
Conflicts:	yast2-core < 2.17.10

# Top bar with logo
Conflicts:	yast2-ycp-ui-bindings < 3.1.7

# RegserviceSelectionDialog
Conflicts:  yast2-registration < 3.1.179

Obsoletes:	yast2-installation-devel-doc

# tar-gzip some system files and untar-ungzip them after the installation (FATE #300421, #120103)
Requires:	tar gzip
Requires:	coreutils

%if 0%{?suse_version} >= 1210
%{systemd_requires}
%endif

# for the first/second stage of installation
# currently not used
# bugzilla #208307
#Requires:	/usr/bin/jpegtopnm
#Requires:	/usr/bin/pnmtopng

# BNC 446533, /sbin/lspci called but not installed
Requires:	pciutils

Recommends:	yast2-registration
Recommends:	yast2-online-update
Recommends:	yast2-firewall
Recommends:	release-notes
Recommends:	curl
Recommends:	yast2-update
Recommends:	yast2-add-on

PreReq:		%fillup_prereq

BuildArch: noarch

%description
System installation code as present on installation media.

%prep
%setup -n %{name}-%{version}

%check
rake test:unit

%build

%install
rake install DESTDIR="%{buildroot}"

for f in `find %{buildroot}%{_datadir}/autoinstall/modules -name "*.desktop"`; do
    %suse_update_desktop_file $f
done

mkdir -p %{buildroot}%{yast_vardir}/hooks/installation
mkdir -p %{buildroot}%{yast_ystartupdir}/startup/hooks/preFirstCall
mkdir -p %{buildroot}%{yast_ystartupdir}/startup/hooks/preSecondCall
mkdir -p %{buildroot}%{yast_ystartupdir}/startup/hooks/postFirstCall
mkdir -p %{buildroot}%{yast_ystartupdir}/startup/hooks/postSecondCall
mkdir -p %{buildroot}%{yast_ystartupdir}/startup/hooks/preFirstStage
mkdir -p %{buildroot}%{yast_ystartupdir}/startup/hooks/preSecondStage
mkdir -p %{buildroot}%{yast_ystartupdir}/startup/hooks/postFirstStage
mkdir -p %{buildroot}%{yast_ystartupdir}/startup/hooks/postSecondStage

mkdir -p %{buildroot}%{_unitdir}
install -m 644 %{SOURCE1} %{buildroot}%{_unitdir}
install -m 644 %{SOURCE2} %{buildroot}%{_unitdir}


%post
%{fillup_only -ns security checksig}

%if 0%{suse_version} > 1140

%service_add_post YaST2-Second-Stage.service YaST2-Firstboot.service

# bsc#924278 Always enable these services by default, they are already listed
# in systemd-presets-branding package, but that works for new installations
# only, it does not work for upgrades from SLE 11 where scripts had different
# name and were not handled by systemd.
# When we upgrade/update from systemd-based system, scripts are always enabled
# by the service_add_post macro.
systemctl enable YaST2-Second-Stage.service
systemctl enable YaST2-Firstboot.service

%pre
%service_add_pre YaST2-Second-Stage.service YaST2-Firstboot.service

%preun
%service_del_preun YaST2-Second-Stage.service YaST2-Firstboot.service

%postun
%service_del_postun YaST2-Second-Stage.service YaST2-Firstboot.service

%endif #suse_version

%files
%defattr(-,root,root)

# systemd service files
%{_unitdir}/YaST2-Second-Stage.service
%{_unitdir}/YaST2-Firstboot.service

%{yast_clientdir}/*.rb
%{yast_moduledir}/*.rb
%{yast_desktopdir}/*.desktop
/usr/share/autoinstall/modules/*.desktop
/usr/share/YaST2/schema/autoyast/rnc/deploy_image.rnc
/usr/share/YaST2/schema/autoyast/rnc/ssh_import.rnc
%dir /usr/share/autoinstall
%dir /usr/share/autoinstall/modules
%dir %{yast_yncludedir}/installation
%{yast_yncludedir}/installation/*
%{yast_libdir}/installation
%{yast_libdir}/transfer

# agents
%{yast_scrconfdir}/etc_passwd.scr
%{yast_scrconfdir}/cfg_boot.scr
%{yast_scrconfdir}/cfg_windowmanager.scr
%{yast_scrconfdir}/cfg_fam.scr
%{yast_scrconfdir}/etc_install_inf.scr
%{yast_scrconfdir}/etc_install_inf_alias.scr
%{yast_scrconfdir}/etc_install_inf_options.scr
%{yast_scrconfdir}/run_df.scr
# fillup
/var/adm/fillup-templates/sysconfig.security-checksig

# programs and scripts
%{yast_ystartupdir}/startup

# installation hooks
%dir %{yast_vardir}/hooks
%dir %{yast_vardir}/hooks/installation

%dir %{yast_docdir}
%doc %{yast_docdir}/COPYING
%doc %{yast_docdir}/README.md
%doc %{yast_docdir}/CONTRIBUTING.md<|MERGE_RESOLUTION|>--- conflicted
+++ resolved
@@ -17,11 +17,7 @@
 
 
 Name:           yast2-installation
-<<<<<<< HEAD
-Version:        3.2.14
-=======
-Version:        3.1.217.11
->>>>>>> 98a90bfc
+Version:        3.2.15
 Release:        0
 
 BuildRoot:      %{_tmppath}/%{name}-%{version}-build
