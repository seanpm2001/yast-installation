#
# spec file for package yast2-installation
#
# Copyright (c) 2015 SUSE LINUX GmbH, Nuernberg, Germany.
#
# All modifications and additions to the file contributed by third parties
# remain the property of their copyright owners, unless otherwise agreed
# upon. The license for this file, and modifications and additions to the
# file, is the same license as for the pristine package itself (unless the
# license for the pristine package is not an Open Source License, in which
# case the license is the MIT License). An "Open Source License" is a
# license that conforms to the Open Source Definition (Version 1.9)
# published by the Open Source Initiative.

# Please submit bugfixes or comments via https://bugs.opensuse.org/
#

Name:           yast2-installation
<<<<<<< HEAD
Version:        4.3.40
=======
Version:        4.2.53
>>>>>>> f5334231
Release:        0
Group:          System/YaST
License:        GPL-2.0-only
Summary:        YaST2 - Installation Parts
Url:            https://github.com/yast/yast-installation

Source0:        %{name}-%{version}.tar.bz2
Source1:        YaST2-Second-Stage.service
Source2:        YaST2-Firstboot.service

BuildRequires:  update-desktop-files
BuildRequires:  yast2-devtools >= 3.1.10
# for AbortException and handle direct abort
BuildRequires:  yast2-ruby-bindings >= 4.0.6
# needed for xml agent reading about products
BuildRequires:  yast2-xml
BuildRequires:  rubygem(%{rb_default_ruby_abi}:rspec)
BuildRequires:  rubygem(%{rb_default_ruby_abi}:yast-rake)
# Yast2::FsSnapshotStore::IOError
BuildRequires:  yast2 >= 4.3.53
# Y2Packager::MediumType
BuildRequires:  yast2-packager >= 4.2.27
# CIOIgnore
BuildRequires:  yast2-bootloader
# For selinux classes
BuildRequires:  yast2-security
# For firewall widgets
BuildRequires:  yast2-firewall
# using /usr/bin/udevadm
BuildRequires:  yast2-storage-ng >= 4.2.71
# Y2Network::NtpServer
BuildRequires:  yast2-network >= 4.2.55
# new root password cwm widget
BuildRequires:  yast2-users >= 3.2.8
# storage-ng based version
BuildRequires:  yast2-country >= 3.3.1
BuildRequires:  yast2-bootloader

PreReq:         %fillup_prereq
Requires:       yast2-users >= 3.2.8
Requires:       yast2-country >= 3.3.1
# tar-gzip some system files and untar-ungzip them after the installation (FATE #300421, #120103)
Requires:       tar
Requires:       gzip
Requires:       coreutils
# Augeas lenses
Requires:       augeas-lenses
# Only in inst-sys
Requires:       yast2-storage-ng >= 4.0.175
# Language::GetLanguageItems and other API
# Language::Set (handles downloading the translation extensions)
Requires:       yast2-country-data >= 2.16.11
# Pkg::ProvidePackage
Requires:       yast2-pkg-bindings >= 3.1.33
# Y2Packager::MediumType
Requires:       yast2-packager >= 4.2.22
# CIOIgnore
Requires:       yast2-bootloader
# use in startup scripts
Requires:       initviocons
# Use of Proxy.to_target (bsc#1185016).
Requires:       yast2-proxy >= 4.3.3
# Systemd default target and services. This version supports
# writing settings in the first installation stage.
Requires:       yast2-services-manager >= 3.2.1
# Yast2::FsSnapshotStore::IOError
Requires:       yast2 >= 4.3.53
# Y2Network::NtpServer
Requires:       yast2-network >= 4.2.55
# for AbortException and handle direct abort
Requires:       yast2-ruby-bindings >= 4.0.6
# for the first/second stage of installation
# currently not used
# bugzilla #208307
#Requires:      /usr/bin/jpegtopnm
#Requires:      /usr/bin/pnmtopng
# BNC 446533, /sbin/lspci called but not installed
Requires:       pciutils
# Needed call /sbin/ip in vnc.sh/network.sh
Requires:       iproute2
%if 0%{?suse_version} >= 1210
%{systemd_requires}
%endif


# SingleItemSelector not enforcing an initial selection
Conflicts:      libyui < 3.8.2
# Pkg::SourceProvideSignedFile Pkg::SourceProvideDigestedFile
# pkg-bindings are not directly required
Conflicts:      yast2-pkg-bindings < 2.17.25
# InstError
Conflicts:      yast2 < 2.18.6
# storage-ng based version
Conflicts:      yast2-bootloader < 3.3.1
# Added new function WFM::ClientExists
Conflicts:      yast2-core < 2.17.10
# Top bar with logo
Conflicts:      yast2-ycp-ui-bindings < 3.1.7
# Registration#get_updates_list does not handle exceptions
Conflicts:      yast2-registration < 3.2.3
# Mouse-related scripts moved to yast2-mouse
Conflicts:      yast2-mouse < 2.18.0
# new autoinst_files_finish call
Conflicts:      autoyast2 < 4.3.26
# moved security_finish client
Conflicts:      yast2-security < 4.3.11

Obsoletes:      yast2-installation-devel-doc

Recommends:     yast2-online-update
Recommends:     yast2-firewall
Recommends:     yast2-add-on

Supplements:    autoyast(deploy_image:ssh_import)

BuildArch:      noarch

%description
System installation code as present on installation media.

%prep
%setup -q

%check
%yast_check

%build

%install
%yast_install
%yast_metainfo

for f in `find %{buildroot}%{_datadir}/autoinstall/modules -name "*.desktop"`; do
    %suse_update_desktop_file $f
done

mkdir -p %{buildroot}%{yast_vardir}/hooks/installation
mkdir -p %{buildroot}%{yast_ystartupdir}/startup/hooks/preFirstCall
mkdir -p %{buildroot}%{yast_ystartupdir}/startup/hooks/preSecondCall
mkdir -p %{buildroot}%{yast_ystartupdir}/startup/hooks/postFirstCall
mkdir -p %{buildroot}%{yast_ystartupdir}/startup/hooks/postSecondCall
mkdir -p %{buildroot}%{yast_ystartupdir}/startup/hooks/preFirstStage
mkdir -p %{buildroot}%{yast_ystartupdir}/startup/hooks/preSecondStage
mkdir -p %{buildroot}%{yast_ystartupdir}/startup/hooks/postFirstStage
mkdir -p %{buildroot}%{yast_ystartupdir}/startup/hooks/postSecondStage

mkdir -p %{buildroot}%{_unitdir}
install -m 644 %{SOURCE1} %{buildroot}%{_unitdir}
install -m 644 %{SOURCE2} %{buildroot}%{_unitdir}


%post
%{fillup_only -ns security checksig}

%if 0%{suse_version} > 1140

%service_add_post YaST2-Second-Stage.service YaST2-Firstboot.service

# bsc#924278 Always enable these services by default, they are already listed
# in systemd-presets-branding package, but that works for new installations
# only, it does not work for upgrades from SLE 11 where scripts had different
# name and were not handled by systemd.
# When we upgrade/update from systemd-based system, scripts are always enabled
# by the service_add_post macro.
systemctl enable YaST2-Second-Stage.service
systemctl enable YaST2-Firstboot.service

%pre
%service_add_pre YaST2-Second-Stage.service YaST2-Firstboot.service

%preun
%service_del_preun YaST2-Second-Stage.service YaST2-Firstboot.service

%postun
%service_del_postun YaST2-Second-Stage.service YaST2-Firstboot.service

#suse_version
%endif

%files

# systemd service files
%{_unitdir}
# yupdate script
%{_bindir}/
%{yast_clientdir}
%{yast_moduledir}
%{yast_desktopdir}
%{yast_metainfodir}
%{_datadir}/autoinstall/
%{yast_schemadir}
%{yast_yncludedir}
%{yast_libdir}
# agents
%{yast_scrconfdir}
# fillup
%{_fillupdir}/sysconfig.security-checksig
# programs and scripts
%{yast_ystartupdir}/startup
# installation hooks
%{yast_vardir}
%doc %{yast_docdir}
%license COPYING
%{yast_icondir}

%changelog<|MERGE_RESOLUTION|>--- conflicted
+++ resolved
@@ -16,11 +16,7 @@
 #
 
 Name:           yast2-installation
-<<<<<<< HEAD
-Version:        4.3.40
-=======
-Version:        4.2.53
->>>>>>> f5334231
+Version:        4.3.41
 Release:        0
 Group:          System/YaST
 License:        GPL-2.0-only
