#
# spec file for package yast2-installation
#
# Copyright (c) 2021 SUSE LLC
#
# All modifications and additions to the file contributed by third parties
# remain the property of their copyright owners, unless otherwise agreed
# upon. The license for this file, and modifications and additions to the
# file, is the same license as for the pristine package itself (unless the
# license for the pristine package is not an Open Source License, in which
# case the license is the MIT License). An "Open Source License" is a
# license that conforms to the Open Source Definition (Version 1.9)
# published by the Open Source Initiative.

# Please submit bugfixes or comments via https://bugs.opensuse.org/
#


Name:           yast2-installation
<<<<<<< HEAD
Version:        4.4.11
=======
Version:        4.3.40
>>>>>>> 10a0d2d4
Release:        0
Summary:        YaST2 - Installation Parts
License:        GPL-2.0-only
Group:          System/YaST
URL:            https://github.com/yast/yast-installation
Source0:        %{name}-%{version}.tar.bz2
Source1:        YaST2-Second-Stage.service
Source2:        YaST2-Firstboot.service

BuildRequires:  update-desktop-files
# Yast2::FsSnapshotStore::IOError
BuildRequires:  yast2 >= 4.3.53
# CIOIgnore
BuildRequires:  yast2-bootloader
# storage-ng based version
BuildRequires:  yast2-country >= 3.3.1
BuildRequires:  yast2-devtools >= 3.1.10
# For firewall widgets
BuildRequires:  yast2-firewall
# Y2Network::ProposalSettings #modify_defaults and #apply_defaults (forwarding configurable)
BuildRequires:  yast2-network >= 4.4.12
# Y2Packager::InstallationData
BuildRequires:  yast2-packager >= 4.4.2
# for AbortException and handle direct abort
BuildRequires:  yast2-ruby-bindings >= 4.0.6
# For selinux classes
BuildRequires:  yast2-security
# using /usr/bin/udevadm
BuildRequires:  yast2-storage-ng >= 4.2.71
# new root password cwm widget
BuildRequires:  yast2-users >= 3.2.8
# needed for xml agent reading about products
BuildRequires:  yast2-xml
BuildRequires:  rubygem(%{rb_default_ruby_abi}:rspec)
BuildRequires:  rubygem(%{rb_default_ruby_abi}:yast-rake)
# Augeas lenses
Requires:       augeas-lenses
Requires:       coreutils
Requires:       gzip
# use in startup scripts
Requires:       initviocons
# Needed call /sbin/ip in vnc.sh/network.sh
Requires:       iproute2
# for the first/second stage of installation
# currently not used
# bugzilla #208307
#Requires:      /usr/bin/jpegtopnm
#Requires:      /usr/bin/pnmtopng
# BNC 446533, /sbin/lspci called but not installed
Requires:       pciutils
# tar-gzip some system files and untar-ungzip them after the installation (FATE #300421, #120103)
Requires:       tar
# Installation::InstallationInfo
Requires:       yast2 >= 4.4.4
# CIOIgnore
Requires:       yast2-bootloader
Requires:       yast2-country >= 3.3.1
# Language::GetLanguageItems and other API
# Language::Set (handles downloading the translation extensions)
Requires:       yast2-country-data >= 2.16.11
# Y2Network::ProposalSettings #modify_defaults and #apply_defaults (forwarding configurable)
Requires:       yast2-network >= 4.4.12
# Y2Packager::InstallationData
Requires:       yast2-packager >= 4.4.2
# Pkg::ProvidePackage
Requires:       yast2-pkg-bindings >= 3.1.33
<<<<<<< HEAD
# Proxy settings for 2nd stage (bnc#764951)
Requires:       yast2-proxy
# for AbortException and handle direct abort
Requires:       yast2-ruby-bindings >= 4.0.6
=======
# Y2Packager::MediumType
Requires:       yast2-packager >= 4.2.22
# CIOIgnore
Requires:       yast2-bootloader
# use in startup scripts
Requires:       initviocons
# Use of Proxy.to_target (bsc#1185016).
Requires:       yast2-proxy >= 4.3.3
>>>>>>> 10a0d2d4
# Systemd default target and services. This version supports
# writing settings in the first installation stage.
Requires:       yast2-services-manager >= 3.2.1
# Only in inst-sys
Requires:       yast2-storage-ng >= 4.0.175
Requires:       yast2-users >= 3.2.8
PreReq:         %fillup_prereq
Recommends:     yast2-add-on
Recommends:     yast2-firewall
Recommends:     yast2-online-update
Supplements:    autoyast(deploy_image:ssh_import)
# new autoinst_files_finish call
Conflicts:      autoyast2 < 4.3.26
# SingleItemSelector not enforcing an initial selection
Conflicts:      libyui < 3.8.2
# InstError
Conflicts:      yast2 < 2.18.6
# storage-ng based version
Conflicts:      yast2-bootloader < 3.3.1
# Added new function WFM::ClientExists
Conflicts:      yast2-core < 2.17.10
# Mouse-related scripts moved to yast2-mouse
Conflicts:      yast2-mouse < 2.18.0
# Pkg::SourceProvideSignedFile Pkg::SourceProvideDigestedFile
# pkg-bindings are not directly required
Conflicts:      yast2-pkg-bindings < 2.17.25
# Registration#get_updates_list does not handle exceptions
Conflicts:      yast2-registration < 3.2.3
# moved security_finish client
Conflicts:      yast2-security < 4.3.11
# Top bar with logo
Conflicts:      yast2-ycp-ui-bindings < 3.1.7
Obsoletes:      yast2-installation-devel-doc
BuildArch:      noarch
%if 0%{?suse_version} >= 1210
%{systemd_requires}
%endif

%description
System installation code as present on installation media.

%prep
%setup -q

%check
%yast_check

%build

%install
%yast_install
%yast_metainfo

for f in `find %{buildroot}%{_datadir}/autoinstall/modules -name "*.desktop"`; do
    %suse_update_desktop_file $f
done

mkdir -p %{buildroot}%{yast_vardir}/hooks/installation
mkdir -p %{buildroot}%{yast_ystartupdir}/startup/hooks/preFirstCall
mkdir -p %{buildroot}%{yast_ystartupdir}/startup/hooks/preSecondCall
mkdir -p %{buildroot}%{yast_ystartupdir}/startup/hooks/postFirstCall
mkdir -p %{buildroot}%{yast_ystartupdir}/startup/hooks/postSecondCall
mkdir -p %{buildroot}%{yast_ystartupdir}/startup/hooks/preFirstStage
mkdir -p %{buildroot}%{yast_ystartupdir}/startup/hooks/preSecondStage
mkdir -p %{buildroot}%{yast_ystartupdir}/startup/hooks/postFirstStage
mkdir -p %{buildroot}%{yast_ystartupdir}/startup/hooks/postSecondStage

mkdir -p %{buildroot}%{_unitdir}
install -m 644 %{SOURCE1} %{buildroot}%{_unitdir}
install -m 644 %{SOURCE2} %{buildroot}%{_unitdir}


%post
%{fillup_only -ns security checksig}

%service_add_post YaST2-Second-Stage.service YaST2-Firstboot.service

# bsc#924278 Always enable these services by default, they are already listed
# in systemd-presets-branding package, but that works for new installations
# only, it does not work for upgrades from SLE 11 where scripts had different
# name and were not handled by systemd.
# When we upgrade/update from systemd-based system, scripts are always enabled
# by the service_add_post macro.
systemctl enable YaST2-Second-Stage.service
systemctl enable YaST2-Firstboot.service

%pre
%service_add_pre YaST2-Second-Stage.service YaST2-Firstboot.service

%preun
%service_del_preun YaST2-Second-Stage.service YaST2-Firstboot.service

%postun
%service_del_postun YaST2-Second-Stage.service YaST2-Firstboot.service

%files
# systemd service files
%{_unitdir}/YaST2-Firstboot.service
%{_unitdir}/YaST2-Second-Stage.service
%{_bindir}/memsample
%{_bindir}/memsample-archive-to-csv
%{_bindir}/memsample-csv-plot
# yupdate script
%{_bindir}/yupdate
%{yast_clientdir}
%{yast_moduledir}
%{yast_desktopdir}
%{yast_metainfodir}
%{_datadir}/autoinstall/
%{yast_schemadir}
%{yast_yncludedir}
%{yast_libdir}
# agents
%{yast_scrconfdir}
# fillup
%{_fillupdir}/sysconfig.security-checksig
# programs and scripts
%{yast_ystartupdir}/startup
# installation hooks
%{yast_vardir}
%doc %{yast_docdir}
%license COPYING
%{yast_icondir}

%changelog<|MERGE_RESOLUTION|>--- conflicted
+++ resolved
@@ -17,11 +17,7 @@
 
 
 Name:           yast2-installation
-<<<<<<< HEAD
-Version:        4.4.11
-=======
-Version:        4.3.40
->>>>>>> 10a0d2d4
+Version:        4.4.12
 Release:        0
 Summary:        YaST2 - Installation Parts
 License:        GPL-2.0-only
@@ -88,21 +84,10 @@
 Requires:       yast2-packager >= 4.4.2
 # Pkg::ProvidePackage
 Requires:       yast2-pkg-bindings >= 3.1.33
-<<<<<<< HEAD
 # Proxy settings for 2nd stage (bnc#764951)
-Requires:       yast2-proxy
+Requires:       yast2-proxy >= 4.4.1
 # for AbortException and handle direct abort
 Requires:       yast2-ruby-bindings >= 4.0.6
-=======
-# Y2Packager::MediumType
-Requires:       yast2-packager >= 4.2.22
-# CIOIgnore
-Requires:       yast2-bootloader
-# use in startup scripts
-Requires:       initviocons
-# Use of Proxy.to_target (bsc#1185016).
-Requires:       yast2-proxy >= 4.3.3
->>>>>>> 10a0d2d4
 # Systemd default target and services. This version supports
 # writing settings in the first installation stage.
 Requires:       yast2-services-manager >= 3.2.1
