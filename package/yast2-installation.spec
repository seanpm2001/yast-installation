--- conflicted
+++ resolved
@@ -16,11 +16,7 @@
 #
 
 Name:           yast2-installation
-<<<<<<< HEAD
-Version:        4.1.6
-=======
-Version:        4.0.69
->>>>>>> 61fff464
+Version:        4.1.7
 Release:        0
 
 BuildRoot:      %{_tmppath}/%{name}-%{version}-build
