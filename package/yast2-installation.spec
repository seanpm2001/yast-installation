--- conflicted
+++ resolved
@@ -16,11 +16,7 @@
 #
 
 Name:           yast2-installation
-<<<<<<< HEAD
-Version:        3.3.6
-=======
-Version:        4.0.22
->>>>>>> 0660715b
+Version:        4.0.23
 Release:        0
 
 BuildRoot:      %{_tmppath}/%{name}-%{version}-build
