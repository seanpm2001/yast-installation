#
# spec file for package yast2-installation
#
# Copyright (c) 2022 SUSE LLC
#
# All modifications and additions to the file contributed by third parties
# remain the property of their copyright owners, unless otherwise agreed
# upon. The license for this file, and modifications and additions to the
# file, is the same license as for the pristine package itself (unless the
# license for the pristine package is not an Open Source License, in which
# case the license is the MIT License). An "Open Source License" is a
# license that conforms to the Open Source Definition (Version 1.9)
# published by the Open Source Initiative.

# Please submit bugfixes or comments via https://bugs.opensuse.org/
#


Name:           yast2-installation
<<<<<<< HEAD
Version:        4.4.41
=======
Version:        4.3.45
>>>>>>> 225537fb
Release:        0
Summary:        YaST2 - Installation Parts
License:        GPL-2.0-only
Group:          System/YaST
URL:            https://github.com/yast/yast-installation
Source0:        %{name}-%{version}.tar.bz2
Source1:        YaST2-Second-Stage.service
Source2:        YaST2-Firstboot.service

BuildRequires:  update-desktop-files
# Y2Packager::NewRepositorySetup
BuildRequires:  yast2 >= 4.4.42
# CIOIgnore
BuildRequires:  yast2-bootloader
# storage-ng based version
BuildRequires:  yast2-country >= 3.3.1
BuildRequires:  yast2-devtools >= 3.1.10
# For firewall widgets
BuildRequires:  yast2-firewall
# Y2Network::ProposalSettings #modify_defaults and #apply_defaults (forwarding configurable)
BuildRequires:  yast2-network >= 4.4.12
# ProductSpec API
BuildRequires:  yast2-packager >= 4.4.13
# yast/rspec/helpers.rb
BuildRequires:  yast2-ruby-bindings >= 4.4.7
# For LSM classes
BuildRequires:  yast2-security
# using /usr/bin/udevadm
BuildRequires:  yast2-storage-ng >= 4.2.71
# Y2Users
BuildRequires:  yast2-users >= 4.4.2
# needed for xml agent reading about products
BuildRequires:  yast2-xml
BuildRequires:  rubygem(%{rb_default_ruby_abi}:rspec)
BuildRequires:  rubygem(%{rb_default_ruby_abi}:yast-rake)
# Augeas lenses
Requires:       augeas-lenses
Requires:       coreutils
Requires:       gzip
# use in startup scripts
Requires:       initviocons
# Needed call /sbin/ip in vnc.sh/network.sh
Requires:       iproute2
# for the first/second stage of installation
# currently not used
# bugzilla #208307
#Requires:      /usr/bin/jpegtopnm
#Requires:      /usr/bin/pnmtopng
# BNC 446533, /sbin/lspci called but not installed
Requires:       pciutils
# tar-gzip some system files and untar-ungzip them after the installation (FATE #300421, #120103)
Requires:       tar
# xrdb is used to set Xft.dpi in YaST2.call
Requires:       xrdb
# Y2Packager::NewRepositorySetup
Requires:       yast2 >= 4.4.42
# CIOIgnore
Requires:       yast2-bootloader
Requires:       yast2-country >= 3.3.1
# Language::GetLanguageItems and other API
# Language::Set (handles downloading the translation extensions)
Requires:       yast2-country-data >= 2.16.11
# Y2Network::ProposalSettings #modify_defaults and #apply_defaults (forwarding configurable)
Requires:       yast2-network >= 4.4.12
# ProductSpec API
Requires:       yast2-packager >= 4.4.13
# Pkg::ProvidePackage
Requires:       yast2-pkg-bindings >= 3.1.33
# Proxy settings for 2nd stage (bnc#764951)
Requires:       yast2-proxy >= 4.4.1
# for AbortException and handle direct abort
Requires:       yast2-ruby-bindings >= 4.0.6
# Systemd default target and services. This version supports
# writing settings in the first installation stage.
Requires:       yast2-services-manager >= 3.2.1
# Only in inst-sys
Requires:       yast2-storage-ng >= 4.0.175
# Y2Users
Requires:       yast2-users >= 4.4.2
PreReq:         %fillup_prereq
Recommends:     yast2-add-on
Recommends:     yast2-firewall
Recommends:     yast2-online-update
Supplements:    autoyast(deploy_image:ssh_import)
# new autoinst_files_finish call
Conflicts:      autoyast2 < 4.3.26
# SingleItemSelector not enforcing an initial selection
Conflicts:      libyui < 3.8.2
# InstError
Conflicts:      yast2 < 2.18.6
# storage-ng based version
Conflicts:      yast2-bootloader < 3.3.1
# Added new function WFM::ClientExists
Conflicts:      yast2-core < 2.17.10
# Mouse-related scripts moved to yast2-mouse
Conflicts:      yast2-mouse < 2.18.0
# Pkg::SourceProvideSignedFile Pkg::SourceProvideDigestedFile
# pkg-bindings are not directly required
Conflicts:      yast2-pkg-bindings < 2.17.25
# Registration#get_updates_list does not handle exceptions
Conflicts:      yast2-registration < 3.2.3
# Added support for selecting the desired LSM during installation
Conflicts:      yast2-security < 4.4.2
# Top bar with logo
Conflicts:      yast2-ycp-ui-bindings < 3.1.7
Obsoletes:      yast2-installation-devel-doc
BuildArch:      noarch
%if 0%{?suse_version} >= 1210
%{systemd_requires}
%endif

%description
System installation code as present on installation media.

%prep
%setup -q

%check
%yast_check

%build

%install
%yast_install
%yast_metainfo

for f in `find %{buildroot}%{_datadir}/autoinstall/modules -name "*.desktop"`; do
    %suse_update_desktop_file $f
done

mkdir -p %{buildroot}%{yast_vardir}/hooks/installation
mkdir -p %{buildroot}%{yast_ystartupdir}/startup/hooks/preFirstCall
mkdir -p %{buildroot}%{yast_ystartupdir}/startup/hooks/preSecondCall
mkdir -p %{buildroot}%{yast_ystartupdir}/startup/hooks/postFirstCall
mkdir -p %{buildroot}%{yast_ystartupdir}/startup/hooks/postSecondCall
mkdir -p %{buildroot}%{yast_ystartupdir}/startup/hooks/preFirstStage
mkdir -p %{buildroot}%{yast_ystartupdir}/startup/hooks/preSecondStage
mkdir -p %{buildroot}%{yast_ystartupdir}/startup/hooks/postFirstStage
mkdir -p %{buildroot}%{yast_ystartupdir}/startup/hooks/postSecondStage

mkdir -p %{buildroot}%{_unitdir}
install -m 644 %{SOURCE1} %{buildroot}%{_unitdir}
install -m 644 %{SOURCE2} %{buildroot}%{_unitdir}

%post
%{fillup_only -ns security checksig}

%service_add_post YaST2-Second-Stage.service YaST2-Firstboot.service

# bsc#924278 Always enable these services by default, they are already listed
# in systemd-presets-branding package, but that works for new installations
# only, it does not work for upgrades from SLE 11 where scripts had different
# name and were not handled by systemd.
# When we upgrade/update from systemd-based system, scripts are always enabled
# by the service_add_post macro.
systemctl enable YaST2-Second-Stage.service
systemctl enable YaST2-Firstboot.service

%pre
%service_add_pre YaST2-Second-Stage.service YaST2-Firstboot.service

%preun
%service_del_preun YaST2-Second-Stage.service YaST2-Firstboot.service

%postun
%service_del_postun YaST2-Second-Stage.service YaST2-Firstboot.service

%files
%license COPYING
%doc %{yast_docdir}
# systemd service files
%{_unitdir}/YaST2-Firstboot.service
%{_unitdir}/YaST2-Second-Stage.service
%{_bindir}/memsample
%{_bindir}/memsample-archive-to-csv
%{_bindir}/memsample-csv-plot
# yupdate script
%{_bindir}/yupdate
%{yast_clientdir}
%{yast_moduledir}
%{yast_desktopdir}
%{_datadir}/autoinstall/
%{yast_schemadir}
%{yast_yncludedir}
%{yast_libdir}
# agents
%{yast_scrconfdir}
# fillup
%{_fillupdir}/sysconfig.security-checksig
# programs and scripts
%{yast_ystartupdir}/startup
# installation hooks
%{yast_vardir}
%{_datadir}/metainfo/org.*yast.*xml
%{_datadir}/icons/hicolor/*/apps/yast-*

%changelog<|MERGE_RESOLUTION|>--- conflicted
+++ resolved
@@ -15,13 +15,8 @@
 # Please submit bugfixes or comments via https://bugs.opensuse.org/
 #
 
-
 Name:           yast2-installation
-<<<<<<< HEAD
-Version:        4.4.41
-=======
-Version:        4.3.45
->>>>>>> 225537fb
+Version:        4.4.42
 Release:        0
 Summary:        YaST2 - Installation Parts
 License:        GPL-2.0-only
