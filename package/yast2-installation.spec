#
# spec file for package yast2-installation
#
# Copyright (c) 2015 SUSE LINUX GmbH, Nuernberg, Germany.
#
# All modifications and additions to the file contributed by third parties
# remain the property of their copyright owners, unless otherwise agreed
# upon. The license for this file, and modifications and additions to the
# file, is the same license as for the pristine package itself (unless the
# license for the pristine package is not an Open Source License, in which
# case the license is the MIT License). An "Open Source License" is a
# license that conforms to the Open Source Definition (Version 1.9)
# published by the Open Source Initiative.

# Please submit bugfixes or comments via https://bugs.opensuse.org/
#

Name:           yast2-installation
<<<<<<< HEAD
Version:        4.2.40
=======
Version:        4.1.49
>>>>>>> a6138b61
Release:        0
Group:          System/YaST
License:        GPL-2.0-only
Summary:        YaST2 - Installation Parts
Url:            https://github.com/yast/yast-installation

Source0:        %{name}-%{version}.tar.bz2
Source1:        YaST2-Second-Stage.service
Source2:        YaST2-Firstboot.service

BuildRequires:  update-desktop-files
BuildRequires:  yast2-devtools >= 3.1.10
# for AbortException and handle direct abort
BuildRequires:  yast2-ruby-bindings >= 4.0.6
# needed for xml agent reading about products
BuildRequires:  yast2-xml
BuildRequires:  rubygem(%{rb_default_ruby_abi}:rspec)
BuildRequires:  rubygem(%{rb_default_ruby_abi}:yast-rake)
# Yast::OSRelease.ReleaseVersionHumanReadable
BuildRequires:  yast2 >= 4.2.56
# Y2Packager::MediumType
BuildRequires:  yast2-packager >= 4.2.27
# using /usr/bin/udevadm
BuildRequires:  yast2-storage-ng >= 4.2.71
# Y2Network::NtpServer
BuildRequires:  yast2-network >= 4.2.55
# new root password cwm widget
BuildRequires:  yast2-users >= 3.2.8
# storage-ng based version
BuildRequires:  yast2-country >= 3.3.1

PreReq:         %fillup_prereq
Requires:       yast2-users >= 3.2.8
Requires:       yast2-country >= 3.3.1
# tar-gzip some system files and untar-ungzip them after the installation (FATE #300421, #120103)
Requires:       tar
Requires:       gzip
Requires:       coreutils
# Augeas lenses
Requires:       augeas-lenses
# Only in inst-sys
Requires:       yast2-storage-ng >= 4.0.175
# Language::GetLanguageItems and other API
# Language::Set (handles downloading the translation extensions)
Requires:       yast2-country-data >= 2.16.11
# Pkg::ProvidePackage
Requires:       yast2-pkg-bindings >= 3.1.33
# Y2Packager::MediumType
Requires:       yast2-packager >= 4.2.22
# use in startup scripts
Requires:       initviocons
# Proxy settings for 2nd stage (bnc#764951)
Requires:       yast2-proxy
# Systemd default target and services. This version supports
# writing settings in the first installation stage.
Requires:       yast2-services-manager >= 3.2.1
# Yast::OSRelease.ReleaseVersionHumanReadable
Requires:       yast2 >= 4.2.56
# Y2Network::NtpServer
Requires:       yast2-network >= 4.2.55
# for AbortException and handle direct abort
Requires:       yast2-ruby-bindings >= 4.0.6
# for the first/second stage of installation
# currently not used
# bugzilla #208307
#Requires:      /usr/bin/jpegtopnm
#Requires:      /usr/bin/pnmtopng
# BNC 446533, /sbin/lspci called but not installed
Requires:       pciutils
# Needed call /sbin/ip in vnc.sh/network.sh
Requires:       iproute2
%if 0%{?suse_version} >= 1210
%{systemd_requires}
%endif


# SingleItemSelector not enforcing an initial selection
Conflicts:      libyui < 3.8.2
# Pkg::SourceProvideSignedFile Pkg::SourceProvideDigestedFile
# pkg-bindings are not directly required
Conflicts:      yast2-pkg-bindings < 2.17.25
# InstError
Conflicts:      yast2 < 2.18.6
# storage-ng based version
Conflicts:      yast2-bootloader < 3.3.1
# Added new function WFM::ClientExists
Conflicts:      yast2-core < 2.17.10
# Top bar with logo
Conflicts:      yast2-ycp-ui-bindings < 3.1.7
# Registration#get_updates_list does not handle exceptions
Conflicts:      yast2-registration < 3.2.3
# Mouse-related scripts moved to yast2-mouse
Conflicts:      yast2-mouse < 2.18.0

Obsoletes:      yast2-installation-devel-doc

Recommends:     yast2-online-update
Recommends:     yast2-firewall
Recommends:     yast2-add-on

BuildArch:      noarch

%description
System installation code as present on installation media.

%prep
%setup -q

%check
%yast_check

%build

%install
%yast_install
%yast_metainfo

for f in `find %{buildroot}%{_datadir}/autoinstall/modules -name "*.desktop"`; do
    %suse_update_desktop_file $f
done

mkdir -p %{buildroot}%{yast_vardir}/hooks/installation
mkdir -p %{buildroot}%{yast_ystartupdir}/startup/hooks/preFirstCall
mkdir -p %{buildroot}%{yast_ystartupdir}/startup/hooks/preSecondCall
mkdir -p %{buildroot}%{yast_ystartupdir}/startup/hooks/postFirstCall
mkdir -p %{buildroot}%{yast_ystartupdir}/startup/hooks/postSecondCall
mkdir -p %{buildroot}%{yast_ystartupdir}/startup/hooks/preFirstStage
mkdir -p %{buildroot}%{yast_ystartupdir}/startup/hooks/preSecondStage
mkdir -p %{buildroot}%{yast_ystartupdir}/startup/hooks/postFirstStage
mkdir -p %{buildroot}%{yast_ystartupdir}/startup/hooks/postSecondStage

mkdir -p %{buildroot}%{_unitdir}
install -m 644 %{SOURCE1} %{buildroot}%{_unitdir}
install -m 644 %{SOURCE2} %{buildroot}%{_unitdir}


%post
%{fillup_only -ns security checksig}

%if 0%{suse_version} > 1140

%service_add_post YaST2-Second-Stage.service YaST2-Firstboot.service

# bsc#924278 Always enable these services by default, they are already listed
# in systemd-presets-branding package, but that works for new installations
# only, it does not work for upgrades from SLE 11 where scripts had different
# name and were not handled by systemd.
# When we upgrade/update from systemd-based system, scripts are always enabled
# by the service_add_post macro.
systemctl enable YaST2-Second-Stage.service
systemctl enable YaST2-Firstboot.service

%pre
%service_add_pre YaST2-Second-Stage.service YaST2-Firstboot.service

%preun
%service_del_preun YaST2-Second-Stage.service YaST2-Firstboot.service

%postun
%service_del_postun YaST2-Second-Stage.service YaST2-Firstboot.service

%endif #suse_version

%files

# systemd service files
%{_unitdir}
# yupdate script
%{_bindir}/
%{yast_clientdir}
%{yast_moduledir}
%{yast_desktopdir}
%{yast_metainfodir}
%{_datadir}/autoinstall/
%{yast_schemadir}
%{yast_yncludedir}
%{yast_libdir}
# agents
%{yast_scrconfdir}
# fillup
%{_fillupdir}/sysconfig.security-checksig
# programs and scripts
%{yast_ystartupdir}/startup
# installation hooks
%{yast_vardir}
%doc %{yast_docdir}
%license COPYING
%{yast_icondir}

%changelog<|MERGE_RESOLUTION|>--- conflicted
+++ resolved
@@ -16,11 +16,7 @@
 #
 
 Name:           yast2-installation
-<<<<<<< HEAD
-Version:        4.2.40
-=======
-Version:        4.1.49
->>>>>>> a6138b61
+Version:        4.2.41
 Release:        0
 Group:          System/YaST
 License:        GPL-2.0-only
