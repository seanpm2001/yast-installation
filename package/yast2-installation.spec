#
# spec file for package yast2-installation
#
# Copyright (c) 2015 SUSE LINUX GmbH, Nuernberg, Germany.
#
# All modifications and additions to the file contributed by third parties
# remain the property of their copyright owners, unless otherwise agreed
# upon. The license for this file, and modifications and additions to the
# file, is the same license as for the pristine package itself (unless the
# license for the pristine package is not an Open Source License, in which
# case the license is the MIT License). An "Open Source License" is a
# license that conforms to the Open Source Definition (Version 1.9)
# published by the Open Source Initiative.

# Please submit bugfixes or comments via http://bugs.opensuse.org/
#


Name:           yast2-installation
<<<<<<< HEAD
Version:        3.2.13
=======
Version:        3.1.217.9
>>>>>>> fbd57291
Release:        0

BuildRoot:      %{_tmppath}/%{name}-%{version}-build
Source0:        %{name}-%{version}.tar.bz2

Group:          System/YaST
License:        GPL-2.0
Url:            http://github.com/yast/yast-installation
Requires:       yast2-ruby-bindings >= 3.1.8

Summary:        YaST2 - Installation Parts

Source1:	YaST2-Second-Stage.service
Source2:	YaST2-Firstboot.service

BuildRequires:  update-desktop-files
BuildRequires:  yast2-devtools >= 3.1.10
# needed for xml agent reading about products
BuildRequires:  yast2-xml
BuildRequires:  rubygem(rspec)
BuildRequires:  rubygem(yast-rake)

# UI::Widgets
BuildRequires: yast2 >= 3.2.8

# AutoinstSoftware.SavePackageSelection()
Requires:       autoyast2-installation >= 3.1.105

# Needs UI:Widgets
Requires:       yast2 >= 3.2.8

# Language::GetLanguageItems and other API
# Language::Set (handles downloading the translation extensions)
Requires:	yast2-country-data >= 2.16.11

# Pkg::ProvidePackage
Requires:	yast2-pkg-bindings >= 3.1.33

# Mouse-related scripts moved to yast2-mouse
Conflicts:	yast2-mouse < 2.18.0

# Lazy loading in ProductLicense
Requires:	yast2-packager >= 3.1.113

# Storage::GetDetectedDiskPaths
Requires:	yast2-storage >= 2.24.1

# use in startup scripts
Requires:	initviocons

# Proxy settings for 2nd stage (bnc#764951)
Requires:       yast2-proxy

# Systemd default target and services
Requires: yast2-services-manager

# Network service setup moved into yast2-network
Requires: yast2-network >= 3.1.143

# Only in inst-sys
# Requires:	yast2-add-on
# Requires:	yast2-update

# new root password cwm widget
Requires:	yast2-users >= 3.2.7
# new keyboard layout cwm widget needed only for CASP, so use version that works
# also for SP3
# FIXME: update dependency when CASP is merged to SP2 and SP3 for yast2-country
Requires:	yast2-country >= 3.1.30

# Pkg::SourceProvideSignedFile Pkg::SourceProvideDigestedFile
# pkg-bindings are not directly required
Conflicts:	yast2-pkg-bindings < 2.17.25

# InstError
Conflicts:	yast2 < 2.18.6

# lower version requires perl-Bootloader-YAML no longer installed
Conflicts:	yast2-bootloader < 3.1.166

# Added new function WFM::ClientExists
Conflicts:	yast2-core < 2.17.10

# Top bar with logo
Conflicts:	yast2-ycp-ui-bindings < 3.1.7

# RegserviceSelectionDialog
Conflicts:  yast2-registration < 3.1.179

Obsoletes:	yast2-installation-devel-doc

# tar-gzip some system files and untar-ungzip them after the installation (FATE #300421, #120103)
Requires:	tar gzip
Requires:	coreutils

%if 0%{?suse_version} >= 1210
%{systemd_requires}
%endif

# for the first/second stage of installation
# currently not used
# bugzilla #208307
#Requires:	/usr/bin/jpegtopnm
#Requires:	/usr/bin/pnmtopng

# BNC 446533, /sbin/lspci called but not installed
Requires:	pciutils

Recommends:	yast2-registration
Recommends:	yast2-online-update
Recommends:	yast2-firewall
Recommends:	release-notes
Recommends:	curl
Recommends:	yast2-update
Recommends:	yast2-add-on

PreReq:		%fillup_prereq

BuildArch: noarch

%description
System installation code as present on installation media.

%prep
%setup -n %{name}-%{version}

%check
rake test:unit

%build

%install
rake install DESTDIR="%{buildroot}"

for f in `find %{buildroot}%{_datadir}/autoinstall/modules -name "*.desktop"`; do
    %suse_update_desktop_file $f
done

mkdir -p %{buildroot}%{yast_vardir}/hooks/installation
mkdir -p %{buildroot}%{yast_ystartupdir}/startup/hooks/preFirstCall
mkdir -p %{buildroot}%{yast_ystartupdir}/startup/hooks/preSecondCall
mkdir -p %{buildroot}%{yast_ystartupdir}/startup/hooks/postFirstCall
mkdir -p %{buildroot}%{yast_ystartupdir}/startup/hooks/postSecondCall
mkdir -p %{buildroot}%{yast_ystartupdir}/startup/hooks/preFirstStage
mkdir -p %{buildroot}%{yast_ystartupdir}/startup/hooks/preSecondStage
mkdir -p %{buildroot}%{yast_ystartupdir}/startup/hooks/postFirstStage
mkdir -p %{buildroot}%{yast_ystartupdir}/startup/hooks/postSecondStage

mkdir -p %{buildroot}%{_unitdir}
install -m 644 %{SOURCE1} %{buildroot}%{_unitdir}
install -m 644 %{SOURCE2} %{buildroot}%{_unitdir}


%post
%{fillup_only -ns security checksig}

%if 0%{suse_version} > 1140

%service_add_post YaST2-Second-Stage.service YaST2-Firstboot.service

# bsc#924278 Always enable these services by default, they are already listed
# in systemd-presets-branding package, but that works for new installations
# only, it does not work for upgrades from SLE 11 where scripts had different
# name and were not handled by systemd.
# When we upgrade/update from systemd-based system, scripts are always enabled
# by the service_add_post macro.
systemctl enable YaST2-Second-Stage.service
systemctl enable YaST2-Firstboot.service

%pre
%service_add_pre YaST2-Second-Stage.service YaST2-Firstboot.service

%preun
%service_del_preun YaST2-Second-Stage.service YaST2-Firstboot.service

%postun
%service_del_postun YaST2-Second-Stage.service YaST2-Firstboot.service

%endif #suse_version

%files
%defattr(-,root,root)

# systemd service files
%{_unitdir}/YaST2-Second-Stage.service
%{_unitdir}/YaST2-Firstboot.service

%{yast_clientdir}/*.rb
%{yast_moduledir}/*.rb
%{yast_desktopdir}/*.desktop
/usr/share/autoinstall/modules/*.desktop
/usr/share/YaST2/schema/autoyast/rnc/deploy_image.rnc
/usr/share/YaST2/schema/autoyast/rnc/ssh_import.rnc
%dir /usr/share/autoinstall
%dir /usr/share/autoinstall/modules
%dir %{yast_yncludedir}/installation
%{yast_yncludedir}/installation/*
%{yast_libdir}/installation
%{yast_libdir}/transfer

# agents
%{yast_scrconfdir}/etc_passwd.scr
%{yast_scrconfdir}/cfg_boot.scr
%{yast_scrconfdir}/cfg_windowmanager.scr
%{yast_scrconfdir}/cfg_fam.scr
%{yast_scrconfdir}/etc_install_inf.scr
%{yast_scrconfdir}/etc_install_inf_alias.scr
%{yast_scrconfdir}/etc_install_inf_options.scr
%{yast_scrconfdir}/run_df.scr
# fillup
/var/adm/fillup-templates/sysconfig.security-checksig

# programs and scripts
%{yast_ystartupdir}/startup

# installation hooks
%dir %{yast_vardir}/hooks
%dir %{yast_vardir}/hooks/installation

%dir %{yast_docdir}
%doc %{yast_docdir}/COPYING
%doc %{yast_docdir}/README.md
%doc %{yast_docdir}/CONTRIBUTING.md<|MERGE_RESOLUTION|>--- conflicted
+++ resolved
@@ -17,11 +17,7 @@
 
 
 Name:           yast2-installation
-<<<<<<< HEAD
-Version:        3.2.13
-=======
-Version:        3.1.217.9
->>>>>>> fbd57291
+Version:        3.2.14
 Release:        0
 
 BuildRoot:      %{_tmppath}/%{name}-%{version}-build
