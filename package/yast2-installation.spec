#
# spec file for package yast2-installation
#
# Copyright (c) 2022 SUSE LLC
#
# All modifications and additions to the file contributed by third parties
# remain the property of their copyright owners, unless otherwise agreed
# upon. The license for this file, and modifications and additions to the
# file, is the same license as for the pristine package itself (unless the
# license for the pristine package is not an Open Source License, in which
# case the license is the MIT License). An "Open Source License" is a
# license that conforms to the Open Source Definition (Version 1.9)
# published by the Open Source Initiative.

# Please submit bugfixes or comments via https://bugs.opensuse.org/
#

Name:           yast2-installation
<<<<<<< HEAD
Version:        4.4.52
=======
Version:        4.3.53
>>>>>>> 9ff133df
Release:        0
Summary:        YaST2 - Installation Parts
License:        GPL-2.0-only
Group:          System/YaST
URL:            https://github.com/yast/yast-installation
Source0:        %{name}-%{version}.tar.bz2
Source1:        YaST2-Second-Stage.service
Source2:        YaST2-Firstboot.service

BuildRequires:  update-desktop-files
# Y2Packager::NewRepositorySetup
BuildRequires:  yast2 >= 4.4.42
# CIOIgnore
BuildRequires:  yast2-bootloader
# storage-ng based version
BuildRequires:  yast2-country >= 3.3.1
BuildRequires:  yast2-devtools >= 3.1.10
# For firewall widgets
BuildRequires:  yast2-firewall
# Y2Network::ProposalSettings #modify_defaults and #apply_defaults (forwarding configurable)
BuildRequires:  yast2-network >= 4.4.12
# ProductSpec API
BuildRequires:  yast2-packager >= 4.4.13
# yast/rspec/helpers.rb
BuildRequires:  yast2-ruby-bindings >= 4.4.7
# For LSM classes
BuildRequires:  yast2-security
# using /usr/bin/udevadm
BuildRequires:  yast2-storage-ng >= 4.2.71
# Y2Users
BuildRequires:  yast2-users >= 4.4.2
# needed for xml agent reading about products
BuildRequires:  yast2-xml
BuildRequires:  rubygem(%{rb_default_ruby_abi}:rspec)
BuildRequires:  rubygem(%{rb_default_ruby_abi}:yast-rake)
# Augeas lenses
Requires:       augeas-lenses
Requires:       coreutils
Requires:       gzip
# use in startup scripts
Requires:       initviocons
# Needed call /sbin/ip in vnc.sh/network.sh
Requires:       iproute2
# for the first/second stage of installation
# currently not used
# bugzilla #208307
#Requires:      /usr/bin/jpegtopnm
#Requires:      /usr/bin/pnmtopng
# BNC 446533, /sbin/lspci called but not installed
Requires:       pciutils
# tar-gzip some system files and untar-ungzip them after the installation (FATE #300421, #120103)
Requires:       tar
# xrdb is used to set Xft.dpi in YaST2.call
Requires:       xrdb
# Y2Packager::NewRepositorySetup
Requires:       yast2 >= 4.4.42
# CIOIgnore
Requires:       yast2-bootloader
Requires:       yast2-country >= 3.3.1
# Language::GetLanguageItems and other API
# Language::Set (handles downloading the translation extensions)
Requires:       yast2-country-data >= 2.16.11
# Y2Network::ProposalSettings #modify_defaults and #apply_defaults (forwarding configurable)
Requires:       yast2-network >= 4.4.12
# ProductSpec API
Requires:       yast2-packager >= 4.4.13
# Pkg::ProvidePackage
Requires:       yast2-pkg-bindings >= 3.1.33
# Proxy settings for 2nd stage (bnc#764951)
Requires:       yast2-proxy >= 4.4.1
# for AbortException and handle direct abort
Requires:       yast2-ruby-bindings >= 4.0.6
# Systemd default target and services. This version supports
# writing settings in the first installation stage.
Requires:       yast2-services-manager >= 3.2.1
# Only in inst-sys
Requires:       yast2-storage-ng >= 4.0.175
# Y2Users
Requires:       yast2-users >= 4.4.2
PreReq:         %fillup_prereq
Recommends:     yast2-add-on
Recommends:     yast2-firewall
Recommends:     yast2-online-update
Supplements:    autoyast(deploy_image:ssh_import)
# new autoinst_files_finish call
Conflicts:      autoyast2 < 4.3.26
# SingleItemSelector not enforcing an initial selection
Conflicts:      libyui < 3.8.2
# InstError
Conflicts:      yast2 < 2.18.6
# storage-ng based version
Conflicts:      yast2-bootloader < 3.3.1
# Added new function WFM::ClientExists
Conflicts:      yast2-core < 2.17.10
# Mouse-related scripts moved to yast2-mouse
Conflicts:      yast2-mouse < 2.18.0
# Pkg::SourceProvideSignedFile Pkg::SourceProvideDigestedFile
# pkg-bindings are not directly required
Conflicts:      yast2-pkg-bindings < 2.17.25
# Registration#get_updates_list does not handle exceptions
Conflicts:      yast2-registration < 3.2.3
# Added support for selecting the desired LSM during installation
Conflicts:      yast2-security < 4.4.2
# Top bar with logo
Conflicts:      yast2-ycp-ui-bindings < 3.1.7
Obsoletes:      yast2-installation-devel-doc
BuildArch:      noarch
%if 0%{?suse_version} >= 1210
%{systemd_requires}
%endif

%description
System installation code as present on installation media.

%prep
%setup -q

%check
%yast_check

%build

%install
%yast_install
%yast_metainfo

for f in `find %{buildroot}%{_datadir}/autoinstall/modules -name "*.desktop"`; do
    %suse_update_desktop_file $f
done

mkdir -p %{buildroot}%{yast_vardir}/hooks/installation
mkdir -p %{buildroot}%{yast_ystartupdir}/startup/hooks/preFirstCall
mkdir -p %{buildroot}%{yast_ystartupdir}/startup/hooks/preSecondCall
mkdir -p %{buildroot}%{yast_ystartupdir}/startup/hooks/postFirstCall
mkdir -p %{buildroot}%{yast_ystartupdir}/startup/hooks/postSecondCall
mkdir -p %{buildroot}%{yast_ystartupdir}/startup/hooks/preFirstStage
mkdir -p %{buildroot}%{yast_ystartupdir}/startup/hooks/preSecondStage
mkdir -p %{buildroot}%{yast_ystartupdir}/startup/hooks/postFirstStage
mkdir -p %{buildroot}%{yast_ystartupdir}/startup/hooks/postSecondStage

mkdir -p %{buildroot}%{_unitdir}
install -m 644 %{SOURCE1} %{buildroot}%{_unitdir}
install -m 644 %{SOURCE2} %{buildroot}%{_unitdir}

%post
%{fillup_only -ns security checksig}

%service_add_post YaST2-Second-Stage.service YaST2-Firstboot.service

# bsc#924278 Always enable these services by default, they are already listed
# in systemd-presets-branding package, but that works for new installations
# only, it does not work for upgrades from SLE 11 where scripts had different
# name and were not handled by systemd.
# When we upgrade/update from systemd-based system, scripts are always enabled
# by the service_add_post macro.
systemctl enable YaST2-Second-Stage.service
systemctl enable YaST2-Firstboot.service

%pre
%service_add_pre YaST2-Second-Stage.service YaST2-Firstboot.service

%preun
%service_del_preun YaST2-Second-Stage.service YaST2-Firstboot.service

%postun
%service_del_postun YaST2-Second-Stage.service YaST2-Firstboot.service

%files
%license COPYING
%doc %{yast_docdir}
# systemd service files
%{_unitdir}/YaST2-Firstboot.service
%{_unitdir}/YaST2-Second-Stage.service
%{_bindir}/memsample
%{_bindir}/memsample-archive-to-csv
%{_bindir}/memsample-csv-plot
# yupdate script
%{_bindir}/yupdate
%{yast_clientdir}
%{yast_moduledir}
%{yast_desktopdir}
%{_datadir}/autoinstall/
%{yast_schemadir}
%{yast_yncludedir}
%{yast_libdir}
# agents
%{yast_scrconfdir}
# fillup
%{_fillupdir}/sysconfig.security-checksig
# programs and scripts
%{yast_ystartupdir}/startup
# installation hooks
%{yast_vardir}
%{_datadir}/metainfo/org.*yast.*xml
%{_datadir}/icons/hicolor/*/apps/yast-*

%changelog<|MERGE_RESOLUTION|>--- conflicted
+++ resolved
@@ -16,11 +16,7 @@
 #
 
 Name:           yast2-installation
-<<<<<<< HEAD
-Version:        4.4.52
-=======
-Version:        4.3.53
->>>>>>> 9ff133df
+Version:        4.4.53
 Release:        0
 Summary:        YaST2 - Installation Parts
 License:        GPL-2.0-only
