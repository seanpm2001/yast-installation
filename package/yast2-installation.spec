#
# spec file for package yast2-installation
#
# Copyright (c) 2022 SUSE LLC
#
# All modifications and additions to the file contributed by third parties
# remain the property of their copyright owners, unless otherwise agreed
# upon. The license for this file, and modifications and additions to the
# file, is the same license as for the pristine package itself (unless the
# license for the pristine package is not an Open Source License, in which
# case the license is the MIT License). An "Open Source License" is a
# license that conforms to the Open Source Definition (Version 1.9)
# published by the Open Source Initiative.

# Please submit bugfixes or comments via https://bugs.opensuse.org/
#

Name:           yast2-installation
<<<<<<< HEAD
Version:        4.4.42
=======
Version:        4.3.46
>>>>>>> 52ea63f7
Release:        0
Summary:        YaST2 - Installation Parts
License:        GPL-2.0-only
Group:          System/YaST
URL:            https://github.com/yast/yast-installation
Source0:        %{name}-%{version}.tar.bz2
Source1:        YaST2-Second-Stage.service
Source2:        YaST2-Firstboot.service

BuildRequires:  update-desktop-files
# Y2Packager::NewRepositorySetup
BuildRequires:  yast2 >= 4.4.42
# CIOIgnore
BuildRequires:  yast2-bootloader
# storage-ng based version
BuildRequires:  yast2-country >= 3.3.1
BuildRequires:  yast2-devtools >= 3.1.10
# For firewall widgets
BuildRequires:  yast2-firewall
# Y2Network::ProposalSettings #modify_defaults and #apply_defaults (forwarding configurable)
BuildRequires:  yast2-network >= 4.4.12
# ProductSpec API
BuildRequires:  yast2-packager >= 4.4.13
# yast/rspec/helpers.rb
BuildRequires:  yast2-ruby-bindings >= 4.4.7
# For LSM classes
BuildRequires:  yast2-security
# using /usr/bin/udevadm
BuildRequires:  yast2-storage-ng >= 4.2.71
# Y2Users
BuildRequires:  yast2-users >= 4.4.2
# needed for xml agent reading about products
BuildRequires:  yast2-xml
BuildRequires:  rubygem(%{rb_default_ruby_abi}:rspec)
BuildRequires:  rubygem(%{rb_default_ruby_abi}:yast-rake)
# Augeas lenses
Requires:       augeas-lenses
Requires:       coreutils
Requires:       gzip
# use in startup scripts
Requires:       initviocons
# Needed call /sbin/ip in vnc.sh/network.sh
Requires:       iproute2
# for the first/second stage of installation
# currently not used
# bugzilla #208307
#Requires:      /usr/bin/jpegtopnm
#Requires:      /usr/bin/pnmtopng
# BNC 446533, /sbin/lspci called but not installed
Requires:       pciutils
# tar-gzip some system files and untar-ungzip them after the installation (FATE #300421, #120103)
Requires:       tar
# xrdb is used to set Xft.dpi in YaST2.call
Requires:       xrdb
# Y2Packager::NewRepositorySetup
Requires:       yast2 >= 4.4.42
# CIOIgnore
Requires:       yast2-bootloader
Requires:       yast2-country >= 3.3.1
# Language::GetLanguageItems and other API
# Language::Set (handles downloading the translation extensions)
Requires:       yast2-country-data >= 2.16.11
# Y2Network::ProposalSettings #modify_defaults and #apply_defaults (forwarding configurable)
Requires:       yast2-network >= 4.4.12
# ProductSpec API
Requires:       yast2-packager >= 4.4.13
# Pkg::ProvidePackage
Requires:       yast2-pkg-bindings >= 3.1.33
# Proxy settings for 2nd stage (bnc#764951)
Requires:       yast2-proxy >= 4.4.1
# for AbortException and handle direct abort
Requires:       yast2-ruby-bindings >= 4.0.6
# Systemd default target and services. This version supports
# writing settings in the first installation stage.
Requires:       yast2-services-manager >= 3.2.1
# Only in inst-sys
Requires:       yast2-storage-ng >= 4.0.175
# Y2Users
Requires:       yast2-users >= 4.4.2
PreReq:         %fillup_prereq
Recommends:     yast2-add-on
Recommends:     yast2-firewall
Recommends:     yast2-online-update
Supplements:    autoyast(deploy_image:ssh_import)
# new autoinst_files_finish call
Conflicts:      autoyast2 < 4.3.26
# SingleItemSelector not enforcing an initial selection
Conflicts:      libyui < 3.8.2
# InstError
Conflicts:      yast2 < 2.18.6
# storage-ng based version
Conflicts:      yast2-bootloader < 3.3.1
# Added new function WFM::ClientExists
Conflicts:      yast2-core < 2.17.10
# Mouse-related scripts moved to yast2-mouse
Conflicts:      yast2-mouse < 2.18.0
# Pkg::SourceProvideSignedFile Pkg::SourceProvideDigestedFile
# pkg-bindings are not directly required
Conflicts:      yast2-pkg-bindings < 2.17.25
# Registration#get_updates_list does not handle exceptions
Conflicts:      yast2-registration < 3.2.3
# Added support for selecting the desired LSM during installation
Conflicts:      yast2-security < 4.4.2
# Top bar with logo
Conflicts:      yast2-ycp-ui-bindings < 3.1.7
Obsoletes:      yast2-installation-devel-doc
BuildArch:      noarch
%if 0%{?suse_version} >= 1210
%{systemd_requires}
%endif

%description
System installation code as present on installation media.

%prep
%setup -q

%check
%yast_check

%build

%install
%yast_install
%yast_metainfo

for f in `find %{buildroot}%{_datadir}/autoinstall/modules -name "*.desktop"`; do
    %suse_update_desktop_file $f
done

mkdir -p %{buildroot}%{yast_vardir}/hooks/installation
mkdir -p %{buildroot}%{yast_ystartupdir}/startup/hooks/preFirstCall
mkdir -p %{buildroot}%{yast_ystartupdir}/startup/hooks/preSecondCall
mkdir -p %{buildroot}%{yast_ystartupdir}/startup/hooks/postFirstCall
mkdir -p %{buildroot}%{yast_ystartupdir}/startup/hooks/postSecondCall
mkdir -p %{buildroot}%{yast_ystartupdir}/startup/hooks/preFirstStage
mkdir -p %{buildroot}%{yast_ystartupdir}/startup/hooks/preSecondStage
mkdir -p %{buildroot}%{yast_ystartupdir}/startup/hooks/postFirstStage
mkdir -p %{buildroot}%{yast_ystartupdir}/startup/hooks/postSecondStage

mkdir -p %{buildroot}%{_unitdir}
install -m 644 %{SOURCE1} %{buildroot}%{_unitdir}
install -m 644 %{SOURCE2} %{buildroot}%{_unitdir}

%post
%{fillup_only -ns security checksig}

%service_add_post YaST2-Second-Stage.service YaST2-Firstboot.service

# bsc#924278 Always enable these services by default, they are already listed
# in systemd-presets-branding package, but that works for new installations
# only, it does not work for upgrades from SLE 11 where scripts had different
# name and were not handled by systemd.
# When we upgrade/update from systemd-based system, scripts are always enabled
# by the service_add_post macro.
systemctl enable YaST2-Second-Stage.service
systemctl enable YaST2-Firstboot.service

%pre
%service_add_pre YaST2-Second-Stage.service YaST2-Firstboot.service

%preun
%service_del_preun YaST2-Second-Stage.service YaST2-Firstboot.service

%postun
%service_del_postun YaST2-Second-Stage.service YaST2-Firstboot.service

%files
%license COPYING
%doc %{yast_docdir}
# systemd service files
%{_unitdir}/YaST2-Firstboot.service
%{_unitdir}/YaST2-Second-Stage.service
%{_bindir}/memsample
%{_bindir}/memsample-archive-to-csv
%{_bindir}/memsample-csv-plot
# yupdate script
%{_bindir}/yupdate
%{yast_clientdir}
%{yast_moduledir}
%{yast_desktopdir}
%{_datadir}/autoinstall/
%{yast_schemadir}
%{yast_yncludedir}
%{yast_libdir}
# agents
%{yast_scrconfdir}
# fillup
%{_fillupdir}/sysconfig.security-checksig
# programs and scripts
%{yast_ystartupdir}/startup
# installation hooks
%{yast_vardir}
%{_datadir}/metainfo/org.*yast.*xml
%{_datadir}/icons/hicolor/*/apps/yast-*

%changelog<|MERGE_RESOLUTION|>--- conflicted
+++ resolved
@@ -16,11 +16,7 @@
 #
 
 Name:           yast2-installation
-<<<<<<< HEAD
-Version:        4.4.42
-=======
-Version:        4.3.46
->>>>>>> 52ea63f7
+Version:        4.4.43
 Release:        0
 Summary:        YaST2 - Installation Parts
 License:        GPL-2.0-only
