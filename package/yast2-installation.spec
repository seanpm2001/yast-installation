#
# spec file for package yast2-installation
#
# Copyright (c) 2015 SUSE LINUX GmbH, Nuernberg, Germany.
#
# All modifications and additions to the file contributed by third parties
# remain the property of their copyright owners, unless otherwise agreed
# upon. The license for this file, and modifications and additions to the
# file, is the same license as for the pristine package itself (unless the
# license for the pristine package is not an Open Source License, in which
# case the license is the MIT License). An "Open Source License" is a
# license that conforms to the Open Source Definition (Version 1.9)
# published by the Open Source Initiative.

# Please submit bugfixes or comments via http://bugs.opensuse.org/
#


Name:           yast2-installation
<<<<<<< HEAD
Version:        3.2.30
=======
Version:        3.1.217.28
>>>>>>> 2fb2ee2d
Release:        0

BuildRoot:      %{_tmppath}/%{name}-%{version}-build
Source0:        %{name}-%{version}.tar.bz2

Group:          System/YaST
License:        GPL-2.0
Url:            http://github.com/yast/yast-installation
Requires:       yast2-ruby-bindings >= 3.1.8

Summary:        YaST2 - Installation Parts

Source1:	YaST2-Second-Stage.service
Source2:	YaST2-Firstboot.service

BuildRequires:  update-desktop-files
BuildRequires:  yast2-devtools >= 3.1.10
# needed for xml agent reading about products
BuildRequires:  yast2-xml
BuildRequires:  rubygem(rspec)
BuildRequires:  rubygem(yast-rake)

# ProductControl.system_roles
BuildRequires: yast2 >= 3.2.15

# AutoinstSoftware.SavePackageSelection()
Requires:       autoyast2-installation >= 3.1.105

# ProductControl.system_roles
Requires:       yast2 >= 3.2.15

# Language::GetLanguageItems and other API
# Language::Set (handles downloading the translation extensions)
Requires:	yast2-country-data >= 2.16.11

# Pkg::ProvidePackage
Requires:	yast2-pkg-bindings >= 3.1.33

# Mouse-related scripts moved to yast2-mouse
Conflicts:	yast2-mouse < 2.18.0

# Lazy loading in ProductLicense
Requires:	yast2-packager >= 3.1.113

# Storage::GetDetectedDiskPaths
Requires:	yast2-storage >= 2.24.1

# use in startup scripts
Requires:	initviocons

# Proxy settings for 2nd stage (bnc#764951)
Requires:       yast2-proxy

# Systemd default target and services. This version supports
# writing settings in the first installation stage.
Requires: yast2-services-manager >= 3.2.1

# Network service setup moved into yast2-network
Requires: yast2-network >= 3.1.143

# Augeas lenses
Requires:       augeas-lenses

# Only in inst-sys
# Requires:	yast2-add-on
# Requires:	yast2-update

# new root password cwm widget
BuildRequires:	yast2-users >= 3.2.8
Requires:	yast2-users >= 3.2.8
# new keyboard layout cwm widget
BuildRequires:	yast2-country >= 3.2.7
Requires:	yast2-country >= 3.2.7

# Pkg::SourceProvideSignedFile Pkg::SourceProvideDigestedFile
# pkg-bindings are not directly required
Conflicts:	yast2-pkg-bindings < 2.17.25

# InstError
Conflicts:	yast2 < 2.18.6

# lower version requires perl-Bootloader-YAML no longer installed
Conflicts:	yast2-bootloader < 3.1.166

# Added new function WFM::ClientExists
Conflicts:	yast2-core < 2.17.10

# Top bar with logo
Conflicts:	yast2-ycp-ui-bindings < 3.1.7

# Registration#get_updates_list does not handle exceptions
Conflicts:  yast2-registration < 3.2.3

Obsoletes:	yast2-installation-devel-doc

# tar-gzip some system files and untar-ungzip them after the installation (FATE #300421, #120103)
Requires:	tar gzip
Requires:	coreutils

%if 0%{?suse_version} >= 1210
%{systemd_requires}
%endif

# for the first/second stage of installation
# currently not used
# bugzilla #208307
#Requires:	/usr/bin/jpegtopnm
#Requires:	/usr/bin/pnmtopng

# BNC 446533, /sbin/lspci called but not installed
Requires:	pciutils

Recommends:	yast2-registration
Recommends:	yast2-online-update
Recommends:	yast2-firewall
Recommends:	release-notes
Recommends:	curl
Recommends:	yast2-update
Recommends:	yast2-add-on

PreReq:		%fillup_prereq

BuildArch: noarch

%description
System installation code as present on installation media.

%prep
%setup -n %{name}-%{version}

%check
rake test:unit

%build

%install
rake install DESTDIR="%{buildroot}"

for f in `find %{buildroot}%{_datadir}/autoinstall/modules -name "*.desktop"`; do
    %suse_update_desktop_file $f
done

mkdir -p %{buildroot}%{yast_vardir}/hooks/installation
mkdir -p %{buildroot}%{yast_ystartupdir}/startup/hooks/preFirstCall
mkdir -p %{buildroot}%{yast_ystartupdir}/startup/hooks/preSecondCall
mkdir -p %{buildroot}%{yast_ystartupdir}/startup/hooks/postFirstCall
mkdir -p %{buildroot}%{yast_ystartupdir}/startup/hooks/postSecondCall
mkdir -p %{buildroot}%{yast_ystartupdir}/startup/hooks/preFirstStage
mkdir -p %{buildroot}%{yast_ystartupdir}/startup/hooks/preSecondStage
mkdir -p %{buildroot}%{yast_ystartupdir}/startup/hooks/postFirstStage
mkdir -p %{buildroot}%{yast_ystartupdir}/startup/hooks/postSecondStage

mkdir -p %{buildroot}%{_unitdir}
install -m 644 %{SOURCE1} %{buildroot}%{_unitdir}
install -m 644 %{SOURCE2} %{buildroot}%{_unitdir}


%post
%{fillup_only -ns security checksig}

%if 0%{suse_version} > 1140

%service_add_post YaST2-Second-Stage.service YaST2-Firstboot.service

# bsc#924278 Always enable these services by default, they are already listed
# in systemd-presets-branding package, but that works for new installations
# only, it does not work for upgrades from SLE 11 where scripts had different
# name and were not handled by systemd.
# When we upgrade/update from systemd-based system, scripts are always enabled
# by the service_add_post macro.
systemctl enable YaST2-Second-Stage.service
systemctl enable YaST2-Firstboot.service

%pre
%service_add_pre YaST2-Second-Stage.service YaST2-Firstboot.service

%preun
%service_del_preun YaST2-Second-Stage.service YaST2-Firstboot.service

%postun
%service_del_postun YaST2-Second-Stage.service YaST2-Firstboot.service

%endif #suse_version

%files
%defattr(-,root,root)

# systemd service files
%{_unitdir}/YaST2-Second-Stage.service
%{_unitdir}/YaST2-Firstboot.service

%{yast_clientdir}/*.rb
%{yast_moduledir}/*.rb
%{yast_desktopdir}/*.desktop
/usr/share/autoinstall/modules/*.desktop
/usr/share/YaST2/schema/autoyast/rnc/deploy_image.rnc
/usr/share/YaST2/schema/autoyast/rnc/ssh_import.rnc
%dir /usr/share/autoinstall
%dir /usr/share/autoinstall/modules
%dir %{yast_yncludedir}/installation
%{yast_yncludedir}/installation/*
%{yast_libdir}/installation
%{yast_libdir}/transfer

# agents
%{yast_scrconfdir}/etc_passwd.scr
%{yast_scrconfdir}/cfg_boot.scr
%{yast_scrconfdir}/cfg_windowmanager.scr
%{yast_scrconfdir}/cfg_fam.scr
%{yast_scrconfdir}/etc_install_inf.scr
%{yast_scrconfdir}/etc_install_inf_alias.scr
%{yast_scrconfdir}/etc_install_inf_options.scr
%{yast_scrconfdir}/run_df.scr
# fillup
/var/adm/fillup-templates/sysconfig.security-checksig

# programs and scripts
%{yast_ystartupdir}/startup

# installation hooks
%dir %{yast_vardir}/hooks
%dir %{yast_vardir}/hooks/installation

%dir %{yast_docdir}
%doc %{yast_docdir}/COPYING
%doc %{yast_docdir}/README.md
%doc %{yast_docdir}/CONTRIBUTING.md<|MERGE_RESOLUTION|>--- conflicted
+++ resolved
@@ -17,11 +17,7 @@
 
 
 Name:           yast2-installation
-<<<<<<< HEAD
-Version:        3.2.30
-=======
-Version:        3.1.217.28
->>>>>>> 2fb2ee2d
+Version:        3.2.31
 Release:        0
 
 BuildRoot:      %{_tmppath}/%{name}-%{version}-build
