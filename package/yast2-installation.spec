#
# spec file for package yast2-installation
#
# Copyright (c) 2015 SUSE LINUX GmbH, Nuernberg, Germany.
#
# All modifications and additions to the file contributed by third parties
# remain the property of their copyright owners, unless otherwise agreed
# upon. The license for this file, and modifications and additions to the
# file, is the same license as for the pristine package itself (unless the
# license for the pristine package is not an Open Source License, in which
# case the license is the MIT License). An "Open Source License" is a
# license that conforms to the Open Source Definition (Version 1.9)
# published by the Open Source Initiative.

# Please submit bugfixes or comments via https://bugs.opensuse.org/
#

Name:           yast2-installation
<<<<<<< HEAD
Version:        4.3.24
=======
Version:        4.2.49
>>>>>>> a46b28b0
Release:        0
Group:          System/YaST
License:        GPL-2.0-only
Summary:        YaST2 - Installation Parts
Url:            https://github.com/yast/yast-installation

Source0:        %{name}-%{version}.tar.bz2
Source1:        YaST2-Second-Stage.service
Source2:        YaST2-Firstboot.service

BuildRequires:  update-desktop-files
BuildRequires:  yast2-devtools >= 3.1.10
# for AbortException and handle direct abort
BuildRequires:  yast2-ruby-bindings >= 4.0.6
# needed for xml agent reading about products
BuildRequires:  yast2-xml
BuildRequires:  rubygem(%{rb_default_ruby_abi}:rspec)
BuildRequires:  rubygem(%{rb_default_ruby_abi}:yast-rake)
# Yast2::FsSnapshotStore::IOError
BuildRequires:  yast2 >= 4.2.92
# Y2Packager::MediumType
BuildRequires:  yast2-packager >= 4.2.27
# CIOIgnore
BuildRequires:  yast2-bootloader
# using /usr/bin/udevadm
BuildRequires:  yast2-storage-ng >= 4.2.71
# Y2Network::NtpServer
BuildRequires:  yast2-network >= 4.2.55
# new root password cwm widget
BuildRequires:  yast2-users >= 3.2.8
# storage-ng based version
BuildRequires:  yast2-country >= 3.3.1
BuildRequires:  yast2-bootloader

PreReq:         %fillup_prereq
Requires:       yast2-users >= 3.2.8
Requires:       yast2-country >= 3.3.1
# tar-gzip some system files and untar-ungzip them after the installation (FATE #300421, #120103)
Requires:       tar
Requires:       gzip
Requires:       coreutils
# Augeas lenses
Requires:       augeas-lenses
# Only in inst-sys
Requires:       yast2-storage-ng >= 4.0.175
# Language::GetLanguageItems and other API
# Language::Set (handles downloading the translation extensions)
Requires:       yast2-country-data >= 2.16.11
# Pkg::ProvidePackage
Requires:       yast2-pkg-bindings >= 3.1.33
# Y2Packager::MediumType
Requires:       yast2-packager >= 4.2.22
# CIOIgnore
Requires:       yast2-bootloader
# use in startup scripts
Requires:       initviocons
# Proxy settings for 2nd stage (bnc#764951)
Requires:       yast2-proxy
# Systemd default target and services. This version supports
# writing settings in the first installation stage.
Requires:       yast2-services-manager >= 3.2.1
<<<<<<< HEAD
# UI::Wizards::Layout
Requires:       yast2 >= 4.3.16
=======
# Yast2::FsSnapshotStore::IOError
Requires:       yast2 >= 4.2.92
>>>>>>> a46b28b0
# Y2Network::NtpServer
Requires:       yast2-network >= 4.2.55
# for AbortException and handle direct abort
Requires:       yast2-ruby-bindings >= 4.0.6
# for the first/second stage of installation
# currently not used
# bugzilla #208307
#Requires:      /usr/bin/jpegtopnm
#Requires:      /usr/bin/pnmtopng
# BNC 446533, /sbin/lspci called but not installed
Requires:       pciutils
# Needed call /sbin/ip in vnc.sh/network.sh
Requires:       iproute2
%if 0%{?suse_version} >= 1210
%{systemd_requires}
%endif


# SingleItemSelector not enforcing an initial selection
Conflicts:      libyui < 3.8.2
# Pkg::SourceProvideSignedFile Pkg::SourceProvideDigestedFile
# pkg-bindings are not directly required
Conflicts:      yast2-pkg-bindings < 2.17.25
# InstError
Conflicts:      yast2 < 2.18.6
# storage-ng based version
Conflicts:      yast2-bootloader < 3.3.1
# Added new function WFM::ClientExists
Conflicts:      yast2-core < 2.17.10
# Top bar with logo
Conflicts:      yast2-ycp-ui-bindings < 3.1.7
# Registration#get_updates_list does not handle exceptions
Conflicts:      yast2-registration < 3.2.3
# Mouse-related scripts moved to yast2-mouse
Conflicts:      yast2-mouse < 2.18.0
# new autoinst_files_finish call
Conflicts:      autoyast2 < 4.3.26

Obsoletes:      yast2-installation-devel-doc

Recommends:     yast2-online-update
Recommends:     yast2-firewall
Recommends:     yast2-add-on

Supplements:    autoyast(deploy_image:ssh_import)

BuildArch:      noarch

%description
System installation code as present on installation media.

%prep
%setup -q

%check
%yast_check

%build

%install
%yast_install
%yast_metainfo

for f in `find %{buildroot}%{_datadir}/autoinstall/modules -name "*.desktop"`; do
    %suse_update_desktop_file $f
done

mkdir -p %{buildroot}%{yast_vardir}/hooks/installation
mkdir -p %{buildroot}%{yast_ystartupdir}/startup/hooks/preFirstCall
mkdir -p %{buildroot}%{yast_ystartupdir}/startup/hooks/preSecondCall
mkdir -p %{buildroot}%{yast_ystartupdir}/startup/hooks/postFirstCall
mkdir -p %{buildroot}%{yast_ystartupdir}/startup/hooks/postSecondCall
mkdir -p %{buildroot}%{yast_ystartupdir}/startup/hooks/preFirstStage
mkdir -p %{buildroot}%{yast_ystartupdir}/startup/hooks/preSecondStage
mkdir -p %{buildroot}%{yast_ystartupdir}/startup/hooks/postFirstStage
mkdir -p %{buildroot}%{yast_ystartupdir}/startup/hooks/postSecondStage

mkdir -p %{buildroot}%{_unitdir}
install -m 644 %{SOURCE1} %{buildroot}%{_unitdir}
install -m 644 %{SOURCE2} %{buildroot}%{_unitdir}


%post
%{fillup_only -ns security checksig}

%if 0%{suse_version} > 1140

%service_add_post YaST2-Second-Stage.service YaST2-Firstboot.service

# bsc#924278 Always enable these services by default, they are already listed
# in systemd-presets-branding package, but that works for new installations
# only, it does not work for upgrades from SLE 11 where scripts had different
# name and were not handled by systemd.
# When we upgrade/update from systemd-based system, scripts are always enabled
# by the service_add_post macro.
systemctl enable YaST2-Second-Stage.service
systemctl enable YaST2-Firstboot.service

%pre
%service_add_pre YaST2-Second-Stage.service YaST2-Firstboot.service

%preun
%service_del_preun YaST2-Second-Stage.service YaST2-Firstboot.service

%postun
%service_del_postun YaST2-Second-Stage.service YaST2-Firstboot.service

#suse_version
%endif

%files

# systemd service files
%{_unitdir}
# yupdate script
%{_bindir}/
%{yast_clientdir}
%{yast_moduledir}
%{yast_desktopdir}
%{yast_metainfodir}
%{_datadir}/autoinstall/
%{yast_schemadir}
%{yast_yncludedir}
%{yast_libdir}
# agents
%{yast_scrconfdir}
# fillup
%{_fillupdir}/sysconfig.security-checksig
# programs and scripts
%{yast_ystartupdir}/startup
# installation hooks
%{yast_vardir}
%doc %{yast_docdir}
%license COPYING
%{yast_icondir}

%changelog<|MERGE_RESOLUTION|>--- conflicted
+++ resolved
@@ -16,11 +16,7 @@
 #
 
 Name:           yast2-installation
-<<<<<<< HEAD
-Version:        4.3.24
-=======
-Version:        4.2.49
->>>>>>> a46b28b0
+Version:        4.3.25
 Release:        0
 Group:          System/YaST
 License:        GPL-2.0-only
@@ -40,7 +36,7 @@
 BuildRequires:  rubygem(%{rb_default_ruby_abi}:rspec)
 BuildRequires:  rubygem(%{rb_default_ruby_abi}:yast-rake)
 # Yast2::FsSnapshotStore::IOError
-BuildRequires:  yast2 >= 4.2.92
+BuildRequires:  yast2 >= 4.3.53
 # Y2Packager::MediumType
 BuildRequires:  yast2-packager >= 4.2.27
 # CIOIgnore
@@ -82,13 +78,8 @@
 # Systemd default target and services. This version supports
 # writing settings in the first installation stage.
 Requires:       yast2-services-manager >= 3.2.1
-<<<<<<< HEAD
-# UI::Wizards::Layout
-Requires:       yast2 >= 4.3.16
-=======
 # Yast2::FsSnapshotStore::IOError
-Requires:       yast2 >= 4.2.92
->>>>>>> a46b28b0
+Requires:       yast2 >= 4.3.53
 # Y2Network::NtpServer
 Requires:       yast2-network >= 4.2.55
 # for AbortException and handle direct abort
