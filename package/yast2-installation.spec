#
# spec file for package yast2-installation
#
# Copyright (c) 2015 SUSE LINUX GmbH, Nuernberg, Germany.
#
# All modifications and additions to the file contributed by third parties
# remain the property of their copyright owners, unless otherwise agreed
# upon. The license for this file, and modifications and additions to the
# file, is the same license as for the pristine package itself (unless the
# license for the pristine package is not an Open Source License, in which
# case the license is the MIT License). An "Open Source License" is a
# license that conforms to the Open Source Definition (Version 1.9)
# published by the Open Source Initiative.

# Please submit bugfixes or comments via http://bugs.opensuse.org/
#


Name:           yast2-installation
<<<<<<< HEAD
Version:        3.2.24
=======
Version:        3.2.36
>>>>>>> 7e787d9a
Release:        0

BuildRoot:      %{_tmppath}/%{name}-%{version}-build
Source0:        %{name}-%{version}.tar.bz2

Group:          System/YaST
License:        GPL-2.0
Url:            http://github.com/yast/yast-installation
# new y2base script
Requires:       yast2-ruby-bindings >= 3.2.6

Summary:        YaST2 - Installation Parts

Source1:	YaST2-Second-Stage.service
Source2:	YaST2-Firstboot.service

BuildRequires:  update-desktop-files
BuildRequires:  yast2-devtools >= 3.1.10
# needed for xml agent reading about products
BuildRequires:  yast2-xml
BuildRequires:  rubygem(rspec)
BuildRequires:  rubygem(yast-rake)

# CWM::RadioButtons#vspacing
BuildRequires: yast2 >= 3.2.20

# AutoinstSoftware.SavePackageSelection()
Requires:       autoyast2-installation >= 3.1.105

# PackageDownloader and PackageExtractor
Requires:       yast2 >= 3.2.19

# Language::GetLanguageItems and other API
# Language::Set (handles downloading the translation extensions)
Requires:	yast2-country-data >= 2.16.11

# Pkg::ProvidePackage
Requires:	yast2-pkg-bindings >= 3.1.33

# Mouse-related scripts moved to yast2-mouse
Conflicts:	yast2-mouse < 2.18.0

# Lazy loading in ProductLicense
Requires:	yast2-packager >= 3.1.113

# Storage::GetDetectedDiskPaths
Requires:	yast2-storage >= 2.24.1

# use in startup scripts
Requires:	initviocons

# Proxy settings for 2nd stage (bnc#764951)
Requires:       yast2-proxy

# Systemd default target and services. This version supports
# writing settings in the first installation stage.
Requires: yast2-services-manager >= 3.2.1

# Network service setup moved into yast2-network
Requires: yast2-network >= 3.1.143

# Augeas lenses
Requires:       augeas-lenses

# Only in inst-sys
# Requires:	yast2-add-on
# Requires:	yast2-update

# new root password cwm widget
BuildRequires:	yast2-users >= 3.2.8
Requires:	yast2-users >= 3.2.8
# new keyboard layout cwm widget
BuildRequires:	yast2-country >= 3.2.7
Requires:	yast2-country >= 3.2.7

# Pkg::SourceProvideSignedFile Pkg::SourceProvideDigestedFile
# pkg-bindings are not directly required
Conflicts:	yast2-pkg-bindings < 2.17.25

# InstError
Conflicts:	yast2 < 2.18.6

# lower version requires perl-Bootloader-YAML no longer installed
Conflicts:	yast2-bootloader < 3.1.166

# Added new function WFM::ClientExists
Conflicts:	yast2-core < 2.17.10

# Top bar with logo
Conflicts:	yast2-ycp-ui-bindings < 3.1.7

# Registration#get_updates_list does not handle exceptions
Conflicts:  yast2-registration < 3.2.3

Obsoletes:	yast2-installation-devel-doc

# tar-gzip some system files and untar-ungzip them after the installation (FATE #300421, #120103)
Requires:	tar gzip
Requires:	coreutils

%if 0%{?suse_version} >= 1210
%{systemd_requires}
%endif

# for the first/second stage of installation
# currently not used
# bugzilla #208307
#Requires:	/usr/bin/jpegtopnm
#Requires:	/usr/bin/pnmtopng

# BNC 446533, /sbin/lspci called but not installed
Requires:	pciutils

Recommends:	yast2-registration
Recommends:	yast2-online-update
Recommends:	yast2-firewall
Recommends:	release-notes
Recommends:	curl
Recommends:	yast2-update
Recommends:	yast2-add-on

PreReq:		%fillup_prereq

BuildArch: noarch

%description
System installation code as present on installation media.

%prep
%setup -n %{name}-%{version}

%check
rake test:unit

%build

%install
rake install DESTDIR="%{buildroot}"

for f in `find %{buildroot}%{_datadir}/autoinstall/modules -name "*.desktop"`; do
    %suse_update_desktop_file $f
done

mkdir -p %{buildroot}%{yast_vardir}/hooks/installation
mkdir -p %{buildroot}%{yast_ystartupdir}/startup/hooks/preFirstCall
mkdir -p %{buildroot}%{yast_ystartupdir}/startup/hooks/preSecondCall
mkdir -p %{buildroot}%{yast_ystartupdir}/startup/hooks/postFirstCall
mkdir -p %{buildroot}%{yast_ystartupdir}/startup/hooks/postSecondCall
mkdir -p %{buildroot}%{yast_ystartupdir}/startup/hooks/preFirstStage
mkdir -p %{buildroot}%{yast_ystartupdir}/startup/hooks/preSecondStage
mkdir -p %{buildroot}%{yast_ystartupdir}/startup/hooks/postFirstStage
mkdir -p %{buildroot}%{yast_ystartupdir}/startup/hooks/postSecondStage

mkdir -p %{buildroot}%{_unitdir}
install -m 644 %{SOURCE1} %{buildroot}%{_unitdir}
install -m 644 %{SOURCE2} %{buildroot}%{_unitdir}


%post
%{fillup_only -ns security checksig}

%if 0%{suse_version} > 1140

%service_add_post YaST2-Second-Stage.service YaST2-Firstboot.service

# bsc#924278 Always enable these services by default, they are already listed
# in systemd-presets-branding package, but that works for new installations
# only, it does not work for upgrades from SLE 11 where scripts had different
# name and were not handled by systemd.
# When we upgrade/update from systemd-based system, scripts are always enabled
# by the service_add_post macro.
systemctl enable YaST2-Second-Stage.service
systemctl enable YaST2-Firstboot.service

%pre
%service_add_pre YaST2-Second-Stage.service YaST2-Firstboot.service

%preun
%service_del_preun YaST2-Second-Stage.service YaST2-Firstboot.service

%postun
%service_del_postun YaST2-Second-Stage.service YaST2-Firstboot.service

%endif #suse_version

%files
%defattr(-,root,root)

# systemd service files
%{_unitdir}/YaST2-Second-Stage.service
%{_unitdir}/YaST2-Firstboot.service

%{yast_clientdir}/*.rb
%{yast_moduledir}/*.rb
%{yast_desktopdir}/*.desktop
/usr/share/autoinstall/modules/*.desktop
/usr/share/YaST2/schema/autoyast/rnc/deploy_image.rnc
/usr/share/YaST2/schema/autoyast/rnc/ssh_import.rnc
%dir /usr/share/autoinstall
%dir /usr/share/autoinstall/modules
%dir %{yast_yncludedir}/installation
%{yast_yncludedir}/installation/*
%{yast_libdir}/installation
%{yast_libdir}/transfer

# agents
%{yast_scrconfdir}/etc_passwd.scr
%{yast_scrconfdir}/cfg_boot.scr
%{yast_scrconfdir}/cfg_windowmanager.scr
%{yast_scrconfdir}/cfg_fam.scr
%{yast_scrconfdir}/etc_install_inf.scr
%{yast_scrconfdir}/etc_install_inf_alias.scr
%{yast_scrconfdir}/etc_install_inf_options.scr
%{yast_scrconfdir}/run_df.scr
# fillup
/var/adm/fillup-templates/sysconfig.security-checksig

# programs and scripts
%{yast_ystartupdir}/startup

# installation hooks
%dir %{yast_vardir}/hooks
%dir %{yast_vardir}/hooks/installation

%dir %{yast_docdir}
%doc %{yast_docdir}/COPYING
%doc %{yast_docdir}/README.md
%doc %{yast_docdir}/CONTRIBUTING.md<|MERGE_RESOLUTION|>--- conflicted
+++ resolved
@@ -17,11 +17,7 @@
 
 
 Name:           yast2-installation
-<<<<<<< HEAD
-Version:        3.2.24
-=======
-Version:        3.2.36
->>>>>>> 7e787d9a
+Version:        3.2.37
 Release:        0
 
 BuildRoot:      %{_tmppath}/%{name}-%{version}-build
@@ -30,8 +26,8 @@
 Group:          System/YaST
 License:        GPL-2.0
 Url:            http://github.com/yast/yast-installation
-# new y2base script
-Requires:       yast2-ruby-bindings >= 3.2.6
+# new y2start script
+Requires:       yast2-ruby-bindings >= 3.2.10
 
 Summary:        YaST2 - Installation Parts
 
