--- conflicted
+++ resolved
@@ -16,11 +16,7 @@
 #
 
 Name:           yast2-installation
-<<<<<<< HEAD
-Version:        4.5.1
-=======
-Version:        4.4.53
->>>>>>> 76a6cf91
+Version:        4.5.2
 Release:        0
 Summary:        YaST2 - Installation Parts
 License:        GPL-2.0-only
