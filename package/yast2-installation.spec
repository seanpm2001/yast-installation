#
# spec file for package yast2-installation
#
# Copyright (c) 2022 SUSE LLC
#
# All modifications and additions to the file contributed by third parties
# remain the property of their copyright owners, unless otherwise agreed
# upon. The license for this file, and modifications and additions to the
# file, is the same license as for the pristine package itself (unless the
# license for the pristine package is not an Open Source License, in which
# case the license is the MIT License). An "Open Source License" is a
# license that conforms to the Open Source Definition (Version 1.9)
# published by the Open Source Initiative.

# Please submit bugfixes or comments via https://bugs.opensuse.org/
#

Name:           yast2-installation
<<<<<<< HEAD
Version:        5.0.5
=======
Version:        4.6.10
>>>>>>> 00a48ba2
Release:        0
Summary:        YaST2 - Installation Parts
License:        GPL-2.0-only
Group:          System/YaST
URL:            https://github.com/yast/yast-installation
Source0:        %{name}-%{version}.tar.bz2
Source1:        YaST2-Second-Stage.service
Source2:        YaST2-Firstboot.service

BuildRequires:  update-desktop-files
# Kernel: Use is_zvm from Yast::Arch
BuildRequires:  yast2 >= 5.0.5
# Whitelist cio_ignore s390 parameter
BuildRequires:  yast2-bootloader >= 5.0.4
# storage-ng based version
BuildRequires:  yast2-country >= 3.3.1
BuildRequires:  yast2-devtools >= 3.1.10
# For firewall widgets
BuildRequires:  yast2-firewall
# Y2Network::ProposalSettings #modify_defaults and #apply_defaults (forwarding configurable)
BuildRequires:  yast2-network >= 4.4.12
# ProductSpec API
BuildRequires:  yast2-packager >= 4.4.13
# yast/rspec/helpers.rb
BuildRequires:  yast2-ruby-bindings >= 4.4.7
# Support for SecurityPolicies
BuildRequires:  yast2-security >= 4.5.3
# using /usr/bin/udevadm
BuildRequires:  yast2-storage-ng >= 4.2.71
# Y2Users
BuildRequires:  yast2-users >= 4.4.2
# needed for xml agent reading about products
BuildRequires:  yast2-xml
BuildRequires:  rubygem(%{rb_default_ruby_abi}:rspec)
BuildRequires:  rubygem(%{rb_default_ruby_abi}:yast-rake)
# Augeas lenses
Requires:       augeas-lenses
Requires:       coreutils
Requires:       gzip
# use in startup scripts
Requires:       initviocons
# bsc#1214277; require awk, not gawk, to allow for lighterweight alternatives like busybox
Requires:       awk
# Needed call /sbin/ip in vnc.sh/network.sh
Requires:       iproute2
# for the first/second stage of installation
# currently not used
# bugzilla #208307
#Requires:      /usr/bin/jpegtopnm
#Requires:      /usr/bin/pnmtopng
# BNC 446533, /sbin/lspci called but not installed
Requires:       pciutils
# tar-gzip some system files and untar-ungzip them after the installation (FATE #300421, #120103)
Requires:       tar
# /usr/lib/YaST2/bin/xftdpi, install only when the GUI is installed
Requires:       (yast2-x11 >= 4.5.1 if libyui-qt)
# Y2Packager::Repository.refresh
Requires:       yast2 >= 5.0.3
Requires:       yast2-bootloader >= 5.0.1
Requires:       yast2-country >= 3.3.1
# Language::GetLanguageItems and other API
# Language::Set (handles downloading the translation extensions)
Requires:       yast2-country-data >= 2.16.11
# Y2Network::ProposalSettings #modify_defaults and #apply_defaults (forwarding configurable)
Requires:       yast2-network >= 4.4.12
# ProductSpec API
Requires:       yast2-packager >= 4.4.13
# Pkg::ProvidePackage
Requires:       yast2-pkg-bindings >= 3.1.33
# Proxy settings for 2nd stage (bnc#764951)
Requires:       yast2-proxy >= 4.4.1
# for AbortException and handle direct abort
Requires:       yast2-ruby-bindings >= 4.0.6
# Systemd default target and services. This version supports
# writing settings in the first installation stage.
Requires:       yast2-services-manager >= 3.2.1
# Only in inst-sys
Requires:       yast2-storage-ng >= 4.0.175
# Y2Users
Requires:       yast2-users >= 4.4.2
# Support for SecurityPolicies
Requires:      yast2-security >= 4.5.3
PreReq:         %fillup_prereq
Recommends:     yast2-add-on
Recommends:     yast2-firewall
Recommends:     yast2-online-update
Supplements:    autoyast(deploy_image:ssh_import)
# new autoinst_files_finish call
Conflicts:      autoyast2 < 4.3.26
# SingleItemSelector not enforcing an initial selection
Conflicts:      libyui < 3.8.2
# InstError
Conflicts:      yast2 < 2.18.6
# storage-ng based version
Conflicts:      yast2-bootloader < 3.3.1
# Added new function WFM::ClientExists
Conflicts:      yast2-core < 2.17.10
# Mouse-related scripts moved to yast2-mouse
Conflicts:      yast2-mouse < 2.18.0
# Pkg::SourceProvideSignedFile Pkg::SourceProvideDigestedFile
# pkg-bindings are not directly required
Conflicts:      yast2-pkg-bindings < 2.17.25
# Registration#get_updates_list does not handle exceptions
Conflicts:      yast2-registration < 3.2.3
# Top bar with logo
Conflicts:      yast2-ycp-ui-bindings < 3.1.7
Obsoletes:      yast2-installation-devel-doc
BuildArch:      noarch
%if 0%{?suse_version} >= 1210
%{systemd_requires}
%endif

%description
System installation code as present on installation media.

%prep
%setup -q

%check
%yast_check

%build

%install
%yast_install
%yast_metainfo

for f in `find %{buildroot}%{_datadir}/autoinstall/modules -name "*.desktop"`; do
    %suse_update_desktop_file $f
done

mkdir -p %{buildroot}%{yast_vardir}/hooks/installation
mkdir -p %{buildroot}%{yast_ystartupdir}/startup/hooks/preFirstCall
mkdir -p %{buildroot}%{yast_ystartupdir}/startup/hooks/preSecondCall
mkdir -p %{buildroot}%{yast_ystartupdir}/startup/hooks/postFirstCall
mkdir -p %{buildroot}%{yast_ystartupdir}/startup/hooks/postSecondCall
mkdir -p %{buildroot}%{yast_ystartupdir}/startup/hooks/preFirstStage
mkdir -p %{buildroot}%{yast_ystartupdir}/startup/hooks/preSecondStage
mkdir -p %{buildroot}%{yast_ystartupdir}/startup/hooks/postFirstStage
mkdir -p %{buildroot}%{yast_ystartupdir}/startup/hooks/postSecondStage

mkdir -p %{buildroot}%{_unitdir}
install -m 644 %{SOURCE1} %{buildroot}%{_unitdir}
install -m 644 %{SOURCE2} %{buildroot}%{_unitdir}

%post
%{fillup_only -ns security checksig}

%service_add_post YaST2-Second-Stage.service YaST2-Firstboot.service

# bsc#924278 Always enable these services by default, they are already listed
# in systemd-presets-branding package, but that works for new installations
# only, it does not work for upgrades from SLE 11 where scripts had different
# name and were not handled by systemd.
# When we upgrade/update from systemd-based system, scripts are always enabled
# by the service_add_post macro.
systemctl enable YaST2-Second-Stage.service
systemctl enable YaST2-Firstboot.service

%pre
%service_add_pre YaST2-Second-Stage.service YaST2-Firstboot.service

%preun
%service_del_preun YaST2-Second-Stage.service YaST2-Firstboot.service

%postun
%service_del_postun_without_restart YaST2-Second-Stage.service YaST2-Firstboot.service

%files
%license COPYING
%doc %{yast_docdir}
# systemd service files
%{_unitdir}/YaST2-Firstboot.service
%{_unitdir}/YaST2-Second-Stage.service
%{_bindir}/memsample
%{_bindir}/memsample-archive-to-csv
%{_bindir}/memsample-csv-plot
# yupdate script
%{_bindir}/yupdate
%{yast_clientdir}
%{yast_moduledir}
%{yast_desktopdir}
%{_datadir}/autoinstall/
%{yast_schemadir}
%{yast_yncludedir}
%{yast_libdir}
# agents
%{yast_scrconfdir}
# fillup
%{_fillupdir}/sysconfig.security-checksig
# programs and scripts
%{yast_ystartupdir}/startup
# installation hooks
%{yast_vardir}
%{_datadir}/metainfo/org.*yast.*xml
%{_datadir}/icons/hicolor/*/apps/yast-*

%changelog<|MERGE_RESOLUTION|>--- conflicted
+++ resolved
@@ -16,11 +16,7 @@
 #
 
 Name:           yast2-installation
-<<<<<<< HEAD
-Version:        5.0.5
-=======
-Version:        4.6.10
->>>>>>> 00a48ba2
+Version:        5.0.6
 Release:        0
 Summary:        YaST2 - Installation Parts
 License:        GPL-2.0-only
