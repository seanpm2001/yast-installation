#
# spec file for package yast2-installation
#
# Copyright (c) 2015 SUSE LINUX GmbH, Nuernberg, Germany.
#
# All modifications and additions to the file contributed by third parties
# remain the property of their copyright owners, unless otherwise agreed
# upon. The license for this file, and modifications and additions to the
# file, is the same license as for the pristine package itself (unless the
# license for the pristine package is not an Open Source License, in which
# case the license is the MIT License). An "Open Source License" is a
# license that conforms to the Open Source Definition (Version 1.9)
# published by the Open Source Initiative.

# Please submit bugfixes or comments via https://bugs.opensuse.org/
#

Name:           yast2-installation
<<<<<<< HEAD
Version:        4.2.50
=======
Version:        4.1.53
>>>>>>> 095b18a8
Release:        0
Group:          System/YaST
License:        GPL-2.0-only
Summary:        YaST2 - Installation Parts
Url:            https://github.com/yast/yast-installation

Source0:        %{name}-%{version}.tar.bz2
Source1:        YaST2-Second-Stage.service
Source2:        YaST2-Firstboot.service

BuildRequires:  update-desktop-files
BuildRequires:  yast2-devtools >= 3.1.10
# for AbortException and handle direct abort
BuildRequires:  yast2-ruby-bindings >= 4.0.6
# needed for xml agent reading about products
BuildRequires:  yast2-xml
BuildRequires:  rubygem(%{rb_default_ruby_abi}:rspec)
BuildRequires:  rubygem(%{rb_default_ruby_abi}:yast-rake)
# Yast2::FsSnapshotStore::IOError
BuildRequires:  yast2 >= 4.2.92
# Y2Packager::MediumType
BuildRequires:  yast2-packager >= 4.2.27
# using /usr/bin/udevadm
BuildRequires:  yast2-storage-ng >= 4.2.71
# Y2Network::NtpServer
BuildRequires:  yast2-network >= 4.2.55
# new root password cwm widget
BuildRequires:  yast2-users >= 3.2.8
# storage-ng based version
BuildRequires:  yast2-country >= 3.3.1
BuildRequires:  yast2-bootloader

PreReq:         %fillup_prereq
Requires:       yast2-users >= 3.2.8
Requires:       yast2-country >= 3.3.1
# tar-gzip some system files and untar-ungzip them after the installation (FATE #300421, #120103)
Requires:       tar
Requires:       gzip
Requires:       coreutils
# Augeas lenses
Requires:       augeas-lenses
# Only in inst-sys
Requires:       yast2-storage-ng >= 4.0.175
# Language::GetLanguageItems and other API
# Language::Set (handles downloading the translation extensions)
Requires:       yast2-country-data >= 2.16.11
# Pkg::ProvidePackage
Requires:       yast2-pkg-bindings >= 3.1.33
# Y2Packager::MediumType
Requires:       yast2-packager >= 4.2.22
# use in startup scripts
Requires:       initviocons
# Proxy settings for 2nd stage (bnc#764951)
Requires:       yast2-proxy
# Systemd default target and services. This version supports
# writing settings in the first installation stage.
Requires:       yast2-services-manager >= 3.2.1
# Yast2::FsSnapshotStore::IOError
Requires:       yast2 >= 4.2.92
# Y2Network::NtpServer
Requires:       yast2-network >= 4.2.55
# for AbortException and handle direct abort
Requires:       yast2-ruby-bindings >= 4.0.6
# for the first/second stage of installation
# currently not used
# bugzilla #208307
#Requires:      /usr/bin/jpegtopnm
#Requires:      /usr/bin/pnmtopng
# BNC 446533, /sbin/lspci called but not installed
Requires:       pciutils
# Needed call /sbin/ip in vnc.sh/network.sh
Requires:       iproute2
%if 0%{?suse_version} >= 1210
%{systemd_requires}
%endif


# SingleItemSelector not enforcing an initial selection
Conflicts:      libyui < 3.8.2
# Pkg::SourceProvideSignedFile Pkg::SourceProvideDigestedFile
# pkg-bindings are not directly required
Conflicts:      yast2-pkg-bindings < 2.17.25
# InstError
Conflicts:      yast2 < 2.18.6
# storage-ng based version
Conflicts:      yast2-bootloader < 3.3.1
# Added new function WFM::ClientExists
Conflicts:      yast2-core < 2.17.10
# Top bar with logo
Conflicts:      yast2-ycp-ui-bindings < 3.1.7
# Registration#get_updates_list does not handle exceptions
Conflicts:      yast2-registration < 3.2.3
# Mouse-related scripts moved to yast2-mouse
Conflicts:      yast2-mouse < 2.18.0

Obsoletes:      yast2-installation-devel-doc

Recommends:     yast2-online-update
Recommends:     yast2-firewall
Recommends:     yast2-add-on

BuildArch:      noarch

%description
System installation code as present on installation media.

%prep
%setup -q

%check
%yast_check

%build

%install
%yast_install
%yast_metainfo

for f in `find %{buildroot}%{_datadir}/autoinstall/modules -name "*.desktop"`; do
    %suse_update_desktop_file $f
done

mkdir -p %{buildroot}%{yast_vardir}/hooks/installation
mkdir -p %{buildroot}%{yast_ystartupdir}/startup/hooks/preFirstCall
mkdir -p %{buildroot}%{yast_ystartupdir}/startup/hooks/preSecondCall
mkdir -p %{buildroot}%{yast_ystartupdir}/startup/hooks/postFirstCall
mkdir -p %{buildroot}%{yast_ystartupdir}/startup/hooks/postSecondCall
mkdir -p %{buildroot}%{yast_ystartupdir}/startup/hooks/preFirstStage
mkdir -p %{buildroot}%{yast_ystartupdir}/startup/hooks/preSecondStage
mkdir -p %{buildroot}%{yast_ystartupdir}/startup/hooks/postFirstStage
mkdir -p %{buildroot}%{yast_ystartupdir}/startup/hooks/postSecondStage

mkdir -p %{buildroot}%{_unitdir}
install -m 644 %{SOURCE1} %{buildroot}%{_unitdir}
install -m 644 %{SOURCE2} %{buildroot}%{_unitdir}


%post
%{fillup_only -ns security checksig}

%if 0%{suse_version} > 1140

%service_add_post YaST2-Second-Stage.service YaST2-Firstboot.service

# bsc#924278 Always enable these services by default, they are already listed
# in systemd-presets-branding package, but that works for new installations
# only, it does not work for upgrades from SLE 11 where scripts had different
# name and were not handled by systemd.
# When we upgrade/update from systemd-based system, scripts are always enabled
# by the service_add_post macro.
systemctl enable YaST2-Second-Stage.service
systemctl enable YaST2-Firstboot.service

%pre
%service_add_pre YaST2-Second-Stage.service YaST2-Firstboot.service

%preun
%service_del_preun YaST2-Second-Stage.service YaST2-Firstboot.service

%postun
%service_del_postun YaST2-Second-Stage.service YaST2-Firstboot.service

%endif #suse_version

%files

# systemd service files
%{_unitdir}
# yupdate script
%{_bindir}/
%{yast_clientdir}
%{yast_moduledir}
%{yast_desktopdir}
%{yast_metainfodir}
%{_datadir}/autoinstall/
%{yast_schemadir}
%{yast_yncludedir}
%{yast_libdir}
# agents
%{yast_scrconfdir}
# fillup
%{_fillupdir}/sysconfig.security-checksig
# programs and scripts
%{yast_ystartupdir}/startup
# installation hooks
%{yast_vardir}
%doc %{yast_docdir}
%license COPYING
%{yast_icondir}

%changelog<|MERGE_RESOLUTION|>--- conflicted
+++ resolved
@@ -16,11 +16,7 @@
 #
 
 Name:           yast2-installation
-<<<<<<< HEAD
-Version:        4.2.50
-=======
-Version:        4.1.53
->>>>>>> 095b18a8
+Version:        4.2.51
 Release:        0
 Group:          System/YaST
 License:        GPL-2.0-only
