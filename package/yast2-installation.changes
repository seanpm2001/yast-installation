-------------------------------------------------------------------
<<<<<<< HEAD
Wed Apr 06 13:24:58 UTC 2022 - Ladislav Slezák <lslezak@suse.cz>

- Bump version to 4.5.0 (bsc#1198109)
=======
Mon Apr 25 23:10:17 UTC 2022 - Knut Anderssen <kanderssen@suse.com>

- Revert changes introduced in v4.3.50 as it produces some ordering
  cycle issues (bsc#1198294)
- 4.4.52
>>>>>>> 40069852

-------------------------------------------------------------------
Tue Mar 29 09:25:58 UTC 2022 - Martin Vidner <mvidner@suse.com>

- AutoYaST: move custom file creation past user creation so that
  the element files/file/file_owner actually has an effect
  (bsc#1196595)
- 4.4.51

-------------------------------------------------------------------
Fri Mar 18 11:20:47 UTC 2022 - Knut Anderssen <kanderssen@suse.com>

- Do not stop xvnc.socket but run the YaST2-Second-Stage and
  YaST2-Firsboot services before it in order to prevent early
  vnc connections (bsc#1197265)
-4.4.50

-------------------------------------------------------------------
Thu Mar 17 12:46:16 UTC 2022 - Knut Anderssen <kanderssen@suse.com>

- Run the YaST2-Second-Stage and YaST2-Firsboot services after
  purge-kernels to prevent a zypper lock error message
  (bsc#1196431).
- 4.4.49

-------------------------------------------------------------------
Tue Mar  8 19:25:42 UTC 2022 - José Iván López González <jlopez@suse.com>

- Prevent getty auto-generation because it makes xvnc to fail when
  it is started in YaST second stage (bsc#1196614).
- 4.4.48

-------------------------------------------------------------------
Tue Mar  4 13:14:15 UTC 2022 - José Iván López González <jlopez@suse.com>

- Avoid terminal login prompt when running Second Stage service
  (bsc#1196594 and related to bsc#1195059).
- 4.4.47

-------------------------------------------------------------------
Thu Mar  3 17:58:27 UTC 2022 - Ladislav Slezák <lslezak@suse.cz>

- Fixed crash when starting the expert console (bsc#1196724)
- 4.4.46

-------------------------------------------------------------------
Mon Feb 28 14:35:31 UTC 2022 - Ancor Gonzalez Sosa <ancor@suse.com>

- Fixed the start of the VNC server during installation. Done by
  Joan Torres López <joan.torres@suse.com> (bsc#1196201).
- 4.4.45

-------------------------------------------------------------------
Tue Feb 22 13:06:51 UTC 2022 - Ladislav Slezák <lslezak@suse.cz>

- Use the default UI theme in SSH installation, the
  "installation_slim" theme does not exist anymore (bsc#1196287)
- memsample-archive-to-csv - handle "ps" errors in the data file
- 4.4.44

-------------------------------------------------------------------
Mon Feb 21 14:59:55 UTC 2022 - Knut Anderssen <kanderssen@suse.com>

- Modified Second Stage service dependencies fixing a root login
  systemd timeout when installing with ssh (bsc#1195059)
- 4.4.43

-------------------------------------------------------------------
Sun Feb 20 09:35:26 UTC 2022 - Imobach Gonzalez Sosa <igonzalezsosa@suse.com>

- Do not create a Btrfs snapshot at the end of the installation
  or upgrade when the root filesystem is mounted as read-only
  (jsc#SLE-22560).
- 4.4.42

-------------------------------------------------------------------
Fri Feb 18 08:47:35 UTC 2022 - Knut Anderssen <kanderssen@suse.com>

- LSM: Adjusted installation summary labels (bsc#1196013).
- 4.4.41

-------------------------------------------------------------------
Wed Feb  9 15:05:32 UTC 2022 - Antonio Larrosa <alarrosa@suse.com>

- Set the Xft.dpi resource after running the X server,
  before running yast to fix hidpi issues with Qt 5.15
  (boo#1173451)
- 4.4.40

-------------------------------------------------------------------
Wed Feb  2 11:46:42 UTC 2022 - Ladislav Slezák <lslezak@suse.cz>

- Fixed crash in Ruby 3.1 after pressing the hamburger menu icon
  in the welcome screen (bsc#1195422)
- 4.4.39

-------------------------------------------------------------------
Tue Feb  1 07:52:48 UTC 2022 - Ladislav Slezák <lslezak@suse.cz>

- Redirect the STDERR output in the memsample script to not
  break the YaST UI (bsc#1195116)
- 4.4.38

-------------------------------------------------------------------
Thu Jan 27 07:50:21 UTC 2022 - Ladislav Slezák <lslezak@suse.cz>

- Handle service name collision during upgrade (bsc#1194453),
  do not delete the new services which have the same name
  as an old service
- 4.4.37

-------------------------------------------------------------------
Wed Jan 26 14:24:43 UTC 2022 - Knut Anderssen <kanderssen@suse.com>

- Adjusted Linux Security Module configuration wording
  (related to jsc#SLE-22069).
- 4.4.36

-------------------------------------------------------------------
Thu Jan 20 08:52:18 UTC 2022 - Ladislav Slezák <lslezak@suse.cz>

- Enable RSpec verifying doubles in unit tests to ensue that
  the mocked methods really exist (bsc#1194784)
- Fixed crash when importing an SSH configuration in AutoYaST
  installation
- 4.4.35

-------------------------------------------------------------------
Wed Jan 12 13:02:56 UTC 2022 - Josef Reidinger <jreidinger@suse.com>

- Show release notes button in progress in Qt interface
  (jsc#SLE-20437)
- 4.4.34

-------------------------------------------------------------------
Fri Jan  7 09:02:05 UTC 2022 - Knut Anderssen <kanderssen@suse.com>

- Updated yast2 dependency to ensure the new
  Y2Packager::Resolvable.none? method is used (bsc#1194387)
- 4.4.33

-------------------------------------------------------------------
Wed Jan  5 09:45:20 UTC 2022 - Knut Anderssen <kanderssen@suse.com>

- Do not propose Linux Security Module default configuration when
  it is declared as not configurable in the control file or in the
  AutoYaST profile (related to jsc#SLE-22069).
- 4.4.32

-------------------------------------------------------------------
Mon Dec 27 07:22:50 UTC 2021 - Knut Alejandro Anderssen González <kanderssen@suse.com>

- Add support for selecting and configuring the desired Linux
  Security Module during installation (jsc#SLE-22069)
- 4.4.31

-------------------------------------------------------------------
Thu Dec 16 13:43:05 UTC 2021 - Ladislav Slezák <lslezak@suse.cz>

- Self-update now supports relative URLs (relurl://), it defines
  the self-update repository relatively to the main installation
  repository (jsc#SLE-22669)
- 4.4.30

-------------------------------------------------------------------
Thu Dec 16 07:34:27 UTC 2021 - Imobach Gonzalez Sosa <igonzalezsosa@suse.com>

- Do not preselect any product during upgrade (related to
  bsc#1192230).
- 4.4.29

-------------------------------------------------------------------
Thu Dec  9 16:07:34 UTC 2021 - Ladislav Slezák <lslezak@suse.cz>

- Improve the self-update process, do not read the products from
  the installation medium (bsc#1193536)
- Adde more /etc/os-release replacements in the self-update URL
- 4.4.28

-------------------------------------------------------------------
Thu Dec  9 14:11:35 UTC 2021 - Imobach Gonzalez Sosa <igonzalezsosa@suse.com>

- Display the correct title in the welcome screen depending
  on its content (related to bsc#1193223 and bsc#1192230).
- 4.4.27

-------------------------------------------------------------------
Fri Dec  3 06:53:52 UTC 2021 - Imobach Gonzalez Sosa <igonzalezsosa@suse.com>

- Display the product's license when only 1 product is available
  in the online medium (bsc#1193223).
- Do not display the product's selector during upgrade
  (kanderssen@suse.com, bsc#1192230).
- 4.4.26

-------------------------------------------------------------------
Thu Dec  2 16:56:16 UTC 2021 - Ladislav Slezák <lslezak@suse.cz>

- Drop support for subscription-tools, that package is not present
  in SLE15 anymore (bsc#1193339)
- 4.4.25

-------------------------------------------------------------------
Tue Nov 30 14:45:45 UTC 2021 - Imobach Gonzalez Sosa <igonzalezsosa@suse.com>

- Do not crash when it is not possible to fetch the package
  containing the release notes (bsc#1193148).
- 4.4.24

-------------------------------------------------------------------
Wed Nov 24 15:13:23 UTC 2021 - David Diaz <dgonzalez@suse.com>

- Remove no longer used extra warning about destructive actions
  before starting the installation process (related to bsc#1057437).
- 4.4.23

-------------------------------------------------------------------
Fri Nov 12 14:08:02 UTC 2021 - Imobach Gonzalez Sosa <igonzalezsosa@suse.com>

- bsc#1192626:
  - Adapt the code to the new product specification API.
  - Remove the code to handle the selected product from the
    InstComplexWelcome client.
- 4.4.22

-------------------------------------------------------------------
Mon Nov  1 12:48:19 UTC 2021 - Martin Vidner <mvidner@suse.com>

- Filter the installation proposals (in the Installation Settings
  screen) according to the AutoYaST profile even before
  tab switching (related to bsc#1190294)
- 4.4.21

-------------------------------------------------------------------
Thu Oct 28 08:33:55 UTC 2021 - José Iván López González <jlopez@suse.com>

- Remove obsolete prep_shrink client (with yast2-storage-ng such a
  client is not needed anymore).

-------------------------------------------------------------------
Fri Oct  8 10:04:16 UTC 2021 - Imobach Gonzalez Sosa <igonzalezsosa@suse.com>

- Fix file copying when using relurl:// and file:// naming schemes
  (bsc#1191160).
- 4.4.20

-------------------------------------------------------------------
Wed Sep 29 16:13:17 UTC 2021 - Ladislav Slezák <lslezak@suse.cz>

- Release the sources and close the libzypp cache to allow
  cleanly unmounting /mnt/var/cache/zypp directory (bsc#1189793)
- 4.4.19

-------------------------------------------------------------------
Thu Sep  9 15:54:57 UTC 2021 - Ladislav Slezák <lslezak@suse.cz>

- Display release notes during upgrade (bsc#1186044)
- 4.4.18

-------------------------------------------------------------------
Tue Aug 24 14:58:48 UTC 2021 - Stefan Hundhammer <shundhammer@suse.com>

- Refactored umount_finish.rb (bsc#1149980)
  More details: https://github.com/yast/yast-installation/pull/975
  - Moved out the unmounting part to a new (testable!) Unmounter class
  - Now using a dedicated FinishClient base class
  - Killed a lot of YCP zombies
  - Removed dead code going back to storage-old
  - Modularized the code
  - Made the client invokable stand-alone
- 4.4.17

-------------------------------------------------------------------
Wed Aug 11 20:43:04 UTC 2021 - Dirk Müller <dmueller@suse.com>

- only list specific files installed in common directories (metainfo,
  icons, fillupdir) (bsc#1184786)
- 4.4.16

-------------------------------------------------------------------
Mon Aug  2 14:31:22 UTC 2021 - José Iván López González <jlopez@suse.com>

- Activate devices before probing (bsc#1187220).
- 4.4.15

-------------------------------------------------------------------
Wed Jun 16 14:10:33 UTC 2021 - José Iván López González <jlopez@suse.com>

- Adapt code to Y2Users (part of jsc#PM-2620).
- 4.4.14

-------------------------------------------------------------------
Wed Jun 16 10:35:42 UTC 2021 - David Diaz <dgonzalez@suse.com>

- Fix scope resolution for ::Users::UsersDatabase
  (related to fate#319624)
- 4.4.13

-------------------------------------------------------------------
Tue Jun  8 08:28:28 UTC 2021 - Knut Anderssen <kanderssen@suse.com>

- Export also the https_proxy environment variable when a proxy
  config is given through linuxrc (bsc#1185016)
- 4.4.12

-------------------------------------------------------------------
Mon Jun  7 16:03:30 UTC 2021 - Ladislav Slezák <lslezak@suse.cz>

- Better evaluate the old and new repositories during upgrade,
  do not preselect new repositories for removal if they
  accidentally use the same repository as already present in
  the system (bsc#1185822)
- 4.4.11

-------------------------------------------------------------------
Mon May 31 08:43:52 UTC 2021 - Knut Anderssen <kanderssen@suse.com>

- Modify IP forwarding network configuration using the defaults
  defined in the control file when selecting the role (bsc#1186280)
- 4.4.10

-------------------------------------------------------------------
Mon May 24 11:20:46 UTC 2021 - Ladislav Slezák <lslezak@suse.cz>

- The InstallationData class has been moved to yast2-packager
  (related to the previous fix, e.g. bsc#1180888)
- 4.4.9

-------------------------------------------------------------------
Thu May 20 14:29:15 UTC 2021 - Ladislav Slezák <lslezak@suse.cz>

- Logging all available product information into directory
  /var/log/YaST2/installation_info. This should help for evaluating
  the cause of e.g. bsc#1180888, bsc#1180908, bsc#1178688.
- 4.4.8

-------------------------------------------------------------------
Tue May 18 12:39:25 UTC 2021 - Knut Anderssen <kanderssen@suse.com>

- Fallback to ncurses when a X display is not opened after 15
  seconds (bsc#1185095)
- 4.4.7

-------------------------------------------------------------------
Thu Apr 29 15:59:52 UTC 2021 - Martin Vidner <mvidner@suse.com>

- Allow memory profiling of the main installer process, via
  boot parameters: (bsc#1182649)
  - MASSIF=1 enables Valgrind/Massif (C/C++ level)
  - MEMORY_PROFILER=1 enables Ruby level
- 4.4.6

-------------------------------------------------------------------
Tue Apr 27 09:23:17 UTC 2021 - Knut Anderssen <kanderssen@suse.com>

- Remove Yast::LanItems dependency (bsc#1185338)
- 4.4.5

-------------------------------------------------------------------
Fri Apr 16 10:19:04 UTC 2021 - Dirk Müller <dmueller@suse.com>

- spec-cleaner part five out of five: sort and deduplicate requires
- 4.4.4

-------------------------------------------------------------------
Fri Apr 16 09:50:49 UTC 2021 - Dirk Müller <dmueller@suse.com>

- spec-cleaner part two out of five: move conditionalized sections at the end
- spec-cleaner part three out of five: move weak requires (recommends) below requires
- spec-cleaner part four out of five: sort and deduplicate BuildRequires

-------------------------------------------------------------------
Fri Apr 16 08:39:17 UTC 2021 - Dirk Müller <dmueller@suse.com>

- remove check for non-systemd distros
- first out of 5 splits of "spec-cleaner -m -i *ec" run (for easier review)

-------------------------------------------------------------------
Wed Apr 14 11:08:52 UTC 2021 - Knut Anderssen <kanderssen@suse.com>

- Show 'Default' in the proposal summary as the PolicyKit Default
  Privileges to be used when it is not specified or specified as
  empty in the control file (bsc#1184277)
- 4.4.3

-------------------------------------------------------------------
Wed Apr 14 09:46:38 UTC 2021 - Ludwig Nussel <lnussel@suse.com>

- Check for usr/lib/modules to handle usrmerge (bsc#1029961)
- 4.4.2

-------------------------------------------------------------------
Wed Apr 14 08:44:31 UTC 2021 - Dominique Leuenberger <dimstar@opensuse.org>

- Do not own system directories (like /usr/bin) (bsc#1184787):
  + filesystem is responsible to bring those directories with the
    correct permission flags. Owning them here only introduces
    races/conflicts.
  + As a result: expand the files section for bindir and unitdir to
    be exact on the files.

-------------------------------------------------------------------
Fri Apr  9 16:21:31 UTC 2021 - Ladislav Slezák <lslezak@suse.cz>

- Start the "memsample" tool in a subshell to avoid "Terminated"
  message displayed at the end (bsc#1184491)
- 4.4.1

-------------------------------------------------------------------
Wed Apr  7 10:54:58 UTC 2021 - David Diaz <dgonzalez@suse.com>

- Hide the abort button when the network client is called
  (bsc#1183586).
- 4.4.0

-------------------------------------------------------------------
Mon Mar 29 16:25:00 UTC 2021 - Ladislav Slezák <lslezak@suse.cz>

- Expert console: fixed "shell" command
  - Run X terminal in GUI instead of "dash" (related to the previous
    fix for job control error messages bsc#1183648)
  - Override TERM to "vt100" when running in fbiterm,
    a workaround for frozen vim (bsc#1183652)
- 4.3.36

-------------------------------------------------------------------
Wed Mar 17 16:53:42 UTC 2021 - Ladislav Slezák <lslezak@suse.cz>

- Expert console: use "dash" if available instead of "bash" shell
  to avoid job control error messages (bsc#1183648)
- 4.3.35

-------------------------------------------------------------------
Thu Mar 11 15:13:16 UTC 2021 - Ladislav Slezák <lslezak@suse.cz>

- Remove the libzypp cache symlink (related to bsc#1182928)
- Improved "memsample" script handling
   - Do not start it again if it is already running
     (might happen if YaST is started again after crash)
   - Stop it when YaST finishes
- 4.3.34

-------------------------------------------------------------------
Wed Mar 10 17:25:29 UTC 2021 - Knut Anderssen <kanderssen@suse.com>

- Do not trigger any kernel event with udevadm from the
  kernel_finish client (bsc#1180535)
- 4.3.33

-------------------------------------------------------------------
Wed Mar 10 10:06:00 UTC 2021 - Imobach Gonzalez Sosa <igonzalezsosa@suse.com>

- Reduce self-update mechanism memory consumption (bsc#1182928):
  - Make sure to download the package only once.
  - Use a single squash file system for each update repository.
  - Ignore unchanged files and directories like /usr/share/man,
    /usr/share/info, etc.
- 4.3.32

-------------------------------------------------------------------
Thu Mar  4 13:49:52 UTC 2021 - Ladislav Slezák <lslezak@suse.cz>

- Added special installer configuration dialog
  (jsc#PM-1895, jsc#SLE-16263)

  - Can be started from the initial language selection dialog
    using an "hambuger" button  (openSUSE Tumbleweed only)
  - Or in any dialog using a keyboard shortcut:
    - Ctrl+Alt+Shift+C in graphical (Qt) UI
    - Ctrl+D Shift+C in text mode (ncurses)

- 4.3.31

-------------------------------------------------------------------
Tue Mar  2 11:09:17 UTC 2021 - Josef Reidinger <jreidinger@suse.com>

- Do not write selinux and polkit default rules during upgrade
  (bsc#1182894)
- 4.3.30

-------------------------------------------------------------------
Mon Mar  1 10:41:52 UTC 2021 - Josef Reidinger <jreidinger@suse.com>

- move properly security finish client (bsc#1182821)
- 4.3.29

-------------------------------------------------------------------
Thu Feb 25 17:50:27 UTC 2021 - Josef Reidinger <jreidinger@suse.com>

- Fix previous change to include in proposal summary selinux
  (jsc#SLE-17307)
- 4.3.28

-------------------------------------------------------------------
Wed Feb 24 20:56:30 UTC 2021 - Josef Reidinger <jreidinger@suse.com>

- Add new security proposal and finish clients to replace firewall
  one as the new clients contain also configuration for cpu
  mitigation, policy kit default privileges (jsc#SLE-15840)
  and selinux mode (jsc#SLE-17307)
- 4.3.27

-------------------------------------------------------------------
Thu Feb 18 21:34:23 UTC 2021 - Josef Reidinger <jreidinger@suse.com>

- Adapted unit test to recent changes in Yast::Report (related to
  bsc#1179893).
- 4.3.26

-------------------------------------------------------------------
Wed Feb 10 08:01:33 UTC 2021 - Imobach Gonzalez Sosa <igonzalezsosa@suse.com>

- Do not crash when it is not possible to create a snapshot after
  installing or upgrading the system (bsc#1180142).
- 4.3.25

-------------------------------------------------------------------
Mon Dec  7 09:27:38 UTC 2020 - Ladislav Slezák <lslezak@suse.cz>

- Do not cleanup the libzypp cache when the system has low memory,
  incomplete cache confuses libzypp later (bsc#1179415)
- 4.3.24

-------------------------------------------------------------------
Fri Dec  4 17:08:17 UTC 2020 - Stefan Schubert <schubi@suse.de>

- Starting YAST2 Control Center if it has been set while an
  yast2-firstboot installation workflow (bsc#1178834).
- 4.3.23

-------------------------------------------------------------------
Thu Nov 26 19:13:34 UTC 2020 - Josef Reidinger <jreidinger@suse.com>

- correct add-on spelling (jsc#SLE-14772)
- 4.3.22

-------------------------------------------------------------------
Thu Nov 26 14:06:30 UTC 2020 - Steffen Winterfeldt <snwint@suse.com>

- fix full media product selection (bsc#1179094, bsc#1176424)
- 4.3.21

-------------------------------------------------------------------
Tue Oct 27 22:30:43 UTC 2020 - Knut Anderssen <kanderssen@suse.com>

- Write hostname and proxy configuration to the inst-sys when
  configured through linuxrc not only during an installation but
  also when running an autoinstallation (bsc#1177768)
- 4.3.20

-------------------------------------------------------------------
Tue Oct 27 15:36:13 UTC 2020 - Ladislav Slezák <lslezak@suse.cz>

- yupdate - also make /usr/share/icons writable by default
  (needed for updating yast2-theme)

-------------------------------------------------------------------
Fri Oct 16 06:28:53 UTC 2020 - Imobach Gonzalez Sosa <igonzalezsosa@suse.com>

- Run configuration_management_finish client after *.repo files
  are available in the installed system (bsc#1177522).
- 4.3.19

-------------------------------------------------------------------
Mon Oct 12 17:13:51 CEST 2020 - schubi@suse.de

- Control.xml docu: Added "product_upgrades" tag in software/upgrade
  (jsc#SLE-14807).
- 4.3.18

-------------------------------------------------------------------
Tue Sep  8 09:20:52 CEST 2020 - schubi@suse.de

- Using ":" in the autoyast(...) supplements (bsc#1146494).
- 4.3.17

-------------------------------------------------------------------
Tue Sep  1 14:58:31 UTC 2020 - Ladislav Slezák <lslezak@suse.cz>

- Self-update improvement: write the list of updated packages to
  the /.packages.self_update file in the inst-sys (bsc#1175614)
- 4.3.16

-------------------------------------------------------------------
Mon Aug 24 09:35:13 UTC 2020 - Steffen Winterfeldt <snwint@suse.com>

- save random pool to /var/lib/systemd/random-seed (bsc#1174964)
- 4.3.15

-------------------------------------------------------------------
Tue Aug 11 10:33:04 CEST 2020 - schubi@suse.de

- AutoYaST: Added supplements: autoyast(deploy_image,ssh_import)
  into the spec file in order to install this packages if the
  section has been defined in the AY configuration file (bsc#1146494).
- 4.3.14

-------------------------------------------------------------------
Mon Jul 27 17:04:26 CEST 2020 - schubi@suse.de

- AY: Removed "image" section from "software" section
  (bsc#1140711).
- 4.3.13

-------------------------------------------------------------------
Mon Jul 27 13:43:29 UTC 2020 - Josef Reidinger <jreidinger@suse.com>

- Handle exceptions when parsing xml file (related to bsc#1170886)
- 4.3.12

-------------------------------------------------------------------
Mon Jul 27 08:14:24 UTC 2020 - Steffen Winterfeldt <snwint@suse.com>

- handle device autoconfig setting in summary screen (bsc#1168036)
- 4.3.11

-------------------------------------------------------------------
Fri Jul 24 06:48:57 UTC 2020 - José Iván López González <jlopez@suse.com>

- Configure the wizard layout according to the product features.
- Related to jsc#PM-1998.
- 4.3.10

-------------------------------------------------------------------
Thu Jul 16 11:01:42 CEST 2020 - schubi@suse.de

- Moving <files> section handling from second installation stage
  to first installation stage. (bsc#1174194)
- 4.3.9  
  
-------------------------------------------------------------------
Wed Jul 15 15:09:07 UTC 2020 - Josef Reidinger <jreidinger@suse.com>

- Do not use Profile.current unless necessary (bsc#1174173)
- 4.3.8

-------------------------------------------------------------------
Thu Jun 25 13:24:45 UTC 2020 - Martin Vidner <mvidner@suse.com>

- Fix "Cmdline: parameter not set" for virt-install (bsc#1172139)
- 4.3.7

-------------------------------------------------------------------
Thu Jun 25 11:07:53 CEST 2020 - aschnell@suse.com

- copy NVMe hostnqn and hostid from installation system to target
  system during installation (bsc#1172853)
- 4.3.6

-------------------------------------------------------------------
Wed Jun 24 09:18:28 UTC 2020 - Martin Vidner <mvidner@suse.com>

- memsample: at install time sample memory consumption each 5s,
  enabling CSV and PNG reports (bsc#1172139)
- startup/common/network.sh: remove bashisms to enable
  switching inst_setup to dash
- 4.3.5

-------------------------------------------------------------------
Tue Jun 23 10:53:54 UTC 2020 - Josef Reidinger <jreidinger@suse.com>

- Do not export to autoyast profile image deployment unless
  requested (bsc#1172552)
- 4.3.4

-------------------------------------------------------------------
Fri Jun 12 16:09:32 UTC 2020 - David Diaz <dgonzalez@suse.com>

- Improve the UX of the Previously Used Repositories dialog by
  using more accurate labels.

-------------------------------------------------------------------

Fri Jun 12 15:03:11 UTC 2020 - Josef Reidinger <jreidinger@suse.com>

- Remove ssh_import section from AY when cloning (bsc#1172749)
- 4.3.3

-------------------------------------------------------------------
Wed Jun 10 12:43:33 UTC 2020 - Ladislav Slezák <lslezak@suse.cz>

- Fixed yupdate script to correctly install the needed Ruby gems
  (bsc#1172793)
- 4.3.2

-------------------------------------------------------------------
Tue May 12 08:39:02 UTC 2020 - Josef Reidinger <jreidinger@suse.com>

- Autoyast schema: Allow optional types for string and map objects
  (bsc#1170886)
- 4.3.1

-------------------------------------------------------------------
Mon May 11 07:46:52 UTC 2020 - Steffen Winterfeldt <snwint@suse.com>

- remove obsolete proposal_settings_editable (bsc#1171423)
- 4.3.0

-------------------------------------------------------------------
Tue May  5 15:54:11 UTC 2020 - David Diaz <dgonzalez@suse.com>

- Restore missing icons for ssh import and image deployment
  auto clients (bsc#1168123).
- 4.2.42

-------------------------------------------------------------------
Mon Apr 20 12:10:19 UTC 2020 - Knut Anderssen <kanderssen@suse.com>

- Force the use of en_US.UTF-8 when running firstboot or the
  AutoYaST Second Stage with 'POSIX' or 'C as RC_LANG (bsc#1169017)
- 4.2.41

-------------------------------------------------------------------
Fri Mar 20 14:04:48 UTC 2020 - Imobach Gonzalez Sosa <igonzalezsosa@suse.com>

- In the proposal runner, restore the scroll only when it was
  previously saved (bsc#1167248).
- 4.2.40

-------------------------------------------------------------------
Wed Mar 18 16:52:30 UTC 2020 - Ladislav Slezák <lslezak@suse.cz>

- Verify the package versions before applying the self-update
  fixes (related to bsc#1163084)
- 4.2.39

-------------------------------------------------------------------
Tue Mar 17 12:59:50 UTC 2020 - Josef Reidinger <jreidinger@suse.com>

- Drop few not needed recommends to have identical package on
  opensuse and SLE (jsc#SLE-11936, jsc#SLE-11851)
- 4.2.38

-------------------------------------------------------------------
Fri Mar 13 09:26:49 UTC 2020 - Josef Reidinger <jreidinger@suse.com>

- Add Abort confirmation for inst_welcome client used in firstboot
  (bsc#1163347)
- 4.2.37

-------------------------------------------------------------------
Thu Feb 27 15:03:36 UTC 2020 - Stefan Hundhammer <shundhammer@suse.com>

- Make sure to show release notes for add-on products (bsc#1158287)
- 4.2.36

-------------------------------------------------------------------
Fri Feb 21 09:45:10 UTC 2020 - Ladislav Slezák <lslezak@suse.cz>

- Added "yupdate" script to simplify patching the installer
  (bsc#1163691)
- 4.2.35

-------------------------------------------------------------------
Thu Feb 20 15:12:39 UTC 2020 - Imobach Gonzalez Sosa <igonzalezsosa@suse.com>

- Rely on the new Y2Network::NtpServer class (jsc#SLE-7188).
- 4.2.34

-------------------------------------------------------------------
Thu Feb 20 11:24:41 UTC 2020 - Imobach Gonzalez Sosa <igonzalezsosa@suse.com>

- Allow to modify the control file at installation time using a
  skelcd-* package (bsc#1164468).
- 4.2.33

-------------------------------------------------------------------
Wed Feb 19 09:40:45 UTC 2020 - Steffen Winterfeldt <snwint@suse.com>

- don't start getty on hvc0 & ttyAMA0 before Yast2-Firstboot (bsc#1157233)
- 4.2.32

-------------------------------------------------------------------
Mon Feb 17 17:44:48 UTC 2020 - Stefan Hundhammer <shundhammer@suse.com>

- Fixed user-visible messages (bsc#1084015)
- 4.2.31

-------------------------------------------------------------------
Wed Jan 29 13:52:29 UTC 2020 - Ladislav Slezák <lslezak@suse.cz>

- Reimplemented the "Previously Used Repositories" dialog
  (inst_upgrade_urls.rb) to properly evaluate the new and the old
  system repositories (bsc#1159433)
- 4.2.30

-------------------------------------------------------------------
Thu Jan 23 12:53:29 UTC 2020 - Steffen Winterfeldt <snwint@suse.com>

- don't use /bin/systemctl compat symlink (bsc#1160890)
- 4.2.29

-------------------------------------------------------------------
Wed Jan 22 13:44:48 CET 2020 - schubi@suse.de
- Using tag $os_release_version in the control.xml file
  (entry <self_update_url>) which will be replaced by the
  value of VERSION in /etc/os-release. (improvement for fate#325834)
- 4.2.28

-------------------------------------------------------------------
Wed Jan 15 10:22:58 CET 2020 - aschnell@suse.com

- use udevadm in /usr/bin instead of /sbin (bsc#1160890)
- 4.2.27

-------------------------------------------------------------------
Tue Jan 14 11:25:19 UTC 2020 - Josef Reidinger <jreidinger@suse.com>

- drop starting of hal as it is also obsolete and no longer exist
  (jsc#SLE-10976)
- drop deprecated network technologies (jsc#SLE-7753)
- replace rc* and init.d usage by systemd or start_service
  depending if it runs in first stage or second (jsc#SLE-10976)
- 4.2.26

-------------------------------------------------------------------
Thu Nov 21 14:33:50 UTC 2019 - schubi@suse.de

- Using Y2Packager::Resolvable.any? and Y2Packager::Resolvable.find
  in order to decrease the required memory (bsc#1132650,
  bsc#1140037).
- 4.2.25

-------------------------------------------------------------------
Thu Nov 21 14:32:50 UTC 2019 - Knut Anderssen <kanderssen@suse.com>

- Do not remove /etc/install.inf from inst-sys (bsc#1122493,
  bsc#1157476).
- 4.2.24

-------------------------------------------------------------------
Fri Nov 15 08:58:40 UTC 2019 - Oliver Kurz <okurz@suse.com>

- Use linuxrc option "reboot_timeout" to configure the timeout
  before reboot (bsc#1122493)
- 4.2.23

-------------------------------------------------------------------
Thu Nov 14 09:56:21 UTC 2019 - David Diaz <dgonzalez@suse.com>

- Save and restore the proposal vertical scroll (related to a
  problem reseting the scroll position reported in bsc#1143558)
- 4.2.22

-------------------------------------------------------------------
Sun Nov 10 18:56:53 UTC 2019 - David Diaz <dgonzalez@suse.com>

- Improve the role selection dialog using a new scrollable widget
  to select a role (related to bsc#1084674, bsc#bsc#1086187).
- 4.2.21
-------------------------------------------------------------------

Thu Nov  7 09:32:00 UTC 2019 - Ladislav Slezák <lslezak@suse.cz>

- Implement upgrade for the Full medium (jsc#SLE-7101)
- 4.2.20

-------------------------------------------------------------------
Fri Oct 25 11:44:58 UTC 2019 - Josef Reidinger <jreidinger@suse.com>

- implement upgrade for online medium (jsc#SLE-7214)
- 4.2.19

-------------------------------------------------------------------
Tue Oct 11 09:24:17 CEST 2019 - schubi@suse.de

- Adapted to new Keyboard handling.
- Checked also CLI suppot (bsc#1142957).
- 4.2.18

-------------------------------------------------------------------
Thu Oct 10 11:19:06 UTC 2019 - Josef Reidinger <jreidinger@suse.com>

- fix crash when os-release contain empty value (bsc#1139518)
- 4.2.17

-------------------------------------------------------------------
Tue Oct  1 16:09:07 UTC 2019 - Ladislav Slezák <lslezak@suse.cz>

- Support for the offline installation medium (jsc#SLE-7101)
- 4.2.16

-------------------------------------------------------------------
Wed Sep 25 08:29:19 UTC 2019 - Steffen Winterfeldt <snwint@suse.com>

- do not stop haveged process (bsc#1140171)
- 4.2.15

-------------------------------------------------------------------
Fri Sep 20 13:39:18 UTC 2019 - Ladislav Slezák <lslezak@suse.cz>

- Support for the online installation medium (jsc#SLE-7214)
- 4.2.14

-------------------------------------------------------------------
Wed Sep 11 13:17:21 UTC 2019 - Steffen Winterfeldt <snwint@suse.com>

- do NOT remove /mnt/run, it's a mounted directory (bsc#1149011)
- 4.2.13

-------------------------------------------------------------------
Wed Aug 28 11:08:18 CEST 2019 - schubi@suse.de

- Set X-SuSE-YaST-AutoInstResource in desktop file (bsc#144894).
- 4.2.12

-------------------------------------------------------------------
Thu Aug 22 17:04:27 CEST 2019 - schubi@suse.de

- Using rb_default_ruby_abi tag in the spec file in order to
  handle several ruby versions (bsc#1146403).
- 4.2.11

-------------------------------------------------------------------
Wed Aug 14 13:33:56 UTC 2019 - David Diaz <dgonzalez@suse.com>

- Undo the change introduced in 4.2.7 because forcing the focus
  is not a solution: now the it's always caught by the installation
  summary after every action (related to bsc#1142353).
- 4.2.10

-------------------------------------------------------------------
Wed Aug  7 12:16:15 UTC 2019 - Martin Vidner <mvidner@suse.com>

- Stop using the obsolete XVersion API (bsc#1144627)
- Detect missing textdomain during testing (bsc#1130822)
- 4.2.9

-------------------------------------------------------------------
Mon Aug  5 08:43:21 UTC 2019 - David Diaz <dgonzalez@suse.com>

- Improve the detection of a forced base product
  (bsc#1124590, bsc#1143943).
- 4.2.8

-------------------------------------------------------------------
Thu Jul 25 11:52:07 UTC 2019 - David Diaz <dgonzalez@suse.com>

- Avoid to lost the focus in the proposal installation summary when
  the user makes changes using the available options on it
  (bsc#1142353).
- 4.2.7

-------------------------------------------------------------------
Mon Jun 17 13:37:35 UTC 2019 - José Iván López González <jlopez@suse.com>

- Copy multipath config files into the target system.
- Related to bsc#1133045.
- 4.2.6

-------------------------------------------------------------------
Sat Jun  8 01:49:48 UTC 2019 - Stasiek Michalski <hellcp@mailbox.org>

- Use new schema of desktop files (boo#1084864)
- Clean up spec
- Rename desktop files
- 4.2.5

-------------------------------------------------------------------
Fri May 10 15:07:17 CEST 2019 - schubi@suse.de

- Downloading files: Remounting CD with bind option correctly if
  the CD has already been mounted (bsc#1132915).
- 4.2.4

-------------------------------------------------------------------
Wed Apr 24 13:26:07 UTC 2019 - Stefan Hundhammer <shundhammer@suse.com>

- Make sure pkg target is active as long as still needed (bsc#1128385)
- 4.2.3

-------------------------------------------------------------------
Thu Apr  4 08:10:42 UTC 2019 - Ladislav Slezák <lslezak@suse.cz>

- Removed BuildRequires: yast2-ntp-client (causing dependency cycle)
  (related to the previous fix bsc#1129095)
- 4.2.2

-------------------------------------------------------------------
Fri Mar 29 12:58:51 UTC 2019 - David Diaz <dgonzalez@suse.com>

- Add a new installation dialog which allows to setup the NTP
  servers (bsc#1129095).
- 4.2.1

-------------------------------------------------------------------
Tue Mar 19 09:19:10 UTC 2019 - David Díaz <dgonzalez@suse.com>

- Use the select_product attribute from control file to filter
  available products (bsc#1124590).
- 4.2.0

-------------------------------------------------------------------
Fri Mar 15 10:38:35 UTC 2019 - snwint@suse.com

- revert SSH textmode patches (bsc#1129375, bsc#1047470)
- 4.1.45

-------------------------------------------------------------------
Thu Mar 14 14:12:22 UTC 2019 - snwint@suse.com

- ensure that installation with VNC + textmode still installs
  via VNC (bsc#1129073)
- 4.1.44

-------------------------------------------------------------------
Tue Mar 12 15:48:13 UTC 2019 - David Díaz <dgonzalez@suse.com>

- Update the hard-coded fallback path for licenses directory
  (fate#324053, jsc#SLE-4173)
- 4.1.43

-------------------------------------------------------------------
Fri Mar  8 16:08:48 UTC 2019 - José Iván López González <jlopez@suse.com>

- Fix patterns and packages selection when going back to the system
  role selection (bsc#1126517).
- 4.1.42

-------------------------------------------------------------------
Thu Mar  7 08:10:33 UTC 2019 - Ladislav Slezák <lslezak@suse.cz>

- Retranslate also the side bar steps when changing the language
  (bsc#1128153)
- 4.1.41

-------------------------------------------------------------------
Wed Mar  6 13:01:03 UTC 2019 - jreidinger@suse.com

- Do not change polkit default privileges during upgrade
  (bsc#1120720)
- 4.1.40

-------------------------------------------------------------------
Tue Mar  5 11:12:13 UTC 2019 - José Iván López González <jlopez@suse.com>

- Do not write the displaymanager value (part of bsc#1125040).
- 4.1.39

-------------------------------------------------------------------
Tue Mar  5 10:31:35 UTC 2019 - mvidner@suse.com

- Respect Textmode=1 when installing over SSH with a DISPLAY (bsc#1047470)
- 4.1.38

-------------------------------------------------------------------
Fri Mar  1 12:12:31 UTC 2019 - mvidner@suse.com

- copy_files_finish: ensure that /mnt/etc/YaST2 exists (bsc#1127182).
- 4.1.37

-------------------------------------------------------------------
Thu Feb 14 12:23:31 UTC 2019 - lslezak@suse.cz

- Save the used repositories at the end of installation to not
  offer the driver packages again (bsc#953522)
- 4.1.36

-------------------------------------------------------------------
Fri Feb  1 13:13:31 CET 2019 - schubi@suse.de

- Copying SSH keys from a privious installation into the new one:
  Set the right file permissions for the SSH deamon (bnc#1122303).
- 4.1.35

-------------------------------------------------------------------
Thu Jan  3 10:51:28 UTC 2019 - jreidinger@suse.com

- remove no longer used SCR agents without replacement:
  sysconfig.boot, sysconfig.fam, etc.passwd and
  install_inf workarounds for aliases and options
- remove no longer used clients:
  - inst_ask_online_update replaced by registration for SLE and
  online_repos for openSUSE.
  - inst_check_autoinst_mode dropped without replacement. Floppy
  support was dropped.
  - inst_scenarios replaced by system roles.
  - update_wizard_steps replaced by direct call of code without
    client

-------------------------------------------------------------------
Mon Dec 17 09:03:47 UTC 2018 - jlopez@suse.com

- Hardening commands execution (part of bsc#1118291).
- Replace backticks by Yast::Execute.
- 4.1.34

-------------------------------------------------------------------
Wed Dec 12 15:26:26 UTC 2018 - Josef Reidinger <jreidinger@suse.com>

- always use absolute path to binaries (bsc#1118291)
- properly escape shell arguments (bsc#1118291)
- 4.1.33

-------------------------------------------------------------------
Fri Dec  7 14:45:24 UTC 2018 - lslezak@suse.cz

- More aggresive inst-sys cleaner, clean the libzypp cache
  when running in graphical mode with less than 1GB RAM
  (in text mode keep the current limit 640MB), this avoids
  crashes on low memory systems (bsc#1118643)
- Also adapted the computing the default y2log size - use
  smaller size in low memory systems, on the other hand limit the
  maximum size to avoid huge log files
- 4.1.32

-------------------------------------------------------------------
Thu Dec  6 12:59:03 UTC 2018 - lslezak@suse.cz

- Improved saving y2logs during installation to use the /mnt/tmp
  space instead of the RAM disk to avoid possible crash (out of
  memory) (bsc#1118643)
- 4.1.31

-------------------------------------------------------------------
Sat Nov 24 19:40:43 UTC 2018 - Stasiek Michalski <hellcp@mailbox.org>

- Provide icon with module (boo#1109310)
- 4.1.30

-------------------------------------------------------------------
Wed Nov 21 17:42:44 UTC 2018 - Stefan Hundhammer <shundhammer@suse.com>

- Documented new control.xml global parameter enable_local_users
  (Fate#326447)
- Improved English in the documentation of control.xml
- 4.1.29

-------------------------------------------------------------------
Fri Nov 16 11:06:36 UTC 2018 - igonzalezsosa@suse.com

- Prefer fbiterm whenever is possible for textmode installation
  (fate#325746).
- 4.1.28

-------------------------------------------------------------------
Thu Nov 15 15:40:49 CET 2018 - schubi@suse.de

- Dialog complex_welcome: Translate the help button if the language
  has been changed (bsc#1098571).
- 4.1.27  

-------------------------------------------------------------------
Mon Nov 12 14:51:30 CET 2018 - schubi@suse.de

- Moving driver_update2_finish call just before unmounting system.
  (bnc#967103).
- 4.1.26

-------------------------------------------------------------------
Fri Nov  2 13:23:30 UTC 2018 - schubi@suse.de

- Writing security settings in first AY installation stage.
  So other modules (e.g. users) can rely on these settings now.
  (bnc#1112769)
- 4.1.25

-------------------------------------------------------------------
Thu Nov  1 08:03:27 UTC 2018 - jreidinger@suse.com

- extra_urls: compare unexpanded urls, so two identical
  repositories with variables are detected (bsc#1090193)
- 4.1.24

-------------------------------------------------------------------
Mon Oct 29 13:02:11 CET 2018 - schubi@suse.de

- Added save_y2logs client. (fate#325737)
- 4.1.23

-------------------------------------------------------------------
Thu Oct 25 08:02:13 UTC 2018 - lslezak@suse.cz

- Remember the selected role (related to FATE#325834)
- 4.1.22

-------------------------------------------------------------------
Tue Oct 23 14:17:49 CEST 2018 - schubi@suse.de

- Saving y2logs after the installation has been finished.
  (fate#325737)
- 4.1.21

-------------------------------------------------------------------
Tue Oct 16 13:52:00 CEST 2018 - schubi@suse.de

- Fixed path to license file. . Build error in fate#324713
- 4.1.20

-------------------------------------------------------------------
Tue Sep 25 15:11:15 UTC 2018 - dgonzalez@suse.com

- Skip the roles' dialog selection when there is only one available
  (fate#324713)
- 4.1.19

-------------------------------------------------------------------
Tue Sep 25 13:34:50 UTC 2018 - dgonzalez@suse.com

- Fix syntax error (bsc#1109659)
- 4.1.18

-------------------------------------------------------------------
Tue Sep 25 10:35:03 CEST 2018 - schubi@suse.de

- Updated docu for add_on_products.xml: Added tag "confirm_license"
  to handle Add-On-products licenses which will be added while
  installation. (bsc#1105758)
- 4.1.17  
  
-------------------------------------------------------------------
Tue Sep 18 09:33:59 UTC 2018 - dgonzalez@suse.com

- Avoid to restore old backups when upgrade fails (bsc#1097297)
- 4.1.16

-------------------------------------------------------------------
Thu Sep 13 16:37:43 UTC 2018 - lslezak@suse.cz

- Copy the selected packages from the self-update repository to an
  additional add-on repository, allow updating the installation
  workflow from the self-update repository (bsc#1101016)
- 4.1.15

-------------------------------------------------------------------
Tue Sep 11 15:29:22 CEST 2018 - aschnell@suse.com

- do not translate snapshot description (bsc#1092757)
- 4.1.14

-------------------------------------------------------------------
Tue Sep  4 13:34:17 UTC 2018 - dgonzalez@suse.com

- Use /media.1/media instead the /media.1/build (bsc#1062297)
- 4.1.13

-------------------------------------------------------------------
Mon Sep  3 08:38:32 UTC 2018 - dgonzalez@suse.com

- Add missing help for disks activation dialog (bsc#1098563)
- 4.1.12

-------------------------------------------------------------------
Fri Aug 24 14:42:15 UTC 2018 - jreidinger@suse.com

- Improve help text for system roles (bsc#1046619)
- 4.1.11

-------------------------------------------------------------------
Thu Aug 23 07:24:18 UTC 2018 - dgonzalez@suse.com

- Update calls to YaST2 systemd classes (related to fate#319428)
- 4.1.10

-------------------------------------------------------------------
Fri Aug 22 16:35:47 CEST 2018 - hellcp@opensuse.org

- Add an option to have a sidebar (boo#1088785)
- 4.1.9

-------------------------------------------------------------------
Mon Aug 20 15:18:28 CEST 2018 - schubi@suse.de

- Switched license in spec file from SPDX2 to SPDX3 format.
- Changed dir of COPYING file.

-------------------------------------------------------------------
Thu Aug  2 09:05:07 UTC 2018 - schubi@suse.de

- Disable display of status messages on the console (bsc#1099505).
- 4.1.8

-------------------------------------------------------------------
Thu Aug  2 08:05:07 UTC 2018 - knut.anderssen@suse.com

- Don not print errors if plymouth is not installed (bsc#1101879)

-------------------------------------------------------------------
Thu Jul 26 15:45:03 UTC 2018 - knut.anderssen@suse.com

- Do not crash if /etc/os-release is a directory (bsc#1097661)
- 4.1.7

-------------------------------------------------------------------
Thu Jul 26 14:34:27 CEST 2018 - schubi@suse.de

- Delete unneeded content of /mnt/run after installation/update.
  (bsc#1071745)
- 4.1.6

-------------------------------------------------------------------
Wed Jul  4 12:16:04 UTC 2018 - knut.anderssen@suse.com

- Fixed returned value calling copy_files_finish when
  some ssh file exist (bsc#1099104).
- 4.1.5

-------------------------------------------------------------------
Thu Jun 28 14:40:00 CEST 2018 - schubi@suse.de

- Added additional searchkeys to desktop file (fate#321043).
- 4.1.4

-------------------------------------------------------------------
Wed Jun 27 13:14:47 CEST 2018 - aschnell@suse.com

- adapted testsuite to change in yast2-storage-ng (bsc#1073633)
- 4.1.3

-------------------------------------------------------------------
Mon Jun 11 11:30:44 UTC 2018 - knut.anderssen@suse.com

- Firstboot.service: Shutdown on failure preventing the service to
  hang because of a systemd dependency when trying to call halt
  directly from the firsboot clients (bsc#1095253)
- 4.1.2

-------------------------------------------------------------------
Wed Jun  6 14:21:02 UTC 2018 - lslezak@suse.cz

- Fixed possibly broken system after aborting upgrade running
  over SSH (caused by a partially finished rollback) (bsc#1089643)

-------------------------------------------------------------------
Thu May 31 15:31:34 UTC 2018 - jreidinger@suse.com

- fix calling copy_files_finish to not crash
  (related to bsc#1095323)
- 4.1.1

-------------------------------------------------------------------
Thu May 31 10:17:19 UTC 2018 - jreidinger@suse.com

- Fix crash caused by previous fix when multipath is not available
  (bsc#1095323)
- Copy active_devices.txt for s390 to prevent blocking of
  important devices when cio_ignore is active (bsc#1095033)
- 4.1.0

-------------------------------------------------------------------
Fri May 18 13:16:30 UTC 2018 - igonzalezsosa@suse.com

- Fix installation mode detection (related to bsc#1089547).
- 4.0.61

-------------------------------------------------------------------
Wed May 16 12:50:36 UTC 2018 - jlopez@suse.com

- Do not try to set read-only property to default BTRFS subvolume
  if the filesystem already existed on disk (needed for
  bsc#1091047).
- 4.0.60

-------------------------------------------------------------------
Thu May 10 13:10:41 UTC 2018 - igonzalezsosa@suse.com

- Log a warning when umounting a filesystem fails after
  installation/upgrade (related to bsc#1090018).
- 4.0.59

-------------------------------------------------------------------
Tue May 08 12:04:00 CEST 2018 - aschnell@suse.com

- disable mdadm auto assembly for installation (bsc#1090690)
- 4.0.58

-------------------------------------------------------------------
Thu May  3 07:34:57 UTC 2018 - lslezak@suse.cz

- Keep the selected product in the desktop selection dialog
  (bsc#1088660)
- 4.0.57

-------------------------------------------------------------------
Wed May  2 15:44:18 UTC 2018 - shundhammer@suse.com

- Copy new /var/log/YaST2/storage-inst/ subdir to target at the
  end of the installation (part of fate #318196)
- 4.0.56

-------------------------------------------------------------------
Fri Apr 27 15:07:15 UTC 2018 - igonzalezsosa@suse.com

- Do not warn too soon about missing disks during autoinstallation
  (bsc#1091033)
- 4.0.55

-------------------------------------------------------------------
Fri Apr 27 13:22:53 UTC 2018 - lslezak@suse.cz

- Better handle the restore scripts when YaST is aborted or
  crashes (bsc#1089643)
- Delete the .repo files accidentally saved into inst-sys
  (fixes problems when restarting YaST after abort or crash)
- 4.0.54

-------------------------------------------------------------------
Wed Apr 25 10:43:58 UTC 2018 - jreidinger@suse.com

- fix regression to show again iscsi configuration for disk-less
  setup  (bsc#1090753)
- 4.0.53

-------------------------------------------------------------------
Wed Apr 25 06:03:53 UTC 2018 - igonzalezsosa@suse.com

- Fix text direction for RTL languages in the installer settings
  screen (bsc#1089846).
- 4.0.52

-------------------------------------------------------------------
Tue Apr 24 11:41:26 UTC 2018 - mvidner@suse.com

- Fixed "vnc.sh: /root/.profile: No such file or directory"
  (bsc#1089623).
- 4.0.51

-------------------------------------------------------------------
Thu Apr 19 13:05:23 UTC 2018 - lslezak@suse.cz

- Log more details when unmounting the target partition fails
  (to debug bsc#1090018)
- 4.0.50

-------------------------------------------------------------------
Tue Apr 17 12:37:12 UTC 2018 - igonzalezsosa@suse.com

- Installer Updates does not overwrite Driver Updates
  (bsc#1088685).
- 4.0.49

-------------------------------------------------------------------
Mon Apr 16 12:50:00 UTC 2018 - mvidner@suse.com

- Don't hard-code the role text color (bsc#1087399).
- 4.0.48

-------------------------------------------------------------------
Mon Apr 16 11:08:57 UTC 2018 - jreidinger@suse.com

- Ensure proper patterns are selected when going back to system
  role and switch to different role (bsc#1088883)
- 4.0.47

-------------------------------------------------------------------
Tue Apr 10 16:37:15 CEST 2018 - schubi@suse.de

- Set Add-On products for installation again after the base
  product has been selected (bnc#1086846).
- 4.0.46

-------------------------------------------------------------------
Fri Apr  6 17:25:51 UTC 2018 - jlopez@suse.com

- Use AbortException when user aborts (part of fate#318196).
- 4.0.45

-------------------------------------------------------------------
Fri Apr  6 12:26:45 UTC 2018 - mvidner@suse.com

- Start web VNC for the installation process (bsc#1078785)
- 4.0.44

-------------------------------------------------------------------
Tue Apr  3 10:54:42 UTC 2018 - jlopez@suse.com

- Fix tests to use correct storage instance (part of fate#318196).
- 4.0.43

-------------------------------------------------------------------
Fri Mar 23 09:57:56 UTC 2018 - mvidner@suse.com

- System roles: make the radio buttons match other dialogs,
  using images (bsc#1084674)
- 4.0.42

-------------------------------------------------------------------
Tue Mar 20 16:10:24 UTC 2018 - mvidner@suse.com

- Make many system roles fit in the dialog (using a RichText
  widget, bsc#1084674)
- 4.0.41

-------------------------------------------------------------------
Mon Mar 19 22:53:57 UTC 2018 - knut.anderssen@suse.com

- Self-Update report errors when the self_update is enabled
  explicitly by linuxrc or using an AutoYaST profile.
  (bsc#1084820)
- 4.0.40

-------------------------------------------------------------------
Tue Mar 13 16:37:23 UTC 2018 - igonzalezsosa@suse.com

- Set the 'ro' property on Btrfs filesystem when using an AutoYaST
  profile which sets the 'ro' option explicitly (related to
  bsc#1079000).
- 4.0.39

-------------------------------------------------------------------
Tue Mar 13 12:09:45 CET 2018 - schubi@suse.de

- complex_welcome: Translate license text if the language has been
  changed (bnc#1077733).
- 4.0.38

-------------------------------------------------------------------
Mon Mar 12 15:34:38 UTC 2018 - igonzalezsosa@suse.com

- Set Btrfs 'ro' property at the end of the installation
  when needed (bsc#1079000)
- 4.0.37

-------------------------------------------------------------------
Thu Mar  1 14:48:45 UTC 2018 - shundhammer@suse.com

- Pass args to parent class constructor (bsc#1083500)
- 4.0.36

-------------------------------------------------------------------
Tue Feb 27 12:23:03 UTC 2018 - jreidinger@suse.com

- fix marking texts for translation (bsc#1081361, bsc#1083015)
- 4.0.35

-------------------------------------------------------------------
Tue Feb 27 01:41:17 UTC 2018 - ancor@suse.com

- More gentle handling of aborts caused by hardware probing errors
  (bsc#1079228, bsc#1079817, bsc#1063059, bsc#1080554, bsc#1076776,
  bsc#1070459 and some others).
- Re-enable the old fix for bsc#298049 (abort button during ongoing
  hardware probing).
- Cleanup of dead code
- 4.0.34

-------------------------------------------------------------------
Tue Feb 13 12:53:44 UTC 2018 - jreidinger@suse.com

- Ensure previous role selection is cleared when doing desktop
  selection (bsc#1078961)
- 4.0.33

-------------------------------------------------------------------
Thu Feb  8 13:55:21 UTC 2018 - knut.anderssen@suse.com

- Startup scripts: Replaced xinetd by xvnc.socket (fate#323373)
- Revert changes added in 4.0.29 bringing back the enablement of
  the xvnc.socket during the first stage if Linuxrc.vnc is set.
  (bnc#1077236)
- 4.0.32

-------------------------------------------------------------------
Tue Feb  6 12:24:34 CET 2018 - schubi@suse.de

- Added requirement iproute2 to spec file. This is needed by
  the VNC AutoYaST installation in the second stage.
  (Follow up of bnc#1077236)
- 4.0.31

-------------------------------------------------------------------
Fri Feb  2 15:26:05 UTC 2018 - jreidinger@suse.com

- do not crash if no role is selected (bsc#1078809)
- 4.0.30

-------------------------------------------------------------------
Fri Feb  2 12:49:34 UTC 2018 - igonzalezsosa@suse.com

- Provides the current language when asking for the product's
  release notes to the yast2.rpm API (related to bsc#1079045).
- 4.0.29

-------------------------------------------------------------------
Wed Jan 31 13:09:51 CET 2018 - schubi@suse.de

- Do not enable xvnc.socket for second installation stage.
  Xvnc will be started by a direct call in vnc.sh. (bnc#1077236)
- 4.0.28

-------------------------------------------------------------------
Tue Jan 30 09:30:26 UTC 2018 - lslezak@suse.cz

- Reimplemented finding package upgrades to require less memory
  (related to bsc#1076768)
- 4.0.27

-------------------------------------------------------------------
Fri Jan 26 11:19:05 UTC 2018 - jreidinger@suse.com

- Start performing real installation with as much memory as
  possible  (bsc#1076768)
- 4.0.26

-------------------------------------------------------------------
Mon Jan 22 17:25:35 UTC 2018 - ancor@suse.com

- Read the root_subvolume_read_only setting from its new location
  (moved by libstorage-ng) in the control file (boo#1077047).
- 4.0.25

-------------------------------------------------------------------
Fri Jan 19 14:27:55 UTC 2018 - jsrain@suse.cz

- save keyboard settings before console settings (bsc#1076798)
- 4.0.24

-------------------------------------------------------------------
Thu Jan 18 12:48:55 UTC 2018 - qzhao@suse.com

- Update YaST2-Firstboot.service: Depreciate plymouth --wait, add
  conflict to plymouth start service.
- Update YaST2-Second-Stage.service: Depreciate plymouth deactivate
  command and add conflict to plymouth start service. For that will
  block TTY device activation(bsc#1042554).
- 4.0.23

-------------------------------------------------------------------
Wed Jan 10 14:32:39 UTC 2018 - igonzalezsosa@suse.com

- Fix initialization to copy the profile to /tmp/profile again
  (bsc#1075334)
- 4.0.22

-------------------------------------------------------------------
Wed Dec 20 13:24:37 CET 2017 - schubi@suse.de

- Fixed popup layout for bnc#1061754.
- 4.0.21

-------------------------------------------------------------------
Mon Dec 18 15:58:10 CET 2017 - schubi@suse.de

- Warn the user if the infrastructure is not available for running 
  the second stage (bnc#1061754)
- 4.0.20

-------------------------------------------------------------------
Mon Dec 18 13:20:47 UTC 2017 - gsouza@suse.com

- Removal of SYSTEMCTL_OPTIONS environment variable (fate#323393)
- 4.0.19

-------------------------------------------------------------------
Wed Dec 13 16:07:47 UTC 2017 - jreidinger@suse.com

- drop copy_to_system support (FATE#320873)
- 4.0.18

-------------------------------------------------------------------
Tue Dec 12 08:21:36 UTC 2017 - lslezak@suse.cz

- Log the system name at start to see which system is running
  in the inst-sys (for easier debugging)

-------------------------------------------------------------------
Mon Dec 11 15:50:04 UTC 2017 - knut.anderssen@suse.com

- Replaced Remote module by the new y2remote/remote class
  (bsc#1070582)
- Updated yast2-network dependency.
- 4.0.17

-------------------------------------------------------------------
Fri Dec  8 14:17:28 UTC 2017 - gsouza@suse.com

- Filter out modules extensions based on product, using white list
  approach (fate#324198)
- 4.0.16

-------------------------------------------------------------------
Mon Dec  4 12:32:49 UTC 2017 - igonzalezsosa@suse.com

- Break autoyast2 and yast2-installation dependency cycle
  (bsc#1070996) 
- 4.0.15

-------------------------------------------------------------------
Thu Nov 30 14:33:07 UTC 2017 - igonzalezsosa@suse.com

- Do not ignore start_multipath setting (bsc#1070343).
- 4.0.14

-------------------------------------------------------------------
Thu Nov 30 06:38:15 UTC 2017 - rbrown@suse.com

- Replace references to /var/adm/fillup-templates with new
  %_fillupdir macro (boo#1069468).

-------------------------------------------------------------------
Thu Nov  2 15:36:38 UTC 2017 - knut.anderssen@suse.com

- Unify firewall proposals and finish clients replacing
  firewall_stage1_finish by firewall_finish. (fate#323460)
- 4.0.13

-------------------------------------------------------------------
Thu Nov  2 13:05:34 CET 2017 - locilka@suse.com

- Cleanup old registration attempts before starting Installer. This
  is needed for restarted installation after it has been aborted
  earlier (bsc#1065167).
- 4.0.12

-------------------------------------------------------------------
Mon Oct 30 15:09:06 UTC 2017 - igonzalezsosa@suse.com

- Always show the license agreement on single product media,
  even during upgrade (bsc#1065172)
- 4.0.11

-------------------------------------------------------------------
Tue Oct 24 10:05:38 UTC 2017 - lslezak@suse.cz

- Less eager inst-sys cleanup, libzypp actually needs some cached
  files during package installation, remove only the white listed
  known files (bsc#1063459)
- 4.0.10

-------------------------------------------------------------------
Fri Oct 20 12:59:37 UTC 2017 - jsrain@suse.cz

- umount efivars properly (bsc#1063063)
- 4.0.9

-------------------------------------------------------------------
Mon Oct 16 15:29:07 UTC 2017 - jreidinger@suse.com

- Write polkit settings even if no desktop is selected
  (bsc#1062788)
- 4.0.8

-------------------------------------------------------------------
Sun Oct 15 22:00:11 UTC 2017 - knut.anderssen@suse.com

- Adapted complex welcome client allowing to continue with the
  installation when there are no products available. (bsc#1059070)
- 4.0.7

-------------------------------------------------------------------
Tue Oct 10 08:34:44 UTC 2017 - jreidinger@suse.com

- Dropped call of dasd_reload which caused renumbering of disks and
  user got confused.(FATE#318138)
- 4.0.6

-------------------------------------------------------------------
Wed Oct  4 10:32:55 CEST 2017 - schubi@suse.de

- AY: Warn the user if an remote installation is not completely
  possible because there are not all needed packages availble in
  the installed system. (bnc#1055279, bnc#1058071)
- 4.0.5

-------------------------------------------------------------------
Tue Sep 26 13:37:17 UTC 2017 - igonzalezsosa@suse.com

- Add support to read release notes from an RPM in the
  repository (fate#323273)
- 4.0.4

-------------------------------------------------------------------
Tue Sep 26 13:35:36 UTC 2017 - jreidinger@suse.com

- Add support for system roles ordering (related to bsc#1049297)

-------------------------------------------------------------------
Tue Sep 26 08:50:31 UTC 2017 - igonzalezsosa@suse.com

- Do not allow changing the selected base product on an already
  registered system (bsc#1060252)

-------------------------------------------------------------------
Mon Sep 25 08:23:25 UTC 2017 - ancor@suse.com

- Re-activated the step to search for system files (users and SSH
  keys) in existing systems. It was temporarily disabled during the
  migration to storage-ng (part of fate#323837).
- 4.0.3

-------------------------------------------------------------------
Tue Sep 12 08:38:17 UTC 2017 - knut.anderssen@suse.com

- Removed obsolete inst_info client which is not used anymore.
  (bsc#1047060)
- 4.0.2

-------------------------------------------------------------------
Mon Sep 11 14:08:49 UTC 2017 - jreidinger@suse.com

- Adapt to new yast2-country changes (needed for FATE#323837)
- 4.0.1

-------------------------------------------------------------------
Tue Sep  5 11:41:50 UTC 2017 - lslezak@suse.cz

- Download release notes only for the selected products (if any
  product is already selected) (bsc#1056872)
- 4.0.0

-------------------------------------------------------------------
Tue Sep  5 10:20:43 UTC 2017 - igonzalezsosa@suse.com

- Fix license confirmation handling on single product medias
  (fate#322276)
- 3.3.13

-------------------------------------------------------------------
Mon Sep  4 12:18:45 UTC 2017 - ancor@suse.com

- Configure Snapper at the end of installation if requested
  (part of fate#318196).
- 3.3.12

-------------------------------------------------------------------
Fri Sep  1 12:43:42 UTC 2017 - igonzalezsosa@suse.com

- On multi-product installation medias, the product selection
  happens in the welcome screen (fate#322276)
- 3.3.11

-------------------------------------------------------------------
Thu Aug 31 12:26:51 UTC 2017 - gsouza@suse.com

- Skip complex welcome module in auto mode.
- 3.3.10

-------------------------------------------------------------------
Wed Aug 30 07:28:06 UTC 2017 - gsouza@suse.com

- Show README.BETA if it exists (bsc#1047060)
- 3.3.9

-------------------------------------------------------------------
Mon Aug 28 15:17:19 UTC 2017 - igonzalezsosa@suse.com

- Show the product's license from libzypp in the welcome screen
  (FATE#322276)
- 3.3.8

-------------------------------------------------------------------
Thu Aug 17 08:22:09 UTC 2017 - igonzalezsosa@suse.com

- Replace Installation::Product and Installation::ProductReader
  classes by Y2Packager::Product and Y2Packager::ProductReader
  (related to FATE#322276)
- 3.3.7

-------------------------------------------------------------------
Mon Aug 14 15:13:42 CEST 2017 - shundhammer@suse.de

- Merged storage-ng branch to master (fate#318196)
- Note: all changes below with this date belong to the merge.
- 3.3.6

-------------------------------------------------------------------
Mon Aug 14 15:13:42 CEST 2017 - ancor@suse.com

- storage-ng: adapted to the new Y2Storage::StorageManager API
  and improved probing and activation of storage devices.

-------------------------------------------------------------------
Mon Aug 14 15:13:42 CEST 2017 - aschnell@suse.com

- adapted inst_disks_activate.rb to storage-ng

-------------------------------------------------------------------
Mon Aug 14 15:13:42 CEST 2017 - schubi@suse.de

- storage-ng: Taking /usr/bin/findmnt in order to evaluate mount
  points. Floppy support removed.

-------------------------------------------------------------------
Mon Aug 14 15:13:42 CEST 2017 - ancor@suse.com

- storage-ng: use the new library for storage hardware probing
  (devicegraph) instead of the old one (targetmap)

-------------------------------------------------------------------
Mon Aug 14 15:13:42 CEST 2017 - ancor@suse.com

- storage-ng: removed dependency from (old) yast2-storage, even
  if it breaks some functionality.

-------------------------------------------------------------------
Mon Aug 14 15:13:42 CEST 2017 - ancor@suse.com

- storage-ng: commented installation-related code relying on the
  old yast2-storage

-------------------------------------------------------------------
Mon Aug  7 13:43:34 UTC 2017 - jreidinger@suse.com

- Fix crash when going back from product selection (FATE#323450)
- 3.3.5

-------------------------------------------------------------------
Fri Aug  4 06:26:43 UTC 2017 - lslezak@suse.com

- Allow using base products from additional repositories
  (FATE#323450)
- 3.3.4

-------------------------------------------------------------------
Mon Jul 31 08:16:23 UTC 2017 - jreidinger@suse.com

- New client for product selection (FATE#323450)
- 3.3.3

-------------------------------------------------------------------
Wed Jul 26 14:42:15 UTC 2017 - jreidinger@suse.com

- drop reading /content (FATE#322386)
- 3.3.2

-------------------------------------------------------------------
Thu Jun 29 11:51:55 UTC 2017 - jreidinger@suse.com

- openSUSE only: reword title of desktop selection dialog
  (boo#1045180)
- 3.3.1

-------------------------------------------------------------------
Thu Jun 29 08:40:43 UTC 2017 - jreidinger@suse.com

- when custom role is selected in desktop selection
  keep default value in /etc/sysconfig/windowmanager (bsc#1030873)
- 3.3.0

-------------------------------------------------------------------
Mon Jun 26 11:11:19 CEST 2017 - shundhammer@suse.de

- Allow different mount point for home partition (Fate#323532)
- 3.2.46

-------------------------------------------------------------------
Mon Jun 19 07:03:16 UTC 2017 - lslezak@suse.cz

- install the yast2-registration package only in SLE (bsc#1043122)
- 3.2.45

-------------------------------------------------------------------
Thu Jun  1 12:58:03 CEST 2017 - schubi@suse.de

- "custom" roles: Initialize pattern selection screen with settings
  defined in the control files. (bnc#1031295)
- 3.2.44

-------------------------------------------------------------------
Tue May 31 21:47:24 UTC 2017 - knut.anderssen@suse.com

- Do not lose the desktop selection when the online repositories is
  pressed. (bsc#1033594)
- Do not allow to continue without desktop selection. (bsc#1040884)
- 3.2.43

-------------------------------------------------------------------
Wed May 31 10:52:59 UTC 2017 - lslezak@suse.cz

- Fixed path to the "adddir" command (it is /sbin instead of /etc)
  (bsc#1041882)
- 3.2.42

-------------------------------------------------------------------
Mon May 29 08:37:19 UTC 2017 - knut.anderssen@suse.com

- Added requirement of 'cwm/widget' in hiding_place as consequence
  of changes made in CWM. (boo#1039901).
- 3.2.41

-------------------------------------------------------------------
Mon May 22 10:50:32 UTC 2017 - lslezak@suse.cz

- Fixed push button label ("Configure Online Repositories")
  (bsc#1039988)
- 3.2.40

-------------------------------------------------------------------
Mon May  8 13:17:17 UTC 2017 - knut.anderssen@suse.com

- Don't crash if the regurl provided by linuxrc is invalid using
  the one provided by the control file as fallback (bsc#1035908).
- 3.2.39

-------------------------------------------------------------------
Wed Apr 26 15:03:33 UTC 2017 - igonzalezsosa@suse.com

- Move CaaSP specific code to yast2-caasp package
  (bsc#1036838)
- 3.2.38

-------------------------------------------------------------------
Wed Apr 26 09:52:01 UTC 2017 - gsouza@suse.com

- bsc#1031840
  - changed CheckFreeSpaceNow to use LANG=en_US.UTF-8

-------------------------------------------------------------------
Thu Apr 20 14:00:08 UTC 2017 - igonzalezsosa@suse.com

- Add a NTP Servers settings to the overview dialog
  (FATE#323249)

-------------------------------------------------------------------
Wed Apr  5 11:31:12 CEST 2017 - jreidinger@suse.com

- Use y2start script instead of y2base (bsc#1027181)
- 3.2.37

-------------------------------------------------------------------
Wed Apr  5 10:31:12 CEST 2017 - schubi@suse.de

- Added configuration-management to inst_finish.
  (FATE#319830)
- 3.2.36

-------------------------------------------------------------------
Tue Apr  4 14:16:28 UTC 2017 - mvidner@suse.com

- Renamed Controller Node to Administration Node (bsc#1032057).
- 3.2.35

-------------------------------------------------------------------
Mon Mar 27 13:39:38 UTC 2017 - igonzalezsosa@suse.com

- Move CaaSP specific code to yast2-caasp (bsc#1030874)
- 3.2.34

-------------------------------------------------------------------
Mon Mar 27 06:50:29 UTC 2017 - lslezak@suse.cz

- Use the shared package download and extraction functionality
  from FATE#320772
- 3.2.33

-------------------------------------------------------------------
Tue Mar 21 11:59:26 UTC 2017 - ancor@suse.com

- Added some extra space to the openSUSE desktop/roles selection
  dialog (improvement on the fix for poo#14936, bsc#1025415).
- 3.2.32

-------------------------------------------------------------------
Thu Mar 16 13:07:44 UTC 2017 - mvidner@suse.com

- Allow proceeding with the installation after a blocking condition
  has been corrected in the overview dialog (bsc#1029291).
- 3.2.31

-------------------------------------------------------------------
Wed Mar 15 10:19:33 UTC 2017 - igonzalezsosa@suse.com

- Improve roles buttons distribution in textmode (related to
  FATE#320772)
- 3.2.30 

-------------------------------------------------------------------
Tue Mar 14 12:05:44 UTC 2017 - igonzalezsosa@suse.com

- Fix desktop selection during installation (bsc#1029312)
- 3.2.29

-------------------------------------------------------------------
Mon Mar 13 12:16:23 UTC 2017 - igonzalezsosa@suse.com

- Support to add roles through addons (FATE#320772)
- 3.2.28

-------------------------------------------------------------------
Thu Mar  9 17:48:25 UTC 2017 - jreidinger@suse.com

- fix crash when reading if desktop role should have default
  pre-selected (bsc#1025415)
- 3.2.27

-------------------------------------------------------------------
Wed Mar  8 16:11:59 CET 2017 - mvidner@suse.cz

- Really use the directory.yast file (fate#322372)
- 3.2.26

-------------------------------------------------------------------
Thu Mar  6 13:33:41 UTC 2017 - mfilka@suse.com

- fate#322328
  - adapted all-in-one dialog according to comments from UX
- 3.2.25

-------------------------------------------------------------------
Mon Mar  6 09:39:00 UTC 2017 - mfilka@suse.com

- CaaSP: do not crash when used a dashed url for the controller
  node location (bsc#1024965)
- CaaSP AY: Adapted requirements of yast2-services-manager.
  (FATE#321738)
- bnc#1022546
  - update all-in-one's subdialog (network/kdump/partitioning/...)
    overview when the dialog is closed and do not lose another
    content already entered by user.
- 3.2.24

-------------------------------------------------------------------
Wed Feb 15 17:58:16 UTC 2017 - jreidinger@suse.com

- Add new desktop selection client for opensuse based on roles
  (poo#14936, bsc#1025415)
- drop "inst_new_desktop" client which was replaced by new desktop
  selection one
- 3.2.23

-------------------------------------------------------------------
Tue Feb 14 14:55:08 UTC 2017 - igonzalezsosa@suse.com

- Self-Update only shows errors when a custom URL is used
  (bsc#1025251)
- 3.2.22

-------------------------------------------------------------------
Wed Feb  8 16:42:29 UTC 2017 - kanderssen@suse.com

- CaaSP all-in-one-dialog: added validation to the controller node
  location field, modified label and write it to the minion
  master.conf file at the end of the installation (FATE#321738)
- CaaSP: Display the Beta product warning at start when it is
  present (bsc#1016887)
- Enable CaaSP specific services on the installed system
  (FATE#321738)
- Do not crash if role contain own service to enable (bsc#1022762)
- 3.2.21

-------------------------------------------------------------------
Fri Feb  3 10:07:35 UTC 2017 - jsrain@suse.cz

- Downloading release notes: Do not download them at all during
  AutoYaST (bsc#1009276)
- Use the directory.yast file to check avilable
  translations (fate#322372)
- 3.2.20

-------------------------------------------------------------------
Wed Feb  1 17:07:23 CET 2017 - schubi@suse.de

- Downloading release notes: Do not try again if the host or the
  proxy cannot be resolved (bnc#1022784)
- 3.2.19

-------------------------------------------------------------------
Fri Jan 27 15:55:33 UTC 2017 - kanderssen@suse.com

- Ask for installation confirmation in all-in-one dialog before
  proceed with it. (Fate#322328)
- 3.2.18

-------------------------------------------------------------------
Fri Jan 27 09:11:32 UTC 2017 - jreidinger@suse.com

- Respect newly registered update repos in software proposal and
  do register. (FATE#322328)

-------------------------------------------------------------------
Thu Jan 26 14:16:43 UTC 2017 - jreidinger@suse.com

- handle proposal errors in all-in-one dialog (FATE#322328)

-------------------------------------------------------------------
Wed Jan 25 15:29:02 UTC 2017 - mvidner@suse.com

- Added an all-in-one installation overview for CaaSP (FATE#322328)

-------------------------------------------------------------------
Wed Jan 25 10:41:33 UTC 2017 - igonzalezsosa@suse.com

- Add an option to disable the self-update feature through the
  AutoYaST profile (FATE#319716)
- 3.2.17

-------------------------------------------------------------------
Fri Jan 20 08:44:28 UTC 2017 - mfilka@suse.com

- bnc#1017752
  - do not show language change warning in software proposal
    incorrectly when language was not changed.
- 3.2.16

-------------------------------------------------------------------
Tue Jan 17 15:34:22 UTC 2017 - igonzalezsosa@suse.com

- Do not retry to download release notes if a previous attempt
  failed (bsc#1015794)
- 3.2.15

-------------------------------------------------------------------
Mon Jan 16 12:42:52 UTC 2017 - jreidinger@suse.com

- add ability to roles to enable list of services when selected
  (FATE#321754)

-------------------------------------------------------------------
Mon Jan 16 12:17:38 UTC 2017 - mfilka@suse.com

- fate#321739
  - Made user's interaction possible in case of error in read-only
    proposal.
- 3.2.14

-------------------------------------------------------------------
Thu Jan  5 13:16:08 CET 2017 - schubi@suse.de

- AutoYaST after second stage: Initialize tty1 in order to remove
  old YaST output and to show the cursor again.
  (bnc#1018037)
- 3.2.13

-------------------------------------------------------------------
Wed Dec 14 15:47:02 UTC 2016 - jreidinger@suse.com

Port changes from CASP1.0:

- Change layout of new installation dialog according to UX team
  suggestion (FATE#321754)
- Set root subvolume read-only if configured (Fate##321755)
- Document new control.xml parameter root_subvolume_read_only
- Add new installation dialog with keyboard layout and root
  password (FATE#321754)
- Added worker role dialog (Fate#321754)
- implement support for running additional dialogs for specific
  roles (FATE#321754)
- Added description for readonly_timezone and
  clone_install_recommended_default flag in control-file
  documentation. (Fate#321754, Fate#321764)
- 3.2.12

-------------------------------------------------------------------
Wed Dec  7 14:00:53 UTC 2016 - igonzalezsosa@suse.com

- Do not crash when the proposal screen is configured through
  an AutoYaST profile and tabs are not being used (bsc#1013976)
- 3.2.11

-------------------------------------------------------------------
Tue Nov 22 12:27:17 UTC 2016 - jreidinger@suse.com

- fix missing icon next to SSH Key Import in autoyast
  (bsc#988377)

-------------------------------------------------------------------
Fri Nov 18 15:10:49 UTC 2016 - jreidinger@suse.com

- add missing file causing crash (introduced with generic fix of
  bsc#1003682)
  (invisible in master since autotools support is dropped there)
- 3.2.10

-------------------------------------------------------------------
Thu Nov 17 11:59:06 CET 2016 - shundhammer@suse.de

- Documentation for new storage related parameters in control.xml
  (Fate#321736)

-------------------------------------------------------------------
Mon Nov 14 14:30:12 UTC 2016 - jreidinger@suse.com

- The user has to confirm when the configuration proposal contains
  a non-blocking error (generic fix for bsc#1003682)
- 3.2.9

-------------------------------------------------------------------
Fri Nov 11 16:41:25 CET 2016 - schubi@suse.de

- Fixed bug: AutoYaST hangs while running second stage.
  Removed network.service in the Before section of
  YaST2-Firstboot.service. (bnc#1007752)
- 3.2.8

-------------------------------------------------------------------
Fri Nov 11 13:50:06 UTC 2016 - jreidinger@suse.com

- Do not crash if importing ssh config from system which
  /etc/os-release does not contain pretty name (bsc#1009492)
- 3.2.7

-------------------------------------------------------------------
Mon Oct 31 13:23:38 UTC 2016 - lslezak@suse.cz

- Added support for read-only proposal modules (fate#321739)
- 3.2.6

-------------------------------------------------------------------
Thu Oct 27 15:09:58 CEST 2016 - shundhammer@suse.de

- Documentation for subvolumes in control.xml (fate#321737)

-------------------------------------------------------------------
Thu Oct 20 09:52:00 UTC 2016 - jreidinger@suse.com

- more robust password filtering in y2start.log
  (bsc#798966)
- 3.2.5

-------------------------------------------------------------------
Thu Oct 13 14:15:23 UTC 2016 - igonzalezsosa@suse.com

- Set libyui-ncurses environment before starting the installer
  (related to bsc#780621)
- 3.2.4

-------------------------------------------------------------------
Thu Oct 13 13:55:33 UTC 2016 - igonzalezsosa@suse.com

- Bump version number to release fixes for bnc#999895,
  bsc#988700 and bnc#999953.
- 3.2.3

-------------------------------------------------------------------
Thu Oct  6 12:55:58 CEST 2016 - schubi@suse.de

- AutoYaST upgrade: Do not override the Report module settings in
  the AutoYaST upgrade mode, keep the previous settings
  (bnc#999895).

-------------------------------------------------------------------
Thu Sep 29 08:09:28 UTC 2016 - igonzalezsosa@suse.com

- Translate description of Snapper snapshots (bsc#988700)
- 3.2.2

-------------------------------------------------------------------
Wed Sep 21 11:00:27 CEST 2016 - schubi@suse.de

- Fixed crash if one defined proposal module has not been found on
  system while switching back from "Expert" proposal.
  (bnc#999953)
- 3.2.1

-------------------------------------------------------------------
Wed Sep 14 13:53:41 UTC 2016 - jreidinger@suse.com

- reduce time needed for building this package
- 3.2.0

-------------------------------------------------------------------
Tue Sep 13 12:37:57 UTC 2016 - jreidinger@suse.com

- fix skipping of proposal returning empty hash otherwise it
  creates non sense proposal entry in UI (bnc#994127)
- 3.1.215

-------------------------------------------------------------------
Tue Aug 30 06:55:13 UTC 2016 - lslezak@suse.cz

- Display a warning popup when the installer self-update uses
  the fallback URL instead of the selected SMT or the default SCC
  server (bsc#996179)
- Do not contact the registration server in self-update when
  network is not running, skip self-update completely
- 3.1.214

-------------------------------------------------------------------
Thu Aug 25 14:23:20 UTC 2016 - lslezak@suse.cz

- Move the installer self update step earlier in the workflow
  so the user entered values are not lost after restart and avoid
  repeating some steps again (bsc#985055)
- This also fixes losing some values due to restaring YaST (bsc#993690),
  (bsc#992608)
- Improved the self update URL handling - the boot parameter has
  the highest priority, always ask user when a SLP service is found,
  in AutoYaST mode SLP needs to be enabled in the profile
- Display progress when downloading and applying the updates
- 3.1.213

-------------------------------------------------------------------
Wed Aug 25 12:51:45 UTC 2016 - cwh@suse.com

- Replace unicode bullet char by asterisk for ncurses (bsc#995082)
- 3.1.212

-------------------------------------------------------------------
Thu Aug 25 07:33:10 UTC 2016 - jreidinger@suse.com

- fix writing proposals (bnc#994127)
- 3.1.211

-------------------------------------------------------------------
Wed Aug 17 15:02:02 UTC 2016 - jreidinger@suse.com

- filter out same repositories from extraurls if they differ only
  in trailing slash (bnc#970488)
- 3.1.210

-------------------------------------------------------------------
Tue Aug 16 15:34:43 UTC 2016 - kanderssen@suse.com

- SSH Importer: Width fix to avoid cut of CheckBoxFrame Label
  (fate##319624)
- 3.1.209

-------------------------------------------------------------------
Tue Aug 16 13:28:14 CEST 2016 - locilka@suse.com

- Fixed testsuite for inst_complex_welcome after implementing lazy
  loading in ProductLicense in yast2-packager (bsc#993285)
- 3.1.208

-------------------------------------------------------------------
Fri Aug  5 07:22:59 UTC 2016 - igonzalezsosa@suse.com

- Fix the registration screen initialization when SCC server
  is used during self-update (FATE#319716)
- 3.1.207

-------------------------------------------------------------------
Thu Aug  4 10:02:28 UTC 2016 - igonzalezsosa@suse.com

- Retrieve the self-update URL from the registration
  server (SCC/SMT) (FATE#319716)
- 3.1.206

-------------------------------------------------------------------
Wed Aug  3 17:06:46 CEST 2016 - locilka@suse.com

- UI, UX and internal handling for the Welcome screen optimized to
  prevent from not showing that the license needs to be accepted
  (bsc#980374).
- 3.1.205

-------------------------------------------------------------------
Fri Jul 29 07:32:46 UTC 2016 - ancor@suse.com

- If the user has skipped multipath activation, don't ask again
  after installer self-update (bsc#989770)
- 3.1.204

-------------------------------------------------------------------
Fri Jul 22 13:48:12 UTC 2016 - igonzalezsosa@suse.com

- Don't halt the installation if installer updates server
  cannot be reached when using AutoYaST (bsc#988949)
- 3.1.203

-------------------------------------------------------------------
Thu Jul 21 11:52:59 UTC 2016 - jreidinger@suse.com

- simplify and speed up inst_finish client (bnc#986649)
- add test suite for inst_finish client
- 3.1.202

-------------------------------------------------------------------
Mon Jul 18 13:13:05 UTC 2016 - lslezak@suse.cz

- Run extra inst-sys cleanup to free more memory on systems with
  low memory (bsc#974601)
- 3.1.201

-------------------------------------------------------------------
Thu Jul 14 08:10:16 UTC 2016 - lslezak@suse.cz

- Properly adjust the OOM killer (oom_score_adj has a different
  range than the original oom_adj) (bsc#974601)
- 3.1.200

-------------------------------------------------------------------
Tue Jul 12 16:14:28 CEST 2016 - schubi@suse.de

- Added AutoYaST schema file "ssh_import".
  (fate#319624)
- 3.1.199

-------------------------------------------------------------------
Mon Jun 27 13:00:24 UTC 2016 - jreidinger@suse.com

- Make writing of bootloader settings the last step so that other
  installation steps (kdump, cio-ignore) do not have to waste time
  repeating it
  (bnc#986649)
- 3.1.198

-------------------------------------------------------------------
Thu Jun 23 08:17:24 UTC 2016 - lslezak@suse.cz

- Display more information in the error popup when downloading
  the optional installer updates fails (bsc#986091)
- 3.1.197

-------------------------------------------------------------------
Thu Jun 16 13:31:16 UTC 2016 - igonzalezsosa@suse.com

- Avoid restarting YaST when self-update repository exists but
  is empty (bsc#985113)
- 3.1.196

-------------------------------------------------------------------
Wed Jun 15 15:15:15 CEST 2016 - snwint@suse.de

- call set_videomode to adjust video mode (bsc#974821)
- 3.1.195

-------------------------------------------------------------------
Tue Jun 14 14:17:53 UTC 2016 - igonzalezsosa@suse.com

- Fix architecture detection during self-update (bsc#984656)
- 3.1.194

-------------------------------------------------------------------
Thu Jun  2 11:09:33 UTC 2016 - schubi@suse.de

- Adapt AutoYaST to support import of SSH server keys/configuration
  (fate#319624)
- 3.1.193

-------------------------------------------------------------------
Thu Jun  2 10:09:33 UTC 2016 - igonzalezsosa@suse.com

- Drop yast2-installation-devel-doc package (fate#320356)
- 3.1.192

-------------------------------------------------------------------
Wed Jun  1 11:41:27 UTC 2016 - igonzalezsosa@suse.com

- When importing SSH keys/configuration, only regular files
  will be considered (bsc#982522)
- Force YaST2-Firstboot.service to run after
  YaST2-Second-Stage.service (bsc#980365)
- 3.1.191

-------------------------------------------------------------------
Mon May 30 14:35:05 UTC 2016 - lslezak@suse.cz

- Move the debugger invocation code to yast2-ruby-bindings package
  to use the same implementation at run time (FATE#318421)
- 3.1.190

-------------------------------------------------------------------
Thu May 26 13:17:42 UTC 2016 - kanderssen@suse.com

- System Role: centered dialog (ncurses).

-------------------------------------------------------------------
Wed May 25 15:49:41 UTC 2016 - kanderssen@suse.com

- More visual improvements in the SSH keys importing proposal
  summary based on blog entry feedback. (Fate#319624)
- 3.1.189

-------------------------------------------------------------------
Wed May 25 13:07:59 UTC 2016 - lslezak@suse.cz

- Start the Ruby debugger at the beginning of installation
  when Y2DEBUGGER is set (FATE#318421)
- 3.1.188

-------------------------------------------------------------------
Tue May 17 08:17:51 UTC 2016 - ancor@suse.com

- Visual improvement in the SSH keys importing proposal summary

-------------------------------------------------------------------
Mon May 16 16:39:34 UTC 2016 - ancor@suse.com

- The user is now informed about SSH keys to be reused (copied
  from a previous system) during system installation.
- The user can select a different partition (or none) to read the
  keys from and whether to also copy config files.
- SSH import functionality not longer depending from
  "copy_to_system" feature.
- Fate#319624
- 3.1.187

-------------------------------------------------------------------
Mon May 16 08:29:25 UTC 2016 - lslezak@suse.cz

- SSH installation: handle closing the initial installation screen
  by the window manager close button (bsc#979499)
- 3.1.186

-------------------------------------------------------------------
Mon May  9 15:14:22 CEST 2016 - schubi@suse.de

- Do not copy licenses from inst-sys to target system.
  Showing EULA location in the installed system.
  (fate#219341)
- 3.1.185

-------------------------------------------------------------------
Fri May  6 11:09:28 UTC 2016 - jsrain@suse.cz

- get more texts for roles dialog from control file, allow
  a general label (bsc#974625)
- 3.1.184

-------------------------------------------------------------------
Thu May  5 13:39:46 UTC 2016 - ancor@suse.com

- Always read the lists of local users in the previous system to
  have them available during user importing (part of fate#319624)
- 3.1.183

-------------------------------------------------------------------
Wed Apr 20 10:47:12 UTC 2016 - knut.anderssen@suse.com

- Disk Activation step will be skipped in case of installer update
  success (bsc#974409)
- License agreement will be remembered in case of going back after
  a installer update.
- 3.1.182

-------------------------------------------------------------------
Tue Apr 19 09:08:35 UTC 2016 - igonzalezsosa@suse.com

- Fix handling of license acceptance in welcome screen
  (bsc#975774)
- 3.1.181

-------------------------------------------------------------------
Fri Apr 15 12:51:00 UTC 2016 - lslezak@suse.cz

- Run the automatic installer self update also in the AutoYaST
  mode, read the optional custom URL from the profile ("general" ->
  "self_update_url" node) (FATE#319716)
- 3.1.180

-------------------------------------------------------------------
Wed Apr 13 07:14:09 UTC 2016 - mfilka@suse.com

- bsc#956473
  - improved formatting of network interfaces listing
- 3.1.179

-------------------------------------------------------------------
Tue Apr 12 15:09:15 UTC 2016 - jreidinger@suse.com

- do not install perl-Bootloader-YAML on target system as it is no
  longer needed (FATE#317701)
- 3.1.178

-------------------------------------------------------------------
Mon Apr  4 09:48:42 UTC 2016 - igonzalezsosa@suse.com

- Automatic update during installation will use Zypper repositories
  instead of Driver Update Disks (FATE#319716).
- 3.1.177

-------------------------------------------------------------------
Wed Mar 23 16:32:31 UTC 2016 - cwh@suse.com

- Moved proc_modules.scr to yast2.rpm to avoid that yast-sound
  depends on yast-installation (bsc#972310)
- 3.1.176

-------------------------------------------------------------------
Tue Mar 15 07:41:01 UTC 2016 - knut.anderssen@suse.com

- Added automatic update during installation (FATE#319716)
- 3.1.175

-------------------------------------------------------------------
Mon Mar 14 13:09:52 UTC 2016 - mvidner@suse.com

- System Role: align labels (FATE#317481).
- System Role: pop-up if changing the role to a different one.
- 3.1.174

-------------------------------------------------------------------
Mon Mar 14 09:39:50 UTC 2016 - igonzalezsosa@suse.com

- Moved Yast::Transfer::FileFromUrl here from yast2-update
  (FATE#319716).
- 3.1.173

-------------------------------------------------------------------
Fri Mar  4 14:24:49 UTC 2016 - mvidner@suse.com

- Added a System Role step in the installation (FATE#317481).
- 3.1.172

-------------------------------------------------------------------
Mon Feb 29 09:05:16 UTC 2016 - mfilka@suse.com

- bsc#956473
  - network interfaces listing shows all IPv4 / IPv6 addresses per
    device
- 3.1.171

-------------------------------------------------------------------
Fri Feb 26 08:36:55 UTC 2016 - ancor@suse.com

- Ensure plymouth does not interfere with X11 when executing
  yast2-firstboot (bsc#966874)
- 3.1.170

-------------------------------------------------------------------
Sun Feb 21 21:15:02 UTC 2016 - mfilka@suse.com

- bnc#960703
  - network service setup moved into yast2-network package.
- 3.1.169

-------------------------------------------------------------------
Wed Feb 17 16:03:56 UTC 2016 - cwh@suse.com

- Remove autoyast clone button (fate#317970) 
- 3.1.168

-------------------------------------------------------------------
Thu Dec 22 15:53:34 CET 2015 - schubi@suse.de

- Removing network dependencies in the service files in order to
  prevent booting cycles in Tumbleweed. (bnc#954908)
- 3.1.167

-------------------------------------------------------------------
Mon Dec 21 08:08:15 UTC 2015 - jsrain@suse.cz

- fixed function name to check zKVM hypervisor (bsc#956736)
- 3.1.166

-------------------------------------------------------------------
Fri Dec 11 09:17:16 UTC 2015 - jsrain@suse.cz

- don't enforce the disk activation dialog on zKVM (bsc#956736)
- 3.1.165

-------------------------------------------------------------------
Wed Dec  2 13:55:07 UTC 2015 - mvidner@suse.com

- Ensure second stage and YaST-Firstboot don't get killed by
  getty when running over 2nd or 3rd serial console (bsc#935965)
- 3.1.164

-------------------------------------------------------------------
Thu Nov 26 09:09:59 UTC 2015 - jreidinger@suse.com

- Do not crash in proposal client if zfcp proposal reports itself
  as unavailable (bnc#956745)

-------------------------------------------------------------------
Wed Nov 25 13:15:19 UTC 2015 - lslezak@suse.cz

- Save the software selection for using it later in AutoYaST
  when deploying installation images (bsc#956325, bsc#910728)
- 3.1.163

-------------------------------------------------------------------
Fri Nov  6 11:59:26 UTC 2015 - ancor@suse.com

- Ensure second stage and YaST-Firstboot don't get killed by
  getty when running over serial console (bsc#935965)
- 3.1.162

-------------------------------------------------------------------
Fri Oct  9 13:32:36 UTC 2015 - ancor@suse.com

- Language selection screen fixed to immediately apply the keyboard
  layout after changing it automatically (bsc#947969).
- 3.1.161

-------------------------------------------------------------------
Thu Oct  1 15:55:54 UTC 2015 - ancor@suse.com

- Simplified second stage systemd unit to avoid dependencies cycles
  (bnc#947521 and bnc#931643). Logic moved to YaST startup scripts.
- 3.1.160

-------------------------------------------------------------------
Fri Sep  4 07:07:33 UTC 2015 - jsrain@suse.cz

- fix bug preventing to finish proposal in some sutuations
  (bsc#944334)
- 3.1.159

-------------------------------------------------------------------
Thu Sep  3 14:41:07 CEST 2015 - locilka@suse.com

- Fixed setting language / languages in the installation welcome
  screen (bsc#943746, bsc#944035)
- 3.1.158

-------------------------------------------------------------------
Wed Sep  2 09:43:21 UTC 2015 - igonzalezsosa@suse.com

- Move #second_stage_required? method to InstFunctions module
  to be used by AutoYaST (bnc#892091)
- 3.1.157

-------------------------------------------------------------------
Tue Aug 25 10:17:24 CEST 2015 - schubi@suse.de

- fixed cio_ignore testcase
  This testcase is for bnc#941406
- 3.1.156

-------------------------------------------------------------------
Thu Aug 13 13:26:56 CEST 2015 - schubi@suse.de

- AutoYaST S390: handling cio_ignore
  Entry <general><cio_ignore> in order to set it
  (values: true/false). If it is not set cio_ignore is true.
  So it is backward compatible.
  (bnc#941406)
- cio_ignore does not make sense for KVM or z/VM. So checking
  for KVM and z/VM and evtl. disabling cio_ignore (fate#317861).
- 3.1.155

-------------------------------------------------------------------
Tue Aug 11 15:50:49 CEST 2015 - schubi@suse.de

- AutoYaST second stage: YaST2-Second-Stage.service
  Continue installation even if plymouth has returned an error.
  (bnc#940878)
- 3.1.154

-------------------------------------------------------------------
Fri Aug  7 12:53:08 UTC 2015 - igonzalezsosa@suse.com

- Fix release notes loading when network is not working (bsc#940648)
- 3.1.153

-------------------------------------------------------------------
Wed Aug  5 11:45:25 UTC 2015 - jsrain@suse.cz

- store cio_ignore settings before installing bootloader
  (bsc#933177)
- 3.1.152

-------------------------------------------------------------------
Fri Jul 24 13:01:22 UTC 2015 - jsrain@suse.cz

- avoid duplicating release notes for products (bsc#935599)
- 3.1.151

-------------------------------------------------------------------
Tue Jul 21 09:16:03 UTC 2015 - mvidner@suse.com

- Moved client code to lib/installation/clients to enable test
  coverage measurements.
- 3.1.150

-------------------------------------------------------------------
Wed Jul  1 13:50:55 CEST 2015 - shundhammer@suse.de

- Cleanup for snapshots made during installation (bnc#935923)
- 3.1.149 

-------------------------------------------------------------------
Wed Jul  1 10:46:50 CEST 2015 - locilka@suse.com

- Fixed handling user request to change an installation proposal
  (bsc#936448)
- 3.1.148

-------------------------------------------------------------------
Mon Jun 29 13:11:57 UTC 2015 - lslezak@suse.cz

- fixed menu button label in the proposal (bsc#936427)
- 3.1.147

-------------------------------------------------------------------
Mon Jun 29 08:41:17 UTC 2015 - jreidinger@suse.com

- add ability to hide export button (fate#315161)
- 3.1.146

-------------------------------------------------------------------
Wed Jun 17 09:29:09 CEST 2015 - locilka@suse.com

- Implemented triggers for installation proposal (FATE#317488).
  Any *_proposal client can define 'trigger' in 'MakeProposal'
  that defines in which circumstances it should be called again
  after all proposals have been called, e.g., if partitioning or
  software selection changes.
- 3.1.145

-------------------------------------------------------------------
Tue Jun  2 08:41:03 UTC 2015 - jreidinger@suse.com

- fix crash in Upgrade when creating post upgrade snapshot
  (fate#317973)
- 3.1.144

-------------------------------------------------------------------
Thu May 28 12:41:49 UTC 2015 - igonzalezsosa@suse.com

- add a client to create a snapshot after installation/upgrade
  (fate#317973)
- 3.1.143

-------------------------------------------------------------------
Wed May 20 19:29:48 UTC 2015 - lslezak@suse.cz

- set Xvnc server resolution to 96 dpi to fix broken layout in VNC
  installations (defaults to 75 dpi) (bsc#919456)
- 3.1.142

-------------------------------------------------------------------
Fri Apr 24 06:01:14 UTC 2015 - ancor@suse.com

- Fixed an error preventing the VNC connection during second
  installation stage of AutoYaST when using VNC=1 (bnc#923901)
- 3.1.141

-------------------------------------------------------------------
Wed Apr 20 13:11:40 CEST 2015 - schubi@suse.de

- Fixed differnt bugs in proposal overview with multiple tabs.
- Checking if plymouth is available while starting second
  installation stage for AutoYaST.
- 3.1.140

-------------------------------------------------------------------
Thu Apr 16 13:02:23 CEST 2015 - locilka@suse.com

- Always enable systemd startup services for Second Stage and
  Firstboot (bsc#924278)
- 3.1.139

-------------------------------------------------------------------
Thu Apr  2 09:27:55 UTC 2015 - jreidinger@suse.com

- avoid endless loop when confirm update in proposal runner
  (FATE#315161)
- 3.1.138

-------------------------------------------------------------------
Wed Apr  1 18:54:34 UTC 2015 - jreidinger@suse.com

- fix method missing error in proposal_runner (FATE#315161)
- 3.1.137

-------------------------------------------------------------------
Wed Apr  1 11:39:32 UTC 2015 - jreidinger@suse.com

- fix dependencies in proposal_store (FATE#315161)
- 3.1.136

-------------------------------------------------------------------
Fri Mar 27 13:14:22 UTC 2015 - jreidinger@suse.com

- allow proposal runner dialog to use different proposal store
  (FATE#315161)
- 3.1.135

-------------------------------------------------------------------
Tue Feb 17 14:24:19 CET 2015 - aschnell@suse.de

- get list of mounts from /proc/mounts in umount_finish (for
  fate#318392)
- 3.1.134

-------------------------------------------------------------------
Mon Feb 16 12:44:16 UTC 2015 - cwh@suse.com

- Delete or copy install.inf as applicable (bnc#897066)
- 3.1.133

-------------------------------------------------------------------
Wed Feb 11 09:03:38 UTC 2015 - lslezak@suse.cz

- removed redundant initialization label (bnc#878538)
- 3.1.132

-------------------------------------------------------------------
Fri Feb  6 12:56:53 UTC 2015 - ancor@suse.com

- The unit tests are now compatible with RSpec 3 (bnc#916364)
- 3.1.131

-------------------------------------------------------------------
Wed Feb  4 13:15:43 UTC 2015 - lslezak@suse.cz

- support custom display number in "display_ip" boot option
  (bnc#913888)
- 3.1.130

-------------------------------------------------------------------
Tue Feb  3 11:11:49 CET 2015 - schubi@suse.de

- AutoYaST: If the system starts in multi-user mode plymouth will
  be quit while installation in order to ensure that installation
  will be finished on console 1 and the login prompt will be
  shown.
  (bnc#903682,889757,897956)

-------------------------------------------------------------------
Thu Jan 29 17:10:44 UTC 2015 - jsrain@suse.cz

- allow keyboard layout testing in language dialog (bsc#889549)
- 3.1.129

-------------------------------------------------------------------
Tue Jan 27 13:39:57 CET 2015 - jsuchome@suse.cz

- explicitely set language packages for installation during the
  live install (bnc#904103)
- 3.1.128

-------------------------------------------------------------------
Mon Jan 26 16:09:01 UTC 2015 - jreidinger@suse.com

- fix typo causing error in installation ( catched by openQA ) 

-------------------------------------------------------------------
Mon Jan 26 10:21:19 UTC 2015 - jreidinger@suse.com

- Properly install new Proposal* libs to fix installation

-------------------------------------------------------------------
Tue Jan 13 12:27:52 UTC 2015 - jreidinger@suse.com

- Refactored inst_proposal into Installation::ProposalRunner and
  Installation::ProposalStore.
- 3.1.127

-------------------------------------------------------------------
Tue Jan 13 12:27:40 UTC 2015 - jsrain@suse.cz

- fixed progress bar during (live) image installation (bsc#854378)

-------------------------------------------------------------------
Wed Jan  7 14:27:28 UTC 2015 - jreidinger@suse.com

- do not stuck during copy of logs files (bnc#897091)
- 3.1.126

-------------------------------------------------------------------
Thu Dec 18 20:12:47 UTC 2014 - lslezak@suse.cz

- Fix bashisms and shebangs in scripts (by "Ledest")
- 3.1.125

-------------------------------------------------------------------
Wed Dec 10 15:57:59 CET 2014 - aschnell@suse.de

- drop check for Gtk since Gtk UI of YaST is no longer supported
  (bsc#908607)
- 3.1.124

-------------------------------------------------------------------
Thu Dec  4 09:50:16 UTC 2014 - jreidinger@suse.com

- remove X-KDE-Library from desktop file (bnc#899104)

-------------------------------------------------------------------
Wed Nov 26 16:53:17 UTC 2014 - ancor@suse.com

- Added more debug information in order to track bnc#897091
- 3.1.122

-------------------------------------------------------------------
Fri Nov 14 09:51:04 UTC 2014 - ancor@suse.com

- Merging changes from 3.1.116.1 (SLE12 maintenance branch)
- Fixed the "previously used repositories" step to work properly
  when reached using the back button (bnc#889791)
- 3.1.121

-------------------------------------------------------------------
Tue Nov  4 08:32:27 UTC 2014 - jreidinger@suse.com

- Improve dialog asking if system should be cloned (bnc#900028)
- 3.1.120

-------------------------------------------------------------------
Mon Nov  3 16:19:30 CET 2014 - schubi@suse.de

- AutoYaST Second Stage: Fixed a crash in package management when
  running in Qt UI with libproxy1-config-kde4 package installed.
  (bnc#866692)
- 3.1.119

-------------------------------------------------------------------
Fri Oct 31 07:41:09 UTC 2014 - jreidinger@suse.com

- do not write obsolete /etc/syconfig/boot RUN_PARALLEL key
  (bnc#896207)
- 3.1.118

-------------------------------------------------------------------
Thu Oct 30 07:35:52 UTC 2014 - lslezak@suse.cz

- properly setup locale in installation start script to display
  texts and labels correctly in a texmode installation and also
  to translate all buttons in graphical mode (removed "testutf8"
  calls, it has been dropped, always set UTF-8 locale) (bnc#902411)
- 3.1.117

-------------------------------------------------------------------
Wed Sep 17 16:04:11 UTC 2014 - lslezak@suse.cz

- additionaly return file system type in ".run.df" agent result,
  (to use it in the disk usage calculation bnc#896176)
- 3.1.116

-------------------------------------------------------------------
Thu Sep  4 12:21:25 UTC 2014 - mvidner@suse.com

- Use a more flexible rubygem requirement syntax (bnc#895069)
- 3.1.115

-------------------------------------------------------------------
Wed Aug 28 15:31:55 UTC 2014 - ancor@suse.com

- Enabled remote access on systems installed using VNC (bnc#893501)
- 3.1.114

-------------------------------------------------------------------
Thu Aug 28 15:04:59 CEST 2014 - locilka@suse.com

- Setting data for &product; macro (used in helps) as soon as
  the base-product repository is initialized (bnc#886608)
- 3.1.113

-------------------------------------------------------------------
Wed Aug 27 15:39:52 CEST 2014 - locilka@suse.com

- Fixed [Abort] button handling in Disks Activation dialog
  (bnc#893281)
- 3.1.112

-------------------------------------------------------------------
Wed Aug 27 10:33:03 CEST 2014 - schubi@suse.de

- Autoyast: Second stage will not be called at all. This bug has
  been generated due the fix in bnc#886464.
- 3.1.111

-------------------------------------------------------------------
Mon Aug 25 09:15:13 CEST 2014 - schubi@suse.de

- Autoyast
  -- Disabling second installation stage via autoyast
     configuration "second_stage".
  -- Centralized minimal configuration and disabling more
     configuration steps like X11, user, default_desktop,...
  -- bnc#886464 and bnc#892091
- 3.1.110

-------------------------------------------------------------------
Mon Aug 18 12:30:53 UTC 2014 - jreidinger@suse.com

- workaround problem with missing capabilities in image deployment
  (bnc#889489)
- 3.1.109

-------------------------------------------------------------------
Thu Aug  7 11:50:28 CEST 2014 - snwint@suse.de

- use oom_score_adj instead of oom_adj (bnc #890432)
- 3.1.108

-------------------------------------------------------------------
Thu Aug  7 08:20:36 UTC 2014 - jreidinger@suse.com

- update ca certificates after upgrade (bnc#889616)
- 3.1.107

-------------------------------------------------------------------
Mon Jul 28 11:52:43 UTC 2014 - lslezak@suse.cz

- use short product name for the default base product release notes
  (read from the installation medium) (bnc#885247)
- display at least an empty dialog when downloading release notes
  to hide the previous dialog in the installation workflow
  (bnc#889196)
- 3.1.106

-------------------------------------------------------------------
Thu Jul 24 14:42:59 UTC 2014 - lslezak@suse.cz

- do not repeat release notes downloading on network time out
  (bnc#885486)
- 3.1.105

-------------------------------------------------------------------
Thu Jul 24 11:52:43 CEST 2014 - aschnell@suse.de

- do not log sensitive information in y2start.log (bnc#888645)
- 3.1.104

-------------------------------------------------------------------
Tue Jul 22 08:13:41 CEST 2014 - snwint@suse.de

- linuxrc already provides proxy settings in URL form - so use it
- 3.1.103

-------------------------------------------------------------------
Mon Jul 21 12:10:43 CEST 2014 - schubi@suse.de

- taking display-manager.service instead of xdm.service in the
  second boot stage (bnc#886654, 884447)
- Workaround of bug in plymouth --> using deactivate option
  in second boot stage in order to start ncurses yast correctly
  (bnc#886488)
- 3.1.102

-------------------------------------------------------------------
Wed Jul 16 09:15:10 UTC 2014 - jsrain@suse.cz

- retranslate release notes button when going back in workflow
  (bnc#886660)
- 3.1.101

-------------------------------------------------------------------
Tue Jul 15 15:44:41 CEST 2014 - locilka@suse.com

- Asking user for confirmation while aborting the installation in
  disk activation dialog (bnc#886662)
- 3.1.100

-------------------------------------------------------------------
Fri Jul  4 08:48:03 UTC 2014 - jreidinger@suse.com

- Copy multipath blacklist to target system (bnc#885628)
- 3.1.99

-------------------------------------------------------------------
Thu Jul  3 09:14:53 UTC 2014 - jreidinger@suse.com

- remove useless steps from system analysis because it confuses
  users (bnc#885609)
- 3.1.98

-------------------------------------------------------------------
Mon Jun 30 14:34:59 UTC 2014 - jreidinger@suse.cz

- restore: use restore script instead of manual unpacking tarball
  to also remove newly generated content when rollbacking
  (bnc#882039)
- 3.1.97

-------------------------------------------------------------------
Mon Jun 23 16:09:32 CEST 2014 - locilka@suse.com

- Changed /bin/rm path to /usr/bin/rm path (bnc#882453)
- 3.1.96

-------------------------------------------------------------------
Mon Jun 23 13:02:27 UTC 2014 - jreidinger@suse.com

- directly export autoyast profile to target file (bnc#881108)
- 3.1.95

-------------------------------------------------------------------
Thu Jun 19 19:05:10 UTC 2014 - lslezak@suse.cz

- removed random_finish client, haveged service is by default
  enabled, no need for explicit enabling by Yast
  (gh#yast/yast-installation#214)
- 3.1.94

-------------------------------------------------------------------
Wed Jun 18 11:47:26 UTC 2014 - lslezak@suse.cz

- make sure the CIO ignore config file ends with a new line
  (bnc#883198)
- 3.1.93

-------------------------------------------------------------------
Tue Jun 17 12:34:33 UTC 2014 - lslezak@suse.cz

- inst_upgrade_urls.rb: set the future target distribution to not
  ignore the SCC online repositories in libzypp (bnc#881320)
- 3.1.92

-------------------------------------------------------------------
Mon Jun 16 12:33:18 UTC 2014 - jreidinger@suse.com

- write list of active devices for cio_ignore ( partially written
  by Ihno )
- 3.1.91

-------------------------------------------------------------------
Thu Jun 12 15:20:04 UTC 2014 - jreidinger@suse.com

- restore backup if yast failed during installation/upgrade
  (bnc#882039)
- 3.1.90

-------------------------------------------------------------------
Thu Jun 12 08:27:01 UTC 2014 - lslezak@suse.cz

- properly enable the add-on module in the installation workflow
- 3.1.89

-------------------------------------------------------------------
Tue Jun  3 13:53:15 UTC 2014 - lslezak@suse.cz

- inst_upgrade_urls.rb client:
  - remove old repositories (repo files) to avoid loading old
    SLE11 repositories when refreshing a registered service
    (bnc#880971)
  - remove old services to get rid of the old NCC service
  (Note: everything is backed up into /var/adm/backup/upgrade/zypp
  directory)
- 3.1.88

-------------------------------------------------------------------
Thu May 29 08:23:21 UTC 2014 - lslezak@suse.cz

- better error message for accepting the license (bnc#875183)
- 3.1.87

-------------------------------------------------------------------
Wed May 28 11:00:51 CEST 2014 - aschnell@suse.de

- close port 6000 during installation (bnc#879262)
- 3.1.86

-------------------------------------------------------------------
Wed May 21 10:32:51 UTC 2014 - jreidinger@suse.com

- do not call reipl multiple times (patch by Ihno)
- 3.1.85

-------------------------------------------------------------------
Fri May 16 12:19:30 UTC 2014 - jsrain@suse.cz

- reduced time-out for downloading release notes when behind
  firewall (bnc#878265)
- 3.1.84

-------------------------------------------------------------------
Fri May 16 08:37:23 UTC 2014 - mvidner@suse.com

- Fixed "undefined method" if an add-on has empty release notes URL
  (bnc#877705)
- 3.1.83

-------------------------------------------------------------------
Fri May 16 07:11:52 UTC 2014 - jsrain@suse.cz

- adjusted wording when deploying image to disk (bnc#877666)
- 3.1.82

-------------------------------------------------------------------
Wed May 14 11:10:05 UTC 2014 - jreidinger@suse.com

- Use new bootloader API to set kernel parameters (bnc#869608)
- 3.1.81

-------------------------------------------------------------------
Tue May 13 13:51:52 UTC 2014 - jreidinger@suse.com

- Fix haveged path to kill it properly (patch by Ihno) (bnc#876876)
- 3.1.80

-------------------------------------------------------------------
Tue May 13 10:09:55 CEST 2014 - gs@suse.de

- enable services for FCoE by calling fcoe-client finish script
  (bnc#877352)
- 3.1.79

-------------------------------------------------------------------
Fri May  9 10:44:11 UTC 2014 - jreidinger@suse.com

- ensure maximum size of prep partition for ppc64 (bnc#867345)
  ( part of patch made by dinaar@suse.com )
- 3.1.78

-------------------------------------------------------------------
Fri May  9 10:15:34 UTC 2014 - jsrain@suse.cz

- adjusted downloading release notes to work also for extensions
  (bnc#876700)
- 3.1.77

-------------------------------------------------------------------
Wed Apr 30 11:01:12 UTC 2014 - jreidinger@suse.com

- use correct keywords for cio ignore kernel params (bnc#874902)
- move cio_ignore step after bootloader step to have sections 
  generated (bnc#873996)
- 3.1.76

-------------------------------------------------------------------
Fri Apr 25 13:21:52 UTC 2014 - mfilka@suse.com

- bnc#872086
  - always copy network configuration. Even if network is not
    running during installation
- 3.1.75

-------------------------------------------------------------------
Fri Apr 25 08:22:06 UTC 2014 - jsrain@suse.cz

- enhanced handling of release notes from media (contrary to those
  downloaded on-line) (bnc#874996)
- 3.1.74

-------------------------------------------------------------------
Thu Apr 24 16:02:13 CEST 2014 - locilka@suse.com

- Changed inst_system_analysis to read Product information
  (that uses libzypp) after initializing libzypp (bnc#873877)
- 3.1.73

-------------------------------------------------------------------
Wed Apr 23 08:48:13 UTC 2014 - jsrain@suse.cz

- enable top bar with logo during installation (bnc#868722)
- 3.1.72

-------------------------------------------------------------------
Tue Apr 15 16:51:58 CEST 2014 - locilka@suse.com

- Switched from the old to the new network setup client for remote
  repositories (bnc#869640)
- 3.1.71

-------------------------------------------------------------------
Tue Apr 15 07:02:35 UTC 2014 - jreidinger@suse.com

- fix crash from last fix and adapt it to cooperate nice with
  autoinstallation (bnc#873458)
- 3.1.70

-------------------------------------------------------------------
Mon Apr 14 14:38:22 UTC 2014 - jreidinger@suse.com

- return error message if base product not found and continue in
  installation(bnc#873458)
- 3.1.69

-------------------------------------------------------------------
Mon Apr 14 10:11:52 CEST 2014 - locilka@suse.com

- removed loading 'pciehp' Kernel module (added for SLE 11 by FATE
  #311991) - it is now built-in Kernel (bnc#865834)
- 3.1.68

-------------------------------------------------------------------
Fri Apr 11 08:44:10 UTC 2014 - jsrain@suse.cz

- added missing files to package (bnc#872925)
- 3.1.67

-------------------------------------------------------------------
Thu Apr 10 09:34:30 UTC 2014 - mvidner@suse.com

- Put wizard title on the left instead of on top (bnc#868859)
- 3.1.66

-------------------------------------------------------------------
Thu Apr 10 09:15:56 UTC 2014 - jsrain@suse.cz

- added handling of release notes for slide show (bnc#871158)
- 3.1.65

-------------------------------------------------------------------
Wed Apr  9 10:07:02 CEST 2014 - snwint@suse.de

- save a copy of pbl.log
- 3.1.64

-------------------------------------------------------------------
Fri Apr  4 15:33:40 CEST 2014 - snwint@suse.de

- remove LIBGL_ALWAYS_INDIRECT (bnc #869172)
- 3.1.63

-------------------------------------------------------------------
Thu Apr  3 12:15:49 UTC 2014 - jreidinger@suse.com

- do not write network configuration from upgrade to system
  (bnc#871178)
- 3.1.62

-------------------------------------------------------------------
Wed Apr  2 09:25:38 UTC 2014 - jreidinger@suse.com

- remove ssh_service_finish as it is handle in
  firewall_stage1_finish due to split of ssh port open and sshd
  enablement (bnc#865056)
- 3.1.61

-------------------------------------------------------------------
Sun Mar 30 17:15:03 UTC 2014 - mfilka@suse.com

- bnc#869719
  - fixed parameters forcing manual network configuration on user's
    request at disks activation screen
- 3.1.60 

-------------------------------------------------------------------
Mon Mar 24 14:48:36 UTC 2014 - jreidinger@suse.com

- change cio_ignore kernel parameter according to kernel changes
  (bnc#869463)
- 3.1.59

-------------------------------------------------------------------
Mon Mar 24 12:33:47 UTC 2014 - jreidinger@suse.com

- avoid constant redefinition warning(BNC#869202)
- 3.1.58

-------------------------------------------------------------------
Wed Mar 19 12:45:27 UTC 2014 - lslezak@suse.cz

- skip "Installation Options" dialog when online repository option
  should not be displayed (part of bnc#868942)
- 3.1.57

-------------------------------------------------------------------
Fri Mar 14 14:43:06 CET 2014 - snwint@suse.de

- set LIBGL_ALWAYS_INDIRECT in ssh mode (bnc #868175)
- enable yast theme in ssh mode
- 3.1.56

-------------------------------------------------------------------
Fri Mar 14 08:15:01 UTC 2014 - jsrain@suse.cz

- download on-line version of release notes (fate#314695)
- 3.1.55

-------------------------------------------------------------------
Thu Mar 13 09:46:18 UTC 2014 - jreidinger@suse.com

- add kernel parameters for s390 when cio_ignore enabled to never
  blacklist console or ipl devices (fate#315318)
- 3.1.54

-------------------------------------------------------------------
Wed Mar 12 12:00:40 UTC 2014 - mfilka@suse.com

- bnc#858523
  - dropped disabling network configuration code. yast2-network is
    in charge of it now.
- 3.1.53 

-------------------------------------------------------------------
Mon Mar 10 13:01:48 UTC 2014 - jsrain@suse.cz

- don't hide ReleaseNotes button going back fron inst proposal
  (bnc#867389)
- 3.1.52

-------------------------------------------------------------------
Fri Mar  7 16:00:42 UTC 2014 - lslezak@suse.cz

- run scc_finish client if present (FATE#312012)
- 3.1.51

-------------------------------------------------------------------
Thu Mar  6 09:15:24 UTC 2014 - jreidinger@suse.com

- fix malformed string exception if cio ignore is disabled
  (bnc#866995)
- 3.1.50

-------------------------------------------------------------------
Tue Mar  4 09:13:41 UTC 2014 - jreidinger@suse.com

- call proper bash agent otherwise cio ignore feature do not work
  (bnc#866614)
- 3.1.49

-------------------------------------------------------------------
Mon Mar  3 12:57:24 UTC 2014 - jreidinger@suse.com

- do not crash if there is no general section in autoyast profile
  (BNC#866529)
- 3.1.48

-------------------------------------------------------------------
Thu Feb 27 15:08:12 CET 2014 - aschnell@suse.de

- reset proposal after rescanning storage (bnc#865579)
- 3.1.47

-------------------------------------------------------------------
Thu Feb 27 13:55:16 UTC 2014 - jreidinger@suse.com

- revert back complete skip of probing due to disks with activation
  (BNC#865579)
- 3.1.46

-------------------------------------------------------------------
Thu Feb 27 12:54:37 UTC 2014 - jreidinger@suse.com

- Do not rerun system probing as it is already done (BNC#865579)
- 3.1.45

-------------------------------------------------------------------
Wed Feb 26 09:15:50 UTC 2014 - jreidinger@suse.com

- implement cio ignore feature during installation for s390x
  (FATE#315586)
- 3.1.44

-------------------------------------------------------------------
Tue Feb 25 16:11:08 CET 2014 - locilka@suse.com

- Removed an icon from License Agreement dialog (bnc#865575)
- 3.1.43

-------------------------------------------------------------------
Tue Feb 25 14:14:59 CET 2014 - locilka@suse.com

- Adapted ignored_features to handle possibly missing Cmdline entry
  from Linuxrc (bnc#861465)
- 3.1.42

-------------------------------------------------------------------
Tue Feb 25 13:27:34 CET 2014 - locilka@suse.cz

- Removed hard-coded color and RichText formatting from
  installation confirmation dialog (#bnc#865371)
- 3.1.41

-------------------------------------------------------------------
Fri Feb 21 14:54:01 CET 2014 - snwint@suse.de

- Make vnc use real yast theme (bnc #855246) and make vnc screen size configurable.
- 3.1.40

-------------------------------------------------------------------
Fri Feb 21 09:16:18 UTC 2014 - mvidner@suse.com

- ssh installation: fix network start after reboot (bnc#850446)
- 3.1.39

-------------------------------------------------------------------
Wed Feb 19 15:22:00 CET 2014 - locilka@suse.com

- Prevent from re-defining CopyFilesFinishClient class (bnc#864631)
- 3.1.38

-------------------------------------------------------------------
Wed Feb 19 14:51:24 CET 2014 - locilka@suse.com

- Writing bootloader as late as possible, several configs need to
  be written and coppied to the installed system first (bnc#860089)
- 3.1.37

-------------------------------------------------------------------
Tue Feb 18 17:09:08 CET 2014 - locilka@suse.com

- Copying all udev rules from inst-sys to installed system
  (bnc#860089)
- 3.1.36

-------------------------------------------------------------------
Mon Feb 17 13:45:08 UTC 2014 - jreidinger@suse.com

- fix detection if ssh daemon run otherwise ssh installation do not
  reboot after first stage(BNC#864260)
- 3.1.35

-------------------------------------------------------------------
Wed Feb 12 11:44:20 UTC 2014 - jreidinger@suse.com

- fix namespace collision that cause error in installation
- 3.1.34

-------------------------------------------------------------------
Mon Feb 11 15:26:47 UTC 2014 - jreidinger@suse.com

- keep proper installation mode after cloning(BNC#861520)
- 3.1.33

-------------------------------------------------------------------
Tue Feb 11 14:55:36 UTC 2014 - jreidinger@suse.com

- fix dependencies to properly require new ruby bindings
- 3.1.32

-------------------------------------------------------------------
Mon Feb 10 14:31:52 UTC 2014 - jsrain@suse.cz

- removed unused release_notes_popup.rb


- Remove initialisation of Report in autoinst mode from 
  inst_system_analysis. Not needed any more since autoyast Profile 
  is now processed before inst_system_analysis gets called
  (bnc#862829).
- 3.1.31

-------------------------------------------------------------------
Fri Feb  7 09:36:00 UTC 2014 - jreidinger@suse.com

- Implement minimal installation feature (FATE#313149)
- 3.1.30

-------------------------------------------------------------------
Mon Feb  3 14:36:34 UTC 2014 - jreidinger@suse.com

- fix false positive errors in log for easier debugging in future
- 3.1.29

-------------------------------------------------------------------
Fri Jan 31 12:04:52 UTC 2014 - lslezak@suse.cz

- inst_inc_all.rb - added missing import (bnc#860263)
- 3.1.28

-------------------------------------------------------------------
Thu Jan 30 15:43:05 UTC 2014 - jreidinger@suse.com

- Remove write to non-existing /etc/sysconfig/suseconfig
  (FATE#100011)
- 3.1.27

-------------------------------------------------------------------
Thu Jan 30 15:42:52 CET 2014 - aschnell@suse.de

- fixed DASD detection (bnc#860398)
- 3.1.26

-------------------------------------------------------------------
Tue Jan 28 15:37:15 UTC 2014 - jreidinger@suse.com

- Fix exporting configuration in first stage (FATE#308539)
- 3.1.25

-------------------------------------------------------------------
Mon Jan 27 09:56:26 UTC 2014 - mfilka@suse.com

- fate#316768, bnc#854500
  - enable network service according product feature
- 3.1.24

-------------------------------------------------------------------
Fri Jan 24 12:01:29 UTC 2014 - lslezak@suse.cz

- removed inst_scc.rb client (moved to yast2-registration)
- 3.1.23

-------------------------------------------------------------------
Tue Jan 21 14:18:08 UTC 2014 - jreidinger@suse.com

- Remove icons from system analysis according to Ken's comments
  (fate#314695)
- 3.1.22

-------------------------------------------------------------------
Tue Jan 21 12:15:21 UTC 2014 - jreidinger@suse.com

- Remove "Change..." button in non-textual installation
- Add "Export Configuration" button in non-textual installation
  (FATE#308539)
- Add "Export Configuration" menu item in textual installation
  (FATE#308539)
- 3.1.21

-------------------------------------------------------------------
Tue Jan 21 08:48:17 UTC 2014 - jsrain@suse.cz

- adjusted UI according to Ken's comments (fate#314695)
- 3.1.20

-------------------------------------------------------------------
Mon Jan 13 09:58:46 UTC 2014 - jreidinger@suse.com

- add clone proposal and finish client (FATE#308539)
- 3.1.19

-------------------------------------------------------------------
Wed Jan  8 12:46:34 UTC 2014 - jsrain@suse.cz

- added capability to install OEM images (fate#316326)
- added handling Release Notes button (fate#314695)

-------------------------------------------------------------------
Fri Dec 20 09:32:08 UTC 2013 - vmoravec@suse.com

- Add abort and fail hooks for installation
- 3.1.18

-------------------------------------------------------------------
Thu Dec 12 14:50:32 UTC 2013 - lslezak@suse.cz

- control files have been moved to a separate package/git repo
  (https://github.com/yast/yast-installation-control)
- 3.1.17

-------------------------------------------------------------------
Wed Dec 11 09:54:10 UTC 2013 - lslezak@suse.cz

- fixed Makefile.am (added missing inst_scc.rb)
- 3.1.16

-------------------------------------------------------------------
Tue Dec 10 08:46:11 UTC 2013 - vmoravec@suse.com

- Show hook summary only if some hooks failed
- 3.1.15

-------------------------------------------------------------------
Thu Dec  5 15:32:24 UTC 2013 - jreidinger@suse.com

- fix opening zfcp client in disk activation on s390
- 3.1.14

-------------------------------------------------------------------
Thu Dec  5 15:25:18 UTC 2013 - lslezak@suse.cz

- added a new client for SCC registration (first iteration, UI
  only, does not work yet)

-------------------------------------------------------------------
Wed Dec  4 16:11:37 UTC 2013 - jreidinger@suse.com

- fix failure in remote disks activation client
- 3.1.13

-------------------------------------------------------------------
Wed Dec  4 08:30:37 UTC 2013 - lslezak@suse.cz

- removed "trang" dependency (requires complete Java stack, convert
  the file directly in the source repository)
- 3.1.12

-------------------------------------------------------------------
Tue Dec  3 15:11:17 UTC 2013 - jreidinger@suse.com

- remove server base scenario and media check clients from SLE
  installation (FATE#314695)
- add storage proposal dialog to SLE installation (FATE#314695)
- 3.1.11

-------------------------------------------------------------------
Tue Dec  3 13:40:27 UTC 2013 - vmoravec@suse.com

- Show popup window with used hooks before installation finished
- 3.1.10

-------------------------------------------------------------------
Mon Dec  2 12:28:26 UTC 2013 - jreidinger@suse.com

- Add direct link to network communication from remote disks
  activation (FATE#314695, part of NI requirements)
- 3.1.9

-------------------------------------------------------------------
Thu Nov 28 13:01:44 UTC 2013 - vmoravec@suse.com

- Add hooks to main installation client
- 3.1.8

-------------------------------------------------------------------
Wed Nov 20 13:21:57 UTC 2013 - lslezak@suse.cz

- removed support for automatic 2nd stage (the 2nd stage has been
  dropped completely) (FATE#314695)
- 3.1.7

-------------------------------------------------------------------
Tue Nov 19 10:19:13 CET 2013 - locilka@suse.com

- Proposing separate /home partition on SLES and SLES for VMware
  (FATE#316624)

-------------------------------------------------------------------
Mon Nov 18 13:28:32 UTC 2013 - lslezak@suse.cz

- move some steps from removed 2nd stage to the 1st stage
- "inst_mode" client: removed installation/update switch,
  renamed to "inst_installation_options" 
- 3.1.6

-------------------------------------------------------------------
Tue Nov 12 09:24:25 UTC 2013 - lslezak@suse.cz

- control file cleanup:
  * remove the 2nd stage in installation (FATE#314695)
  * removed autoconfiguration support in the 2nd stage (the 2nd
    stage has been removed completely)
  * repair mode removed (not supported) (FATE#308679)

-------------------------------------------------------------------
Mon Nov 11 14:21:37 UTC 2013 - vmoravec@suse.com

- 3.1.5
- replace runlevel entries in control files with default_target
  entries
- replace dependency on yast2-runlevel with yast2-services-manager

-------------------------------------------------------------------
Thu Nov  7 11:45:45 UTC 2013 - mfilka@suse.com

- bnc#849391
  - removed explicit start of second phase of SuSEfirewall2 
    initialization. Not needed when systemd is in use.
- 3.1.4

-------------------------------------------------------------------
Thu Oct 31 11:32:01 UTC 2013 - lslezak@suse.cz

- install "perl-Bootloader-YAML" package
- removed "Use Automatic Configuration" option from the
  installation mode dialog (the 2nd stage has been removed)
- 3.1.3

-------------------------------------------------------------------
Tue Oct 29 13:17:59 UTC 2013 - lslezak@suse.cz

- install only "perl-YAML-LibYAML" and "perl-bootloader" packages
  to the target system
- updated scr_switch_debugger.rb client

-------------------------------------------------------------------
Fri Oct 26 11:39:17 UTC 2013 - jsrain@suse.cz

- show release notes button (fate#314695)

-------------------------------------------------------------------
Fri Oct 25 10:06:07 CEST 2013 - aschnell@suse.de

- removed long obsolete EVMS entries from control file (see
  fate#305007)

-------------------------------------------------------------------
Wed Oct 23 07:27:28 UTC 2013 - lslezak@suse.cz

- removed autorepeat workaround for bnc#346186, not needed anymore,
  xset might not be installed (bnc#846768)
- 3.1.2

-------------------------------------------------------------------
Tue Oct 22 16:46:18 CEST 2013 - locilka@suse.com

- Extended support for ignored_features: They can be also mentioned
  in PTOptions and thus not appended to Kernel command line
  (FATE#314982)

-------------------------------------------------------------------
Tue Oct 15 14:15:31 CEST 2013 - locilka@suse.com

- Added support for ignore[d][_]feature[s] (FATE#314982) allowing
  to skip some unwanted features of the installer
- 3.1.1

-------------------------------------------------------------------
Thu Oct 10 14:48:46 CEST 2013 - locilka@suse.com

- Dropped modem and DSL detection (and configuration) from
  installation proposal (FATE#316263, FATE#316264)

-------------------------------------------------------------------
Fri Sep 27 16:34:11 UTC 2013 - lslezak@suse.cz

- do not use *.spec.in template, use *.spec file with RPM macros
  instead
- 3.1.0

-------------------------------------------------------------------
Fri Sep 27 14:17:54 CEST 2013 - jsuchome@suse.cz

- yast2-mouse was dropped, do not call its components (bnc#841960)
- 3.0.7 

-------------------------------------------------------------------
Thu Sep 26 10:47:32 CEST 2013 - jsuchome@suse.cz

- fix console status after the installation (bnc#750326)
- 3.0.6 

-------------------------------------------------------------------
Tue Sep  3 11:55:45 CEST 2013 - jsuchome@suse.cz

- do not mention xorg-x11 in the control files (bnc#837450) 
- remove obsoleted part of X11 related code
- 3.0.5

-------------------------------------------------------------------
Fri Aug  9 06:36:31 UTC 2013 - mfilka@suse.com

- bnc#798620
    - removed proposed hotfix for the bug. The hotfix could block 
    starting firewall under some circunstances.
    - (re)starting firewall is handled in yast2.rpm since 3.0.2
- 3.0.4 

-------------------------------------------------------------------
Wed Aug  7 12:57:05 CEST 2013 - jsuchome@suse.cz

- use pure ruby solution when sorting proposal items

-------------------------------------------------------------------
Tue Aug  6 11:30:53 CEST 2013 - jsuchome@suse.cz

- use pure ruby solution when sorting destkop items, so major desktop
  (with same order number) won't get resorted
- 3.0.3

-------------------------------------------------------------------
Mon Aug  5 13:16:04 CEST 2013 - jsuchome@suse.cz

- check the product profiles during system analysis and
  copy them to installed system (backport of fate#310730)
- 3.0.2

-------------------------------------------------------------------
Sun Aug  4 11:48:21 UTC 2013 - lslezak@suse.cz

- removed empty agents/Makefile.am and unused testsuite/Makefile.am
- removed obsolete BuildRequires: doxygen perl-XML-Writer sgml-skel
  yast2-testsuite yast2-storage yast2-pkg-bindings yast2-packager

-------------------------------------------------------------------
Fri Aug  2 14:25:07 CEST 2013 - jsuchome@suse.cz

- remove trang from BuildRequires: rng can be created during
  packaging, not needed during build

-------------------------------------------------------------------
Thu Aug  1 11:21:35 CEST 2013 - jsuchome@suse.cz

- correctly write supporturl (port of bnc#520169) 
- limit the number of the searched disks to 8 of each kind to
  shorten time needed for finding SSH keys (port of fate#305873)
- 3.0.1

-------------------------------------------------------------------
Wed Jul 31 08:30:58 UTC 2013 - yast-devel@opensuse.org

- converted from YCP to Ruby by YCP Killer
  (https://github.com/yast/ycp-killer)
- version 3.0.0

-------------------------------------------------------------------
Mon Jul 29 13:43:13 CEST 2013 - fehr@suse.de

- ignore SIGHUP in YaST2.Second-Stage to make autoyast installs
  with serial console succeed again (bnc#825728, bnc#823224)

-------------------------------------------------------------------
Thu Jul 11 12:23:36 CEST 2013 - aschnell@suse.de

- fixed sshd check (bnc#825160)
- 2.24.10

-------------------------------------------------------------------
Thu Jul  4 13:56:19 CEST 2013 - jsuchome@suse.cz

- show release notes of newest product first (bnc#827590)
- 2.24.9

-------------------------------------------------------------------
Tue Jun 25 10:17:46 CEST 2013 - jsuchome@suse.cz

- adapt control.xml to offical Factory one:
  added e17 desktop, enabled online repositories
- 2.24.8

-------------------------------------------------------------------
Fri Jun 21 16:55:50 CEST 2013 - jsuchome@suse.cz

- only show desktops for which their defined patterns are known
  (needed when desktop defined in control file is only available
  via some optional installation source - fate#315061)
- 2.24.7

-------------------------------------------------------------------
Wed Jun 19 11:42:59 CEST 2013 - aschnell@suse.de

- make check for sshd more robust (bnc#825160)
- 2.24.6

-------------------------------------------------------------------
Thu Jun  6 08:29:44 UTC 2013 - mfilka@suse.com

- bnc#774301
    - fixed udev events handling in kernel_finish 
- 2.24.5

-------------------------------------------------------------------
Wed Jun  5 13:02:06 UTC 2013 - lslezak@suse.cz

- use WFM::ClientExists() call instead of checking *.ycp file
  presence (works also with non-YCP clients and checks also e.g.
  /y2update/clients path)

-------------------------------------------------------------------
Mon May 27 15:27:12 CEST 2013 - locilka@suse.com

- Using unique IDs while calling rpmcopy_secondstage to prevent
  from disabling this step in AutoYaST or Upgrade while it should
  be disabled only in Installation (bnc#813072).

-------------------------------------------------------------------
Mon May 13 09:40:15 CEST 2013 - jsuchome@suse.cz

- startup scripts: if RC_LANG is not set, use en_US as default
  (bnc#815265)
- 2.24.4

-------------------------------------------------------------------
Fri May 03 12:18:43 CEST 2013 - aschnell@suse.de

- call unicode_start/stop and initviocons only on consoles
  (bnc#800790)
- fixed check for missing initviocons
- 2.24.3

-------------------------------------------------------------------
Mon Apr 22 14:59:35 CEST 2013 - jsuchome@suse.cz

- show dialog for all available disk controlers (bnc#807026)
- 2.24.2 

-------------------------------------------------------------------
Wed Apr 17 14:50:48 CEST 2013 - jsuchome@suse.cz

- force disk activation when Storage reports no disk was found
  (bnc#810823) 
- 2.24.1

-------------------------------------------------------------------
Fri Mar 29 11:58:02 CET 2013 - jsuchome@suse.cz

- always return boolean from DeployTarImage (bnc#804293)
- make the "Check drivers" error message depend on control.xml
  variable (fate#312875, bnc#805251) 
- 2.24.0

-------------------------------------------------------------------
Wed Mar 13 12:35:54 UTC 2013 - mfilka@suse.com

- NetworkManager is enabled and active after second stage (bnc#808039)
- 2.23.13 

-------------------------------------------------------------------
Mon Mar 04 14:42:03 CET 2013 - aschnell@suse.de

- deactivate RAID before going back to "Disk Activation" during
  installation (bnc#806454)

-------------------------------------------------------------------
Thu Feb 14 17:06:53 CET 2013 - fehr@suse.de

- fix got_kernel_param in misc.sh to not match substrings (so far 
  kernel parameters like systemd.log_level=debug activated Y2DEBUG)
- 2.23.12
 
-------------------------------------------------------------------
Wed Jan 23 16:00:21 CET 2013 - jsuchome@suse.cz

- prevent systemctl hang in 2nd stage (from fcrozat@suse.com,
  bnc#798620)
- 2.23.11

-------------------------------------------------------------------
Sun Jan 20 15:27:33 UTC 2013 - lslezak@suse.cz

- start the add-on module also when "addon" boot parameter is
  present (fate#314318)
- 2.23.10

-------------------------------------------------------------------
Mon Jan 14 13:45:23 UTC 2013 - locilka@suse.com

- Adding repositories that cannot be (re)added as enabled in
  a disabled state (bnc#779396).
- 2.23.9

-------------------------------------------------------------------
Fri Jan 11 10:47:11 CET 2013 - jsuchome@suse.cz

- adapted to changes in Storage.ycp API (bnc#797245)
- 2.23.8

-------------------------------------------------------------------
Mon Jan  7 13:06:32 CET 2013 - jsuchome@suse.cz

- set new keyboard layout right after selecting (bnc#796589)
- added SYSTEMCTL_OPTIONS to Firstboot/Second Stage services
  (bnc#791076)
- 2.23.7

-------------------------------------------------------------------
Fri Dec 21 08:23:47 CET 2012 - jsuchome@suse.cz

- show the info about possibility to download drivers
  from drivers.suse.com (fate#312875) 
- added KVM installation scenario (bnc#795067)
- 2.23.6

-------------------------------------------------------------------
Fri Dec 14 15:16:52 CET 2012 - jsuchome@suse.cz

- disable USB sources after installation (bnc#793709) 
- 2.23.5

-------------------------------------------------------------------
Tue Dec  4 16:54:56 CET 2012 - jsuchome@suse.cz

- allow using local repositories during update (bnc#779397)
- 2.23.4

-------------------------------------------------------------------
Mon Nov  5 08:21:41 CET 2012 - jsuchome@suse.cz

- fixed installation of systemd units (crrodriguez)
- 2.23.3

-------------------------------------------------------------------
Wed Oct 31 08:16:46 CET 2012 - jsuchome@suse.cz

- removed fonts_finish, its only action was to call obsolete
  SuSEconfig script
- removed inst_suseconfig client (fate#100011)
- 2.23.2 

-------------------------------------------------------------------
Fri Oct 26 08:44:43 CEST 2012 - jsuchome@suse.cz

- do not allow to go next without desktop selected (bnc#786507)
- 2.23.1

-------------------------------------------------------------------
Wed Oct 24 11:12:55 CEST 2012 - jsuchome@suse.cz

- removed suseconfig step from installation sequence (fate#100011)
- 2.23.0

-------------------------------------------------------------------
Wed Jul 11 15:56:38 CEST 2012 - jsuchome@suse.cz

- create simpler and non translated aliases for update sources 
  (bnc#768624)
- 2.22.10

-------------------------------------------------------------------
Thu Jun 28 14:36:08 CEST 2012 - jsuchome@suse.cz

- set TERM=linux for 2nd stage services, to keep ncurses nice
  (bnc#768356)
- 2.22.9

-------------------------------------------------------------------
Mon Jun 25 15:43:43 CEST 2012 - jsuchome@suse.cz

- ensure Plymouth is hiddent before 2nd start, to prevent system
  freeze (bnc#768185)
- ensure 2nd stage is started before SuSEfirewall2_init (bnc#733361)
- 2.22.8

-------------------------------------------------------------------
Tue Jun 19 14:49:52 CEST 2012 - aschnell@suse.de

- kill console before reboot (bnc#759627)
  (otherwise systemd will not proceed with system shutdown)

-------------------------------------------------------------------
Wed Jun  6 11:27:02 CEST 2012 - jsuchome@suse.cz

- require yast2-proxy for 2nd stage (bnc#764951)
- show a message if network config has failed (bnc#765129)
- 2.22.7

-------------------------------------------------------------------
Tue Apr 17 16:03:55 CEST 2012 - jsuchome@suse.cz

- enhanced image installation help text (bnc#732914)

-------------------------------------------------------------------
Tue Apr 03 14:56:55 CEST 2012 - aschnell@suse.de

- adapted to move of testX (see bnc#749184)
- 2.22.6

-------------------------------------------------------------------
Wed Mar 14 15:42:19 CET 2012 - aschnell@suse.de

- create link yast.ssh for 2nd stage ssh installation (bnc#745340)
- 2.22.5

-------------------------------------------------------------------
Wed Feb 15 11:46:45 CET 2012 - gs@suse.de

- Improve layout of the release notes dialog (bnc #550610)
- 2.22.4 

-------------------------------------------------------------------
Thu Feb  9 10:53:01 CET 2012 - jsuchome@suse.cz

- adapt the style only for ssh installation, not vnc (bnc#742777)
- 2.22.3 

-------------------------------------------------------------------
Tue Feb  7 17:22:46 CET 2012 - tgoettlicher@suse.de

- Fixed bnc #742777: ssh installation needs to much bandwidth
- 2.22.2

-------------------------------------------------------------------
Fri Jan 13 11:02:40 CET 2012 - jsuchome@suse.cz

- confirmed license
- 2.22.1

-------------------------------------------------------------------
Mon Jan  9 14:29:34 CET 2012 - locilka@suse.cz

- save ecdsa keys as well (bnc#726468) (added where missing)

-------------------------------------------------------------------
Mon Jan  9 13:39:10 CET 2012 - locilka@suse.cz

- Added ntp-client into list of cloned modules in control file
  (bnc #738019).

-------------------------------------------------------------------
Wed Jan  4 15:21:30 CET 2012 - locilka@suse.cz

- Reading the current random/poolsize from /proc to store the exact
  number of bytes (bnc#692799).

-------------------------------------------------------------------
Tue Jan  3 16:21:42 CET 2012 - locilka@suse.cz

- Modified saving state of the current randomness (bnc#692799).

-------------------------------------------------------------------
Thu Dec  8 16:45:15 CET 2011 - locilka@suse.cz

- Fixed saving state of the current randomness (bnc#692799).

-------------------------------------------------------------------
Fri Nov 25 11:35:04 CET 2011 - jsuchome@suse.cz

- ask for Abort confirmation in Update URLs step (bnc#728907)

-------------------------------------------------------------------
Wed Nov 16 13:18:40 CET 2011 - jsuchome@suse.cz

- merged texts from proofreading
- 2.22.0 

-------------------------------------------------------------------
Thu Nov 10 14:27:55 UTC 2011 - fcrozat@suse.com

- Disable routing initscript commands through systemd, prevent
  lockups.

-------------------------------------------------------------------
Thu Nov 03 11:52:08 CET 2011 - aschnell@suse.de

- use same code to display ip addresses during vnc and ssh
  installation (bnc#727802)
- 2.21.28

-------------------------------------------------------------------
Wed Nov  2 17:14:51 CET 2011 - fcrozat@suse.com

- Ensure network is not started by systemd before Firstboot /
  SecondStage (bnc#726823)
- 2.21.27

-------------------------------------------------------------------
Mon Oct 31 09:18:46 CET 2011 - jsuchome@suse.cz

- control files: save ecdsa keys (bnc#726468)
- 2.21.26 

-------------------------------------------------------------------
Wed Oct 19 16:25:41 CEST 2011 - locilka@suse.cz

- Creating /etc/mtab linking to /proc/self/mounts in umount_finish
  (bnc#725166)
- 2.21.25

-------------------------------------------------------------------
Fri Oct 14 11:27:58 CEST 2011 - fcrozat@suse.com

- Fix text mode handled in systemd (bnc#724115)
- 2.21.24

-------------------------------------------------------------------
Tue Oct 11 08:52:43 CEST 2011 - jsuchome@suse.cz

- compress the log file from 1st stage of installation (bnc#716938)
- 2.21.23

-------------------------------------------------------------------
Fri Oct  7 11:38:39 UTC 2011 - fcrozat@suse.com

- Use latest macros for systemd
- Drop workaround for bnc#719221, systemd is fixed now.
- 2.21.22

-------------------------------------------------------------------
Fri Oct  7 11:30:21 UTC 2011 - jsrain@suse.cz

- change the URL for congratulation dialog (bnc#720481)

-------------------------------------------------------------------
Mon Sep 26 10:41:38 CEST 2011 - jsuchome@suse.cz

- control.openSUSE: use lightdm as default DM for Xfce 
- 2.21.21

-------------------------------------------------------------------
Fri Sep 23 15:36:11 CEST 2011 - jsuchome@suse.cz

- updated systemd service files (bnc#719221)
- 2.21.20 

-------------------------------------------------------------------
Fri Sep 23 14:27:36 CEST 2011 - jsuchome@suse.cz

- unmount previously mounted /run (bnc#717321)
- 2.21.19

-------------------------------------------------------------------
Thu Sep 15 12:16:49 UTC 2011 - lslezak@suse.cz

- improved package update check - display only the repositories
  with an update available, display package updates in details
- 2.21.18

-------------------------------------------------------------------
Tue Sep  6 10:05:00 CEST 2011 - jsuchome@suse.cz

- enable system cloning only when autoyast2 is installed
  (bnc#692790)
- 2.21.17

-------------------------------------------------------------------
Wed Aug 31 14:33:50 CEST 2011 - jsuchome@suse.cz

- fix build for older distributions
- 2.21.16 

-------------------------------------------------------------------
Mon Aug 29 12:12:55 CEST 2011 - jsuchome@suse.cz

- added systemd .service files for second stage and firstboot
  (from fcrozat@suse.com, bnc#713760)
- 2.21.15

-------------------------------------------------------------------
Fri Aug 12 13:58:01 CEST 2011 - jsuchome@suse.cz

- expect there might me extra checks for disk controllers with
  s390 (bnc#706911)
- adapted help text and label in installation mode selection
  (bnc#711160)
- 2.21.14 

-------------------------------------------------------------------
Fri Aug  5 12:13:13 UTC 2011 - lslezak@suse.cz

- upgrade_urls.ycp - do not display reading and writing progress,
  it is pretty quick and just causes screen flickering
  (the write progress is displayed only when there is an enabled
  repo to add, refreshing it can take long time) (bnc#692614)
- 2.21.13

-------------------------------------------------------------------
Fri Aug  5 12:32:16 CEST 2011 - tgoettlicher@suse.de

- fixed .desktop file (bnc #681249)

-------------------------------------------------------------------
Thu Aug  4 14:50:33 UTC 2011 - lslezak@suse.cz

- 2.21.12

-------------------------------------------------------------------
Thu Aug  4 14:07:38 CEST 2011 - mvidner@suse.cz

- Copy network interface naming rules early to get them to initrd (bnc#666079).

-------------------------------------------------------------------
Thu Aug  4 11:37:02 UTC 2011 - lslezak@suse.cz

- extraurls: check whether there is an update candidate in the
  added extra repositories - openSUSE DVD does not contain all
  packages, packages from OSS repository which are not on DVD
  medium were not upgraded and were left in the old version even
  after adding new OSS repository with updated version (bnc#693230)

-------------------------------------------------------------------
Wed Aug  3 13:19:50 UTC 2011 - lslezak@suse.cz

- cleanup: removed obsoleted SourceManager::SyncAddedAndDeleted()
  call (zmd sync has been removed)
- 2.21.11

-------------------------------------------------------------------
Wed Aug  3 08:53:14 UTC 2011 - lslezak@suse.cz

- use term "Software manager" instead of "Package manager"
  (bnc#585679)
- 2.21.10

-------------------------------------------------------------------
Tue Aug  2 13:37:03 CEST 2011 - locilka@suse.cz

- Preserving the /dev/urandom state from inst-sys after the
  installation (bnc#692799)
- Automatically enabling haveged service if installed (bnc#692799)
- 2.21.9

-------------------------------------------------------------------
Mon Aug  1 15:38:32 CEST 2011 - locilka@suse.cz

- Added control.SLES-for-VMware into the SVN

-------------------------------------------------------------------
Fri Jul 22 15:00:30 CEST 2011 - locilka@suse.cz

- Removed obsoleted X-KDE-SubstituteUID from deploy_image.desktop
  (bnc#540627)
- 2.21.8

-------------------------------------------------------------------
Tue Jul 12 15:34:38 CEST 2011 - jsuchome@suse.cz

- Show Xen Virtualization Host Server Installation scenario
  only for x86_64 architecture (bnc#702103)
- 2.21.7

-------------------------------------------------------------------
Thu Jun 30 14:09:17 CEST 2011 - jsuchome@suse.cz

- fixed typos (bnc#703119)
- 2.21.6 

-------------------------------------------------------------------
Wed Jun  1 17:24:25 CEST 2011 - locilka@suse.cz

- always loading 'pciehp' kernel module on Dell hardware
  (FATE #311991)
- fixed control file validation
- stricter btrfs_increase_percentage definition in all control
  files (only 'integer' is allowed)

-------------------------------------------------------------------
Wed Jun  1 11:56:08 CEST 2011 - fehr@suse.de

- add btrfs_increase_percentage to to category "partitioning" in
  config.xml files
- 2.21.5 

-------------------------------------------------------------------
Thu May 19 14:22:10 CEST 2011 - jsuchome@suse.cz

- enable YaST restart in the 1st stage (bnc#694299)
- 2.21.4 

-------------------------------------------------------------------
Wed Apr 27 15:08:04 CEST 2011 - jsuchome@suse.cz

- added option to configure FCoE Interfaces when started with
  WithFCoE=1 argument (fate#307445)
- 2.21.3 

-------------------------------------------------------------------
Wed Apr 27 11:19:50 CEST 2011 - jsuchome@suse.cz

- Copy /media.1/build to the installed system (fate#311377)
- 2.21.2 

-------------------------------------------------------------------
Fri Mar 25 10:26:44 CET 2011 - jsuchome@suse.cz

- show the 'before-reboot' message in RichText, so possible command
  can be copy-pasted (bnc#383519)
- 2.21.1

-------------------------------------------------------------------
Thu Mar 24 16:14:02 CET 2011 - jsuchome@suse.cz

- do not start automatic configuration for autoYaST (bnc#679435)
- 2.21.0

-------------------------------------------------------------------
Mon Feb 28 14:52:26 CET 2011 - locilka@suse.cz

- Handling disabled installation steps also in Live Installation
  mode (BNC #675516)
- 2.20.6

-------------------------------------------------------------------
Thu Feb 17 13:49:19 CET 2011 - aschnell@suse.de

- fixed braille support during installation (bnc #672086)
- 2.20.5

-------------------------------------------------------------------
Tue Feb  8 15:10:25 CET 2011 - locilka@suse.cz

- Adapted openSUSE control file to the current naming schema of
  desktops (BNC #667408)

-------------------------------------------------------------------
Thu Jan 20 14:18:41 CET 2011 - jsrain@suse.cz

- fix initialization of AutoUpgrade for 2nd stage
- 2.20.4

-------------------------------------------------------------------
Wed Jan 19 15:38:20 CET 2011 - jsrain@suse.cz

- adaptations for unattended migration (fate#310481)
- don't delete /etc/mtab if it is a symlink (bnc#665437)
- 2.20.3

-------------------------------------------------------------------
Wed Jan 19 12:53:00 CET 2011 - jsrain@suse.cz

- fixed progress during live installation (bnc#665413)
- 2.20.2

-------------------------------------------------------------------
Fri Jan  7 13:43:01 CET 2011 - jsrain@suse.cz

- update XFCE desktop definition

-------------------------------------------------------------------
Thu Jan  6 10:47:00 CET 2011 - locilka@suse.cz

- Using wider space for licence displayed in non-textual interface
  (BNC #607135).
- Fixed DUD deployment (BNC #626337)

-------------------------------------------------------------------
Thu Nov 16 16:13:48 UTC 2010 - jsrain@suse.cz

- fixed behavior of window closing in installation proposal
  (bnc#636980)
- use df for estimating partition size for live installer
  (bnc#555288)
- 2.20.1

-------------------------------------------------------------------
Thu Sep 30 17:33:48 UTC 2010 - lslezak@suse.cz

- don't use spaces in repo alias (bnc#596950)
- inst_addon_update_sources.ycp - removed obsoleted ZMD sync call
- 2.20.0

-------------------------------------------------------------------
Wed Jun  2 13:52:02 CEST 2010 - jsrain@suse.cz

- removed link to repairing the system
- 2.19.20

-------------------------------------------------------------------
Wed May 12 15:33:24 CEST 2010 - ug@suse.de

- fixed the cloning at the end of a manual
  installation (bnc#605132)
- 2.19.7

-------------------------------------------------------------------
Mon Apr 19 12:29:08 CEST 2010 - aschnell@suse.de

- allow btrfs as root fs
- 2.19.6

-------------------------------------------------------------------
Thu Apr 15 17:12:28 CEST 2010 - locilka@suse.cz

- Script copy_files_finish copies files with --dereference to
  prevent from copying symlinks instead of the files content
  (BNC #596938).

-------------------------------------------------------------------
Fri Apr 09 17:09:27 CEST 2010 - aschnell@suse.de

- disable Qt/Gtk frontend if testX is unavailable (bnc #585432)
- 2.19.5

-------------------------------------------------------------------
Tue Apr  6 17:44:25 CEST 2010 - locilka@suse.cz

- Searching for LiveCD license in /usr/share/doc/licenses and /
  directories (BNC #594042).

-------------------------------------------------------------------
Fri Mar 26 11:26:04 CET 2010 - ug@suse.de

- fixed a broken yast2-installation.spec.in
- fixed broken schema validation files for control.xml files
- 2.19.4

-------------------------------------------------------------------
Wed Mar 24 07:42:19 UTC 2010 - lslezak@suse.cz

- inst_suseconfig.ycp - do not reset UI product name
  (&product; macro) (bnc#539906)

-------------------------------------------------------------------
Thu Mar 18 14:55:20 CET 2010 - locilka@suse.cz

- Previously used repositories switched from enabled/disabled mode
  to removed/enabled/disabled mode (BNC #588659).

-------------------------------------------------------------------
Fri Mar 12 13:19:15 CET 2010 - kmachalkova@suse.cz

- Port from SLE11 SP1: process files in _datadir/autoinstall/modules 
  with %suse_update_desktop_file. This passes their strings into
  translation (bnc#549944)

-------------------------------------------------------------------
Fri Mar 12 10:53:55 CET 2010 - locilka@suse.cz

- Unique identification in inst_upgrade_urls switched from URL to
  ALIAS (BNC #587517).
- In case of re-adding CD/DVD media, user is asked to insert
  correct media before adding it (BNC #587517).
- Only upgrade packages if upgrading from SLES 11, otherwise use
  patterns for upgrade (BNC #587544).

-------------------------------------------------------------------
Tue Mar  9 15:35:48 CET 2010 - locilka@suse.cz

- Fixed calling update.post from DUD (BNC #586609).

-------------------------------------------------------------------
Tue Mar  2 14:30:31 CET 2010 - locilka@suse.cz

- CIM service is proposed as disabled by default (BNC #584524).

-------------------------------------------------------------------
Mon Feb 22 17:48:57 CET 2010 - locilka@suse.cz

- Documented YaST RELAX NG schema (FATE #305551).
- Correctly re-added unique_id to RNC - AC steps and proposals
  (BNC #582094).

-------------------------------------------------------------------
Wed Feb 17 11:05:12 CET 2010 - ug@suse.de

- clone checkbox at the end of the installation is always
  enabled now and can install the autoyast2 package if needed
  (bnc#547486)

-------------------------------------------------------------------
Mon Feb 15 15:48:51 CET 2010 - ug@suse.de

- UI for autoinstallation images added to deploy_image_auto

-------------------------------------------------------------------
Tue Feb  9 17:06:15 CET 2010 - locilka@suse.cz

- Steps 'user' and 'auth' enabled again in Live mode (BNC #547931).

-------------------------------------------------------------------
Tue Feb  9 14:49:33 CET 2010 - locilka@suse.cz

- Fixed license agreement check box visibility (BNC #571846).
- 2.19.3

-------------------------------------------------------------------
Tue Feb  2 11:03:04 CET 2010 - locilka@suse.cz

- Added LXDE to openSUSE control file (FATE #307729).

-------------------------------------------------------------------
Mon Feb  1 11:35:15 CET 2010 - locilka@suse.cz

- Fixed 'going back' from services proposal BNC #572734.

-------------------------------------------------------------------
Fri Jan 22 15:56:07 CET 2010 - aschnell@suse.de

- fixed message during ssh installation (bnc #518616)

-------------------------------------------------------------------
Fri Jan 15 17:29:45 CET 2010 - aschnell@suse.de

- updated control.rnc
- 2.19.2

-------------------------------------------------------------------
Thu Jan  7 15:29:13 CET 2010 - jsuchome@suse.cz

- inst_complex_welcome adapted to Language::SwitchToEnglishIfNeeded
  (bnc#479529)
- 2.19.1

-------------------------------------------------------------------
Fri Dec 11 16:48:58 CET 2009 - locilka@suse.cz

- Adapted for new API to ProductLicense (FATE #306295).

-------------------------------------------------------------------
Wed Dec  9 16:44:34 CET 2009 - locilka@suse.cz

- Package kde4-kdm has been renamed to kdm (SLES, SLED control
  files) (bnc #561627).

-------------------------------------------------------------------
Wed Dec  9 14:58:38 CET 2009 - kmachalkova@suse.cz

- Un-check automatic configuration box when user selects update
  (bnc#537625)  

-------------------------------------------------------------------
Wed Dec  9 14:12:21 CET 2009 - locilka@suse.cz

- Enabled CIM by default (SLES and SLED) (FATE #305583)
- Adapted RNC for control files

-------------------------------------------------------------------
Wed Dec  9 12:49:08 CET 2009 - jsrain@suse.cz

- dereference hardlinks when deploying live CD so that it can
  be also deployed on multiple separate partitions (bnc#549158)

-------------------------------------------------------------------
Mon Nov 30 14:38:26 CET 2009 - locilka@suse.cz

- Repositories added by inst_addon_update_sources use
  Pkg::RepositoryAdd that does not need access to network
  (bnc #557723)

-------------------------------------------------------------------
Tue Nov 24 16:13:31 CET 2009 - kmachalkova@suse.cz

Cumulative patch with SLE11 SP1 features:
- In TUI (ncurses), use plain text (.txt) file with release notes, 
  if found (FaTE#306167)
- Set /etc/sysconfig/boot:RUN_PARALLEL according to corresponding
  value in control file (FaTE#307555) 
- 2.19.0

-------------------------------------------------------------------
Thu Nov 19 16:51:55 CET 2009 - locilka@suse.cz

- Added control file configuration option require_registration
  (FATE #305578).

-------------------------------------------------------------------
Wed Nov  4 16:31:17 CET 2009 - mzugec@suse.cz

- lan module in 1st stage (FaTE#303069)
- 2.18.34 

-------------------------------------------------------------------
Fri Oct 23 07:40:56 CEST 2009 - jsuchome@suse.cz

- during update, do not save timezone and console settings
  (bnc#547587)
- 2.18.33 

-------------------------------------------------------------------
Fri Oct 16 14:36:11 CEST 2009 - locilka@suse.cz

- Fixed handling repositories during upgrade (bnc #543468).
- 2.18.32

-------------------------------------------------------------------
Wed Oct  7 15:36:44 CEST 2009 - jsuchome@suse.cz

- set the time after chroot (bnc#538357)
- 2.18.31 

-------------------------------------------------------------------
Wed Oct  7 12:17:52 CEST 2009 - jsuchome@suse.cz

- correctly set the keyboard layout in 2nd stage (bnc#542009)
- 2.18.30

-------------------------------------------------------------------
Thu Oct  1 13:27:16 CEST 2009 - locilka@suse.cz

- Adjusting understandable name for update URLs added during second
  stage of installation (bnc #542792).
- 2.18.29

-------------------------------------------------------------------
Tue Sep 29 16:41:32 CEST 2009 - kmachalkova@suse.cz

- Correct HTML format tags in helptext (bnc#540784)
- Set firewall status according to user's choice also in non-automatic 
  2nd stage (missing call for AdjustDisabledSubProposals) (bnc#534862)
- 2.18.28 

-------------------------------------------------------------------
Thu Sep 24 15:51:15 CEST 2009 - kmachalkova@suse.cz

- Enable SSH service after reboot if this is SSH or VNC installation 
  (new ssh_service_finish client) (bnc#535206)
- 2.18.27 

-------------------------------------------------------------------
Mon Sep 14 15:27:19 CEST 2009 - jsrain@suse.cz

- enhanced display of release notes (fate#306237)
- 2.18.26

-------------------------------------------------------------------
Wed Sep  9 14:33:14 CEST 2009 - jsrain@suse.cz

- better error handling for image installation (bnc#533601)
- 2.18.25

-------------------------------------------------------------------
Fri Sep  4 19:00:27 CEST 2009 - kmachalkova@suse.cz

- Introducing unique IDs to unambiguously identify AC steps and 
  sub-proposals
- Writing disabled AC steps and subproposals at the end of 1st 
  stage, reading them back at the end of 2nd stage
- Filtering out disabled AC steps from AC workflow (FaTE #303859 and 
  bnc#534862)
- Require new yast2 base 
- 2.18.24

-------------------------------------------------------------------
Fri Sep  4 09:07:42 CEST 2009 - locilka@suse.cz

- Dropped unnecessary fallback text from the fallback control file
  (BNC #536288).

-------------------------------------------------------------------
Wed Aug 26 15:33:51 CEST 2009 - locilka@suse.cz

- Do not copy xorg.conf to installed system anymore (bnc #441404).
- 2.18.23

-------------------------------------------------------------------
Fri Aug 21 12:38:42 CEST 2009 - aschnell@suse.de

- do not disable qt/gtk frontends if xorg.conf is missing (bnc
  #533159)
- 2.18.22

-------------------------------------------------------------------
Fri Aug 14 18:26:49 CEST 2009 - kmachalkova@suse.cz

- Simple network (firewall) configuration in 1st stage (FaTE #303859) 

-------------------------------------------------------------------
Mon Aug 10 14:18:11 CEST 2009 - locilka@suse.cz

- added calling bootloader client bootloader_preupdate to control
  file to fix multiple grub entries (bnc #414490, bnc #477778).

-------------------------------------------------------------------
Thu Jul 30 20:26:30 CEST 2009 - jdsn@suse.de

- disable yast2-x11 during installation (bnc#441404) 
- 2.18.21

-------------------------------------------------------------------
Thu Jul 30 15:32:37 CEST 2009 - jsuchome@suse.cz

- adapted to changes in yast2-country: no saving of xorg.conf
  (bnc#441404) 
- 2.18.20

-------------------------------------------------------------------
Wed Jun 24 10:02:20 CEST 2009 - locilka@suse.cz

- Fixed Welcome dialog layout to have more license content visible
  and to align language and keyboard widgets with it.
- Not offering installation images if there are none (bnc #492745).
- 2.18.19

-------------------------------------------------------------------
Mon Jun 22 20:20:18 CEST 2009 - coolo@novell.com

- fix build with automake 1.11
- 2.18.18

-------------------------------------------------------------------
Thu Jun 11 12:57:14 CEST 2009 - jsrain@suse.cz

- adapted for unified progress during live installation
  (bnc#435680)
- 2.18.17

-------------------------------------------------------------------
Mon Jun 08 14:03:30 CEST 2009 - aschnell@suse.de

- use minimalistic xorg.conf during installation (bnc #510015)
- 2.18.16

-------------------------------------------------------------------
Wed May 20 12:45:47 CEST 2009 - aschnell@suse.de

- moved .proc.mounts agent from yast2-installation to yast2 (bnc
  #504429)

-------------------------------------------------------------------
Mon May 18 16:46:03 CEST 2009 - juhliarik@suse.cz

- added kdump support for autoyast installation (FATE#305588) 

-------------------------------------------------------------------
Thu May 14 13:45:08 CEST 2009 - locilka@suse.cz

- Installation/Upgrade newly require some packages essential for
  them to succeed (bnc #469730).

-------------------------------------------------------------------
Mon Apr 27 10:22:24 CEST 2009 - locilka@suse.cz

- Using a new yast-spanner (old yast icon) for Repair.
- 2.18.14

-------------------------------------------------------------------
Mon Apr 20 13:59:31 CEST 2009 - locilka@suse.cz

- Fixed Vendor module to use zypp history file instead of using
  y2logRPM (bnc #456446).
- 2.18.13

-------------------------------------------------------------------
Thu Apr 16 16:58:07 CEST 2009 - locilka@suse.cz

- Added documentation for installation images.

-------------------------------------------------------------------
Fri Apr 10 14:11:46 CEST 2009 - locilka@suse.cz

- KDE 3.x dropped from openSUSE control file (bnc #493547).

-------------------------------------------------------------------
Tue Apr  7 13:02:39 CEST 2009 - ug@suse.de

- changed the error message of missing hard disks during
  autoinstallation. Might confuse s390/iSCSI users. (bnc#476147)

-------------------------------------------------------------------
Mon Mar 30 14:20:57 CEST 2009 - locilka@suse.cz

- Fixing reevaluation of packages to remove, install and/or upgrade
  after images are deployed during first stage (bnc #489448).
- 2.18.12

-------------------------------------------------------------------
Fri Mar 27 18:15:15 CET 2009 - locilka@suse.cz

- Added new globals->ac_redraw_and_ignore control file item
  (openSUSE and SLED) that ignores if AC UI is missing and just
  redraws it. An error is still reported in case of missing Wizard
  widget (bnc #487565).

-------------------------------------------------------------------
Thu Mar 19 14:14:34 CET 2009 - locilka@suse.cz

- Continuing on Repair integration.
- Handling missing FLAGS in the content file.
- 2.18.11

-------------------------------------------------------------------
Wed Mar 18 13:17:58 CET 2009 - locilka@suse.cz

- Location /etc/modprobe.d/blacklist has been renamed to
  /etc/modprobe.d/50-blacklist.conf (bnc #485980).
- Unified inst_mode handling, especially correct handling of
  Automatic Configuration together with switching to Update mode
  (originally reported as bnc #469273).
- Repair workflow unified with the rest of installation.
- 2.18.10

-------------------------------------------------------------------
Mon Mar 16 14:47:46 CET 2009 - locilka@suse.cz

- Fixed help for "License Translations..." button (bnc #481113).

-------------------------------------------------------------------
Tue Mar 10 10:26:02 CET 2009 - locilka@suse.cz

- Obsolete 'tar --preserve' replaced with
  'tar --preserve-permissions --preserve-order' (bnc #483791).
- Added recovery support for AC (dialogs) possibly called by AC
  scripts (bnc #483211).

-------------------------------------------------------------------
Thu Feb 26 16:00:44 CET 2009 - ug@suse.de

- RPMs via driverupdate were not possible

-------------------------------------------------------------------
Tue Feb 24 13:30:15 CET 2009 - locilka@suse.cz

- Added support for .xz images deployment (bnc #476079).
- Added support for `reboot_same_step (bnc #475650).
- 2.18.9

-------------------------------------------------------------------
Mon Feb 23 16:36:56 CET 2009 - locilka@suse.cz

- Offering to configure network if remote repositories are used
  during upgrade (inst_upgrade_urls). Setup can be safely skipped
  and comes from the Online Repositories (bnc #478024).
- 2.18.8

-------------------------------------------------------------------
Fri Feb 20 20:40:09 CET 2009 - locilka@suse.cz

- save network configuration also for IPv6 only (bnc#477917)
- 2.18.7

-------------------------------------------------------------------
Tue Feb 17 16:56:09 CET 2009 - locilka@suse.cz

- Writing additional-control-files index file after removing and
  recreating the directory where it is stored (bnc #475516).
- 2.18.6

-------------------------------------------------------------------
Mon Feb  9 13:21:50 CET 2009 - locilka@suse.cz

- Enabling online update in (SLED) Automatic Configuration
  (bnc #449128).

-------------------------------------------------------------------
Fri Feb  6 10:39:20 CET 2009 - locilka@suse.cz

- InstError has been moved to yast2-2.18.6
- 2.18.5

-------------------------------------------------------------------
Thu Feb  5 18:16:17 CET 2009 - locilka@suse.cz

- InstError extended and documented.

-------------------------------------------------------------------
Mon Feb  2 13:09:08 CET 2009 - locilka@suse.cz

- Erasing all old additional control files in the final step of
  upgrade before rebooting to the second stage (bnc #471454).
- InstError can now save YaST logs on user request.
- 2.18.4

-------------------------------------------------------------------
Wed Jan 28 14:33:09 CET 2009 - locilka@suse.cz

- Added new InstError module for unified reporting of errors
  during installation.
- Better SlideShow support in inst_finish.
- Reporting more errors in inst_finish.
- 2.18.3

-------------------------------------------------------------------
Tue Jan 27 17:13:57 CET 2009 - locilka@suse.cz

- Added test for checking free space when SCR switch fails
  (bnc #460477).

-------------------------------------------------------------------
Mon Jan 26 13:58:00 CET 2009 - locilka@suse.cz

- Disabling [Back] buttons in the very first interactive dialogs
  in second stage, SLES and SLED control files (bnc #468677).

-------------------------------------------------------------------
Thu Jan 22 12:50:38 CET 2009 - locilka@suse.cz

- Dropping mode_proposal client - not in use anymore.
- 2.18.2

-------------------------------------------------------------------
Wed Jan 21 13:09:33 CET 2009 - locilka@suse.cz

- Removing dependency on yast2-runlevel (duplicate code in runlevel
  proposal).
- Removing dependency on yast2-mouse by moving the mouse-related
  scripts to yast2-mouse-2.18.0.
- Removing dependency on yast2-bootloader.
- inst_finish script newly uses the SlideShow module.

-------------------------------------------------------------------
Tue Jan 20 13:37:03 CET 2009 - locilka@suse.cz

- Possibility to move the base installation window has been
  disabled (bnc #466827)
- 2.18.1

-------------------------------------------------------------------
Tue Jan 13 12:15:42 CET 2009 - locilka@suse.cz

- Adapted the inst_proposal to better reflect the current situation
  'analyzing...' vs. 'adapting the proposal...' (bnc #463567).

-------------------------------------------------------------------
Fri Dec 19 13:07:49 CET 2008 - locilka@suse.cz

- Pattern WBEM added into two server scenarios (bnc #458332).

-------------------------------------------------------------------
Thu Dec 18 18:04:47 CET 2008 - locilka@suse.cz

- Updated control file documentation (bnc #438678).

-------------------------------------------------------------------
Wed Dec 17 14:42:22 CET 2008 - locilka@suse.cz

- Added yet another xset call (bnc #455771 comment #40)

-------------------------------------------------------------------
Tue Dec 16 17:13:38 CET 2008 - aschnell@suse.de

- adapted to storage API changes
- 2.18.0

-------------------------------------------------------------------
Tue Dec 16 12:29:27 CET 2008 - locilka@suse.cz

- Removed SLED control file labels that should be hidden
  (bnc #459080).
- Using a better help text for inst_new_desktop (bnc #432912).

-------------------------------------------------------------------
Mon Dec 15 14:32:27 CET 2008 - locilka@suse.cz

- Removed all (inst_)do_rezise calls from all control files on
  aschnell's request.

-------------------------------------------------------------------
Fri Dec 12 16:36:28 CET 2008 - aschnell@suse.de

- require initviocons (bnc #173426)
- 2.17.47

-------------------------------------------------------------------
Tue Dec  9 16:40:35 CET 2008 - locilka@suse.cz

- Updated control.rnc
- 2.17.46

-------------------------------------------------------------------
Mon Dec  8 13:16:33 CET 2008 - locilka@suse.cz

- Updated control.rnc
- Added two more control-file examples.
- Checking all control files during build.
- Adjusted control-file examples (all bnc #438678).
- Checking the process exit status returned after deploying an
  image (bnc #456337).
- 2.17.45

-------------------------------------------------------------------
Fri Dec  5 10:38:41 CET 2008 - locilka@suse.cz

- New control.rnc/rng for control file validation (bnc #455994).
- Added build-time control file validation.
- 2.17.44

-------------------------------------------------------------------
Wed Dec  3 18:33:59 CET 2008 - locilka@suse.cz

- inst_extrasources moved before inst_ask_online_update to register
  the online update repository before checking for patches
  (bnc #450229).

-------------------------------------------------------------------
Mon Dec  1 16:59:14 CET 2008 - locilka@suse.cz

- Fixed proposing the online update depending on the fact whether
  network is running (bnc #450229).
- 2.17.43

-------------------------------------------------------------------
Fri Nov 28 15:05:02 CET 2008 - locilka@suse.cz

- Updated labels of Installation Scenarios for SLES (bnc #428202).

-------------------------------------------------------------------
Fri Nov 28 12:16:03 CET 2008 - locilka@suse.cz

- Fixed behavior of inst_new_desktop when user switched to another
  language later (bnc #449818).
- 2.17.42

-------------------------------------------------------------------
Thu Nov 27 16:49:11 CET 2008 - locilka@suse.cz

- Using yast-live-install-finish icon when finishing LiveCD
  installation/inst_finish (bnc #438154).
- Fixed ImageInstallation SlideShow - download progress is shown
  only when downloading the images, not the other helper files
  (bnc #449792).
- Adjusting ImageInstallation-related SlideShow only if
  ImageInstallation is in use (bnc #439104).

-------------------------------------------------------------------
Thu Nov 27 15:05:11 CET 2008 - ug@suse.de

- the real fix for bnc#442691
  deploy_image_auto doesn't use the boolean variable 
  image_installation
- 2.17.41

-------------------------------------------------------------------
Tue Nov 25 14:42:31 CET 2008 - locilka@suse.cz

- Handling new feature of licenses ProductLicense::AcceptanceNeeded
  (bnc #448598).
- 2.17.40

-------------------------------------------------------------------
Mon Nov 24 12:51:48 CET 2008 - locilka@suse.cz

- Completely initializing the target and sources before checking
  for available patches and offering online update (bnc #447080).
- 2.17.39

-------------------------------------------------------------------
Thu Nov 20 18:21:32 CET 2008 - locilka@suse.cz

- Pkg::SourceStartManager in inst_ask_online_update to replace
  obsolete Pkg::PkgEstablish (bnc #447080).
- Reading all supported desktops to define the order of desktops
  in desktop_finish (bnc #446640).
- Added shadow desktops to SLES and SLED desktop files to have
  a fallback if user selects some other desktop than the default
  one (bnc #446640).
- 2.17.38

-------------------------------------------------------------------
Wed Nov 19 16:01:53 CET 2008 - locilka@suse.cz

- Added pciutils to Requires, lspci was called but not required
  (bnc #446533).
- 2.17.37

-------------------------------------------------------------------
Wed Nov 19 13:23:10 CET 2008 - locilka@suse.cz

- Added inst_fallback_controlfile client reporting about using
  a fallback control file.
- Calling inst_fallback_controlfile in the fallback control file
  (both bnc #440982).
- 2.17.36

-------------------------------------------------------------------
Fri Nov 14 12:17:47 CET 2008 - aschnell@suse.de

- don't start iscsid in second stage start scripts (bnc #444976)
- 2.17.35

-------------------------------------------------------------------
Thu Nov 13 17:36:53 CET 2008 - locilka@suse.cz

- Flushing the cache before calling a set_polkit_default_privs that
  uses the written data (bnc #440182).
- 2.17.34

-------------------------------------------------------------------
Thu Nov 13 11:21:11 CET 2008 - locilka@suse.cz

- Handling errors while deploying images, installation will abort
  (bnc #444209).
- 2.17.33

-------------------------------------------------------------------
Thu Nov 13 10:21:13 CET 2008 - ug@suse.de

- checkboxes in the congratulations dialog did not work anymore
  (bnc#444214)

-------------------------------------------------------------------
Tue Nov 11 13:58:17 CET 2008 - ug@suse.de

- fix for image deployment during autoinstallation

-------------------------------------------------------------------
Tue Nov 11 12:20:00 CET 2008 - juhliarik@suse.cz

- changed order of yast modules in Expert tab for installation
  (bnc #441434) 

-------------------------------------------------------------------
Tue Nov 11 10:53:25 CET 2008 - jsrain@suse.cz

- fixed switching to a tab with an error in the proposal
  (bnc #441434)
- 2.17.32

-------------------------------------------------------------------
Tue Nov 11 10:48:03 CET 2008 - aschnell@suse.de

- use accelerated xserver during installation for certain Intel
  cards (bnc #442413)
- 2.17.31

-------------------------------------------------------------------
Fri Nov  7 16:32:28 CET 2008 - locilka@suse.cz

- Fixed deploy_image_auto to handle AutoYaST settings correctly
  (bnc #442691).
- Removing the congrats dialog content before cloning, storing
  the sources, finishing (bnc #441452).
- Using Pkg::SourceProvideDigestedFile function when deploying
  images and in release_notes_popup (bnc #409927).
- 2.17.30

-------------------------------------------------------------------
Thu Nov  6 16:35:10 CET 2008 - locilka@suse.cz

- Fixed progress (SlideShow) information about images being
  deployed (bnc #442286).
- Changing inst_deploy_images to use PackagesUI for opening a
  package selector while debugging mode is turned on (bnc #435479).

-------------------------------------------------------------------
Thu Nov  6 16:19:59 CET 2008 - jsuchome@suse.cz

- S09-cleanup: check for additional services requiring restart
  (bnc#395402)

-------------------------------------------------------------------
Wed Nov  5 17:25:01 CET 2008 - locilka@suse.cz

- Calling set_polkit_default_privs without checking for it using
  FileUtils, checking by 'test -x' instead (bnc #440182).
- 2.17.29

-------------------------------------------------------------------
Wed Nov  5 13:09:04 CET 2008 - locilka@suse.cz

- Added yast2-storage >= 2.17.47 because of the previous fix
  implementation.
- 2.17.28

-------------------------------------------------------------------
Tue Nov 04 13:14:10 CET 2008 - aschnell@suse.de

- improved warning about partitioning (fate #302857)
- 2.17.27

-------------------------------------------------------------------
Mon Nov  3 18:34:30 CET 2008 - locilka@suse.cz

- Writing 'SecondStageRequired' 0/1 to /etc/install.inf even while
  rebooting during second stage (bnc #432005).
- 2.17.26

-------------------------------------------------------------------
Mon Nov 03 14:28:14 CET 2008 - aschnell@suse.de

- better reboot message during ssh installation (bnc #439572 and
  bnc #432005)
- 2.17.25

-------------------------------------------------------------------
Fri Oct 31 16:28:23 CET 2008 - locilka@suse.cz

- Fixed checking whether running the second stage is required.
- Added writing 'SecondStageRequired' 0/1 to /etc/install.inf
  (both bnc #439572)
- 2.17.24

-------------------------------------------------------------------
Thu Oct 30 14:42:15 CET 2008 - locilka@suse.cz

- Saving sources at the end of inst_extrasources if some were
  added (bnc #440184).
- 2.17.23

-------------------------------------------------------------------
Mon Oct 27 10:18:47 CET 2008 - locilka@suse.cz

- Added lnussel's patch to run set_polkit_default_privs at
  desktop_finish script (bnc #438698).
- Bigger license window (bnc #438100).
- Calling inst_prepareprogress also during Upgrade, all control
  files changed (bnc #438848).
- Disabling users and auth in LiveCD second stage (bnc #435965).
- Removing label for user_non_interactive (bnc #401319).
- Desktop 'startkde4' replaced with 'startkde' (bnc #438212).
- Added 'kdump' to 'clone_modules' (SLES) (bnc #436365).
- 2.17.22

-------------------------------------------------------------------
Tue Oct 21 16:46:00 CEST 2008 - locilka@suse.cz

- Added handling for globals->debug_deploying (bnc #436842).

-------------------------------------------------------------------
Mon Oct 20 12:56:32 CEST 2008 - locilka@suse.cz

- Fixed a typo (bnc #436471).

-------------------------------------------------------------------
Fri Oct 17 10:51:05 CEST 2008 - locilka@suse.cz

- Adapted SLES and SLED control files to write default desktop
  settings (bnc #436094).
- Added software->display_support_status flag to SLES/SLED
  (bnc #435479).

-------------------------------------------------------------------
Tue Oct 14 14:15:11 CEST 2008 - locilka@suse.cz

- Changed YaST icons while probing the system (bnc #404809).
- Enhanced scr_switch_debugger - Sending USR1 signal to the new SCR
  (bnc #433057).
- 2.17.21

-------------------------------------------------------------------
Mon Oct 13 13:29:04 CEST 2008 - locilka@suse.cz

- Enabled going_back in Add-Ons during installation (bnc #434735).

-------------------------------------------------------------------
Mon Oct 13 13:10:58 CEST 2008 - mzugec@suse.de

- configure supportconfig in installation (fate#305180)
- 2.17.20

-------------------------------------------------------------------
Mon Oct 13 09:45:23 CEST 2008 - locilka@suse.cz

- Fixed install/update confirmation dialog (bnc #433249).
- Fixed text in openSUSE control file (bnc #432911).
- Fixed typo (bnc #433794).

-------------------------------------------------------------------
Fri Oct 10 14:49:58 CEST 2008 - locilka@suse.cz

- Enhanced scr_switch_debugger (bnc #433057).
- Enabling key-repeating if not running in XEN (bnc #433338).

-------------------------------------------------------------------
Thu Oct  9 21:00:01 CEST 2008 - locilka@suse.cz

- Loading the Target while initializing libzypp in
  inst_upgrade_urls (bnc #429080).
- Running a simple SCR Test after chrooting to the installed system
  in scr_switch_finish, full-test is called in case of simple test
  failure (bnc #433057).
- Added more checking around 'searching for files' (bnc #427879).

-------------------------------------------------------------------
Wed Oct 08 12:51:01 CEST 2008 - aschnell@suse.de

- removed cp of proc/mounts to /etc/mtab (bnc #425464)
- 2.17.19

-------------------------------------------------------------------
Mon Oct  6 15:30:53 CEST 2008 - locilka@suse.cz

- Do not display any system type for SLES/SLED in installation
  overview (bnc #431336).
- Clients inst_new_desktop and inst_scenarios converted to use
  PackagesProposal API instead of using Pkg calls directly (bnc
  #432572)
- Dropping obsolete inst_software_selection client instead of
  convwerting it - not in use anymore (bnc #432572).
- Always change initial proposal [Next] button to [Install],
  resp. [Update] (bnc #431567).
- Removing desktop definitions and default_desktop from SLED
  control file, the required patterns are selected by PATTERNS
  in content file already (bnc #431902).
- Adding lnussel's patch for desktop_finish to write
  POLKIT_DEFAULT_PRIVS if defined in globals->polkit_default_privs
  (bnc #431158).
- Adding polkit_default_privs="restrictive" for SLES (bnc #431158).
- 2.17.18

-------------------------------------------------------------------
Fri Oct  3 16:31:10 CEST 2008 - locilka@suse.cz

- Enabling some steps in second stage even if Automatic
  Configuration is in use.
- Feature added into openSUSE and SLED control files
  (both bnc #428190).

-------------------------------------------------------------------
Thu Oct  2 22:00:46 CEST 2008 - mzugec@suse.de

- changed Release Notes into Support group (bnc#430005)

-------------------------------------------------------------------
Thu Oct  2 19:13:07 CEST 2008 - locilka@suse.cz

- Adjusted presentation_order for SLES and SLED installation
  proposals - software has to be proposed as almost the last one
  (bnc #431580).

-------------------------------------------------------------------
Thu Oct  2 14:00:49 CEST 2008 - locilka@suse.cz

- Added 'default_ntp_setup' into control files (SLES/D: false,
  openSUSE: true) (bnc #431259).

-------------------------------------------------------------------
Thu Oct  2 11:39:48 CEST 2008 - locilka@suse.cz

- Using two default desktops, one for inst_scenarios, another
  one (default) while inst_scenarios not used (bnc #431251,
  bnc #431503).
- Switching scenario_virtual_machine and
  scenario_virtualization_host in SLES control file (bnc #431251).
- 2.17.17

-------------------------------------------------------------------
Wed Oct  1 16:03:32 CEST 2008 - mzugec@suse.de

- use rpcbind instead of portmap for nfs installation (bnc#423026)
- 2.17.16

-------------------------------------------------------------------
Wed Oct  1 15:41:12 CEST 2008 - jsuchome@suse.cz

- if nn_NO language is selected, use nb_NO in YaST (bnc#426124)

-------------------------------------------------------------------
Wed Oct  1 13:42:18 CEST 2008 - locilka@suse.cz

- Changing pattern "Documentation" to "documentation" (bnc #431218)

-------------------------------------------------------------------
Tue Sep 30 13:20:09 CEST 2008 - locilka@suse.cz

- Replacing "networkmanager" proposal call with "general"
  (bnc #430704).

-------------------------------------------------------------------
Mon Sep 29 15:11:33 CEST 2008 - locilka@suse.cz

- Server scenarios work for i386, x86_64 archs only (bnc #430612).

-------------------------------------------------------------------
Mon Sep 29 14:56:45 CEST 2008 - kukuk@suse.de

- Replaced Minimal+Xen with Dom0.
- Removed xen_server from virtualization machine (bnc #429061).
- Added "XEN" suffix to Virtualization Host.

-------------------------------------------------------------------
Mon Sep 29 13:38:13 CEST 2008 - locilka@suse.cz

- Adding inst_lilo_convert to the update workflow (bnc #430579).

-------------------------------------------------------------------
Fri Sep 26 12:27:55 CEST 2008 - locilka@suse.cz

- Optimizing server_selections dialog layout (bnc #429977).
- Better text for installation initialization (bnc #428103).
- Better protection from removing the initial repository
  (bnc #429920).
- 2.17.15

-------------------------------------------------------------------
Thu Sep 25 14:33:36 CEST 2008 - juhliarik@suse.cz

- added calling kdump_finish to inst_finish.ycp (bnc #427732)

-------------------------------------------------------------------
Tue Sep 23 16:17:27 CEST 2008 - locilka@suse.cz

- Buggy SCR Agent run.get.suseconfig.modules replaced with
  .target.dir (bnc #429146).
- Added functionality to recover from failed read of previously
  used repositories in inst_upgrade_urls (bnc #429059).
- 2.17.14

-------------------------------------------------------------------
Mon Sep 22 16:14:54 CEST 2008 - locilka@suse.cz

- Fixed checking whether directory is mounted already (bnc #428368)

-------------------------------------------------------------------
Mon Sep 22 13:59:50 CEST 2008 - locilka@suse.cz

- KDE 3.5 moved to 'Others', removed KDE 3.5 description text.
- GNOME 2.22 changed to 2.24.
- Fixed Installation Mode dialog to show icons again (bnc #427344).
- 2.17.13

-------------------------------------------------------------------
Mon Sep 22 10:45:44 CEST 2008 - locilka@suse.cz

- Changing /sbin/udevtrigger & /sbin/udevsettle to /sbin/udevadm
  trigger & settle (bnc #427705).
- 2.17.12

-------------------------------------------------------------------
Thu Sep 18 10:35:32 CEST 2008 - locilka@suse.cz

- Definition of supported desktops added into SLES and SLED control
  files, added also default_desktop definition (bnc #427061).
- Added control file documentation for supported_desktops section.

-------------------------------------------------------------------
Fri Sep 12 15:01:46 CEST 2008 - locilka@suse.cz

- Disabling inst_suse_register in openSUSE control file
  (FATE #303458).

-------------------------------------------------------------------
Fri Sep 12 10:32:11 CEST 2008 - locilka@suse.cz

- Do not remove installation repository with the same URL as URL
  just being removed by inst_upgrade_urls (bnc #400823).
- 2.17.11

-------------------------------------------------------------------
Thu Sep 11 14:52:25 CEST 2008 - ug@suse.de

- deploy_image.desktop added (Fate #301321)
- deploy_image.rnc added

-------------------------------------------------------------------
Thu Sep 11 13:40:10 CEST 2008 - locilka@suse.cz

- Calling new client reipl_finish from yast2_inf_finish on s390
  (FATE #304960).

-------------------------------------------------------------------
Wed Sep 10 17:15:22 CEST 2008 - locilka@suse.cz

- Fixing control files to call 'inst_proposal' instead of
  'proposal' (bnc #425198).

-------------------------------------------------------------------
Wed Sep 10 15:53:44 CEST 2008 - locilka@suse.cz

- Desktop selection dialog definitions have been moved to control
  file (bnc #424678).
- 2.17.10

-------------------------------------------------------------------
Tue Sep  9 16:02:03 CEST 2008 - locilka@suse.cz

- Replacing usage of barexml with anyxml SCR  agent (bnc #424263).

-------------------------------------------------------------------
Mon Sep  8 17:49:11 CEST 2008 - locilka@suse.cz

- merged texts from proofread

-------------------------------------------------------------------
Mon Sep  8 15:57:09 CEST 2008 - locilka@suse.cz

- Added new AutoYaST client deploy_images_auto to support
  installation from images also in AutoYaST (FATE #301321).
- 2.17.9

-------------------------------------------------------------------
Fri Sep  5 12:45:00 CEST 2008 - locilka@suse.cz

- Some inst_finish steps are called in live installer only.
- Client vm_finish called only if yast2-vm is installed.
- Using WFM::ClientExists (new in yast2-core-2.17.10).
- Adjusted RPM dependencies.
- 2.17.8

-------------------------------------------------------------------
Thu Sep  4 15:02:01 CEST 2008 - sschober@suse.de

- cloning section in control.xml changed.

-------------------------------------------------------------------
Wed Sep 03 14:49:19 CEST 2008 - aschnell@suse.de

- adapted size values in control files to stricter parser in
  storage

-------------------------------------------------------------------
Tue Sep  2 15:20:09 CEST 2008 - locilka@suse.cz

- Using new <execute/> tag in control file to explicitly define
  a client to be called instead of guessing it from <name/> tag
  (openSUSE, SLED control files) (bnc #401319).
- Updated control files to call inst_prepareprogress to
  "Provide consistent progress during installation" (FATE #303860).
- All 'inst_proposal' calls changed to use the new 'execute'
  feature to have unique 'name's (needed for merging add-on control
  files).
- Adjusted RPM dependencies (FATE #303860).
- 2.17.7

-------------------------------------------------------------------
Tue Sep  2 11:10:01 CEST 2008 - visnov@suse.cz

- Use unified progressbar during installation (FATE #303860)

-------------------------------------------------------------------
Thu Aug 28 15:19:57 CEST 2008 - locilka@suse.cz

- Using new ButtonBox widget.
- Adjusted RPM dependencies.

-------------------------------------------------------------------
Thu Aug 21 13:01:40 CEST 2008 - jsuchome@suse.cz

- check for command line mode in inst_suseconfig (bnc#419132)

-------------------------------------------------------------------
Tue Aug 19 15:45:07 CEST 2008 - jsrain@suse.cz

- properly detect firstboot and do not destroy xorg.conf
  (bnc#354738)
- 2.17.6

-------------------------------------------------------------------
Fri Aug 15 10:41:24 CEST 2008 - locilka@suse.cz

- Added new globals->write_hostname_to_hosts control file option
  to configure the default for 127.0.0.2 issue (FATE #303875).
- 2.17.5

-------------------------------------------------------------------
Thu Aug 14 14:28:33 CEST 2008 - locilka@suse.cz

- Added documentation for add_on_products and its new format
  add_on_products.xml (FATE #303675).
- Fixed SCR Switch Debugger to show "Report Error" only once.

-------------------------------------------------------------------
Wed Aug 13 18:23:57 CEST 2008 - locilka@suse.cz

- Dropped some obsolete documentation.
- Started installation-features documentation (FATE #303675).
- Fixed building documentation for proposal-API.

-------------------------------------------------------------------
Tue Aug 12 10:28:24 CEST 2008 - locilka@suse.cz

- Added documentation and example for list of files to be copied
  from the previous installation.
- 2.17.4

-------------------------------------------------------------------
Mon Aug 11 17:35:47 CEST 2008 - locilka@suse.cz

- List of files to be copied from the previous installation moved
  to control file, added new API to define own list (module
  SystemFilesCopy) (FATE #305019).
- Adapted control files.

-------------------------------------------------------------------
Mon Aug 11 10:06:02 CEST 2008 - locilka@suse.cz

- Fixed WFM::Execute to use .local instead of .target in
  copy_files_finish script.

-------------------------------------------------------------------
Thu Aug  7 16:40:32 CEST 2008 - locilka@suse.cz

- Added new client inst_scenarios to offer main scenarios of the
  newly installed system.
- Configuration for inst_scenarios is defined in control file (Only
  SLES so far), client added into SLES workflow.
- Extended control file documentation (All FATE #304373).
- 2.17.3

-------------------------------------------------------------------
Wed Aug  6 13:54:07 CEST 2008 - locilka@suse.cz

- New control file entry globals->enable_kdump (default value)
  (FATE #303893).
- Adjusted control file documentation.

-------------------------------------------------------------------
Tue Aug  5 11:48:44 CEST 2008 - locilka@suse.cz

- Calling reiplauto client in SLES control file before reboot
  (FATE #304940).
- Running SCR Switch Debugger unconditionally if switching to
  installed system fails (bnc #411832).

-------------------------------------------------------------------
Mon Aug 04 16:22:55 CEST 2008 - aschnell@suse.de

- improved text during ssh installation (bnc #411079)

-------------------------------------------------------------------
Mon Aug  4 10:39:41 CEST 2008 - locilka@suse.cz

- Added kdump proposal to SLES control file (FATE #303893).

-------------------------------------------------------------------
Thu Jul 24 13:21:14 CEST 2008 - locilka@suse.cz

- Using button label "License Translations..." in complex welcome
  dialog (bnc #400616).
- SLES and SLED control files adapted to features added in 11.0.
- Added Automatic Configuration support into SLED (FATE #303396).

-------------------------------------------------------------------
Tue Jul 15 16:59:38 CEST 2008 - aschnell@suse.de

- fixed vnc connect message during installation (bnc #395834)
- 2.17.2

-------------------------------------------------------------------
Tue Jul 15 09:54:48 CEST 2008 - locilka@suse.cz

- Not only DPMS->off, but also screen-saver->off (FATE #304395).
- Added new control file feature globals->rle_offer_rulevel_4
  plus control file documentation (FATE #303798).

-------------------------------------------------------------------
Mon Jul 14 15:15:15 CEST 2008 - locilka@suse.cz

- Base-product license directory moved to control file
  (base_product_license_directory) (FATE #304865).
- Copying licenses to the system in copy_files_finish.
- Reading the license directory in inst_license.
- Icons for AC steps defined in control file.
- Adjusting DPMS 'off' when installation starts, DPMS 'on' when
  finishes (FATE #304395).
- Icons for inst_finish.
- 2.17.1

-------------------------------------------------------------------
Fri Jul 11 11:11:11 CEST 2008 - locilka@suse.cz

- Added documentation for AC Setup and for texts in control file.

-------------------------------------------------------------------
Thu Jul 10 17:48:59 CEST 2008 - locilka@suse.cz

- Settings for Automatic Configuration moved to control file
  because of code reuse for different AC in first boot
  (FATE #303939).

-------------------------------------------------------------------
Thu Jul 10 13:31:00 CEST 2008 - locilka@suse.cz

- Only directories in release-notes directory are considered to be
  real release notes (bnc #407922).
- 2.17.0

-------------------------------------------------------------------
Wed Jul  9 17:09:15 CEST 2008 - mvidner@suse.cz

- Fixed building in a prefix (/etc).

-------------------------------------------------------------------
Wed Jul  9 15:12:53 CEST 2008 - locilka@suse.cz

- Initializing the 'use_automatic_configuration' in first-stage
  installation worker (bnc #404122).
- Adjusted dependency on autoyast2-installation bacause of new
  function AutoinstConfig::getProposalList().

-------------------------------------------------------------------
Thu Jun 26 16:43:32 CEST 2008 - locilka@suse.cz

- Fixed help text for deploying images (bnc #391086).
- Fixed 'Do not panic!' text (bnc #388251).

-------------------------------------------------------------------
Wed Jun 25 16:44:33 CEST 2008 - ug@suse.de

- proposal selection possible via autoyast profile (fate#302946)

-------------------------------------------------------------------
Tue Jun 17 14:23:04 CEST 2008 - lslezak@suse.cz

- use Pkg::SourceSaveAll() instead of Pkg::SourceFinishAll()
  (bnc#395738)

-------------------------------------------------------------------
Fri Jun 13 15:37:24 CEST 2008 - locilka@suse.cz

- Removing Pkg//Source and Target finish from inst_inc_all that
  had been saving sources also in case of aborting the installation
  and moving it to inst_congratulate and umount_finish
  (bnc #398315).
- Freeing internal variables in ImageInstallation module after
  images are deployed (bnc #395030).

-------------------------------------------------------------------
Thu Jun 12 16:33:24 CEST 2008 - locilka@suse.cz

- Special mounts (such as /proc) are never remounted read-only
  in umount_finish anymore (bnc #395034)
- Added progress for adding / removing repositories in
  inst_upgrade_urls client (bnc #399223)

-------------------------------------------------------------------
Wed Jun  4 11:57:07 CEST 2008 - locilka@suse.cz

- Copying /license.tar.gz to /etc/YaST2/license/ (bnc #396444).
- Initial mouse probing has been disabled (bnc #395426).

-------------------------------------------------------------------
Tue Jun  3 13:44:56 CEST 2008 - locilka@suse.cz

- Umounting temporary directory in inst_pre_install (if already
  mounted) before new mount is called.
- Always use --numeric-owner (always use numbers for user/group
  names) when deploying images (bnc #396689).

-------------------------------------------------------------------
Mon Jun  2 12:33:57 CEST 2008 - locilka@suse.cz

- Return `next when going back to the automatic configuration
  dialog instead of returning `auto that would finish YaST and
  never start it again (bnc #395098).
- 2.16.49

-------------------------------------------------------------------
Wed May 28 16:23:22 CEST 2008 - ug@suse.de

- timeout in case of hardware probing problems
  when autoyast is in use (especially for harddisk Reports)
  bnc#395099
- 2.16.48

-------------------------------------------------------------------
Mon May 19 09:29:15 CEST 2008 - locilka@suse.cz

- Creating SuSEConfig hook file at installation_settings_finish
  in case of update. The file has to be created to force the
  SuSEConfig run on first boot (bnc #390930).
- Workaround for as-big-dialog-as-possible in License Agreement
  dialog (bnc #385257).
- Adding FACTORY repositories with priority 120, update source with
  priority 20 (bnc #392039).
- 2.16.47

-------------------------------------------------------------------
Fri May 16 16:40:22 CEST 2008 - jsrain@suse.cz

- added categories Settings and System into desktop file
  (bnc #382778)

-------------------------------------------------------------------
Thu May 15 13:13:13 CEST 2008 - locilka@suse.cz

- Changed dialog content for starting the installation
  (bnc #390614).
- Fixed sorting of repositories offered during upgrade to sort by
  repository name (bnc #390612).
- 2.16.46

-------------------------------------------------------------------
Thu May 15 10:32:09 CEST 2008 - jsuchome@suse.cz

- sort keyboard list according to translated items (bnc #390610)

-------------------------------------------------------------------
Wed May 14 15:22:50 CEST 2008 - kmachalkova@suse.cz

- inst_hostname client added to automatic configuration scripts -
  needed to generate random hostname and 127.0.0.2 line in
  /etc/hosts (bnc #383336)

-------------------------------------------------------------------
Wed May 14 14:29:21 CEST 2008 - jsrain@suse.cz

- use process agent instead of background agent when installing
  live image (bnc #384960)
- 2.16.45

-------------------------------------------------------------------
Mon May 12 15:10:50 CEST 2008 - locilka@suse.cz

- Added help to "Image Deployment" (bnc #388665).

-------------------------------------------------------------------
Tue May  6 17:37:22 CEST 2008 - locilka@suse.cz

- When reusing the old repositories during upgrade, copying also
  'autorefresh' and 'alias' (bnc #387261).
- Added software->dropped_packages into the control file to replace
  'delete old packages' (bnc #300540).
- 2.16.44

-------------------------------------------------------------------
Mon May  5 13:26:27 CEST 2008 - locilka@suse.cz

- Typofix (bnc #386606).

-------------------------------------------------------------------
Fri May  2 22:27:21 CEST 2008 - mzugec@suse.cz

- Don't stop network (by killing dhcpcd) at the end of 1.st stage
  (bnc #386588)

-------------------------------------------------------------------
Wed Apr 30 12:07:45 CEST 2008 - locilka@suse.cz

- Adding name and alias tags to extrasources (irc #yast/today).
- 2.16.43

-------------------------------------------------------------------
Wed Apr 30 10:24:19 CEST 2008 - locilka@suse.cz

- Making automatic installation more robust (bnc #384972).
- 2.16.42

-------------------------------------------------------------------
Tue Apr 29 12:59:49 CEST 2008 - locilka@suse.cz

- Disabling Progress when calling inst_finish scripts.

-------------------------------------------------------------------
Mon Apr 28 11:42:21 CEST 2008 - locilka@suse.cz

- Handling KDE3 vs KDE4 in default logon and window managers
  (bnc #381821).
- Optional and extra URLs moved to control file as well as default
  update repository (bnc #381360).
- Added possibility to abort installation during image deployment
  (bnc #382326).
- Progress for inst_proposal.
- 2.16.41

-------------------------------------------------------------------
Fri Apr 25 18:15:09 CEST 2008 - locilka@suse.cz

- New desktop selection dialog (bnc #379157).
- 2.16.40

-------------------------------------------------------------------
Thu Apr 24 14:54:53 CEST 2008 - locilka@suse.cz

- New  better shiny unified progress for image deployment.
- Showing also the just-handled image name (bnc #381188).
- 2.16.39

-------------------------------------------------------------------
Wed Apr 23 15:10:24 CEST 2008 - locilka@suse.cz

- Enabling inst_suseconfig in Automatic configuration (bnc #381751)
- Fixed run_df agent to ignore read errors on rootfs (bnc #382733)

-------------------------------------------------------------------
Tue Apr 22 18:46:51 CEST 2008 - locilka@suse.cz

- Adjusting automatic configuration UI to use two progress bars
  instead of one.

-------------------------------------------------------------------
Tue Apr 22 12:26:52 CEST 2008 - locilka@suse.cz

- Fixed filtering-out already registered repos (bnc #379051).
- Client inst_prepare_image moved to installation proposal make
  disabling 'installation from images' easy (bnc #381234).
- 2.16.38

-------------------------------------------------------------------
Mon Apr 21 15:28:24 CEST 2008 - locilka@suse.cz

- Calling 'xset r off' & 'xset m 1' (bnc #376945).
- Better help for Automatic configuration (bnc #381904).

-------------------------------------------------------------------
Mon Apr 21 14:48:58 CEST 2008 - locilka@suse.cz

- Using new DefaultDesktop::SelectedDesktops for writing the
  display manager configuration.

-------------------------------------------------------------------
Fri Apr 18 16:17:54 CEST 2008 - locilka@suse.cz

- Calling 'xset -r off' at the beginning of installation (both
  first and second stage) in X on XEN (bnc #376945).

-------------------------------------------------------------------
Fri Apr 18 16:01:13 CEST 2008 - juhliarik@suse.cz

- Added text for using kexec (yast_inf_finish.ycp)

-------------------------------------------------------------------
Thu Apr 17 17:15:02 CEST 2008 - locilka@suse.cz

- Added more debugging messages into ImageInstallation module.

-------------------------------------------------------------------
Thu Apr 17 14:01:46 CEST 2008 - locilka@suse.cz

- Added image-downloading progress (reusing existent progress bar).
- 2.16.37

-------------------------------------------------------------------
Wed Apr 16 14:20:06 CEST 2008 - locilka@suse.cz

- Running runlevel proposal after software proposal (bnc #380141).
- Using new possibility to disable and then reenable package
  callbacks (system_analysis, deploy_images).

-------------------------------------------------------------------
Tue Apr 15 11:45:18 CEST 2008 - locilka@suse.cz

- ImageInstallation tries to find details-<arch>.xml, then
  details.xml to provide useful progress while deploying images.
- 2.16.36

-------------------------------------------------------------------
Tue Apr 15 10:22:04 CEST 2008 - mvidner@suse.cz

- Enable printing the last few debugging log messages in the crash
  handler, even if Y2DEBUG is not set (fate#302166).
- 2.16.35

-------------------------------------------------------------------
Mon Apr 14 16:44:09 CEST 2008 - locilka@suse.cz

- Fixed typo in inst_network_check (bnc #379491).
- Fixed help for inst_mode (bnc #374360).

-------------------------------------------------------------------
Mon Apr 14 13:54:42 CEST 2008 - locilka@suse.cz

- Modifying SystemFilesCopy::CopyFilesToSystem to newly accept
  a parameter which defines where to extract cached files
  (fate #302980).
- Caching system files in the System Analysis dialog.
- Some better texts (bnc #377959).
- Better text for Software Selection dialog (bnc #379157).
- 2.16.34

-------------------------------------------------------------------
Fri Apr 11 18:21:53 CEST 2008 - locilka@suse.cz

- Changing Accept buttons to Install, Update and OK (FATE #120373).

-------------------------------------------------------------------
Fri Apr 11 17:55:32 CEST 2008 - locilka@suse.cz

- Added another per-image progress into the Installation images
  deployment (it requires details.xml).
- 2.16.33

-------------------------------------------------------------------
Fri Apr 11 15:33:17 CEST 2008 - juhliarik@suse.cz

- Added loading kernel via kexec (fate #303395)

-------------------------------------------------------------------
Thu Apr 10 12:02:07 CEST 2008 - locilka@suse.cz

- Filtering installation imagesets using the default architecture.
- Installation from images sets the download area (SourceManager).
- Removing image after it is deployed.
- Preparing image installation dialog for two progress-bars.
- 2.16.32

-------------------------------------------------------------------
Wed Apr  9 16:39:36 CEST 2008 - jsrain@suse.cz

- handle compressed logs properly at the end of first stage
  installation (fate #300637)
- 2.16.31

-------------------------------------------------------------------
Tue Apr  8 19:40:58 CEST 2008 - locilka@suse.cz

- Adjusted control file to sort installation overview via
  presentation_order and propose it via the real appearance.
- Fixed selecting the right imageset - the rule is currently that
  all patterns in imageset must be selected for installation
  (bnc #378032).

-------------------------------------------------------------------
Mon Apr  7 15:20:14 CEST 2008 - locilka@suse.cz

- Added new control file entry kexec_reboot that defines whether
  kexec should be used instead of reboot at the end of the first
  stage installation (FATE #303395).

-------------------------------------------------------------------
Fri Apr  4 17:02:23 CEST 2008 - locilka@suse.cz

- Improved user-feedback during automatic configuration.
- 2.16.30

-------------------------------------------------------------------
Fri Apr  4 14:06:22 CEST 2008 - jsrain@suse.cz

- added restart handling for live installation

-------------------------------------------------------------------
Wed Apr  3 16:40:16 CEST 2008 - locilka@suse.cz

- Removed Winkeys support during installation (bnc 376248).
- Fixed the decision-making process which images fits the best.
- Added new control file entries to adjust the Community
  Repositories and Add-Ons during installation.
- Cosmetic changes when initializing the wizard steps according to
  control file.
- Fixed untarring bzip2 or gzip-based images.
- Changed instalation from images to count the best image-set
  from patterns (list of patterns in image-set) in images.xml.
- 2.16.29

-------------------------------------------------------------------
Tue Apr  1 13:12:00 CEST 2008 - locilka@suse.cz

- Automatic configuration can be newly defined by control file. Two
  new variables have been added enable_autoconfiguration and
  autoconfiguration_default.
- New functionality to select the best-matching image for image
  installation if more than one fit.
- 2.16.28

-------------------------------------------------------------------
Tue Apr  1 12:36:52 CEST 2008 - jsrain@suse.cz

- added live installation workflow to default control file
- updated inst_finish clients handling for live installation

-------------------------------------------------------------------
Tue Apr  1 10:15:34 CEST 2008 - jsrain@suse.cz

- merged texts from proofread

-------------------------------------------------------------------
Mon Mar 31 16:42:40 CEST 2008 - locilka@suse.cz

- There are currently two possible patterns/desktops that can use
  kdm: kde4-kdm and kdebase3-kdm (bnc #372506).

-------------------------------------------------------------------
Fri Mar 28 13:33:31 CET 2008 - locilka@suse.cz

- Automatic configuration has been moved from the end of the first
  stage to the second stage. It's non-interactive (FATE #303396).
- Fixed installation from images (FATE #303554).
- ImageInstallation can newly handle .lzma images.
- 2.16.27

-------------------------------------------------------------------
Thu Mar 27 13:37:02 CET 2008 - locilka@suse.cz

- Fixed ZMD service handling, the correct name is novell-zmd
  (bnc #356655).

-------------------------------------------------------------------
Wed Mar 26 11:21:18 CET 2008 - locilka@suse.cz

- Added new entry to control file root_password_as_first_user to
  make it configurable (bnc #359115 comment #14).
- Control file modified to call installation-from-images clients.

-------------------------------------------------------------------
Tue Mar 25 13:12:39 CET 2008 - locilka@suse.cz

- Using Image-Installation clients (done by jsrain).
- Store/Restore resolvable-state functions added into
  ImageInstallation module.

-------------------------------------------------------------------
Fri Mar 21 10:48:20 CET 2008 - locilka@suse.cz

- Dropping keep_installed_patches support from control file as it
  is currently handled by libzypp itself (bnc #349533).

-------------------------------------------------------------------
Thu Mar 20 10:27:09 CET 2008 - locilka@suse.cz

- Added system_settings_finish call to the inst_finish
  (bnc #340733).

-------------------------------------------------------------------
Wed Mar 19 17:27:30 CET 2008 - locilka@suse.cz

- Agent anyxml has been renamed to barexml as it can't really read
  all possible XML files (bnc #366867)

-------------------------------------------------------------------
Wed Mar 19 13:53:05 CET 2008 - locilka@suse.cz

- When checking whether to run the second stage, considering also
  autoinstallation, not only installation (bnc #372322).
- 2.16.26

-------------------------------------------------------------------
Tue Mar 18 18:19:00 CET 2008 - locilka@suse.cz

- Fixed writing disabled modules and proposals during the
  inst_finish run (bnc #364066).
- Calling pre_umount_finish also in AutoYaST (bnc #372322).
- 2.16.25

-------------------------------------------------------------------
Mon Mar 17 12:43:32 CET 2008 - jsrain@suse.cz

- added 'StartupNotify=true' to the desktop file (bnc #304964)

-------------------------------------------------------------------
Mon Mar 17 11:04:38 CET 2008 - locilka@suse.cz

- Automatic configuration is now disabled for mode update.
- The whole second stage in now disabled for mode update.
- Added help text for "Use Automatic Configuration" check-box.
- 2.16.24

-------------------------------------------------------------------
Fri Mar 14 15:02:27 CET 2008 - locilka@suse.cz

- Added possibility to run automatic configuration instead of the
  whole second stage installation (fate #303396).
- Adjusted RPM dependencies.
- Creating and removing the file runme_at_boot is currently handled
  by YaST (YCP) installation scripts.
- Added new client inst_rpmcopy_secondstage that calls inst_rpmcopy
  because of DisabledModules disabling both first and second stage
  occurency of that script.
- Changed control file to call the new script in second stage.
- 2.16.23

-------------------------------------------------------------------
Mon Mar 10 11:25:57 CET 2008 - locilka@suse.cz

- Disabling the window menu in IceWM preferences to make the
  inst-sys 600 kB smaller (*.mo files). Thanks to mmarek.

-------------------------------------------------------------------
Fri Mar  7 11:35:29 CET 2008 - jsuchome@suse.cz

- control.openSUSE.xml: country_simple is for keyboard and language,
  not for timezone
- added 1st stage step for root password dialog (fate#302980)
- 2.16.22

-------------------------------------------------------------------
Thu Mar 06 10:57:42 CET 2008 - aschnell@suse.de

- call rcnetwork with option onboot during start of second stage
  (bnc #363423)
- 2.16.21

-------------------------------------------------------------------
Wed Mar  5 18:52:30 CET 2008 - locilka@suse.cz

- Remember (first stage) and restore (second stage) DisabledModules
  (bnc #364066).
- 2.16.20

-------------------------------------------------------------------
Wed Mar  5 16:30:22 CET 2008 - locilka@suse.cz

- Using client country_simple instead of timezone and language in
  the installation overview (FATE #302980).
- Using new users client in that overview too (FATE #302980).
- Do not remove already registered installation repositories during
  upgrade if they match the old repositories on system
  (bnc #360109).

-------------------------------------------------------------------
Mon Mar  3 21:12:25 CET 2008 - coolo@suse.de

- trying to change defaults for running gdb (arvin's patch)

-------------------------------------------------------------------
Mon Mar  3 15:17:23 CET 2008 - locilka@suse.cz

- Requiring the latest Language::Set functionality by RPM deps.

-------------------------------------------------------------------
Tue Feb 26 12:39:37 CET 2008 - jsuchome@suse.cz

- functionality of integrate_translation_extension.ycp moved into
  Language::Set, inst_complex_welcome adapted (F#302955)

-------------------------------------------------------------------
Fri Feb 22 11:27:13 CET 2008 - locilka@suse.cz

- "iscsi-client" added into modules to clone (bnc #363229 c#1).
- Removing focus from release notes content to make the default
  button focussed instead (bnc #363976).

-------------------------------------------------------------------
Thu Feb 21 06:26:22 CET 2008 - coolo@suse.de

- don't repeat the header

-------------------------------------------------------------------
Wed Feb 20 10:35:04 CET 2008 - locilka@suse.cz

- Showing release notes in tabs only if more than one product is
  installed (bnc #359137).
- Added better text for the complex welcome dialog (bnc #359528).
- Adjusted RPM dependencies (new Language API, see below).
- 2.16.19

-------------------------------------------------------------------
Wed Feb 20 10:24:26 CET 2008 - jsuchome@suse.cz

- inst_complex_welcome: save keyboard settings (bnc #360559),
  use the API from Language.ycp for generating items

-------------------------------------------------------------------
Fri Feb 15 14:28:45 CET 2008 - jsrain@suse.cz

- updated image-based installatoin not to use any hardcoded
  image names

-------------------------------------------------------------------
Thu Feb 14 11:20:04 CET 2008 - locilka@suse.cz

- Function FileSystemCopy from live-installer has been moved
  to ImageInstallation module (installation).
- Adjusted RPM dependencies (Installation module in yast2).

-------------------------------------------------------------------
Wed Feb 13 14:18:16 CET 2008 - jsrain@suse.cz

- added handling of update initiated from running system

-------------------------------------------------------------------
Tue Feb 12 10:26:15 CET 2008 - locilka@suse.cz

- Added new update_wizard_steps YCP client for easy updating or
  redrawing installation wizard steps from other modules.

-------------------------------------------------------------------
Mon Feb 11 18:28:00 CET 2008 - locilka@suse.cz

- Installation clients 'auth', 'user', and 'root' have been
  disabled by default. First-stage users will enable them only
  if needed.

-------------------------------------------------------------------
Fri Feb 08 13:06:19 CET 2008 - aschnell@suse.de

- during installation allow yast to be started from gdb with
  Y2GDB=1 on kernel command line (fate #302346)

-------------------------------------------------------------------
Fri Feb  8 10:37:02 CET 2008 - locilka@suse.cz

- Umount(s) used with -l and -f params.

-------------------------------------------------------------------
Thu Feb  7 14:19:11 CET 2008 - locilka@suse.cz

- Functionality that integrates the just-selected language
  translation has been moved to integrate_translation_extension
  client to make it available for other modules.
- New label for "Show in Fullscreen" button to better match what
  it really does (bnc #359527).
- Module InstExtensionImage moved to yast2.
- Added new disintegrate_all_extensions client that is called at
  the end of the initial installation to umount and remove all
  integrated inst-sys extensions.
- 2.16.18

-------------------------------------------------------------------
Wed Feb  6 13:23:35 CET 2008 - locilka@suse.cz

- Better /lbin/wget handling in InstExtensionImage.
- Speed-up inst_complex_welcome optimalizations (e.g., skipping
  downloading extension already by Linuxrc)

-------------------------------------------------------------------
Tue Feb  5 16:04:15 CET 2008 - locilka@suse.cz

- Squashfs image needs to be mounted using '-o loop'.
- Displaying busy cursor when downloading the extension.
- 2.16.17

-------------------------------------------------------------------
Mon Feb  4 19:04:29 CET 2008 - locilka@suse.cz

- Modular inst-sys used for localizations (FATE #302955).
- Tabs have been removed from installation proposal.
- 2.16.16

-------------------------------------------------------------------
Fri Feb  1 16:08:26 CET 2008 - locilka@suse.cz

- Added new InstExtensionImage module for integration of modular
  inst-sys images on-the-fly (FATE #302955).

-------------------------------------------------------------------
Thu Jan 31 19:05:49 CET 2008 - aschnell@suse.de

- reflect init-script rename from suse-blinux to sbl
- 2.16.15

-------------------------------------------------------------------
Thu Jan 31 15:02:56 CET 2008 - jsuchome@suse.cz

- call users_finish.ycp from inst_finish.ycp (FATE #302980)

-------------------------------------------------------------------
Thu Jan 31 12:58:42 CET 2008 - locilka@suse.cz

- Fixed inst_restore_settings client: NetworkDevices are now
  NetworkInterfaces.
- 2.16.14

-------------------------------------------------------------------
Thu Jan 31 11:14:46 CET 2008 - locilka@suse.cz

- Added docu. for *_finish scripts (needed for FATE #302980).
- Welcome dialog can newly show the license according to the just
  selected language and also show other lozalizations if needed.
- 2.16.13

-------------------------------------------------------------------
Wed Jan 30 15:22:29 CET 2008 - aschnell@suse.de

- Use icewm instead of fvwm during installation (bnc #357240)
- 2.16.12

-------------------------------------------------------------------
Wed Jan 30 14:15:50 CET 2008 - fehr@suse.de

- Add installation step for disk partitioning between time zone
  and software selection
- put user config after disk partitioning

-------------------------------------------------------------------
Wed Jan 30 09:51:42 CET 2008 - locilka@suse.cz

- Added -noreset option to the VNC startup script (bnc #351338).
- Added inst_user_first.ycp call to the control file right before
  the installation proposal.
- Fixed visibility of ZMD Turnoff checkbox (bnc #356655).

-------------------------------------------------------------------
Tue Jan 29 17:34:03 CET 2008 - locilka@suse.cz

- New desktop selection dialog without system task combo-boxes.
  System selection with icons (bnc #356926).
- More UI checking in dialogs.
- Unified DefaultDesktop module and software/desktop selection
  dialog in installation.

-------------------------------------------------------------------
Mon Jan 28 13:00:19 CET 2008 - aschnell@suse.de

- support Qt and Gtk frontend in startup scripts
- hack for key-autorepeat during installation (bnc #346186)
- 2.16.11

-------------------------------------------------------------------
Fri Jan 25 13:35:13 CET 2008 - locilka@suse.cz

- Reduced Wizard redrawing in the installation workflow.

-------------------------------------------------------------------
Thu Jan 24 15:21:39 CET 2008 - aschnell@suse.de

- start service brld before suse-blinux (bug #354769)
- 2.16.10

-------------------------------------------------------------------
Mon Jan 21 11:05:16 CET 2008 - kmachalkova@suse.cz

- Re-enabled thread support for ncurses UI in YaST2.call
  (bug #164999, FaTE #301899)

-------------------------------------------------------------------
Mon Jan 21 10:53:50 CET 2008 - locilka@suse.cz

- Release Notes UI facelifting.
- Splitting Welcome script dialog single-loop into functions.

-------------------------------------------------------------------
Wed Jan 16 15:49:59 CET 2008 - locilka@suse.cz

- Calling SetPackageLocale and SetTextLocale in the initial
  installation dialog (selecting language) (#354133).

-------------------------------------------------------------------
Mon Jan 14 13:39:00 CET 2008 - locilka@suse.cz

- Added new Language/Keyboard/License dialog (FATE #302957).
- Updated control files.
- 2.16.9

-------------------------------------------------------------------
Thu Jan 10 14:08:17 CET 2008 - locilka@suse.cz

- Extended system type and software selection dialog. Added base
  pattern (selected desktop) description, helps, default status
  for secondary selections, ...
- Added possibility to control visibility of Online Repositories
  via the installation control file (hidden by default).
- Added more control-file documentation.

-------------------------------------------------------------------
Tue Dec 18 16:54:39 CET 2007 - locilka@suse.cz

- Added new desktop and software selection dialog.
- 2.16.8

-------------------------------------------------------------------
Mon Dec 17 11:08:42 CET 2007 - locilka@suse.cz

- Hidden Mouse-probing busy popup.
- New YCP module InstData stores the installation data that should
  be shared among the installation clients.
- Installation repository initialization moved to the unified
  progress when probing the system.
- System analysis has been split into two scripts: inst_mode and
  inst_system_analysis to make the maintenance easier (also in
  control file).
- 2.16.7

-------------------------------------------------------------------
Thu Dec 13 14:25:30 CET 2007 - locilka@suse.cz

- Added a possibility to stop and disable the ZMD service in the
  last (congratulate) dialog of installation (FATE #302495).
- Adjusted the SLES control file: module arguments
  'show_zmd_turnoff_checkbox' and 'zmd_turnoff_default_state'.

-------------------------------------------------------------------
Mon Dec 10 12:13:14 CET 2007 - locilka@suse.cz

- Removed dependency on yast2-country, added dependency on
  yast2-country-data.

-------------------------------------------------------------------
Wed Dec  5 11:13:05 CET 2007 - mzugec@suse.cz

- description says network cards are wireless (#346133)

-------------------------------------------------------------------
Mon Dec  3 16:49:46 CET 2007 - locilka@suse.cz

- Installation Mode dialog adapted to new bright and better mod_UI.
- Using informative icon in some inst_network_check script.
- 2.16.6

-------------------------------------------------------------------
Mon Dec  3 14:34:38 CET 2007 - locilka@suse.cz

- Installation Mode dialog adapted to new mod-UI and to new
  Image-Dimming support in UI.

-------------------------------------------------------------------
Thu Nov 29 16:27:59 CET 2007 - locilka@suse.cz

- Using Progress::NewProgressIcons to show icons during the network
  setup in first stage and during system probing.

-------------------------------------------------------------------
Tue Nov 27 19:14:15 CET 2007 - sh@suse.de

- Use string ID "contents" rather than YCPSymbol `contents
  for Wizard ReplacePoint
- 2.16.5

-------------------------------------------------------------------
Fri Nov 23 13:36:54 CET 2007 - locilka@suse.cz

- Using translations for inst_finish steps (#343783).
- 2.16.4

-------------------------------------------------------------------
Tue Nov 20 11:08:23 CET 2007 - locilka@suse.cz

- Shutting down all dhcpcd clients when reconfiguring network in
  the first stage and when finishing the installation (#308577).
- 'Copy 70-persistent-cd.rules' functionality has been moved here
  from yast2-network (#328126).

-------------------------------------------------------------------
Mon Nov 19 15:35:10 CET 2007 - locilka@suse.cz

- Fixed busy texts for restarting YaST vs. finishing the instal.
- Unified used terminology (repositories) (FATE #302970).

-------------------------------------------------------------------
Tue Nov 13 13:54:13 CET 2007 - locilka@suse.cz

- Script copy_files_finish.ycp cleaned up.

-------------------------------------------------------------------
Fri Nov  9 13:30:34 CET 2007 - locilka@suse.cz

- Boot Installed System option has been removed (#327505).
- Installation Mode dialog has been redesigned using
  self-descriptive icons for all options.
- Return value from inst_repair is evaluated, error is reported in
  case of failure.
- 2.16.3

-------------------------------------------------------------------
Fri Nov  2 16:31:06 CET 2007 - locilka@suse.cz

- Adjusted RPM dependencies (Internet module has been moved from
  yast2-network to yast2).

-------------------------------------------------------------------
Tue Oct 30 17:26:51 CET 2007 - locilka@suse.cz

- Modules Hotplug and HwStatus moved to yast2.rpm to remove
  dependency of storage on installation.
- 2.16.2

-------------------------------------------------------------------
Wed Oct 24 16:32:41 CEST 2007 - locilka@suse.cz

- Changes in StorageDevice module API (#335582).
- 2.16.1

-------------------------------------------------------------------
Mon Oct 15 16:00:06 CEST 2007 - locilka@suse.cz

- Abort the installation instead of halting the system in case of
  declining the license when installing from LiveCD (#330730).

-------------------------------------------------------------------
Thu Oct 11 15:00:03 CEST 2007 - jsrain@suse.cz

- show release notes properly in live installation (#332862)

-------------------------------------------------------------------
Wed Oct  3 17:50:11 CEST 2007 - locilka@suse.cz

- Added "Network Type" information to the First Stage Network Setup
- 2.16.0

-------------------------------------------------------------------
Wed Oct  3 09:53:55 CEST 2007 - mvidner@suse.cz

- Do not try to package COPYRIGHT.english, it is gone from
  devtools (#299144).

-------------------------------------------------------------------
Tue Oct  2 16:04:55 CEST 2007 - ug@suse.de

- typo fixed (#328172)

-------------------------------------------------------------------
Mon Sep 24 16:43:11 CEST 2007 - locilka@suse.cz

- Changed default delete_old_packages back to 'true' after finding
  and fixing all remaining issues with 'false' (changed by coolo)
- Added new option 'online_repos_preselected' into the control file
  to make default status of Online Repositories easily configurable
  (#327791).
- Initializing the default behavior of Online Repositories in
  inst_features according to the control file (#327791).
- 2.15.54

-------------------------------------------------------------------
Fri Sep 21 16:35:18 CEST 2007 - locilka@suse.cz

- Start dhcpcd using WFM instead of SCR (#326342).
- 2.15.53

-------------------------------------------------------------------
Fri Sep 21 09:53:37 CEST 2007 - locilka@suse.cz

- When normal umount at the end of the installation fails, try
  at least: sync, remount read-only, umount --force.
- Report all services running in the installation directory
  (both #326478).
- 2.15.52

-------------------------------------------------------------------
Thu Sep 20 12:23:01 CEST 2007 - locilka@suse.cz

- Changed inst_upgrade_urls to add sources not enabled during the
  upgrade in a disabled state instead of ignoring them (#326342).
- 2.15.51

-------------------------------------------------------------------
Tue Sep 18 19:50:52 CEST 2007 - locilka@suse.cz

- Fixed tar syntax: --ignore-failed-read param. position (#326055).
- 2.15.50

-------------------------------------------------------------------
Thu Sep 13 16:18:30 CEST 2007 - locilka@suse.cz

- Fixed inst_upgrade_urls to re-register sources with their
  repository names taken from the upgraded system (#310209).
- 2.15.49

-------------------------------------------------------------------
Tue Sep 11 20:03:02 CEST 2007 - aschnell@suse.de

- don't swapoff after 1st stage installation (bug #308121)
- 2.15.48

-------------------------------------------------------------------
Tue Sep 11 11:07:20 CEST 2007 - locilka@suse.cz

- Calling ntp-client_finish instead of ntp_client_finish in the
  inst_finish script (#309430).

-------------------------------------------------------------------
Wed Sep  5 14:48:33 CEST 2007 - locilka@suse.cz

- Reinitializing variable for skipping add-on-related clients with
  its default value in inst_system_analysis (#305554).
- 2.15.47

-------------------------------------------------------------------
Wed Sep  5 13:24:32 CEST 2007 - jsrain@suse.cz

- removed inst_fam.ycp (also from control files) (#307378)

-------------------------------------------------------------------
Mon Sep  3 12:45:41 CEST 2007 - locilka@suse.cz

- Creating symlinks to .curlrc and .wgetrc files from the root.
- Adjusting RPM dependencies (yast2-core, new builtin 'setenv').
- Adjusting ENV variables with proxy settings (all three #305163).
- Writing also proxy setting into Install.inf (#298001#c5).
- 2.15.46

-------------------------------------------------------------------
Fri Aug 31 16:26:07 CEST 2007 - locilka@suse.cz

- Calling ntp_client_finish client at the end of the installation
  (#299238#c9).
- 2.15.45

-------------------------------------------------------------------
Fri Aug 24 09:25:53 CEST 2007 - locilka@suse.cz

- Changing forgotten "catalogs" to "initializing..." (#302384).
- 2.15.44

-------------------------------------------------------------------
Tue Aug 21 16:10:16 CEST 2007 - locilka@suse.cz

- Fixed evaluating of "enabled" tag in map of repositories in
  inst_upgrade_urls (#300901).
- Added ssh_host_dsa_key ssh_host_dsa_key.pub ssh_host_rsa_key
  ssh_host_rsa_key.pub to be optionally copied as well as the SSH1
  keys (#298798).
- Allowing to abort the "System Probing" dialog (#298049).
- 2.15.43

-------------------------------------------------------------------
Wed Aug 15 17:30:06 CEST 2007 - mzugec@suse.cz

- mark string for translation (#300268)

-------------------------------------------------------------------
Fri Aug 10 11:19:36 CEST 2007 - locilka@suse.cz

- Using "Online Repositories" for Internet/Web-based/Additional/...
  repositories downloaded from web during the first stage
  installation (#296407).
- 2.15.42

-------------------------------------------------------------------
Wed Aug  8 12:35:28 CEST 2007 - jsrain@suse.cz

- show reboot message within live installation without timeout
  (#297691)
- 2.15.41

-------------------------------------------------------------------
Mon Aug  6 08:58:02 CEST 2007 - locilka@suse.cz

- Renamed product/default repositories check-box to "Add Internet
  Repositories Before Installation" (#297580).
- Added help for that check-box (#296810).
- First stage network setup dialog - changes in dialog alignment
  (#295043).
- Initialize mouse after installation steps are displayed (#296406)
- 2.15.40

-------------------------------------------------------------------
Thu Aug  2 08:53:56 CEST 2007 - jsrain@suse.cz

- do not show "Clone" check box in live installation
- 2.15.39

-------------------------------------------------------------------
Wed Aug  1 11:00:15 CEST 2007 - locilka@suse.cz

- Changing remote repositories link to http://download.opensuse.org
  (#297628)

-------------------------------------------------------------------
Wed Aug  1 10:33:45 CEST 2007 - mvidner@suse.cz

- Removed Provides/Obsoletes for ancient yast package names,
  with the devel-doc subpackage they broke yast2-schema build.
- 2.15.38

-------------------------------------------------------------------
Tue Jul 31 11:29:53 CEST 2007 - lslezak@suse.cz

- inst_extrasources - register the extra repositories in content
  file automatically without asking user (#290040), do not download
  metadata from the extra sources (offline registration) (#290040,
  #288640)

-------------------------------------------------------------------
Mon Jul 30 12:38:31 CEST 2007 - locilka@suse.cz

- Added inst_upgrade_urls client which offers URLs used on the
  system to be used during the upgrade as well (FATE #301785).
- Calling the client from control file.
- Adjusted RPM dependencies (.anyxml SCR agent).
- 2.15.37

-------------------------------------------------------------------
Sun Jul 29 22:39:31 CEST 2007 - locilka@suse.cz

- Fixed curl parameters for network test in first stage (#295484).

-------------------------------------------------------------------
Thu Jul 26 17:51:29 CEST 2007 - mzugec@suse.cz

- set variables VNC and USE_SSH in S07-medium (#294485)
- 2.15.36

-------------------------------------------------------------------
Wed Jul 25 12:48:50 CEST 2007 - mvidner@suse.cz

- startup scripts: Call initviocons only if it exists (#173426).
- 2.15.35

-------------------------------------------------------------------
Wed Jul 25 10:58:29 CEST 2007 - locilka@suse.cz

- Renamed yast2-installation-doc to yast2-installation-devel-doc
  (FATE #302461).
- Removed ping-based internet test from the First-stage network
  setup test.
- Sped up internet test by adding timeouts and by downloading only
  the page header.
- Added help texts to the network setup dialogs.

-------------------------------------------------------------------
Tue Jul 24 13:20:36 CEST 2007 - locilka@suse.cz

- Control file: Unified wizard step names with dialogs, removed
  Clean Up step part of the Online Update is now Registration
  (#293095).
- Call inst_network_check (and setup) only in Add-On products
  and/or Additional Product Sources were requested to be used
  (#293808).

-------------------------------------------------------------------
Tue Jul 24 10:48:02 CEST 2007 - locilka@suse.cz

- Splitting auto-generated documentation into separate package
  yast2-installation-doc (FATE #302461).
- 2.15.34

-------------------------------------------------------------------
Thu Jul 19 16:36:19 CEST 2007 - locilka@suse.cz

- If network setup in the first-stage installation is cancelled,
  return to the previous dialog (network check).
- Several minor updates of the network setup workflow (#292379).
- 2.15.33

-------------------------------------------------------------------
Wed Jul 18 10:54:26 CEST 2007 - locilka@suse.cz

- New progress and help messages when initializing the second
  stage (#292617).
- More debugging in switch_scr_finish.

-------------------------------------------------------------------
Thu Jul 12 12:59:32 CEST 2007 - locilka@suse.cz

- Client inst_productsources.ycp moved to yast2-packager.
- Changed link to list of servers in control file.
- Adjusted RPM dependencies.
- Installation sources are now Repositories.
- 2.15.32

-------------------------------------------------------------------
Wed Jul 11 09:09:58 CEST 2007 - locilka@suse.cz

- Changed default delete_old_packages to 'false'.

-------------------------------------------------------------------
Wed Jul  4 16:16:37 CEST 2007 - locilka@suse.cz

- Fixed workflow when user selects to Boot the installed system and
  then cancels that decision.
- 2.15.31

-------------------------------------------------------------------
Mon Jul  2 15:38:27 CEST 2007 - locilka@suse.cz

- Applied patch from sassmann@novell.com for PS3 support with
  576x384 resolution (#273147).

-------------------------------------------------------------------
Fri Jun 29 11:50:47 CEST 2007 - locilka@suse.cz

- Extended "Suggested Installation Sources" to support two levels
  of linking. First link contains list of links to be downloaded
  in order to get lists of suggested repositories.

-------------------------------------------------------------------
Thu Jun 28 21:34:19 CEST 2007 - jsrain@suse.cz

- updated for live CD installation

-------------------------------------------------------------------
Thu Jun 21 17:38:09 CEST 2007 - adrian@suse.de

- fix changelog entry order

-------------------------------------------------------------------
Thu Jun 21 10:34:10 CEST 2007 - locilka@suse.cz

- Added handling for "Suggested Installation Sources" during the
  first stage installation, initial evrsion (FATE #300898).
- Enhanced SCR-Switch installation-debugger.
- Added case-insensitive filter into the "Suggested Installation
  Sources" dialog.

-------------------------------------------------------------------
Wed Jun 20 13:12:10 CEST 2007 - locilka@suse.cz

- Fixed inst_license to really halt the system when license is
  declined (#282958).
- Fixed writing proxy settings during First-Stage Installation,
  Network Setup. Wrong Proxy::Import keys were used).
- Pre-selecting first connected network card in Network Card dialog
  in First-Stage Installation, Network Setup to avoid confusions.
- Fixed canceled Network Setup not to abort the entire
  installation.

-------------------------------------------------------------------
Fri Jun 15 14:34:01 CEST 2007 - locilka@suse.cz

- Fixing inst_addon_update_sources to initialize the target
  and sources before using Pkg:: builtins (#270899#c29).

-------------------------------------------------------------------
Thu Jun 14 11:28:26 CEST 2007 - locilka@suse.cz

- Enhanced network-test in the fist stage installation, three
  different servers are tested with 'ping' instead of only one.
- Current network settings are logged in case of failed network
  test (both #283841).
- Enhanced network-test in the fist stage installation, three
  different web-servers are tested with curl instead of only one.

-------------------------------------------------------------------
Wed Jun 13 15:44:05 CEST 2007 - locilka@suse.cz

- Implemented new feature that saves the content defined in control
  file from the installation system to the just installed system.
  Function, that does it, is SaveInstSysContent in SystemFilesCopy
  module (FATE #301937).
- Added new entry into the control file that defines what and where
  to save it, initially /root/ -> /root/inst-sys/.
- Adjusted control-file documentation.
- Fixed inst_restore_settings to start SuSEfirewall2_setup if it is
  enabled in the system init scripts to prevent from having
  half-started firewall after YOU kernel-update (#282871).

-------------------------------------------------------------------
Mon Jun 11 18:30:48 CEST 2007 - locilka@suse.cz

- Added lost fix from Andreas Schwab for startup scripts. The patch
  fixes evaluation of bash expressions.
- 2.15.30

-------------------------------------------------------------------
Mon Jun 11 17:55:23 CEST 2007 - locilka@suse.cz

- Adjusted SCR for install.inf to provide read/write access.
- Writing install.inf for save_network script at the end of
  the initial stage.
- Changed internal data structure for NetworkSetup in the initial
  stage.
- Added Internet test to the end of the NetworkSetup in the initial
  stage.
- 2.15.29

-------------------------------------------------------------------
Fri Jun  8 17:52:57 CEST 2007 - locilka@suse.cz

- Added initial implementation of possibility to setup network
  in the first stage installation. New YCP clients have beed added:
  inst_network_check and inst_network_setup. Scripts are called
  from inst_system_analysis before sources are initialized
  (FATE #301967).

-------------------------------------------------------------------
Thu Jun  7 15:08:08 CEST 2007 - locilka@suse.cz

- A new label "Writing YaST Configuration..." used in case of
  restarting system or installation.

-------------------------------------------------------------------
Fri Jun  1 12:41:10 CEST 2007 - mzugec@suse.cz

- use shared isNetworkRunning() function in network_finish
- 2.15.28

-------------------------------------------------------------------
Wed May 30 11:33:52 CEST 2007 - mzugec@suse.cz

- fixed spec requirements

-------------------------------------------------------------------
Mon May 28 16:02:38 CEST 2007 - mzugec@suse.cz

- removed netsetup item from control files

-------------------------------------------------------------------
Mon May 28 13:33:08 CEST 2007 - mzugec@suse.cz

- removed inst_netsetup item from control files

-------------------------------------------------------------------
Sun May 27 14:49:37 CEST 2007 - mzugec@suse.de

- installation network changes:
http://lists.opensuse.org/yast-devel/2007-05/msg00025.html
- 2.15.27

-------------------------------------------------------------------
Tue May 22 10:51:57 CEST 2007 - ug@suse.de

- reactivate hardware detection during autoinstall
- 2.15.26

-------------------------------------------------------------------
Mon May 21 10:40:20 CEST 2007 - locilka@suse.cz

- Fixed release-notes desktop file.
- 2.15.25

-------------------------------------------------------------------
Thu May 17 22:18:29 CEST 2007 - locilka@suse.cz

- Progress dialog for initializing installation sources.
- 2.15.24

-------------------------------------------------------------------
Tue May 15 14:14:13 CEST 2007 - locilka@suse.cz

- Changed control file in partitioning/evms_config section from
  'true' to 'false' (#274702).

-------------------------------------------------------------------
Fri May 11 16:30:06 CEST 2007 - locilka@suse.cz

- Removing directories '/var/lib/zypp/cache' and '/var/lib/zypp/db'
  if they exist at the beginning of the installation (#267763).
- 2.15.23

-------------------------------------------------------------------
Thu May 10 17:16:49 CEST 2007 - locilka@suse.cz

- Merged hardware probing (inst_startup) and system probing
  (inst_system_analysis) into one script to have only one progress
  dialog instead of two (#271291).
- openSUSE control file clean-up: The default value for enable_next
  and enable_back is 'yes'. Only few steps do not allow to go back
  (#270893).
- 2.15.22

-------------------------------------------------------------------
Wed May  9 10:25:37 CEST 2007 - locilka@suse.cz

- Safe qouting of bash command in desktop_finish.
- CommandLine for inst_release_notes (#269914).

-------------------------------------------------------------------
Mon May  7 13:43:54 CEST 2007 - ms@suse.de

- don't clobber existing /root/.vnc/passwd file (#271734)

-------------------------------------------------------------------
Wed Apr 18 09:13:10 CEST 2007 - locilka@suse.cz

- Root password dialog has been moved to be the first dialog of the
  second stage installation workflow (FATE #301924).
- "Root Password" step is now called "root Password" (#249706).
- Created new 'Check Installation' entry to the 'Configuration'
  part of the workflow. This section contains setting up network
  if needed, initializing target if needed, and installing
  remaining software (needed by FATE #301924).
- Added new client inst_initialization that creates initialization
  progress UI instead of blank screen.
- 2.15.20

-------------------------------------------------------------------
Tue Apr 17 11:11:37 CEST 2007 - locilka@suse.cz

- Fixed Add-On template to use generic 'control' textdomain
- 2.15.19

-------------------------------------------------------------------
Fri Apr 13 09:45:10 CEST 2007 - locilka@suse.cz

- Replacing networkmanager_proposal with general_proposal (network)
  that includes also IPv6 settings (#263337, #260261).

-------------------------------------------------------------------
Thu Apr 12 11:57:03 CEST 2007 - locilka@suse.cz

- Initialize the target and sources before adding extra sources.
  They needn't be initialized after YaST is restarted during the
  online update (#263289).

-------------------------------------------------------------------
Wed Apr 11 10:21:24 CEST 2007 - locilka@suse.cz

- Release Notes dialog is using a [Close] button if not running in
  installation (#262440).

-------------------------------------------------------------------
Fri Apr  6 16:48:58 CEST 2007 - locilka@suse.cz

- In case of reboot during installation, network services status
  is stored to a reboot_network_settings file and their status
  is restored again when starting the installation after reboot.
  Restoring the status uses Progress library for user feedback
  (#258742).
- Adjusted RPM dependencies.
- 2.15.18

-------------------------------------------------------------------
Thu Apr  5 13:34:48 CEST 2007 - locilka@suse.cz

- Using function PackagesUI::ConfirmLicenses() instead of
  maintaining own code with almost the same functionality (#256627)
- Adjusted RPM dependencies
- Unified inst_startup UI to use the Progress library instead of
  sequence of busy pop-ups.
- Unified inst_system_analysis UI to use the Progress library
  instead of empty dialog.
- 2.15.17

-------------------------------------------------------------------
Wed Apr  4 10:35:55 CEST 2007 - locilka@suse.cz

- Removed IPv6 proposal from installation control file. IPv6
  proposal has been merged into Network Mode proposal (#260261).

-------------------------------------------------------------------
Wed Mar 28 16:17:37 CEST 2007 - locilka@suse.cz

- Adjusted to use WorkflowManager instead AddOnProduct module
  in some cases to make Pattern-based installation and
  configuration workflow (FATE #129).
- Adjusted RPM dependencies and BuildRequires.
- 2.15.16

-------------------------------------------------------------------
Tue Mar 27 14:22:46 CEST 2007 - ms@suse.de

- fixed X11 preparation by checking /etc/reconfig_system (#252763)

-------------------------------------------------------------------
Wed Mar 21 16:47:14 CET 2007 - locilka@suse.cz

- Handling CloneSystem functionality when the client for cloning is
  not installed (checkbox is disabled).

-------------------------------------------------------------------
Mon Mar 19 13:09:57 CET 2007 - locilka@suse.cz

- Creating an empty /etc/sysconfig/displaymanager in desktop_finish
  if the sysconfing doesn't exist (minimal installation).
- Handling missing .proc.parport.devices agent (RPM recommends
  yast2-printer for that).

-------------------------------------------------------------------
Tue Mar 13 13:43:42 CET 2007 - locilka@suse.cz

- Reboot in case of the declined license during the initial
  installation (#252132).

-------------------------------------------------------------------
Mon Mar 12 08:44:19 CET 2007 - locilka@suse.cz

- Modules 'Product' and 'Installation' (installation settings) were
  moved from 'yast2-installation' to 'yast2' to minimize
  cross-package dependencies.
- Adjusted package dependencies.
- 2.15.15

-------------------------------------------------------------------
Fri Mar  9 10:05:20 CET 2007 - locilka@suse.cz

- Module InstShowInfo has been moved from yast2-installation to
  yast2-packager because this module is used by Add-Ons and
  installation sources only.
- Adjusted RPM Requires (yast2-packager >= 2.15.22).
- 2.15.14

-------------------------------------------------------------------
Thu Mar  8 16:59:35 CET 2007 - locilka@suse.cz

- Module GetInstArgs moved from yast2-installation to yast2, many
  clients required yast2-installation only because of this module.

-------------------------------------------------------------------
Thu Mar  8 14:45:39 CET 2007 - locilka@suse.cz

- Tag 'PATTERNS' in product content file is depracated by
  'REQUIRES' and/or 'RECOMMENDS' tag (#252122).

-------------------------------------------------------------------
Tue Mar  6 16:44:49 CET 2007 - kmachalkova@suse.cz

- Do not export LINES and COLUMNS variables, so that terminal
  resize event is handled correctly (#184179)

-------------------------------------------------------------------
Tue Mar  6 16:44:48 CET 2007 - locilka@suse.cz

- AddOnProduct and ProductLicense finally moved to yast2-packager
  from yast2-installation to avoid build cycles.
- 2.15.13

-------------------------------------------------------------------
Mon Mar  5 17:14:58 CET 2007 - locilka@suse.cz

- Moving AddOnProduct module back to yast2-installation because
  this module is needed in the second-stage installation.
- AddOnProduct-related testsuites moved back to yast2-installation.
- 2.15.12

-------------------------------------------------------------------
Mon Mar  5 12:58:21 CET 2007 - locilka@suse.cz

- Adding new installation client mouse_finish which is called
  before SCR is switched. This removes the dependency of
  yast2-installation on yast2-mouse.
- 2.15.11

-------------------------------------------------------------------
Fri Mar  2 15:27:14 CET 2007 - locilka@suse.cz

- Providing feedback (busy message) in inst_restore_settings.
  Starting network by calling 'network start' with timeout.
- Adding yast2-bootloader into required packages because it is
  needed after the SCR is switched into the installed system just
  before reboot (#249679).
- Added more logging into inst_system_analysis (booting installed
  system).
- 2.15.10

-------------------------------------------------------------------
Wed Feb 28 14:11:16 CET 2007 - jsrain@suse.cz

- added more logging to umount_finish (#247594)

-------------------------------------------------------------------
Mon Feb 26 16:03:42 CET 2007 - jsrain@suse.cz

- updated popup in case of license is not accepted (#162499)

-------------------------------------------------------------------
Thu Feb 22 13:52:12 CET 2007 - locilka@suse.cz

- Splitting installation_worker (main installation script) into
  inst_worker_initial and inst_worker_continue.
- Testsuites related to Add-Ons moved to yast2-add-on package.
- 2.15.9

-------------------------------------------------------------------
Wed Feb 21 17:24:30 CET 2007 - locilka@suse.cz

- Added documentation for silently_downgrade_packages and
  keep_installed_patches control file entries (plus their reverse
  lists) (FATE #301990, Bugzilla #238488).

-------------------------------------------------------------------
Mon Feb 19 16:00:23 CET 2007 - locilka@suse.cz

- More concrete fix of bug #160301: Displaying information about
  how to continue the second stage installation if SSH is the only
  installation method. This informational pop-up has disabled
  time-out (#245742).
- Moving parts of installation_worker script to includes based on
  in which installation stage they are used.

-------------------------------------------------------------------
Fri Feb 16 16:18:28 CET 2007 - locilka@suse.cz

- Add-Ons moved to a new package yast2-add-on-2.15.0 (#238673)

-------------------------------------------------------------------
Thu Feb 15 12:21:46 CET 2007 - locilka@suse.cz

- New entries silently_downgrade_packages, plus reverse list, and
  keep_installed_patches, plus reverse list, were added into SLES
  and SLED control files (FATE #301990, Bugzilla #238488).

-------------------------------------------------------------------
Mon Feb 12 13:40:41 CET 2007 - locilka@suse.cz

- Making release_notes modular.
- Rewriting RPM dependencies (#238679).
- Moving parts of installation_worker client into functions.
- Moving Mouse-init functions into inst_init_mouse client.
- Moving Storage-related functions (autoinstall) into
  inst_check_autoinst_mode client.
- Moving vendor client and desktop file to the yast2-update to
  minimize yast2-installation dependencies.
- Remove obsolete /proc/bus/usb mounting (#244950).

-------------------------------------------------------------------
Wed Feb  7 11:01:02 CET 2007 - locilka@suse.cz

- Correct Installation::destdir quoting in .local or .target bash
  commands.
- 2.15.8

-------------------------------------------------------------------
Tue Feb  6 16:29:55 CET 2007 - locilka@suse.cz

- Hide &product; in inst_suseconfig call to remove dependency on
  Product.ycp and not to be so ugly (#241553).

-------------------------------------------------------------------
Mon Feb  5 11:31:52 CET 2007 - locilka@suse.cz

- Store Add-Ons at the end of first stage installation and restore
  them before AutoYaST cloning at the end of the second stage
  installation (bugzilla #187558).
- Set license content before it is displayed for the first time,
  select license language before it is displayed (#220847).
- 2.15.7

-------------------------------------------------------------------
Fri Feb  2 15:25:04 CET 2007 - locilka@suse.cz

- Removing dependency on yast2-slp package.
- Moving all SLP-related functionality to yast2-packager-2.15.7.
- Handling not installed yast2-slp package in Add-Ons (#238680).

-------------------------------------------------------------------
Thu Feb  1 12:41:36 CET 2007 - locilka@suse.cz

- When an Add-On product is added and removed later, correctly
  remove also cached control file of that Add-On (#238307).
- 2.15.6

-------------------------------------------------------------------
Wed Jan 31 09:34:11 CET 2007 - locilka@suse.cz

- Rereading all SCR Agents in case of installation workflow changed
  by Add-On product (#239055).
- Calling PackageLock::Check before Pkg calls (#238556).

-------------------------------------------------------------------
Sun Jan 28 22:27:48 CET 2007 - locilka@suse.cz

- Removed tv and bluetooth hardware proposals from SLES control
  file. There are no such modules in that product (#238759).

-------------------------------------------------------------------
Mon Jan 22 13:46:20 CET 2007 - locilka@suse.cz

- Correct handling of CD/DVD Add-Ons in installation (#237264).
- Fixed switching between Installation Settings tabs in case of
  error in proposal. Every time, only the more-detailed tab is
  selected (#237291).
- Appropriate buttons for Add-Ons dialog for both dialog in
  installation workflow and installation proposal (#237297).
- 2.15.5

-------------------------------------------------------------------
Fri Jan 19 16:25:44 CET 2007 - locilka@suse.cz

- Fixed cancelling of entering a new Add-On (#236315).
- Added zFCP and DASD to installation/update proposal on S/390
  (jsrain) (#160399)
- 2.15.4

-------------------------------------------------------------------
Wed Jan 17 10:50:02 CET 2007 - locilka@suse.cz

- Changed control file documentation for Flexible Partitioning
  (bugzilla #229651 comment #15).
- Changed option <clone_module> "lan" to "networking" (#235457).

-------------------------------------------------------------------
Fri Jan 12 19:05:56 CET 2007 - ms@suse.de

- fixed TERM type setup in case of ssh based installations.
  if the installation is ssh based, TERM is not allowed to
  be overwritten by the value of install.inf. The TERM value
  of install.inf points to the console and not to the remote
  terminal type (#234032)

-------------------------------------------------------------------
Fri Jan 12 17:41:05 CET 2007 - locilka@suse.cz

- control file variable for monthly suse_register run (F#301822)
  (change made by jdsn)

-------------------------------------------------------------------
Thu Jan 11 10:59:40 CET 2007 - locilka@suse.cz

- Changed SLD and SLE control files to reflect demands described in
  bugzilla bug #233156:
  * Old packages are removed by default, only for upgrading from
    SLD 10 or SLE 10, packages are not removed by default.
  * New packages are selected for installation by default, only for
    upgrading from SLD 10 or SLE 10, packages are only updated.
  * Upgrading to new SLE 10 from is only supported from SLES9 and
    SLE 10, upgrading from another product will display warning.

-------------------------------------------------------------------
Sat Jan  6 19:32:23 CET 2007 - ms@suse.de

- fixed usage of fbiterm (#225229)

-------------------------------------------------------------------
Thu Jan  4 14:27:12 CET 2007 - locilka@suse.cz

- Added documentation for new features in control file:
  * boolean delete_old_packages and list of products for which this
    rule is inverted.
  * boolean only_update_selected and list of products for which
    this rule is inverted.
  * list of products supported for upgrade
  (All described in FATE #301844)

-------------------------------------------------------------------
Tue Jan  2 13:07:24 CET 2007 - locilka@suse.cz

- Allowing to add the very same product that has been already
  installed or selected for installation in case the url is
  different than any of the current urls. There can be more sources
  for the product because product urls can be removed and added
  also by inst_source module (#227605).
- Consistent spelling of "Add-On" and "add-on" (#229934).
- 2.15.3

-------------------------------------------------------------------
Tue Dec 12 10:57:21 CET 2006 - locilka@suse.cz

- Consistent spelling of 'AutoYaST' (#221275).

-------------------------------------------------------------------
Mon Dec 11 16:11:21 CET 2006 - locilka@suse.cz

- Handling new flag REGISTERPRODUCT from add-on product content
  file. This flag demands running the registration client after
  an add-on product is installed (on a running system) and demands
  running the registration client even if it is disabled in
  the base-product's control file (during installation)
  (FATE #301312).
- 2.15.2

-------------------------------------------------------------------
Thu Dec  7 18:28:21 CET 2006 - locilka@suse.cz

- Release Notes dialog in the second stage installation now offers
  to select a different language for release notes than the default
  one (#224875).

-------------------------------------------------------------------
Thu Dec  7 10:46:00 CET 2006 - locilka@suse.cz

- Reworked adding and removing Add-Ons during the first stage
  installation. If some Add-Ons are added or removed, the entire
  workflow is created from scratch (#221377).
- Using a separate temporary directory for Add-On licenses not to
  be confused by the previous Add-On.
- Fixed Second Stage Installation script to handle rebooting
  after kernel-patch correctly (#224251).
- Fixed Add-On handling when cancelling adding an Add-On product,
  before that return value from the previous adding was evaluated.
- Fixing some texts (#223880)
- 2.15.1

-------------------------------------------------------------------
Mon Dec  4 16:27:21 CET 2006 - locilka@suse.cz

- Adding support for own help texts for particular submodules in
  installation proposal (FATE #301151). Use key "help" in
  "MakeProposal"'s function result.
- Adding root_password_ca_check item into the globals of control
  file set to true for SLES and false otherwise (FATE #300438).
- A better fix for disabling [Back] button in License Agreement
  dialog when the previous (Language) dialog has been skipped
  (223258).
- 2.15.0

-------------------------------------------------------------------
Mon Dec  4 08:34:02 CET 2006 - lslezak@suse.cz

- "en_EN" -> "en_GB" in list of the preferred languages for EULA

-------------------------------------------------------------------
Thu Nov 23 11:10:14 CET 2006 - locilka@suse.cz

- Disabling [Back] button in License Agreement dialog when the
  previous (Language) dialog has been skipped (223258).
- 2.14.15

-------------------------------------------------------------------
Wed Nov 22 18:51:10 CET 2006 - ms@suse.de

- added hostname/IP information to Xvnc setup (#223266)
- fixed call of initvicons, deactivate s390 exception (#192052)
- 2.14.14

-------------------------------------------------------------------
Tue Nov 21 14:42:50 CET 2006 - locilka@suse.cz

- Reporting the failed or aborted installation only when it has
  been really aborted or when it really failed. YaST or system
  restarts on purpose (online update) are now handled correctly -
  there is no question whether user wants to continue with
  the installation (#222896).
- 2.14.13

-------------------------------------------------------------------
Mon Nov 20 15:25:11 CET 2006 - locilka@suse.cz

- Wider list of extra-sources 56->76 characters (#221984).
- Adding modules listed in Linuxrc entry brokenmodules into the
  /etc/modprobe.d/blacklist file (#221815).
- 2.14.12

-------------------------------------------------------------------
Mon Nov 20 11:49:53 CET 2006 - ms@suse.de

- fixed framebuffer color depth setup (#221139)
- 2.14.11

-------------------------------------------------------------------
Mon Nov 20 08:55:16 CET 2006 - locilka@suse.cz

- Show update-confirmation dialog in Mode::update() only (#221571).
- Pressing [Abort] button in the Add-On dialog during installation
  now opens-up a correct pop-up dialog with correct text (#218677).

-------------------------------------------------------------------
Wed Nov 15 15:30:03 CET 2006 - ms@suse.de

- fixed i810 based installation (#220403)
- 2.14.10

-------------------------------------------------------------------
Wed Nov 15 14:38:21 CET 2006 - locilka@suse.cz

- Defining the minimal size for release_notes pop-up to have the
  minimal size 76x22 or 3/4x2/3 in text mode and 100x30 in graphic
  mode (#221222).

-------------------------------------------------------------------
Wed Nov 15 11:40:48 CET 2006 - locilka@suse.cz

- Restoring the [ Next ] button in the inst_congratlate client when
  the [ Back ] button is pressed (#221190).

-------------------------------------------------------------------
Tue Nov 14 13:20:24 CET 2006 - locilka@suse.cz

- Changes in openSUSE control file (#219878):
  * limit_try_home: 5 GB -> 7 GB
  * root_base_size: 3 GB -> 5 GB

-------------------------------------------------------------------
Thu Nov  9 15:21:14 CET 2006 - locilka@suse.cz

- Always run the fonts_finish's Write() function. Skip running
  "SuSEconfig --module fonts" if script SuSEconfig.fonts does not
  exist (#216079).
- 2.14.9

-------------------------------------------------------------------
Thu Nov  9 10:22:00 CET 2006 - locilka@suse.cz

- Added confirmation dialog into the update workflow on the running
  system before the update really proceeds (#219097).
- confirmInstallation function moved from inst_doit to misc to make
  confirmation dialog possible (#219097).
- Set Product Name only when any Product Name found (#218720).
- 2.14.8

-------------------------------------------------------------------
Fri Nov  3 14:39:53 CET 2006 - locilka@suse.cz

- Preselecting already installed languages in the Language Add-On
  script (FATE #301239) (#217052).
- 2.14.7

-------------------------------------------------------------------
Fri Nov  3 10:17:37 CET 2006 - locilka@suse.cz

- Changed text of question asking whether the second stage
  installation should start again (FATE #300422) in case of
  previous failure or user-abort (#215697).

-------------------------------------------------------------------
Wed Nov  1 17:43:41 CET 2006 - locilka@suse.cz

- "Installation->Other->Boot Installed System->Cancel" now doesn't
  abort the installation but returns to the Installation Mode
  dialog (#216887).
- Correct handling of pressing Cancel or Abort buttons in pop-up
  windows in Add-On installation (#216910).

-------------------------------------------------------------------
Mon Oct 30 15:10:07 CET 2006 - lslezak@suse.cz

- updated inst_extrasources client to not download files from the
  installation sources (#213031)
- requires yast2-pkg-bindings >= 2.13.101
- 2.14.6

-------------------------------------------------------------------
Mon Oct 30 12:59:31 CET 2006 - locilka@suse.cz

- Moving ProductFeatures::Save() from inst_kickoff client to
  save_config_finish - client that is called after the SCR is
  switched to the running system (#209119).
- Calling Storage::RemoveDmMapsTo (device) in after the disks are
  probed in inst_system_analysis (#208222).
- Fixed including packager.

-------------------------------------------------------------------
Thu Oct 26 14:51:12 CEST 2006 - locilka@suse.cz

- Enabling back button in the License Agreement dialog (#215236).
- Adding add-on.rnc for AutoYaST profile validation (#215248).
- Providing an easier switch to disable IPv6 by a new ipv6 client
  in the network proposal (FATE #300604) (mzugec).
- 2.14.5

-------------------------------------------------------------------
Wed Oct 25 16:28:14 CEST 2006 - locilka@suse.cz

- Adding more debugging messages in order to fix random crashing
  of the second stage installation (#214886).

-------------------------------------------------------------------
Tue Oct 24 13:57:57 CEST 2006 - locilka@suse.cz

- Renamed control file control.PROF.xml to control.openSUSE.xml

-------------------------------------------------------------------
Tue Oct 24 10:58:18 CEST 2006 - ms@suse.de

- fixed nic detection (#213870)

-------------------------------------------------------------------
Mon Oct 23 16:04:30 CEST 2006 - locilka@suse.cz

- Added special installation client for Language Add-Ons
  inst_language_add-on and it's XML workflow
  add-on-template_installation.xml for calling this client after
  the Add-On Product is added by the add-on client (FATE #301239).
- Adding add-on client to list of clients that are enabled for
  AutoYaST cloning (bugzilla #198927).
- Added summary of the Release Notes client for the Control Center
  (bugzilla #213878).
- 2.14.4

-------------------------------------------------------------------
Wed Oct 18 16:13:12 CEST 2006 - locilka@suse.cz

- Added a life-belt into the second stage installation. It can be
  restarted under these circumstances:

  1.) User aborts the installation
  2.) Installation process is killed during the installation
  3.) Computer is restarted during the installation (reset)

  The very next time the system is restarted. YaST starts and
  informs user that the previous installation was aborted/failed.
  Then users are asked whether they want to rerun the second stage
  installation (FATE #300422).

- Fixed setting own Y2MAXLOGSIZE up in order to save memory
  requirements during the first stage installation.
- 2.14.3

-------------------------------------------------------------------
Mon Oct 16 13:18:43 CEST 2006 - locilka@suse.cz

- Timeout license in AutoYaST after 2 seconds (#206706).
  This solution doesn't break ncurses.
- 2.14.2

-------------------------------------------------------------------
Mon Oct 16 12:24:10 CEST 2006 - fehr@suse.de

- added new configurable values for LVM/EVMS based proposals
  (feature 300169)
- change evms_config to true

-------------------------------------------------------------------
Mon Oct 16 11:12:51 CEST 2006 - ms@suse.de

- disable oom-killing for X-Server process (#211860)

-------------------------------------------------------------------
Thu Oct 12 16:28:07 CEST 2006 - locilka@suse.cz

- Handle Installation::destdir in *.bash properly (#211576).
- 2.14.1

-------------------------------------------------------------------
Mon Oct  9 16:52:14 CEST 2006 - locilka@suse.cz

- Merged SLES10 SP1 branch to openSUSE 10.2.
- 2.14.0

-------------------------------------------------------------------
Mon Oct  9 09:33:31 CEST 2006 - locilka@suse.cz

- Remove old eula.txt and then copy new one if exists (#208908).
- Using the fullscreen mode again, background images temporarily
  removed from the RPM build (#208307).
- The default "Other Option" is Repair, not Boot (#208841).
- Removed some unneeded imports from inst_clients.
- 2.13.159

-------------------------------------------------------------------
Mon Oct  2 16:44:25 CEST 2006 - locilka@suse.cz

- Merged proofread texts
- 2.13.158

-------------------------------------------------------------------
Mon Oct  2 11:06:29 CEST 2006 - lslezak@suse.cz

- inst_extrasources.ycp - fixed name of the text domain
- 2.13.157

-------------------------------------------------------------------
Wed Sep 27 15:22:15 CEST 2006 - lslezak@suse.cz

- new inst_extrasources.ycp client - add extra installation sources
  during installation (in 2nd stage, after online update)
  (fate #100168, #300910)
- 2.13.156

-------------------------------------------------------------------
Wed Sep 27 09:58:53 CEST 2006 - locilka@suse.cz

- YCP modules that originated at yast2-packager were moved back.
- Usage of dgettext replaced with standard gettext strings.
- Removed yast2-slp and yast2-firewall from build-requirements.
- 2.13.155

-------------------------------------------------------------------
Mon Sep 25 17:45:54 CEST 2006 - locilka@suse.cz

- New icon for Hardware Proposal.
- Root Password dialog moved before Hostname and Domain Name
  (#208032).

-------------------------------------------------------------------
Mon Sep 25 13:21:35 CEST 2006 - locilka@suse.cz

- A bit rewritten code for language selected for second stage of
  update (FATE #300572). Mode::Set is now called before Mode::Get.
- New installation images from jimmac (#203510).
- Timeout and accept the license dialog when installing using
  AutoYaST. By defualt, it's 8 seconds (#206706).
- New busy message when finishing the installation (closing
  sources, etc.).
- 2.13.154

-------------------------------------------------------------------
Mon Sep 25 10:59:16 CEST 2006 - jsrain@suse.cz

- check properly for existing files in /proc (#205408)

-------------------------------------------------------------------
Fri Sep 22 16:01:25 CEST 2006 - jsuchome@suse.cz

- Remember the selected language for update and use it also in the
  second stage (FATE #300572).
- 2.13.153

-------------------------------------------------------------------
Fri Sep 22 14:14:44 CEST 2006 - lslezak@suse.cz

- x11_finish.ycp - removed workaround for #201121

-------------------------------------------------------------------
Fri Sep 22 09:35:36 CEST 2006 - locilka@suse.cz

- Fixed starting Installation in window: Exception for PPC, 832x624
  still runs in fullscreen. Fixed using a fallback image when
  the current resolution is not supported (#207321).
- Fixed counting offset for installation in window. Exceptions are
  now handled correctly (#207310).
- Changed fallback background image - a pure black suits better.
- Visual speeding-up initializing the installation - adding
  a wrapper installation.ycp around installation_worker.ycp client
  to provide UI ASAP.

-------------------------------------------------------------------
Thu Sep 21 16:36:42 CEST 2006 - ms@suse.de

- added patch from Olaf Hering to remove the DefaultColorDepth
  for special fb devices which are not VESA VGA (#207338)

-------------------------------------------------------------------
Tue Sep 19 17:14:28 CEST 2006 - locilka@suse.cz

- Removed Installation background 1600x800 px.
- Added installation background 1280x800 px.

-------------------------------------------------------------------
Mon Sep 18 09:53:18 CEST 2006 - locilka@suse.cz

- Icon for release notes (inst_release_notes).
- List of available SLP sources based on Product Name (SLP label),
  also with filter when more than 15 sources are listed
  (FATE #300619).
- Added background images for installation (thanks to jimmac)
  [1024x768, 1280x1024, 1400x1050, 1600x800, 1600x1200] (Bugzilla
  #203510).
- Replacing "Product %1" with "%1" for list of selected Add-On
  products - the column is already called "Product".
- 2.13.152

-------------------------------------------------------------------
Thu Sep 14 14:45:54 CEST 2006 - locilka@suse.cz

- Finally! Corrected path for importing user-related data to the
  just installed system (FATE #120103, comments #17, #18).

-------------------------------------------------------------------
Thu Sep 14 00:46:19 CEST 2006 - ro@suse.de

- added yast2-core-devel to BuildRequires

-------------------------------------------------------------------
Wed Sep 13 09:27:51 CEST 2006 - locilka@suse.cz

- Calling languages.ycp client has been changed to a function call
  Language::GetLanguagesMap (#204791).
- Added new Requirement: yast2-country >= 2.13.35
- Calling copy_systemfiles_finish from inst_finish (FATE #300421).
- New icon for Finishing Basic Installation dialog.
- Calling new pre_umount_finish client before umount_finish,
  umount_finish closes SCR (#205389).
- Correctly quote files that are added into the temporary archive
  (FATE #300421).
- Removing the leading slashes from filenames when archiving them.
- Reporting error (into log) if save_hw_status_finish.ycp goes
  wrong (partly fixed #205408).
- 2.13.151

-------------------------------------------------------------------
Tue Sep 12 18:40:34 CEST 2006 - locilka@suse.cz

- Found a better place for calling 'inst_pre_install' client, by
  now it is really called...
- Enhanced logging.
- Disabling the License Language combo-box in case of less than
  two languages in it (#203543).

-------------------------------------------------------------------
Tue Sep 12 17:07:19 CEST 2006 - locilka@suse.cz

- Fixed displaying license: Language name should always be either
  shown or the license is disabled as invalid; If there are both
  license.en.txt and license.txt, one of them is hidden because
  they have the very same content; An installation language is also
  pre-selected as a language for a license (if such exists).
- Fixed initializing the known languages via WFM::call("languages")
  (#204791).
- Another icon for Installation Mode dialog, it was the same as for
  Initialization and Analyzing the Computer dialogs.
- 2.13.150

-------------------------------------------------------------------
Mon Sep 11 09:59:15 CEST 2006 - locilka@suse.cz

- Added 'inst_pre_install' and 'copy_systemfiles_finish' clients,
  and module 'SystemFilesCopy' as a solution for FATE requests
  #300421 and #120103, which means that SSH keys are, by now,
  copied from another already installed system (if such exists).
  If there are more installed systems, the best ones are selected
  considering the newest access-time.
- More verbose dialog when initializing the installation (+icon).

-------------------------------------------------------------------
Thu Sep  7 15:13:54 CEST 2006 - locilka@suse.cz

- Added dialog content and help into the initial dialog of add-on
  client. Progress will be even better.
- Temporarily disabled buttons that don't work there.
- Added more "busy messages" into the add-on dialogs.
- Added new functionality for filtering services in SLP services
  table. Allowed characters are "a-zA-Z0-9 .*-".

-------------------------------------------------------------------
Wed Sep  6 17:41:07 CEST 2006 - mvidner@suse.cz

- To allow adding unsigned sources, temporarily "rug set-pref
  security-level none" when syncing in inst_source (#190403).
- 2.13.149

-------------------------------------------------------------------
Wed Sep  6 12:47:51 CEST 2006 - locilka@suse.cz

- No such headline "Mode" in the Installation Settings dialog.
  Help fixed (#203811).
- Added help into the Add-On Product Installation dialog.
- Add and Delete buttons in the same dialog were moved to the left
  side according the YaST style guide.
- Disabling Delete button in case of no Products listed
  (all filed as bug #203809).
- Used a correct (another) icon in License Agreement dialog
  (#203808).

-------------------------------------------------------------------
Mon Sep  4 15:59:47 CEST 2006 - locilka@suse.cz

- Running Installation in Wizard Window (#203510).
- Needed binaries in inst-sys: xquery and fvwm-root.
- Initially, a plain colored image is used as a background.
- 2.13.148

-------------------------------------------------------------------
Mon Sep  4 15:49:40 CEST 2006 - ms@suse.de

- fixed -fp setup of Xvnc (#203531)

-------------------------------------------------------------------
Fri Sep  1 08:48:50 CEST 2006 - locilka@suse.cz

- Fixed Installation Mode dialog to redraw itself only when needed.

-------------------------------------------------------------------
Wed Aug 23 16:59:03 CEST 2006 - locilka@suse.cz

- Added a new debugger tool scr_switch_debugger.ycp that is called
  when switching to the installed system in switch_scr_finish.ycp
  fails (#201058).
- Additionally, YaST logs from installed system are stored under
  the /var/log/YaST2/InstalledSystemLogs/ directory.
- 2.13.147

-------------------------------------------------------------------
Wed Aug 23 16:44:18 CEST 2006 - jsrain@suse.cz

- use version specific Xvnc parameters
- 2.13.146

-------------------------------------------------------------------
Wed Aug 23 13:05:35 CEST 2006 - jsrain@suse.cz

- temporary fix to copy /etc/X11/xorg.conf to the system during
  installation (#201121)
- 2.13.145

-------------------------------------------------------------------
Tue Aug 22 19:26:28 CEST 2006 - mvidner@suse.cz

- test_proposal and test_inst_client: also call
  Mode::SetMode ("installation");

-------------------------------------------------------------------
Tue Aug 22 14:27:53 CEST 2006 - locilka@suse.cz

- New Installation Mode dialog (#156529)
- 2.13.144

-------------------------------------------------------------------
Tue Aug 22 13:41:54 CEST 2006 - jsrain@suse.cz

- weaken dependency on suseRegister (#183656)

-------------------------------------------------------------------
Fri Aug 18 09:49:41 CEST 2006 - jsrain@suse.cz

- fixed building documentation
- 2.13.143

-------------------------------------------------------------------
Thu Aug 10 11:18:24 CEST 2006 - jsrain@suse.cz

- fixed congratulation text for openSUSE (#198252)
- 2.13.142

-------------------------------------------------------------------
Wed Aug  9 15:30:57 CEST 2006 - jsrain@suse.cz

- read info about products from package manager without parsing all
  metadata and reading RPM database (#66046)
- added unzip to Requires (#195911)

-------------------------------------------------------------------
Tue Aug  8 09:54:38 CEST 2006 - jsrain@suse.cz

- fixed 'Requires'
- 2.13.141

-------------------------------------------------------------------
Fri Aug  4 16:33:11 CEST 2006 - jsrain@suse.cz

- updated for X.Org 7
- 2.13.140

-------------------------------------------------------------------
Fri Aug  4 09:21:28 CEST 2006 - jsrain@suse.cz

- moved SLP source scanning to SourceManager.ycp

-------------------------------------------------------------------
Wed Aug  2 14:10:41 CEST 2006 - mvidner@suse.cz

- Added a configure-time check for fvwm directory

-------------------------------------------------------------------
Fri Jul 28 09:42:00 CEST 2006 - jsrain@suse.cz

- offer to eject the CD drive when asking for add-on CD (#181992)

-------------------------------------------------------------------
Thu Jul 27 14:18:01 CEST 2006 - jsrain@suse.cz

- added support for merging multiple proposal items as one proposal
  item (eg. to group langage and keyboard)
- 2.13.139

-------------------------------------------------------------------
Wed Jul 26 09:18:36 CEST 2006 - jsrain@suse.cz

- get version from installed product proper way (#157924)

-------------------------------------------------------------------
Tue Jul 25 14:32:18 CEST 2006 - jsrain@suse.cz

- beep before rebooting the machine during installation (#144614)

-------------------------------------------------------------------
Mon Jul 24 13:56:22 CEST 2006 - jsrain@suse.cz

- fixed error reporting when creating a source (#159695)
- abort installation if package manager initialization fails
  (#167674)
- report proper message if no catalog found via SLP and firewall
  is running (#156444)

-------------------------------------------------------------------
Tue Jul 18 16:57:08 CEST 2006 - jsrain@suse.cz

- fixed displaying catalog selection dialog if multiple catalogs
  found on add-on media (#192761)

-------------------------------------------------------------------
Tue Jul 18 16:14:17 CEST 2006 - jsrain@suse.cz

- fixed vendor URL in congratulate dialog (#187358)
- 2.13.138

-------------------------------------------------------------------
Mon Jul 17 10:12:58 CEST 2006 - jsrain@suse.cz

- check if there are any patches available before offering online
  update (jsuchome)
- merged inst_default_desktop.ycp to desktop_finish.ycp

-------------------------------------------------------------------
Sun Jul 16 08:54:55 CEST 2006 - olh@suse.de

- introduce a Linuxrc::display_ip and use it instead of Arch::s390
- 2.13.137

-------------------------------------------------------------------
Fri Jul 14 15:16:00 CEST 2006 - jsrain@suse.cz

- adapted to changes in yast2-packager
- use only one implementation of product license handling (#191523)
- 2.13.136

-------------------------------------------------------------------
Fri Jul 14 14:51:37 CEST 2006 - olh@suse.de

- move /tmp/vncserver.log to /var/log/YaST2/vncserver.log

-------------------------------------------------------------------
Mon Jul 10 10:47:57 CEST 2006 - jsrain@suse.cz

- correctly import add-on product control file even if no
  additional YaST modules are present on the media (#185768)
- 2.13.135

-------------------------------------------------------------------
Mon Jul 10 09:23:29 CEST 2006 - mvidner@suse.cz

- When running Novell Customer Center Configuration the second time,
  do not add duplicate update sources for graphic card drivers
  (#188572).
- 2.13.134

-------------------------------------------------------------------
Fri Jun 30 11:42:11 CEST 2006 - ug@suse.de

- during autoinstall, timeout early warning popups

-------------------------------------------------------------------
Tue Jun 27 14:02:45 CEST 2006 - mvidner@suse.cz

- Don't show the URL passwords in registration success popup (#186978).
- Include the password in URLs passed to ZMD (#186842).
- Don't log the URL passwords.
- 2.13.133

-------------------------------------------------------------------
Mon Jun 26 08:54:43 CEST 2006 - jsrain@suse.cz

- preselect patterns according to selected desktop (#183944)

-------------------------------------------------------------------
Wed Jun 21 11:03:58 CEST 2006 - jsrain@suse.cz

- display the source URL dialog if adding add-on product update
  source fails in order to allow to enter password (#186804)

-------------------------------------------------------------------
Tue Jun 20 14:50:48 CEST 2006 - mvidner@suse.cz

- When registration succeeds, display only the actually added sources
(#180820#c26).

-------------------------------------------------------------------
Tue Jun 20 14:35:15 CEST 2006 - jsrain@suse.cz

- translate the congratulate string (#186567)

-------------------------------------------------------------------
Mon Jun 19 14:05:21 CEST 2006 - jsrain@suse.cz

- report an error when failed to register the update source for
  an add-on product (#185846)
- 2.13.132

-------------------------------------------------------------------
Mon Jun 19 12:54:36 CEST 2006 - jsrain@suse.cz

- ask about accepting license of add-on product added via the
  /add_on_product file (#186148)
- 2.13.131

-------------------------------------------------------------------
Thu Jun 15 18:47:05 CEST 2006 - mvidner@suse.cz

- Do not complain if ZMD cannot be stopped (#166900).
- When syncing the _original_ installation sources to ZMD,
  temporarily turn off signature checking because the user has
  already decided to trust the sources (#182747).
- SourceManager: factored out the rug pathname.
- 2.13.130

-------------------------------------------------------------------
Thu Jun 15 12:45:27 CEST 2006 - jsrain@suse.cz

- set installation server as host name (not IP address) if it is
  defined as host name during installation (#178933)
- 2.13.129

-------------------------------------------------------------------
Thu Jun 15 10:20:39 CEST 2006 - visnov@suse.cz

- fix the please-wait string

-------------------------------------------------------------------
Wed Jun 14 15:07:04 CEST 2006 - jdsn@suse.de

- added a please-wait string in registration (already translated)
- 2.13.128

-------------------------------------------------------------------
Mon Jun 12 16:07:52 CEST 2006 - mvidner@suse.cz

- Fillup /etc/sysconfig/security:CHECK_SIGNATURES and initialize it
  based on an install time kernel parameter.
- 2.13.127

-------------------------------------------------------------------
Mon Jun 12 13:22:08 CEST 2006 - jdsn@suse.de

- run pango module creation as root (#165891)
- fixed SLE desktop file of suse_register for autoyast (mc, ug)
- 2.13.126

-------------------------------------------------------------------
Fri Jun  9 11:02:57 CEST 2006 - locilka@suse.cz

- Identify the downloaded release notes by the product name during
  the internet test. Changes were made in the module Product
  (#180581).
- 2.13.125

-------------------------------------------------------------------
Thu Jun  8 11:49:04 CEST 2006 - jdsn@suse.de

- create pango modules for registration browser (#165891)
- sync zypp update sources in autoyast mode as well (#181183)
- 2.13.124

-------------------------------------------------------------------
Wed Jun  7 16:15:36 CEST 2006 - jsrain@suse.cz

- avoid adding update source of an add-on product twice during
  installation (#182434)
- 2.13.123

-------------------------------------------------------------------
Tue Jun  6 18:56:57 CEST 2006 - mvidner@suse.cz

- Moved SourceManager + deps from yast2-packager to yast2-installation
  to avoid circular BuildRequires.
- 2.13.122

-------------------------------------------------------------------
Tue Jun  6 18:32:04 CEST 2006 - mvidner@suse.cz

- Call suse_register with --nozypp meaning that we will tell rug
  ourselves which zypp/yum sources it should add. This enables
  rejecting broken or untrusted sources (#180820).
- Moved the major part of Register::add_update_sources to
  SourceManager::AddUpdateSources.
- 2.13.121

-------------------------------------------------------------------
Tue Jun  6 09:53:16 CEST 2006 - jsrain@suse.cz

- sync add-on product source to ZMD (#181743)
- 2.13.120

-------------------------------------------------------------------
Thu Jun  1 17:57:23 CEST 2006 - mvidner@suse.cz

- Do log Report::{Message,Warning,Error} messages by default (#180862).
- 2.13.119

-------------------------------------------------------------------
Thu Jun  1 14:55:44 CEST 2006 - jsrain@suse.cz

- honor UPDATEURLS if installing add-on product in running system
  (#180417)
- 2.13.118

-------------------------------------------------------------------
Wed May 31 12:58:33 CEST 2006 - jsrain@suse.cz

- avoid calling Pkg::SourceStartCache during 1st stage of the
  installation (#178007)
- 2.13.117

-------------------------------------------------------------------
Tue May 30 18:02:54 CEST 2006 - jdsn@suse.de

- set correct title of installation step Customer Center (#179921)
- 2.13.116

-------------------------------------------------------------------
Fri May 26 14:27:56 CEST 2006 - jsrain@suse.cz

- fixed behavior if SLP source detection fails (#179036)
- 2.13.115

-------------------------------------------------------------------
Thu May 25 08:46:56 CEST 2006 - jsrain@suse.cz

- added possibility to specify add-on product URL as command-line
  parameter of add-on.ycp (to run add-on product workflow via
  autorun.sh)
- 2.13.114

-------------------------------------------------------------------
Wed May 24 12:52:21 CEST 2006 - jsrain@suse.cz

- properly integrate YCP code for add-on product installation in
  running system (if YCP code present) (#178311)
- 2.13.113

-------------------------------------------------------------------
Tue May 23 18:58:20 CEST 2006 - jdsn@suse.de

- gray out checkboxes in inst_suse_register when skipping (#178042)
- 2.13.112

-------------------------------------------------------------------
Tue May 23 15:07:42 CEST 2006 - jsrain@suse.cz

- added different desktop files for SLE and BOX/openSUSE
- 2.13.111

-------------------------------------------------------------------
Tue May 23 13:20:03 CEST 2006 - jdsn@suse.de

- fixed layouting in inst_ask_online_update (#177559)

-------------------------------------------------------------------
Fri May 19 17:57:10 CEST 2006 - jdsn@suse.de

- let inst_suse_register ask to install mozilla-xulrunner if
  missing (#175166)
- prevent non-root user to run inst_suse_register (#170736)
- 2.13.110

-------------------------------------------------------------------
Fri May 19 15:36:36 CEST 2006 - jsrain@suse.cz

- more verbose logging of storing hardware status (#170188)
- 2.13.109

-------------------------------------------------------------------
Thu May 18 17:07:13 CEST 2006 - hare@suse.de

- start iscsid if root is on iSCSI (#176804)

-------------------------------------------------------------------
Wed May 17 13:08:52 CEST 2006 - jsrain@suse.cz

- set DISPLAYMANAGER_SHUTDOWN according to control file (#169639)
- 2.13.108

-------------------------------------------------------------------
Tue May 16 13:29:38 CEST 2006 - jsrain@suse.cz

- marked missed text for translation (#175930)
- 2.13.107

-------------------------------------------------------------------
Mon May 15 12:59:58 CEST 2006 - jsrain@suse.cz

- handle additional data for installation restart (#167561)

-------------------------------------------------------------------
Fri May 12 14:11:18 CEST 2006 - jsrain@suse.cz

- initialize callbacks before adding an add-on product, properly
  handle installation sources of add-on products (both if preparing
  AutoYaST configuration (#172837)
- 2.13.106

-------------------------------------------------------------------
Thu May 11 13:50:29 CEST 2006 - jsrain@suse.cz

- do not disable automatic modprobe before adding add-on products
  (#172149)
- 2.13.105

-------------------------------------------------------------------
Thu May 11 12:02:13 CEST 2006 - ms@suse.de

- fixed message text (#172766)

-------------------------------------------------------------------
Thu May 11 09:55:08 CEST 2006 - ms@suse.de

- prevent ssh message from being displayed if vnc+ssh has
  been specified as installation method (#173486)

-------------------------------------------------------------------
Wed May 10 13:40:16 CEST 2006 - jdsn@suse.de

- removed search bar from registration browser (#169092)
- 2.13.104

-------------------------------------------------------------------
Tue May  9 19:35:47 CEST 2006 - jdsl@suse.de

- switched to Enterprise wording for inst_suse_register (#173970)
- 2.13.103

-------------------------------------------------------------------
Tue May  9 19:30:47 CEST 2006 - mvidner@suse.cz

- Save the update sources if registration is done later after the
  installation (#172665).
- When adding upate sources, do not add duplicates (check by the alias
  passed by suse_register on SLE), delete the duplicate beforehand
  (#168740#c3).
- 2.13.102

-------------------------------------------------------------------
Tue May  9 11:32:20 CEST 2006 - mvidner@suse.cz

- Start the network also when doing a remote X11 installation (#165458,
  hare).
- 2.13.101

-------------------------------------------------------------------
Mon May  8 17:32:59 CEST 2006 - jdsl@suse.de

- added hard require from y2-installation to suseRegister (hmuelle)
- added new w3m-jail for registration (#167225)
- fixed passing of url to browser(s) for registration (#167225)
- switched to Enterprise strings for inst_suse_register (shorn)
- 2.13.100

-------------------------------------------------------------------
Thu May  4 14:31:29 CEST 2006 - jsrain@suse.cz

- added congratulate text to the control file (#170881)
- 2.13.99

-------------------------------------------------------------------
Thu May  4 13:10:48 CEST 2006 - jsrain@suse.cz

- disable timeout in popup before installation reboot in case
  of SSH installation (#160301)

-------------------------------------------------------------------
Thu May  4 11:21:32 CEST 2006 - locilka@suse.cz

- include proofread message texts

-------------------------------------------------------------------
Wed May  3 10:26:29 CEST 2006 - locilka@suse.cz

- Busy cursor when "Contacting server" in suse_register (#171061).
- 2.13.97

-------------------------------------------------------------------
Tue May  2 15:25:35 CEST 2006 - locilka@suse.cz

- Display KDE-related help in the Congratulations dialog only
  in case of KDE as the default windowmanager (#170880).
- 2.13.96

-------------------------------------------------------------------
Fri Apr 28 14:10:50 CEST 2006 - locilka@suse.cz

- Proper checking for available network when adding an Add-On
  product. Network-related options are disabled in case of missing
  network both in installation and running system (#170147).
- 2.13.95

-------------------------------------------------------------------
Fri Apr 28 11:32:03 CEST 2006 - jsuchome@suse.cz

- initialize package callbacks for add on product workflow (#170317)
- 2.13.94

-------------------------------------------------------------------
Thu Apr 27 16:50:50 CEST 2006 - mvidner@suse.cz

- Tell libzypp-zmd-backend not to write sources to zypp db,
  we are going to do it ourselves (#170113).
- 2.13.93

-------------------------------------------------------------------
Thu Apr 27 16:03:39 CEST 2006 - jsrain@suse.de

- handle missing SHORTLABEL in content file (#170129)
- 2.13.92

-------------------------------------------------------------------
Thu Apr 27 14:57:23 CEST 2006 - fehr@suse.de

- set limit for separate /home to 14G for SLED (#169232)

-------------------------------------------------------------------
Thu Apr 27 11:16:56 CEST 2006 - ms@suse.de

- removed update_xf86config call, checking for /dev/psaux was
  broken and is no longer needed because the default mouse device
  is /dev/input/mice since many versions now (#168816)

-------------------------------------------------------------------
Thu Apr 27 10:52:08 CEST 2006 - mvidner@suse.cz

- When asking for update URLs, go trough products, not patterns (#169836).
- 2.13.91

-------------------------------------------------------------------
Thu Apr 27 08:34:33 CEST 2006 - locilka@suse.cz

- Making "SLP Catalog" selection bigger (maximum ncurses size)
  (#168718)
- 2.13.90

-------------------------------------------------------------------
Tue Apr 25 22:58:52 CEST 2006 - jsrain@suse.de

- fixed service proposal in SLES control file (#159771)

-------------------------------------------------------------------
Tue Apr 25 16:19:11 CEST 2006 - locilka@suse.cz

- Return `next instead of `ok in case of SLP Add-On Source (#165989)
- 2.13.89

-------------------------------------------------------------------
Mon Apr 24 16:22:14 CEST 2006 - jsrain@suse.de

- GDM is default if both KDE and GNOME installed (#155095)
- 2.13.88

-------------------------------------------------------------------
Mon Apr 24 13:30:50 CEST 2006 - sh@suse.de

- V 2.13.87
- Removed "Disagree with all" button (bug #163001)

-------------------------------------------------------------------
Mon Apr 24 12:35:52 CEST 2006 - ug@suse.de

- 2.13.86

-------------------------------------------------------------------
Mon Apr 24 11:52:47 CEST 2006 - ug@suse.de

- X-SuSE-YaST-AutoInstRequires=lan
  added to desktop file of suse register.
  Otherwise the registration fails.

-------------------------------------------------------------------
Mon Apr 24 09:37:57 CEST 2006 - lnussel@suse.de

- run rcSuSEfirewall2 reload when installing via vnc or ssh (#153467)
- 2.13.85

-------------------------------------------------------------------
Fri Apr 21 23:26:26 CEST 2006 - jsrain@suse.de

- determine base product accordign to flag (#160585)
- 2.13.84

-------------------------------------------------------------------
Fri Apr 21 17:26:15 CEST 2006 - jdsn@suse.de

- added proxy support for registration browser (#165891)
- 2.13.83

-------------------------------------------------------------------
Thu Apr 20 22:22:59 CEST 2006 - jsrain@suse.de

- handle installation restart with repeating last step (#167561)
- 2.13.82

-------------------------------------------------------------------
Thu Apr 20 18:51:55 CEST 2006 - jdsn@suse.de

- proxy support for registration process (#165891)
- disable w3m registration by control variable (aj)
- 2.13.81

-------------------------------------------------------------------
Thu Apr 20 16:09:23 CEST 2006 - mvidner@suse.cz

- When cloning, save installation sources beforehand (#165860).
- 2.13.80

-------------------------------------------------------------------
Wed Apr 19 19:55:47 CEST 2006 - jsrain@suse.de

- restore buttons after calling DASD or zFCP module (#160399)
- 2.13.79

-------------------------------------------------------------------
Wed Apr 19 15:04:03 CEST 2006 - locilka@suse.cz

- Added more debugging messages to the inst_proposal (#162831)
- 2.13.78

-------------------------------------------------------------------
Tue Apr 18 22:58:41 CEST 2006 - jsrain@suse.de

- display proper popup when aborting add-on product installation
  (#159689)

-------------------------------------------------------------------
Tue Apr 18 22:22:02 CEST 2006 - jdsn@suse.de

- in inst_suse_register:
- busy/waiting popups (#163366, #164794)
- text changes (#165509)
- autodisable checkbox "Registration Code" (# 165841)
- error handling in case no browser is available
- cleanup
- 2.13.77

-------------------------------------------------------------------
Tue Apr 18 21:44:45 CEST 2006 - jsrain@suse.de

- do not initialize catalogs before booting installed system (#162899)
- 2.13.76

-------------------------------------------------------------------
Tue Apr 18 18:08:18 CEST 2006 - mvidner@suse.cz

- Do not try to add empty URL as an update source (#165860#c12).

-------------------------------------------------------------------
Tue Apr 18 17:02:05 CEST 2006 - mvidner@suse.cz

- Fixed a typo in the previous change.
- 2.13.75

-------------------------------------------------------------------
Tue Apr 18 14:06:21 CEST 2006 - locilka@suse.cz

- Add-On SLP source was allways returning `back also in case
  of `ok (`next) (#165989)
- 2.13.74

-------------------------------------------------------------------
Tue Apr 18 10:12:19 CEST 2006 - mvidner@suse.cz

- Skip popup and unnecessary work if there are no online update
  sources for add-ons (#167233).
- 2.13.73

-------------------------------------------------------------------
Fri Apr 14 22:25:11 CEST 2006 - jsrain@suse.de

- prevent from changing installation mode and system for update once
  it is selected (#165832)
- added add-on products to installation/update proposal for SLES/SLED
- 2.13.72

-------------------------------------------------------------------
Fri Apr 14 13:19:52 CEST 2006 - lslezak@suse.cz

- call vm_finish client at the end of installation - disable
  some services in Xen domU (#161720, #161721, #161756)
- 2.13.71

-------------------------------------------------------------------
Thu Apr 13 18:17:52 CEST 2006 - jdsn@suse.de

- changed control files according to (#165509)

-------------------------------------------------------------------
Thu Apr 13 10:35:42 CEST 2006 - mvidner@suse.cz

- Do not display errors if language specific release notes are missing
  on the installation source (#165767).
- 2.13.70

-------------------------------------------------------------------
Wed Apr 12 16:24:48 CEST 2006 - jdsn@suse.de

- added missing autoyast entries in suse_register.desktop
- 2.13.69

-------------------------------------------------------------------
Wed Apr 12 12:57:53 CEST 2006 - jsuchome@suse.cz

- control files updated for manual online update run (#165503)
- 2.13.68

-------------------------------------------------------------------
Wed Apr 12 11:39:08 CEST 2006 - ms@suse.de

- fixed displaying ftp password in plaintext in y2start.log (#164824)

-------------------------------------------------------------------
Wed Apr 12 11:05:34 CEST 2006 - mvidner@suse.cz

- Do not mangle the URL obtained from suse_register (#165499).
- 2.13.67

-------------------------------------------------------------------
Wed Apr 12 09:15:48 CEST 2006 - locilka@suse.cz

- fixed Product.ycp - relnotes_url might be defined as an empty
  string (#165314).
- 2.13.66

-------------------------------------------------------------------
Tue Apr 11 22:19:03 CEST 2006 - jsrain@suse.de

- fixed boot if root is on LVM (initialize udev symlinks) (#163073)
- 2.13.65

-------------------------------------------------------------------
Tue Apr 11 16:01:40 CEST 2006 - jdsn@suse.de

- in inst_suse_register:
  - resized popups (hmuelle)
  - new info pupop showing new update server (aj)
  - removed cancel button (#164801, shorn)
- 2.13.64

-------------------------------------------------------------------
Tue Apr 11 11:28:23 CEST 2006 - fehr@suse.de

- flag for evms in control.SLES.xml needs to be true

-------------------------------------------------------------------
Mon Apr 10 17:08:10 CEST 2006 - mvidner@suse.cz

- Add installation sources for online update (#163192).
- 2.13.63

-------------------------------------------------------------------
Fri Apr  7 23:01:33 CEST 2006 - jsrain@suse.de

- provide Product::short_name (#163702)
- 2.13.62

-------------------------------------------------------------------
Fri Apr  7 15:14:01 CEST 2006 - jdsn@suse.de

- fixed evaluation of control file variables (#162988)
- 2.13.61

-------------------------------------------------------------------
Fri Apr  7 09:39:20 CEST 2006 - jsuchome@suse.cz

- 2.13.60

-------------------------------------------------------------------
Thu Apr  6 17:10:07 CEST 2006 - ms@suse.de

- allow huge memory allocations (#151515)

-------------------------------------------------------------------
Thu Apr  6 15:19:13 CEST 2006 - jsuchome@suse.cz

- Product.ycp: read SHORTLABEL value from content file (#163702)

-------------------------------------------------------------------
Wed Apr  5 18:13:11 CEST 2006 - mvidner@suse.cz

- Call SourceManager::SyncYaSTInstSourceWithZMD () in
  inst_rpmcopy(continue) because inst_suse_register does not run
  without a network connection (#156030#c30).

-------------------------------------------------------------------
Wed Apr  5 17:05:27 CEST 2006 - jsrain@suse.de

- do not rewrite log from SCR running in chroot during installation
- fix checking for duplicate sources (#159662)
- 2.13.59

-------------------------------------------------------------------
Tue Apr  4 18:11:34 CEST 2006 - jdsn@suse.de

- fixed w3m registration again (#162462)
- changed Requires to Recommends for suseRegister (hmuelle, aj)
- 2.13.58

-------------------------------------------------------------------
Mon Apr  3 18:27:15 CEST 2006 - jdsn@suse.de

- fixed w3m in ncuses registration (#162462)
- changes in suse_register to test new server side business logic
- 2.13.57

-------------------------------------------------------------------
Mon Apr  3 14:33:44 CEST 2006 - locilka@suse.cz

- Using yast-addon icon in the .desktop file and also in the source
  code (#154930).
- 2.13.56

-------------------------------------------------------------------
Mon Apr  3 14:32:08 CEST 2006 - ug@suse.de

- by default, enable clone box on SLD

-------------------------------------------------------------------
Mon Apr  3 14:22:22 CEST 2006 - ug@suse.de

- uncheck clone checkbox if cloning is greyed out (#162457)

-------------------------------------------------------------------
Fri Mar 31 17:32:03 CEST 2006 - mvidner@suse.cz

- Tell ZMD to get the inst source (#156030)
- No unlocking after all (#160319)
  - Don't reset zypp
  - Reenable Back
  - Fetch update source from suse_resigster and add it
- 2.13.55

-------------------------------------------------------------------
Thu Mar 30 13:42:35 CEST 2006 - mvidner@suse.cz

- Reset zypp and release its lock before suse_register (#160319).
  Therefore disabled the Back button.
- Don't run add-on.ycp if another process has the zypp lock (#160319).
- 2.13.53

-------------------------------------------------------------------
Thu Mar 30 12:31:49 CEST 2006 - jdsn@suse.de

- included new desktop file in Makefile (162112)

-------------------------------------------------------------------
Wed Mar 29 17:57:35 CEST 2006 - jsrain@suse.de

- prevent from installing one product multiple times (#159662)
- 2.13.54

-------------------------------------------------------------------
Wed Mar 29 16:43:02 CEST 2006 - locilka@suse.cz

- Fixed adding SLP-based Add-On product (#161270)
- SLP-based Add-On product handling moved to separate function
- Add-On MediaSelect dialog creation moved to separate function
- Changed icon for License
- 2.13.52

-------------------------------------------------------------------
Tue Mar 29 16:06:23 CEST 2006 - jdsn@suse.de

- late feature "force registration" for suse_register (aj, shorn)

-------------------------------------------------------------------
Tue Mar 28 21:29:07 CEST 2006 - jdsn@suse.de

- added 'rm -f /var/lib/zypp/zmd_updated_the_sources'
  flag file to be deleted if suse_register runs during installation
  file checked by online update - deletion requested by mvidner
- 2.13.51

-------------------------------------------------------------------
Tue Mar 28 20:53:13 CEST 2006 - jdsn@suse.de

- added autoyast part of suse_register
- icon for product registration (#160293)
- fixes for inst_suse_register
- 2.13.50

-------------------------------------------------------------------
Mon Mar 27 23:47:38 CEST 2006 - jsrain@suse.de

- removed desktop selection from NLD workflow (#160650)

-------------------------------------------------------------------
Fri Mar 24 15:15:30 CET 2006 - locilka@suse.cz

- Filling up list of release_notes urls for all installed products
  in the Product.ycp. Needed for internet_test (#160563).
- 2.13.49

-------------------------------------------------------------------
Fri Mar 24 11:00:06 CET 2006 - ms@suse.de

- added initvicons call in second stage S05-config (#160299)

-------------------------------------------------------------------
Thu Mar 23 18:34:18 CET 2006 - jdsn@suse.de

- fixed security issue: suse-ncc dummy user got his own group

-------------------------------------------------------------------
Thu Mar 23 18:33:25 CET 2006 - jdsn@suse.de

- added controlfile configured default settings for suse_register
- 2.13.47

-------------------------------------------------------------------
Thu Mar 23 16:23:37 CET 2006 - locilka@suse.cz

- Display license immediately after the Add-On product is scanned
  and added. Handle user interaction.
- 2.13.46

-------------------------------------------------------------------
Thu Mar 23 14:16:46 CET 2006 - jdsn@suse.de

- final texts for suse_register
- nonroot - warning for suse_register
- 2.13.45

-------------------------------------------------------------------
Thu Mar 23 13:19:03 CET 2006 - locilka@suse.cz

- Displaying license of the Add-On product if exists. Trying the
  localized version first. Waiting for user interaction if needed.
- Displaying info.txt if exists (#160017)
- Adjusting testsuites
- 2.13.44

-------------------------------------------------------------------
Mon Mar 22 19:04:55 CET 2006 - jdsn@suse.de

- fixed missing module in makefile
- 2.13.43

-------------------------------------------------------------------
Wed Mar 22 19:03:57 CET 2006 - locilka@suse.cz

- Added fallback for adding add-on products without file
  installation.xml. In this case, the product is added as a normal
  installation source and sw_single is called.
- 2.13.42

-------------------------------------------------------------------
Mon Mar 22 18:45:17 CET 2006 - jdsn@suse.de

- fixed ssh bug in suse_register
- suse_register reads and writes configuration to sysconfig
- final texts in suse_register
- 2.13.41

-------------------------------------------------------------------
Wed Mar 22 13:43:12 CET 2006 - mvidner@suse.cz

- Fixed release notes download (by Product::FindBaseProducts), #159490.

-------------------------------------------------------------------
Wed Mar 22 11:40:18 CET 2006 - jdsn@suse.de

- changed help text in suse_register
- patch to make the ComboBox appear longer in release_notes

-------------------------------------------------------------------
Tue Mar 21 16:33:32 CET 2006 - locilka@suse.cz

- adding "Local Directory" option for Add-On Products when no
  network is available (#159779).
- avoid from adding "Unknown" Add-On Product when Cancel button
  pressed in the Add New Add-On popup (#159784).

-------------------------------------------------------------------
Tue Mar 21 08:57:51 CET 2006 - jsuchome@suse.cz

- returned dependency on yast2-online-update

-------------------------------------------------------------------
Tue Mar 21 07:57:37 CET 2006 - visnov@suse.cz

- try to get add-on product control files only optionally (#159116)
- 2.13.40

-------------------------------------------------------------------
Mon Mar 20 10:08:13 CET 2006 - locilka@suse.cz

- disabled skipping the 'Installation Mode' dialog when no other
  installed Linux found. Just disabling 'Update' and 'Other'
  options in that case (#157695).
- removed calling uml_finish, client doesn't has been dropped.

-------------------------------------------------------------------
Fri Mar 17 22:50:06 CET 2006 - jsrain@suse.de

- added AytoYaST support for add-on products
- 2.13.39

-------------------------------------------------------------------
Fri Mar 17 09:30:02 CET 2006 - locilka@suse.cz

- fixed .desktop file for Add-On Products, now it starts add-on
  instead of sw_single when launched from YaST Control Center
  (#158869).

-------------------------------------------------------------------
Thu Mar 16 23:24:11 CET 2006 - jsrain@suse.de

- added zFCP and DASD modules to list of modules to be cloned after
  SLES installation (#153378)
- 2.13.38

-------------------------------------------------------------------
Thu Mar 16 23:10:06 CET 2006 - jsrain@suse.de

- fixed product handling (&product; macro) (#151050)
- allow multiple installation sources (#151755)

-------------------------------------------------------------------
Thu Mar 16 15:51:42 CET 2006 - jdsn@suse.de

- fixed blocker bug (#158628), suse_register call in all products

-------------------------------------------------------------------
Thu Mar 16 14:56:36 CET 2006 - fehr@suse.de

- increase maximal size of root fs to 20 Gig (#158608)
- 2.13.37

-------------------------------------------------------------------
Wed Mar 15 18:21:54 CET 2006 - jsrain@suse.de

- do not overwrite language settings during update (#156562)
- do not offer network sources for Add-On products if no network is
  configured (#156467)
- 2.13.36

-------------------------------------------------------------------
Tue Mar 14 18:16:32 CET 2006 - jdsn@suse.de

- corrected titles in control file
- 2.13.35

-------------------------------------------------------------------
Tue Mar 14 18:11:53 CET 2006 - jdsn@suse.de

- 2.13.34

-------------------------------------------------------------------
Tue Mar 14 18:09:58 CET 2006 - jdsn@suse.de

- new browser for registration
- new texts for registration module

-------------------------------------------------------------------
Mon Mar 13 16:26:00 CET 2006 - jsrain@suse.de

- report an error if creating catalog for add-on product fails
  (#157566)
- 2.13.33

-------------------------------------------------------------------
Fri Mar 10 19:02:04 CET 2006 - jsrain@suse.de

- disable add-on products if inst-sys is mounted from CD
- 2.13.32

-------------------------------------------------------------------
Fri Mar 10 18:33:55 CET 2006 - jdsn@suse.de

- fixed security bug (#157008)
- added link to browser for Novell privacy statement

-------------------------------------------------------------------
Fri Mar 10 17:55:11 CET 2006 - mvidner@suse.cz

- Start ncurses UI in non-threaded mode to enable spawning of
  interactive processes (like w3m for suseRegister, #150799).
- 2.13.31

-------------------------------------------------------------------
Fri Mar 10 12:17:56 CET 2006 - ms@suse.de

- forcing using xim for Qt Input (#156962)

-------------------------------------------------------------------
Thu Mar  9 17:36:39 CET 2006 - mvidner@suse.cz

- Control files: added network/startmode, being ifplugd for SL and
  SLED, auto for SLES (#156388).
- 2.13.30

-------------------------------------------------------------------
Thu Mar  9 17:35:30 CET 2006 - jsrain@suse.de

- fixed asking for add-on product CD (#156469)

-------------------------------------------------------------------
Thu Mar  9 12:01:07 CET 2006 - ms@suse.de

- include proofread message texts

-------------------------------------------------------------------
Wed Mar  8 17:00:41 CET 2006 - jdsn@suse.de

- fixed launch of yastbrowser (during installation)
- 2.13.29

-------------------------------------------------------------------
Wed Mar  8 15:25:57 CET 2006 - ms@suse.de

- fixed createStageList() function to be more restrictive on checking
  for stage files. Adapt startup documentation according to this
  change (#144783)

-------------------------------------------------------------------
Wed Mar  8 14:25:02 CET 2006 - lrupp@suse.de

- added suseRegister to Requires

-------------------------------------------------------------------
Tue Mar  7 22:27:45 CET 2006 - jdsn@suse.de

- added functionality to skip suse register and/or online update
- 2.13.28

-------------------------------------------------------------------
Tue Mar  7 20:07:43 CET 2006 - jsrain@suse.de

- added yastbrowser

-------------------------------------------------------------------
Tue Mar  7 00:26:26 CET 2006 - jsrain@suse.de

- fixed back button behavior in installation mode dialog (#155044)

-------------------------------------------------------------------
Mon Mar  6 10:47:31 CET 2006 - visnov@suse.cz

- enable media callbacks in the add-on product handling

-------------------------------------------------------------------
Fri Mar  3 23:30:36 CET 2006 - jsrain@suse.de

- added .desktop file for add-on product installation (#154930)
- properly initialize source for add-on product (#154980)
- 2.13.27

-------------------------------------------------------------------
Fri Mar  3 10:43:12 CET 2006 - visnov@suse.cz

- reset package manager before installing patches

-------------------------------------------------------------------
Wed Mar  1 23:19:47 CET 2006 - jsrain@suse.de

- release all medias before registering add-on product CD or DVD
  (#154348)
- check whether files are on the add-on product media before using
  them (#154314)
- 2.13.26

-------------------------------------------------------------------
Mon Feb 27 18:32:05 CET 2006 - jsrain@suse.de

- fixed setting default desktop according to destop dialog (#152709)
- 2.13.25

-------------------------------------------------------------------
Fri Feb 24 19:40:37 CET 2006 - jsrain@suse.de

- select base product before runing add-on products dialog
- 2.13.24

-------------------------------------------------------------------
Fri Feb 24 16:57:03 CET 2006 - ms@suse.de

- added qt plugin check to check_network function (#149025)

-------------------------------------------------------------------
Thu Feb 23 16:15:50 CET 2006 - jsrain@suse.de

- changed the name of the add-on product control file (#152770)
- 2.13.23

-------------------------------------------------------------------
Wed Feb 22 23:05:28 CET 2006 - jsrain@suse.de

- using correct icon (#151630)
- 2.13.22

-------------------------------------------------------------------
Wed Feb 22 12:45:54 CET 2006 - ms@suse.de

- added console startup message when y2base is called (#148165)

-------------------------------------------------------------------
Wed Feb 22 10:28:42 CET 2006 - visnov@suse.cz

- adapt BuildRequires
- 2.13.21

-------------------------------------------------------------------
Wed Feb 22 01:20:18 CET 2006 - jsrain@suse.de

- do not offer creating AutoYaST profile in first boot mode
  (#152285)
- 2.13.20

-------------------------------------------------------------------
Sun Feb 19 17:48:17 CET 2006 - jsrain@suse.de

- made inst_proposal more resistent to incorrect data returned from
  client modules (#148271)

-------------------------------------------------------------------
Fri Feb 17 23:58:34 CET 2006 - jsrain@suse.de

- removed dependency on yast2-online-update
- integrated add-on product selection to installation workflow
- 2.13.19

-------------------------------------------------------------------
Fri Feb 17 14:19:46 CET 2006 - mvidner@suse.cz

- inst_release_notes: Let the combo box have a label.
- inst_disks_activate: fixed the textdomain (s390 -> installation)

-------------------------------------------------------------------
Thu Feb 16 23:29:18 CET 2006 - jsrain@suse.de

- several fixes of add-on product installation
- 2.13.18

-------------------------------------------------------------------
Tue Feb 14 23:40:31 CET 2006 - jsrain@suse.de

- added possibility to use standalone-installation proposals when
  installing with base product
- added support for replacing 2nd stage workflow
- added support for disabling individual proposal
- added support for inserting steps to inst_finish for add-on
  products
- added copying merged control files to installed system, merging
  them for 2nd stage workflow
- 2.13.17

-------------------------------------------------------------------
Tue Feb 14 18:32:18 CET 2006 - jdsn@suse.de

- new release notes module (multiple release notes) FATE: 120129
- 2.13.16

-------------------------------------------------------------------
Tue Feb 14 01:22:52 CET 2006 - jsrain@suse.de

- fixed add-on product workflow and proposal merging

-------------------------------------------------------------------
Mon Feb 13 22:33:37 CET 2006 - jsrain@suse.de

- updated patchs on add-on product CD according to spec
- 2.13.15

-------------------------------------------------------------------
Mon Feb 13 10:09:58 CET 2006 - visnov@suse.cz

- save zypp.log from instsys

-------------------------------------------------------------------
Sun Feb 12 20:41:09 CET 2006 - olh@suse.de

- umount /dev and /sys unconditionally in umount_finish.ycp

-------------------------------------------------------------------
Sun Feb 12 19:41:28 CET 2006 - olh@suse.de

- remove obsolete comment from umount_finish.ycp

-------------------------------------------------------------------
Sun Feb 12 18:35:41 CET 2006 - visnov@suse.cz

- revert redirect

-------------------------------------------------------------------
Sun Feb 12 16:45:43 CET 2006 - kkaempf@suse.de

- redirect stderr to /var/log/YaST2/zypp.log when running
  1st or 2nd stage installation. (#149001)

-------------------------------------------------------------------
Thu Feb  9 21:27:28 CET 2006 - jsrain@suse.de

- added add-on product installation in running system

-------------------------------------------------------------------
Thu Feb  9 00:56:18 CET 2006 - jsrain@suse.de

- added control file merging functionality

-------------------------------------------------------------------
Tue Feb  7 17:57:40 CET 2006 - mvidner@suse.cz

- control files: Configure the hostname in the main installation
  workflow also in SuSE Linux (#142758) and SLED (#137340).
- 2.13.13

-------------------------------------------------------------------
Mon Feb  6 10:43:59 CET 2006 - olh@suse.de

- remove the /usr/share/locale/br symlink creation, there is
  no user of /usr/share/locale files inside the inst-sys
- remove the hostname linux, domainname local calls
  the hostname is already set in inst_setup.
  yast can not be restarted with ssh installs

-------------------------------------------------------------------
Tue Jan 31 14:30:07 CET 2006 - fehr@suse.de

- disable proposal with separate /home for SLES

-------------------------------------------------------------------
Mon Jan 30 18:19:31 CET 2006 - ms@suse.de

- fixed PCI bus ID setup (#145938)

-------------------------------------------------------------------
Fri Jan 27 14:37:30 CET 2006 - ms@suse.de

- adding truetype font path to the vnc font path (#139351)

-------------------------------------------------------------------
Thu Jan 26 12:51:17 CET 2006 - fehr@suse.de

- remove loading of dm modules, if needed this is done in libstorage

-------------------------------------------------------------------
Tue Jan 24 13:00:43 CET 2006 - ms@suse.de

- added check for testutf8 binary (#144699)

-------------------------------------------------------------------
Tue Jan 24 08:29:29 CET 2006 - jsrain@suse.cz

- enable iSCSI dialog during installation
- 2.13.12

-------------------------------------------------------------------
Mon Jan 23 13:21:46 CET 2006 - mvidner@suse.cz

- Added networkmanager_proposal to the network proposal.
- 2.13.11

-------------------------------------------------------------------
Mon Jan 23 13:03:09 CET 2006 - ms@suse.de

- added y2start.log message if YaST exits abnormally (#141016)
- fixed repatching of xorg.conf file (#144538)

-------------------------------------------------------------------
Mon Jan 23 09:30:07 CET 2006 - jsrain@suse.cz

- added "enable_clone" option (#144101)

-------------------------------------------------------------------
Mon Jan 16 17:07:17 CET 2006 - mvidner@suse.cz

- Prefer the string product feature network/network_manager (always,
  laptop, never) over boolean network/network_manager_is_default.

-------------------------------------------------------------------
Fri Jan 13 14:12:31 CET 2006 - jsrain@suse.cz

- run the desktop dialog also on SLES (#142771)
- added iscsi installation to the installatino workflow
- 2.13.10

-------------------------------------------------------------------
Wed Jan 11 14:50:18 CET 2006 - jsrain@suse.cz

- call installation clients for DASD/zFCP configuration instead of
  the run-time ones

-------------------------------------------------------------------
Mon Jan  9 16:47:46 CET 2006 - jsrain@suse.cz

- write mouse information on PPC (#116406)
- UI mode set to expert for SLES
- reset storage after (de)activating any disk (#140936)
- 2.13.9

-------------------------------------------------------------------
Fri Jan  6 16:20:23 CET 2006 - ms@suse.de

- fixed HVC_CONSOLE_HINT text (#140386)

-------------------------------------------------------------------
Thu Jan  5 16:49:24 CET 2006 - jsrain@suse.cz

- Removed unneeded stuff from proposals on some architectures for
  SLES (#140999, #140991)
- Added iSCSI to installation workflow (real call still missing)
- moved DASD/zFCP disk activation prior installation mode selection
  (#140936)
- 2.13.8

-------------------------------------------------------------------
Thu Jan  5 14:29:12 CET 2006 - sh@suse.de

- V 2.13.7
- Fixed bugs #79289, #114037: trouble with y2cc at end of installation
  Dropped y2cc at end of installation (OK from aj + gp)

-------------------------------------------------------------------
Thu Jan  5 13:52:48 CET 2006 - mvidner@suse.cz

- control file: for SLES, ask for the host name in the main workflow (F4126)

-------------------------------------------------------------------
Thu Jan  5 13:04:46 CET 2006 - jsuchome@suse.cz

- control file: for NLD, do not enable autologin by default (#140990)

-------------------------------------------------------------------
Tue Jan  3 12:11:15 CET 2006 - ms@suse.de

- don't call initvicons on s390/s390x architectures (#140383)

-------------------------------------------------------------------
Thu Dec 22 12:25:26 CET 2005 - fehr@suse.de

- added try_separate_home to partitioning section of control.xml

-------------------------------------------------------------------
Wed Dec 21 11:30:11 CET 2005 - ms@suse.de

- fixed startup Makefile.am

-------------------------------------------------------------------
Wed Dec 21 10:36:13 CET 2005 - visnov@suse.cz

- merged proofread texts

-------------------------------------------------------------------
Tue Dec 20 13:14:02 CET 2005 - ms@suse.de

- added support for graphical installation on ia64 archs (#140142)

-------------------------------------------------------------------
Mon Dec 19 18:10:00 CET 2005 - sh@suse.de

- Implemented feature #300359: Show Beta notice during installation
  Now showing /info.txt in a popup (with a simple "OK" button)
  over the license agreement
- V 2.13.6

-------------------------------------------------------------------
Fri Dec 16 16:15:24 CET 2005 - jsrain@suse.cz

- do not call obsolete gnome-postinstall script
- added list of modules to offer clone at the end of installation
  to control files
- 2.13.5

-------------------------------------------------------------------
Wed Dec 14 12:07:13 CET 2005 - ms@suse.de

- make service startup more robust (#138433)

-------------------------------------------------------------------
Fri Dec  2 16:19:15 CET 2005 - mvidner@suse.cz

- Added control file variables network_manager_is_default,
  force_static_ip.
- 2.13.4

-------------------------------------------------------------------
Fri Dec  2 09:57:48 CET 2005 - jsrain@suse.cz

- mark missing texts for translation (#136021)

-------------------------------------------------------------------
Wed Nov 30 08:07:25 CET 2005 - lslezak@suse.cz

- removed Xen and UML sections from control files
  (moved to yast2-vm package)
- 2.13.4

-------------------------------------------------------------------
Tue Nov 29 14:19:05 CET 2005 - sh@suse.de

- Implemented feature #110081: License translations
- V 2.13.3

-------------------------------------------------------------------
Mon Nov 28 12:50:08 CET 2005 - jsrain@suse.cz

- adjusted default desktop in control files (#132491)

-------------------------------------------------------------------
Tue Nov 22 12:58:19 CET 2005 - jsrain@suse.cz

- added default desktop to control files

-------------------------------------------------------------------
Fri Nov 11 08:20:27 CET 2005 - jsrain@suse.cz

- write hwcfg-static-printer only if parallel port is present
  (#116406)
- 2.13.2

-------------------------------------------------------------------
Tue Nov  1 13:02:58 CET 2005 - jsrain@suse.cz

- adapted to inst_desktop_new.ycp -> inst_desktop.ycp rename

-------------------------------------------------------------------
Tue Oct 18 12:35:16 CEST 2005 - ms@suse.de

- added update check: update_xf86config to be called in case of
  update. The script will fix the mouse configuration if the device
  /dev/mouse or /dev/psaux is in use (#118755)

-------------------------------------------------------------------
Mon Oct 17 16:28:11 CEST 2005 - ms@suse.de

- added testX binary check

-------------------------------------------------------------------
Thu Oct 13 16:21:53 CEST 2005 - ms@suse.de

- fixed startup scripts because Stefan changed the X11 module
  naming from drv.o to drv.so :-(

-------------------------------------------------------------------
Fri Sep 30 14:22:28 CEST 2005 - jsrain@suse.cz

- remove checking whether to run language selection (language
  module knows better whether it is needed)

-------------------------------------------------------------------
Mon Sep 26 17:48:58 CEST 2005 - jsrain@suse.cz

- do close target before switching from update to bare metal
  installation (#115075)
- do not set default window manager in sysconfig if neither KDE
  nor GNOME are installed (#115412)
- 2.13.0

-------------------------------------------------------------------
Fri Sep  9 14:14:24 CEST 2005 - ms@suse.de

- fixed service startup sequence of HAL and DBUS (#115815)

-------------------------------------------------------------------
Wed Sep  7 16:00:24 CEST 2005 - jsrain@suse.cz

- fixed typo in the cursor scheme name for GNOME (#74309)
- 2.12.28

-------------------------------------------------------------------
Wed Sep  7 09:16:44 CEST 2005 - jsuchome@suse.cz

- 2.12.27

-------------------------------------------------------------------
Tue Sep  6 17:01:51 CEST 2005 - jsrain@suse.cz

- fixed freezing installation while saving configured hardware
 (#115387)

-------------------------------------------------------------------
Tue Sep  6 13:28:06 CEST 2005 - jsrain@suse.cz

- use correct icons for license agreement and installation mode
  dialogs (#105158)
- 2.12.26

-------------------------------------------------------------------
Mon Sep  5 17:30:18 CEST 2005 - ms@suse.de

- fixed braille setup (#115278)

-------------------------------------------------------------------
Mon Sep  5 16:25:44 CEST 2005 - ms@suse.de

- start dbus in Second-Stage/S06-services (#114667)

-------------------------------------------------------------------
Mon Sep  5 12:46:43 CEST 2005 - jsrain@suse.cz

- save all configured hardware at the end of installation (#104676)
- 2.12.25

-------------------------------------------------------------------
Thu Sep  1 13:45:29 CEST 2005 - ms@suse.de

- start hald in Second-Stage/S06-services (#114667)

-------------------------------------------------------------------
Mon Aug 29 09:56:30 CEST 2005 - jsrain@suse.cz

- reset package manager when switched installation mode (#105857)
- 2.12.24

-------------------------------------------------------------------
Fri Aug 26 10:23:24 CEST 2005 - jsrain@suse.cz

- set default cursor theme according to default desktop (#74309)
- 2.12.23

-------------------------------------------------------------------
Wed Aug 24 10:39:48 CEST 2005 - ms@suse.de

- fixed umount_result setting in /etc/install.inf. A space is
  needed between the colon and the value (#112620)

-------------------------------------------------------------------
Tue Aug 23 15:02:53 CEST 2005 - ms@suse.de

- fixed umount call in First-Stage setup -> added F03-umount (#103800)

-------------------------------------------------------------------
Tue Aug 23 12:46:16 CEST 2005 - jsrain@suse.cz

- mark correct tab selected after language is changed (#105995)
- reset target map when switching between installation and upgrade
  (#106627)

-------------------------------------------------------------------
Mon Aug 22 12:18:08 CEST 2005 - jsrain@suse.cz

- fixed title icons for proposal dialogs (#105165)
- 2.12.22

-------------------------------------------------------------------
Fri Aug 19 15:39:31 CEST 2005 - jsrain@suse.cz

- reverted forcing language dialog in NCurses (#102958)
- 2.12.21

-------------------------------------------------------------------
Fri Aug 19 15:33:08 CEST 2005 - ms@suse.de

- fixed mouse probing call, was never called in initial stage (#100665)

-------------------------------------------------------------------
Fri Aug 19 11:32:09 CEST 2005 - arvin@suse.de

- improved initialisation of libstorage callbacks (bug #105562)

-------------------------------------------------------------------
Wed Aug 17 17:37:02 CEST 2005 - ms@suse.de

- added umount_result key to /etc/install.inf containing the exit
  code from trying to umount the inst-sys (#103800)
- 2.12.19

-------------------------------------------------------------------
Wed Aug 17 15:45:40 CEST 2005 - jsrain@suse.cz

- handle correctly if _proposal client returns nil as warning level
  (#105154)

-------------------------------------------------------------------
Wed Aug 17 15:09:44 CEST 2005 - arvin@suse.de

- check if /sbin/splash exists (bug #105159)
- 2.12.18

-------------------------------------------------------------------
Tue Aug 16 08:51:16 CEST 2005 - jsrain@suse.cz

- build relation between old keys and new UDIs (#104676)

-------------------------------------------------------------------
Mon Aug 15 16:49:22 CEST 2005 - jsrain@suse.cz

- merged texts from proofread
- 2.12.17

-------------------------------------------------------------------
Mon Aug 15 14:45:43 CEST 2005 - ms@suse.de

- fixed vncpassword handling (#104377)

-------------------------------------------------------------------
Mon Aug 15 13:02:07 CEST 2005 - jsrain@suse.cz

- make the OK button in other installatino options popup default
  button (#104589)

-------------------------------------------------------------------
Fri Aug 12 14:35:19 CEST 2005 - jsrain@suse.cz

- force language selection in NCurses (#102958)
- 2.12.16

-------------------------------------------------------------------
Fri Aug 12 12:32:42 CEST 2005 - ms@suse.de

- fixed use of graphical installer within SSH session (#53767)

-------------------------------------------------------------------
Fri Aug 12 10:15:26 CEST 2005 - ms@suse.de

- fixed set_splash function to work with SuSE 10.0

-------------------------------------------------------------------
Tue Aug  9 15:22:24 CEST 2005 - ms@suse.de

- fixed shell warning (#100729)

-------------------------------------------------------------------
Mon Aug  8 14:06:10 CEST 2005 - jsrain@suse.cz

- show URL of product vendor in congratulation dialog (#102542)

-------------------------------------------------------------------
Fri Aug  5 13:00:16 CEST 2005 - lslezak@suse.cz

- added virtual machine proposal into contol file
- 2.12.15

-------------------------------------------------------------------
Wed Aug  3 13:01:20 CEST 2005 - jsrain@suse.cz

- fixed behavior in proposal with tabs if one of the submodules
  returned an error (#100203)
- 2.12.14

-------------------------------------------------------------------
Tue Aug  2 15:24:14 CEST 2005 - jsrain@suse.cz

- do not allow going back after 2nd stage installation is
  interrupted by reboot
- restore settings after reboot during 2nd stage installation

-------------------------------------------------------------------
Thu Jul 28 11:31:15 CEST 2005 - jsrain@suse.cz

- updated the installation confirmation popup (#98841)
- changed label of push button to access boot and repair (#98836),
  added help text
- 2.12.13

-------------------------------------------------------------------
Mon Jul 25 14:56:54 CEST 2005 - ms@suse.de

- include functions start_yast_and_reboot() and start_yast_again()
  according to a feature request for Jiri.

-------------------------------------------------------------------
Fri Jul 22 13:09:38 CEST 2005 - jsrain@suse.cz

- fixed dialog captions of proposals

-------------------------------------------------------------------
Thu Jul 21 17:01:57 CEST 2005 - fehr@suse.de

- replace obsolete SCR agent calls by call to Storage::ActivateHld()

-------------------------------------------------------------------
Thu Jul 21 11:54:19 CEST 2005 - ms@suse.de

- fixed YaST2.call::wait_for_x11() to set an initial value
  for server_running (#97381)
- 2.12.12

-------------------------------------------------------------------
Tue Jul 19 17:25:15 CEST 2005 - jsrain@suse.cz

- fixed switch from installation to update and vice versa
- added support for reboot and restart of YaST during 2nd stage
  installation
- updated control file to show 3 installation stages

-------------------------------------------------------------------
Mon Jul 18 13:38:50 CEST 2005 - jsrain@suse.cz

- updated control file
- minor inst_proposal clean-up
- 2.12.11

-------------------------------------------------------------------
Fri Jul 15 15:35:03 CEST 2005 - jsrain@suse.cz

- fixed behavior of several dialogs
- 2.12.10

-------------------------------------------------------------------
Thu Jul 14 18:18:42 CEST 2005 - jsrain@suse.cz

- added installation workflow
- added support for tabs in proposals
- adapted to new partitioner using storage-lib (arvin)
- moved inst_desktop.ycp to yast2-packager
- 2.12.9

-------------------------------------------------------------------
Mon Jul 11 16:21:58 CEST 2005 - jsrain@suse.cz

- removed dependency on vanished Display.ycp to fix build
- 2.12.8

-------------------------------------------------------------------
Mon Jul 11 11:14:18 CEST 2005 - ms@suse.de

- fixed race condition in checking servers exit code (#91342)
- fixed testX and xupdate paths

-------------------------------------------------------------------
Thu Jun  2 16:57:14 CEST 2005 - jsrain@suse.cz

- put focus on the release notes to allow scrolling without pushing
  Tab many times to move the focus (#80215)

-------------------------------------------------------------------
Wed Jun  1 14:12:06 CEST 2005 - mvidner@suse.cz

- Added a scr file for .etc.install_inf_options (#75720).
- 2.12.7

-------------------------------------------------------------------
Tue May 31 11:39:56 CEST 2005 - ms@suse.de

- implement check for driver update mode (#84155)

-------------------------------------------------------------------
Tue May 31 11:04:04 CEST 2005 - ms@suse.de

- applied patch from Olaf to avoid some time consuming calls (#86178)
- allow "vnc=1 usessh=1" as install and debug method (#45127)

-------------------------------------------------------------------
Mon May 30 15:55:55 CEST 2005 - jsrain@suse.cz

- display message when fallen into text mode installation (#53748)

-------------------------------------------------------------------
Mon May 16 10:53:27 CEST 2005 - jsrain@suse.cz

- renamed 'default' variable
- 2.12.6

-------------------------------------------------------------------
Tue May 10 14:05:01 CEST 2005 - jsrain@suse.cz

- copy /etc/X11/xorg.conf instead of XF86Config to the target
  system
- 2.12.5

-------------------------------------------------------------------
Mon May  9 18:27:54 CEST 2005 - ms@suse.de

- removed sed update of BusID (#78950)

-------------------------------------------------------------------
Wed Apr 27 12:56:15 CEST 2005 - jsrain@suse.cz

- modularized inst_finish.ycp
- 2.12.4

-------------------------------------------------------------------
Thu Apr 21 11:14:04 CEST 2005 - ms@suse.de

- fixed X11 config patching code, related to (#66989)

-------------------------------------------------------------------
Mon Apr 18 17:10:55 CEST 2005 - jsrain@suse.cz

- one more fix for new ProductFeatures.ycp interface
- 2.12.3

-------------------------------------------------------------------
Mon Apr 18 15:19:44 CEST 2005 - jsrain@suse.cz

- adapted to new interface of ProductFeatures.ycp
- 2.12.2

-------------------------------------------------------------------
Thu Apr 14 17:19:30 CEST 2005 - visnov@suse.cz

- 2.12.1

-------------------------------------------------------------------
Wed Apr  6 15:39:25 CEST 2005 - ms@suse.de

- inst-sys move XF86Config to xorg.conf (#66989)

-------------------------------------------------------------------
Tue Mar 29 14:23:17 CET 2005 - jsrain@suse.cz

- updated the layout of the source files in the repository
- 2.12.0

-------------------------------------------------------------------
Wed Mar 23 15:04:17 CET 2005 - ms@suse.de

- fixed vnc server arguments (#70896)

-------------------------------------------------------------------
Sat Mar 19 10:15:14 CET 2005 - ms@suse.de

- fixed second stage locale setup for textbased installation (#73631)

-------------------------------------------------------------------
Tue Mar 15 16:59:19 CET 2005 - ms@suse.de

- IMPORTANT: fixed locale setup (#72145)

-------------------------------------------------------------------
Tue Mar 15 09:44:32 CET 2005 - jsrain@suse.cz

- enable netdaemon if GNOME is default desktop (#72018)

-------------------------------------------------------------------
Mon Mar 14 15:23:17 CET 2005 - jsrain@suse.cz

- enable FAM daemon when GNOME is installed

-------------------------------------------------------------------
Mon Mar 14 14:15:34 CET 2005 - ms@suse.de

- fixed missing reboot on SSH installation (#67043)

-------------------------------------------------------------------
Fri Mar 11 16:50:14 CET 2005 - ms@suse.de

- added option --auto-fonts to Y2_QT_ARGS (#72174)

-------------------------------------------------------------------
Fri Mar 11 12:57:37 CET 2005 - ms@suse.de

- fixed setting TERM variable (#71771)

-------------------------------------------------------------------
Mon Mar  7 08:27:03 CET 2005 - jsrain@suse.cz

- initialize &product; macro in inst_suseconfig (#70899)
- set hwcfg file for parallel printer (#64412)

-------------------------------------------------------------------
Thu Mar  3 17:36:56 CET 2005 - ms@suse.de

- fixed LANG setting in F03-language (#66498)

-------------------------------------------------------------------
Thu Mar  3 12:53:00 CET 2005 - ms@suse.de

- fixed startup scripts for pcmcia/usb network installations (#65164)

-------------------------------------------------------------------
Wed Mar  2 10:53:37 CET 2005 - jsrain@suse.cz

- merged texts from proofread

-------------------------------------------------------------------
Wed Mar  2 06:42:11 CET 2005 - nashif@suse.de

- url in last dialog is set to www.novell.com/linux

-------------------------------------------------------------------
Tue Mar  1 12:13:09 CET 2005 - jsrain@suse.cz

- removed obsolete symlink juggling (#66016)

-------------------------------------------------------------------
Thu Feb 24 16:10:03 CET 2005 - ms@suse.de

- added logsize check to FirstStage/F07-logging

-------------------------------------------------------------------
Wed Feb 23 11:35:18 CET 2005 - jsrain@suse.cz

- fixed comments for translators

-------------------------------------------------------------------
Tue Feb 22 18:30:15 CET 2005 - ms@suse.de

- fixed check for X11 configuration in continue mode (#66224)

-------------------------------------------------------------------
Tue Feb 22 13:11:41 CET 2005 - sh@suse.de

- V 2.11.17

-------------------------------------------------------------------
Tue Feb 22 13:05:23 CET 2005 - ms@suse.de

- fixed Y2MAXLOGSIZE setting, which was set to 0 because df within
  inst-sys is not an option for checking the filesystem space

-------------------------------------------------------------------
Mon Feb 21 18:10:26 CET 2005 - sh@suse.de

- Proper log-rotating in inst_finish
- V 2.11.16

-------------------------------------------------------------------
Fri Feb 18 10:55:09 CET 2005 - jsrain@suse.cz

- added "Initializing..." title to installation before something
  else is shown (#51039)

-------------------------------------------------------------------
Thu Feb 17 12:41:33 CET 2005 - ms@suse.de

- fixed inst-sys copy process of XF86Config to take care
  about the new name xorg.conf

-------------------------------------------------------------------
Wed Feb 16 14:53:57 CET 2005 - jsrain@suse.cz

- fix displaying release notes if the localized version is not
  available (#50911)

-------------------------------------------------------------------
Thu Feb 10 13:13:50 CET 2005 - jsrain@suse.cz

- reduced forced minimal size of the release notes popup (#50637)
- fixed the order of proposal creation (and thus firewall
  is enabled again) (#50622)
- 2.11.15

-------------------------------------------------------------------
Wed Feb  9 19:16:22 CET 2005 - nashif@suse.de

- Save files control.xml and info.txt from installation into
  /etc/YaST2.

-------------------------------------------------------------------
Wed Feb  9 15:05:33 CET 2005 - jsrain@suse.cz

- additional kernel parameters in control file Prof moved to
  the new variable (#50369)

-------------------------------------------------------------------
Tue Feb  8 16:14:44 CET 2005 - nashif@suse.de

- Moved ProductControl to yast2 package

-------------------------------------------------------------------
Mon Feb  7 13:46:48 CET 2005 - jsrain@suse.cz

- fixed order of items in the "Change" button in proposals (#50204)
- merged texts from proofread
- added label informing about release notes from media
- fixed translating empty string in the installation steps
- 2.11.12

-------------------------------------------------------------------
Fri Feb  4 13:14:54 CET 2005 - jsrain@suse.cz

- display release notes from installation proposal

-------------------------------------------------------------------
Wed Feb  2 18:21:48 CET 2005 - ms@suse.de

- fixed control center call (#50389)

-------------------------------------------------------------------
Tue Feb  1 17:02:20 CET 2005 - nashif@suse.de

- Fixed left "steps" display problems (#50388)

-------------------------------------------------------------------
Wed Jan 26 16:12:23 CET 2005 - nashif@suse.de

- install inst_default_desktop.ycp (#49838)

-------------------------------------------------------------------
Tue Jan 25 07:21:53 CET 2005 - nashif@suse.de

- Fixed arguments in control file
- Fixed deleting completed steps
- 2.11.10

-------------------------------------------------------------------
Mon Jan 24 16:29:32 CET 2005 - nashif@suse.de

- Moved installation workflow routines out of installation.ycp
- Adapted arguments of installation clients
- Enhanced control file and made it more readable (arguments of clients
  are clearer now)

-------------------------------------------------------------------
Mon Jan 24 11:27:55 CET 2005 - ms@suse.de

- fixed language environment (#49811)

-------------------------------------------------------------------
Thu Jan 13 11:35:45 CET 2005 - jsrain@suse.cz

- changed the "System will boot now..." message at the end of
  isnt_finish.ycp (#41592)
- 2.11.8

-------------------------------------------------------------------
Wed Jan 12 12:44:29 CET 2005 - ms@suse.de

- removed xmset calls to disable/enable the mouse pointer.
- prevent patching X11 configuration in continue mode

-------------------------------------------------------------------
Wed Jan 12 11:39:31 CET 2005 - ms@suse.de

- fixed yast startup in continue mode. The evaluation of the
  variables USE_SSH and VNC was wrong in S08-start and
  S09-cleanup

-------------------------------------------------------------------
Tue Jan 11 16:16:38 CET 2005 - jsrain@suse.cz

- prevent disabling the Next button in the proposal (#46708)

-------------------------------------------------------------------
Wed Jan  5 17:30:11 CET 2005 - jsrain@suse.cz

- removed unneeded imports and variables from installation.ycp
- adapted to changed interface of Kernel.ycp
- 2.11.7

-------------------------------------------------------------------
Tue Jan  4 09:45:17 CET 2005 - jsrain@suse.cz

- on SGI Altix add fetchop and mmtimer to MODULES_LOADED_ON_BOOT
  (was disabled due to problems in Kernel.ycp) (bug #46971)
- disable Back/Accept buttons in inst_finish.ycp (#37025)

-------------------------------------------------------------------
Thu Dec 16 15:13:23 CET 2004 - sh@suse.de

- Applied patch from bug #49275: Enable user to skip proposal
  even if there is a blocker error in it

-------------------------------------------------------------------
Thu Dec 09 10:52:54 CET 2004 - arvin@suse.de

- disable inclusion of fetchop and mmtimer in
  MODULES_LOADED_ON_BOOT on SGI Altix (bug #46971)

-------------------------------------------------------------------
Fri Dec  3 15:05:57 CET 2004 - ms@suse.de

- include some patches from old startup code which has been
  changed while developing the new startup concept. Please note
  all architecture dependant code has to be part of the startup/arch
  directories and must be included in a clean way to the new scripts.
  I will not include any arch changes made in the last weeks because
  this will lead to the same horrible situation we had in the past.
  if there is anything which has to be handled differntly on another
  architecture this must be done separately to be able to maintain
  that code longer than two days

-------------------------------------------------------------------
Wed Dec  1 12:04:13 CET 2004 - sh@suse.de

- Fixed bug #48722: Inconsistent lower/upper case in mode dialog

-------------------------------------------------------------------
Mon Nov 29 12:32:36 CET 2004 - ms@suse.de

- startup scripts ready now. reports can be send using bug: (#46886)

-------------------------------------------------------------------
Thu Nov 11 18:11:38 CET 2004 - arvin@suse.de

- always use Directory::logdir

-------------------------------------------------------------------
Thu Nov 11 17:47:45 CET 2004 - sh@suse.de

- Record macros during installation:
  /var/log/YaST2/macro_inst_initial.ycp for initial stage,
  /var/log/YaST2/macro_inst_cont.ycp  for "continue" mode

-------------------------------------------------------------------
Tue Nov 02 08:45:57 CET 2004 - arvin@suse.de

- allow to select repair/boot in installation mode selection even
  when no update is possible (bug #39874)

-------------------------------------------------------------------
Mon Nov  1 14:32:25 CET 2004 - visnov@suse.cz

- set product name in wizard (#46247)

-------------------------------------------------------------------
Wed Oct 27 11:20:44 CEST 2004 - arvin@suse.de

- on SGI Altix add fetchop and mmtimer to MODULES_LOADED_ON_BOOT
  (bug #46971)

-------------------------------------------------------------------
Tue Oct 26 12:36:26 CEST 2004 - jsrain@suse.cz

- moved parts of Mode.ycp to Installation.ycp
- adapted to Mode.ycp clean-up
- 2.11.2

-------------------------------------------------------------------
Tue Oct 19 10:46:15 CEST 2004 - lslezak@suse.cz

- UML mode: copy /etc/mtab file to host system (#42859)
- version 2.11.1

-------------------------------------------------------------------
Mon Oct 11 15:04:26 CEST 2004 - jsrain@suse.cz

- adapted to functional interface of Arch.ycp

-------------------------------------------------------------------
Mon Oct 11 10:43:25 CEST 2004 - jsrain@suse.cz

- moved default logon/window manager setting to extra client,
  setting it according to the base package selection (#46619)
- 2.11.0

-------------------------------------------------------------------
Thu Sep 30 15:12:09 CEST 2004 - sh@suse.de

- V 2.10.30
- Made final confirmation popup higher to accomodate all text
  without scrolling even in more verbose languages (de, fr)

-------------------------------------------------------------------
Wed Sep 29 14:13:35 CEST 2004 - mls@suse.de

- stop splash animation before starting yast
- go to verbose mode if X didn't start

-------------------------------------------------------------------
Mon Sep 27 15:37:03 CEST 2004 - arvin@suse.de

- don't create top-level "media" convenience links (bug #46152)

-------------------------------------------------------------------
Wed Sep 22 16:48:43 CEST 2004 - sh@suse.de

- Made final installation confirmation dialog wider and higher
  to avoid scrolling even for more verbose languages (de, fr)
- V 2.10.27

-------------------------------------------------------------------
Wed Sep 22 09:30:45 CEST 2004 - visnov@suse.cz

- reinitialize dialog after mode chosen (#45784)

-------------------------------------------------------------------
Tue Sep 21 14:48:15 CEST 2004 - arvin@suse.de

- use suse marble in congratulation screen (bug #45712)

-------------------------------------------------------------------
Mon Sep 20 13:52:35 CEST 2004 - sh@suse.de

- V 2.10.24
- Merged accidentially split translatable messages

-------------------------------------------------------------------
Fri Sep 17 16:12:53 CEST 2004 - sh@suse.de

- V 2.10.23
- Changed final installation confirmation dialog according to
  bug #45279

-------------------------------------------------------------------
Fri Sep 17 12:12:12 CEST 2004 - arvin@suse.de

- moved popup with boot message further to the end (bug #45432)

-------------------------------------------------------------------
Thu Sep 16 17:00:17 CEST 2004 - snwint@suse.de

- use language info from linuxrc to set LANG in YaST.start; this is
  just to run ncurses yast in fbiterm for exotic languages

-------------------------------------------------------------------
Wed Sep 15 15:16:41 CEST 2004 - arvin@suse.de

- fixed back button in internet test dialog (bug #45319)

-------------------------------------------------------------------
Wed Sep 15 14:48:09 CEST 2004 - visnov@suse.cz

- initialize proposal heading before creating dialog (#45340)

-------------------------------------------------------------------
Tue Sep 14 18:22:06 CEST 2004 - sh@suse.de

- V 2.10.20
- Fixed bug #45271: Mixture of en_UK / en_US: "licence" / "license"

-------------------------------------------------------------------
Tue Sep 14 17:05:15 CEST 2004 - mvidner@suse.cz

- Copy the DHCP cache to the right place (#45150).

-------------------------------------------------------------------
Tue Sep 14 12:46:53 CEST 2004 - arvin@suse.de

- fixed help text in main proposal (bug #45093)

-------------------------------------------------------------------
Tue Sep 14 10:53:02 CEST 2004 - jsrain@suse.cz

- added enable_firewall and firewall_ssh_enable to control file
  for PROF
- added related handlinng to ProductControl

-------------------------------------------------------------------
Mon Sep 13 12:57:41 CEST 2004 - jsrain@suse.cz

- set FAM_ONLY_LOCAL and start fam according to default windowmanager
- 2.10.18

-------------------------------------------------------------------
Mon Sep 13 11:28:33 CEST 2004 - arvin@suse.de

- added system info entry to update proposal (bug #45096)

-------------------------------------------------------------------
Fri Sep 10 13:03:30 CEST 2004 - snwint@suse.de

- use vesa driver as fallback, not vga (see #38253, comment #11)

-------------------------------------------------------------------
Thu Sep  9 15:49:46 CEST 2004 - mvidner@suse.cz

- Added a client to test the network and hardware proposals (#44677).
- 2.10.16

-------------------------------------------------------------------
Wed Sep  8 15:47:16 CEST 2004 - visnov@suse.cz

- implemented reordering of proposal items
- implemented support for hyperlinks in proposal summaries

-------------------------------------------------------------------
Tue Sep 07 14:18:56 CEST 2004 - arvin@suse.de

- added proposal step to initialize sources during update before
  mounting filesystems (needed to solve bug #44724)

-------------------------------------------------------------------
Mon Sep  6 13:33:34 CEST 2004 - mvidner@suse.cz

- Copy the DHCP client cache so that we can request the same IP
  (#43974).
- 2.10.14

-------------------------------------------------------------------
Mon Sep  6 09:50:37 CEST 2004 - jsrain@suse.cz

- avoid asking to confirm one license multiple times (#44145)

-------------------------------------------------------------------
Fri Sep 03 14:33:07 CEST 2004 - arvin@suse.de

- call Bootloader::Update instead of Bootloader::Write during
  update (bug #44286)

-------------------------------------------------------------------
Mon Aug 30 17:23:29 CEST 2004 - jsrain@suse.cz

- ask to confirm licenses of packages before installing/updating
  (#44145)
- 2.10.12

-------------------------------------------------------------------
Fri Aug 27 16:59:56 CEST 2004 - mvidner@suse.cz

- When showing the address for a VNC installation, don't rely on
  install.inf, print the current IP (#43974).
- 2.10.11

-------------------------------------------------------------------
Fri Aug 27 15:09:13 CEST 2004 - arvin@suse.de

- merged proof read messages

-------------------------------------------------------------------
Wed Aug 25 11:56:57 CEST 2004 - arvin@suse.de

- avoid tmp file in /tmp (bug #39444)

-------------------------------------------------------------------
Wed Aug 18 09:10:38 CEST 2004 - arvin@suse.de

- updated fvwmrc.yast2 (see bug #43796)

-------------------------------------------------------------------
Tue Aug 17 15:27:40 CEST 2004 - nashif@suse.de

- XFree86 -> xorg-x11 (#43832)

-------------------------------------------------------------------
Fri Aug 13 22:12:31 CEST 2004 - nashif@suse.de

- Fixed update (#43795)

-------------------------------------------------------------------
Wed Aug 11 18:03:11 CEST 2004 - nashif@suse.de

- Copy EULA to installed system for later use in firstboot module

-------------------------------------------------------------------
Wed Aug 11 16:09:43 CEST 2004 - nashif@suse.de

- Added firewall to network proposal (#43718)

-------------------------------------------------------------------
Tue Aug 10 15:21:56 CEST 2004 - nashif@suse.de

- Add default label for proposals

-------------------------------------------------------------------
Tue Aug 10 14:31:34 CEST 2004 - mvidner@suse.cz

- Fixed arguments for proposals (`initial)

-------------------------------------------------------------------
Mon Aug  9 19:37:28 CEST 2004 - nashif@suse.de

- Enable locking of proposals in control file
- Updated DTD for control file

-------------------------------------------------------------------
Thu Jul 29 10:10:04 CEST 2004 - nashif@suse.de

- New variables for ui and language handling added to control file
- Use Linuxrc module for install.inf and yast.inf handling

-------------------------------------------------------------------
Tue Jul 20 11:18:33 CEST 2004 - arvin@suse.de

- use capitalized SUSE in congratulation screen (bug #38853)

-------------------------------------------------------------------
Tue Jun 15 19:16:26 CEST 2004 - sh@suse.de

- Fixed typo in ssh install script (#42058)

-------------------------------------------------------------------
Tue Jun 15 14:11:06 CEST 2004 - sh@suse.de

- Fixed bug #41597: EULA must be scrolled in both dimensions

-------------------------------------------------------------------
Tue Jun 15 12:23:23 CEST 2004 - arvin@suse.de

- added Requires for yast2-update (bug #42013)

-------------------------------------------------------------------
Fri Jun 11 00:58:40 CEST 2004 - nashif@suse.de

- Added variable software_proposal to control file (NLD)

-------------------------------------------------------------------
Thu Jun 10 03:53:14 CEST 2004 - nashif@suse.de

- Added control for NLD

-------------------------------------------------------------------
Tue Jun  8 04:55:22 CEST 2004 - nashif@suse.de

- Also install control file for SLES to avoid lots of possible
  confusion when control file is not found on installation media
  and fallback file is used.
  (#41696)

-------------------------------------------------------------------
Tue Jun  8 04:37:03 CEST 2004 - nashif@suse.de

- Fixed bug #41696: yast uses elevator=anticipatory instead of
  elevator=as

-------------------------------------------------------------------
Sun May 30 00:38:55 CEST 2004 - nashif@suse.de

- Added Services to main control file for translation (#41367)
- 2.9.83

-------------------------------------------------------------------
Thu May 27 14:40:46 CEST 2004 - mvidner@suse.cz

- Added variables to ProductFeatures
  so that yast2-nis-client testsuite passes (~#41038).
- 2.9.82

-------------------------------------------------------------------
Thu May 27 12:21:19 CEST 2004 - arvin@suse.de

- added special console handling for iSeries (bug #39025)

-------------------------------------------------------------------
Wed May 26 11:12:56 CEST 2004 - arvin@suse.de

- set LD_LIBRARY_PATH in 1st stage installation start script
  (bug #40833)

-------------------------------------------------------------------
Tue May 25 14:10:33 CEST 2004 - jsrain@suse.cz

- set the I/O scheduler in ProductFeatures (#41038)
- 2.9.79

-------------------------------------------------------------------
Mon May 24 14:58:50 CEST 2004 - arvin@suse.de

- again ask for TERM variable if it's set to "vt100" (bug #40991)

-------------------------------------------------------------------
Tue May 18 15:32:30 CEST 2004 - arvin@suse.de

- moved fvwmrc.notitle from sax2 here (bug #37480)

-------------------------------------------------------------------
Tue May 11 13:54:26 CEST 2004 - lslezak@suse.cz

- don't ask for TERM variable if it's already set to "xterm"
  or "vt100" from linuxrc (don't ask in UML installation) (#39947)
- version 2.9.76

-------------------------------------------------------------------
Tue May 04 11:13:53 CEST 2004 - arvin@suse.de

- merged proofread messages

-------------------------------------------------------------------
Fri Apr 30 16:30:13 CEST 2004 - arvin@suse.de

- readded vnc remote proposal to SLES workflow (bug #31023)

-------------------------------------------------------------------
Wed Apr 28 15:38:45 CEST 2004 - arvin@suse.de

- quick implementation of execution of update.post2 scripts
  (bug #38677)

-------------------------------------------------------------------
Wed Apr 28 15:26:30 CEST 2004 - lslezak@suse.cz

- set Ctrl+Alt+Del handler in /etc/inittab to halt (instead of
  reboot) in UML system (safe shutdown from host system using
  uml_mconsole)
- version 2.9.73

-------------------------------------------------------------------
Tue Apr 27 18:25:25 CEST 2004 - gs@suse.de

- write Console: entry for p690 hvc console before reading
  /etc/install.inf (bug #39527)

-------------------------------------------------------------------
Tue Apr 27 10:34:06 CEST 2004 - arvin@suse.de

- call Pkg::SetAdditionalLocales after language change from
  proposal (bug #38366)

-------------------------------------------------------------------
Mon Apr 26 12:34:02 CEST 2004 - arvin@suse.de

- activate lvm and md before booting into a installed system
  (bug #39423)

-------------------------------------------------------------------
Thu Apr 22 18:12:43 CEST 2004 - arvin@suse.de

- removed support of starting yast2 installation without keyboard
  (linuxrc always reports a keyboard now) (bug #39235)

-------------------------------------------------------------------
Thu Apr 22 11:08:53 CEST 2004 - arvin@suse.de

- run unicode_{start,stop} only if they are present (bug #35714)

-------------------------------------------------------------------
Wed Apr 21 13:23:17 CEST 2004 - arvin@suse.de

- uses special sles screen for user authentication on sles

-------------------------------------------------------------------
Mon Apr 19 08:44:01 CEST 2004 - lslezak@suse.cz

- UML mode fixes: don't copy mtab to the host (it's not needed),
  find kernel and initrd even when symlinks are missing
  (workaround for bug #39063)
- added help text in UML installation proposal
- version 2.9.64

-------------------------------------------------------------------
Fri Apr 16 17:58:43 CEST 2004 - nashif@suse.de

- store variables needed in run-time in a sysconfig like file
- first try to load saved control file before fallback to packaged one.

-------------------------------------------------------------------
Fri Apr 16 14:57:44 CEST 2004 - arvin@suse.de

- fixed network start for remote x11 installation (bug #38832)

-------------------------------------------------------------------
Fri Apr 16 14:26:09 CEST 2004 - lslezak@suse.cz

- UML mode fixes: don't copy mtab to the host (it's not needed),
  find kernel and initrd even when symlinks are missing
  (workaround for bug #39063)
- added help text in UML installation proposal

-------------------------------------------------------------------
Fri Apr 16 11:08:42 CEST 2004 - arvin@suse.de

- removed keyboard proposal from update proposal for the update
  in the running system (bug #37817)

-------------------------------------------------------------------
Fri Apr 16 10:57:57 CEST 2004 - arvin@suse.de

- don't run on serial console in case of vnc or ssh installation
  (bug #37325)

-------------------------------------------------------------------
Thu Apr 15 18:26:04 CEST 2004 - arvin@suse.de

- add "service" proposal to SLES installation

-------------------------------------------------------------------
Thu Apr 15 12:03:00 CEST 2004 - arvin@suse.de

- log fvwm output for vnc installation (bug #30061)

-------------------------------------------------------------------
Wed Apr 07 12:37:53 CEST 2004 - arvin@suse.de

- avoid tmp file creation in check.boot script (bug #38572)

-------------------------------------------------------------------
Tue Apr 06 19:04:33 CEST 2004 - arvin@suse.de

- use fbiterm for CJK locales if appropriate (bug #37823)

-------------------------------------------------------------------
Tue Apr  6 18:55:20 CEST 2004 - nashif@suse.de

- only_update_selected option added to product feature set
- V 2.9.56

-------------------------------------------------------------------
Tue Apr  6 16:26:14 CEST 2004 - sh@suse.de

- V 2.9.55
- Fixed bug #36908: Use dynamic fonts based on resolution

-------------------------------------------------------------------
Mon Apr  5 14:38:22 CEST 2004 - fehr@suse.de

- load module dm-snapshort at to prevent hangs if LVM contains
  snapshot LVs (#36422)

-------------------------------------------------------------------
Mon Apr 05 11:32:21 CEST 2004 - arvin@suse.de

- show correct warning in second stage installation when xserver
  can't be started (bug #38298)

-------------------------------------------------------------------
Mon Apr 05 11:04:34 CEST 2004 - arvin@suse.de

- adjusted decision of frontend depending on memory size to memory
  requirements of new interpreter (bug #38298)
- fixed memory value in warning popup

-------------------------------------------------------------------
Sat Apr 03 17:44:03 CEST 2004 - arvin@suse.de

- use fbiterm for CJK locales if appropriate (bug #37823)

-------------------------------------------------------------------
Fri Apr 02 15:59:59 CEST 2004 - arvin@suse.de

- finally changed license to GPL for good

-------------------------------------------------------------------
Thu Apr 01 11:34:10 CEST 2004 - arvin@suse.de

- symmetricalized calls to inst_netsetup (bug #37763)

-------------------------------------------------------------------
Thu Apr 01 11:03:37 CEST 2004 - arvin@suse.de

- removed step label for inst_netsetup (bug #37546)

-------------------------------------------------------------------
Wed Mar 31 19:41:34 CEST 2004 - nashif@suse.de

- Added 2 options to control file:
   inform_about_suboptimal_distribution
   use_desktop_scheduler

-------------------------------------------------------------------
Wed Mar 31 17:19:12 CEST 2004 - lslezak@suse.cz

- inst_finish.ycp - copy kernel image, initrd and /etc/mtab to
  the host system in UML installation mode

-------------------------------------------------------------------
Tue Mar 30 11:25:44 CEST 2004 - arvin@suse.de

- disable virtual desktops in fvwm during vnc installation
  (bug #37480)

-------------------------------------------------------------------
Mon Mar 29 14:48:56 CEST 2004 - fehr@suse.de

- call Storage::FinishInstall() at end of installation

-------------------------------------------------------------------
Mon Mar 29 14:46:51 CEST 2004 - sh@suse.de

- Fixed bug #36713 (relies on yast2-core with fix for bug #36711):
  textdomain for wizard steps should come from control.xml

-------------------------------------------------------------------
Mon Mar 29 05:22:12 CEST 2004 - nashif@suse.de

- fixed copying of hook script logs into installed system

-------------------------------------------------------------------
Sun Mar 28 16:05:19 CEST 2004 - nashif@suse.de

- fixed hook scrips, now using WFM::Read(.local...) (#36831 )
- Not executing any scripting after last client
- Detecting mode before installation steps are sets (#37070 )
- logging hook output to /var/log/YaST2 and copying those
file to installed system.

-------------------------------------------------------------------
Thu Mar 25 16:49:04 CET 2004 - sh@suse.de

- Fixed bug #34618: Don't use full-screen if started remotely

-------------------------------------------------------------------
Thu Mar 25 14:50:07 CET 2004 - ms@suse.de

- fixed driver to use on ia64 systems. there is no framebuffer
  available but the vesa driver is working now (#34909)
- fixed possible loop at installation. handle different exit codes
  from testX in scripts/YaST2. The needed changes to testX have
  been made within the sax2 package (#36794)

-------------------------------------------------------------------
Thu Mar 25 12:12:44 CET 2004 - arvin@suse.de

- removed network proposal from update work flow

-------------------------------------------------------------------
Wed Mar 24 16:10:31 CET 2004 - arvin@suse.de

- renamed usbdevfs to usbfs (bug #31869)

-------------------------------------------------------------------
Wed Mar 24 15:07:03 CET 2004 - sh@suse.de

- Fixed bug #36850: Strange texts in y2qt wizard side bar
- V 2.9.42

-------------------------------------------------------------------
Wed Mar 24 11:13:46 CET 2004 - gs@suse.de

- workaround beta3 pre bug: deactivate Hooks::Run
  (causes crash after inst_finish)
- V 2.9.41

-------------------------------------------------------------------
Mon Mar 22 20:32:41 CET 2004 - nashif@suse.de

- Execute features client if variables are set in control file
- V 2.9.40

-------------------------------------------------------------------
Mon Mar 22 15:58:33 CET 2004 - sh@suse.de

- V 2.9.39
- Fixed bug #36292: Wizard steps not translated
- Preliminary fix for bug #36713: Use textdomain from XML file

-------------------------------------------------------------------
Mon Mar 22 11:14:07 CET 2004 - arvin@suse.de

- introduced and handle new variable Installation::scr_destdir
  to be used by Storage (bug #34996)

-------------------------------------------------------------------
Sun Mar 21 19:48:42 CET 2004 - nashif@suse.de

- read/set language/keyboard/timezone
- added client to set product variables before entering proposal

-------------------------------------------------------------------
Fri Mar 19 15:47:08 CET 2004 - arvin@suse.de

- omit skip/don't skip buttons in uml proposal

-------------------------------------------------------------------
Thu Mar 18 16:18:30 CET 2004 - arvin@suse.de

- fixed update work flow setting (bug #36429 and #35007)

-------------------------------------------------------------------
Thu Mar 18 09:59:01 CET 2004 - mvidner@suse.cz

- Fall back to runlevel 3 if we accidentally don't set it
  in the installation proposal. It would be 0 (#35662).

-------------------------------------------------------------------
Wed Mar 17 22:56:12 CET 2004 - nashif@suse.de

- Add runlevel to s390 proposal
- remove x11 from autoinst workflow (handled differently)

-------------------------------------------------------------------
Wed Mar 17 05:46:03 CET 2004 - nashif@suse.de

- update wizard steps at the right spot to enable switching back
  to installation mode

-------------------------------------------------------------------
Tue Mar 16 21:18:06 CET 2004 - kkaempf@suse.de

- run cleanup script for GNOME (#36196)

-------------------------------------------------------------------
Tue Mar 16 16:02:52 CET 2004 - msvec@suse.cz

- added icons to network and hardware proposals

-------------------------------------------------------------------
Tue Mar 16 14:26:03 CET 2004 - fehr@suse.de

- fix typo devmap_mkmod.sh -> devmap_mknod.sh
- 2.9.32

-------------------------------------------------------------------
Tue Mar 16 01:53:54 CET 2004 - nashif@suse.de

- Enabled evms_config in control file

-------------------------------------------------------------------
Tue Mar 16 01:31:55 CET 2004 - nashif@suse.de

- Update steps when switching modes (#35590)

-------------------------------------------------------------------
Mon Mar 15 12:00:07 CET 2004 - arvin@suse.de

- don't ask for terminal type during vnc installation (bug #33534)

-------------------------------------------------------------------
Fri Mar 12 06:45:02 CET 2004 - nashif@suse.de

- Update control file for autoinst
- Enable swittching of steps upon mode change
- Added possibility to disable a workflow step in runtime

-------------------------------------------------------------------
Thu Mar 11 18:50:55 CET 2004 - sh@suse.de

- Fixed bug #34618: Don't use full screen in remote installation

-------------------------------------------------------------------
Wed Mar 10 14:40:11 CET 2004 - arvin@suse.de

- don't warn if only no disk controller can be found (bug #35546)

-------------------------------------------------------------------
Wed Mar 10 09:51:29 CET 2004 - arvin@suse.de

- extended uml installation work flow

-------------------------------------------------------------------
Wed Mar 10 07:08:09 CET 2004 - nashif@suse.de

- Set wizard steps depending on installation mode

-------------------------------------------------------------------
Wed Mar 10 03:04:53 CET 2004 - nashif@suse.de

- removed include dir from spec

-------------------------------------------------------------------
Wed Mar 10 01:07:58 CET 2004 - sh@suse.de

- V 2.9.24
- Migration to new wizard

-------------------------------------------------------------------
Tue Mar  9 13:08:25 CET 2004 - msvec@suse.cz

- replaced X11 version detection code with (simpler) YCP
- package could be noarch currently (reduced NFB a lot)

-------------------------------------------------------------------
Mon Mar 08 11:54:40 CET 2004 - arvin@suse.de

- call more generalized storage function during update

-------------------------------------------------------------------
Fri Mar 05 12:07:50 CET 2004 - arvin@suse.de

- load correct device mapper module and create nodes

-------------------------------------------------------------------
Thu Mar  4 16:40:36 CET 2004 - visnov@suse.cz

- added type info
- 2.9.20

-------------------------------------------------------------------
Wed Mar  3 17:48:49 CET 2004 - nashif@suse.de

- Moved product features to new feature module

-------------------------------------------------------------------
Wed Mar  3 17:43:45 CET 2004 - sh@suse.de

- Applied rw's patch for bug #34531

-------------------------------------------------------------------
Wed Mar 03 15:45:45 CET 2004 - arvin@suse.de

- call storage function to update fstab (bug #34996)

-------------------------------------------------------------------
Tue Mar  2 17:47:11 CET 2004 - sh@suse.de

- Added user-visible workflow step descriptions for new wizard
  layout

-------------------------------------------------------------------
Mon Mar 01 16:53:44 CET 2004 - arvin@suse.de

- work on UML installation

-------------------------------------------------------------------
Fri Feb 27 03:31:46 CET 2004 - nashif@suse.de

- New control file based installation merged

-------------------------------------------------------------------
Fri Feb 20 19:53:00 CET 2004 - arvin@suse.de

- handle abort button in inst_finish (bug #30303)

-------------------------------------------------------------------
Fri Feb 20 11:28:26 CET 2004 - arvin@suse.de

- removed obsolete code from start scripts (bug #31805)

-------------------------------------------------------------------
Mon Feb 16 16:52:00 CET 2004 - mvidner@suse.cz

- set the runlevel according to the proposal
- 2.9.15

-------------------------------------------------------------------
Mon Feb 16 16:01:35 CET 2004 - arvin@suse.de

- added more flexible package handling for products

-------------------------------------------------------------------
Mon Feb 16 13:49:50 CET 2004 - mvidner@suse.cz

- added runlevel_proposal to installation_proposals (#30028)
- 2.9.14

-------------------------------------------------------------------
Mon Feb 16 11:20:01 CET 2004 - arvin@suse.de

- removed obsolete Mode::hardBoot

-------------------------------------------------------------------
Fri Feb 13 15:16:41 CET 2004 - sh@suse.de

- Applied patch from bug #34531: Kernel 2.6 hotplug handling

-------------------------------------------------------------------
Wed Feb 11 16:11:02 CET 2004 - arvin@suse.de

- more control over base selection handling

-------------------------------------------------------------------
Tue Feb 10 17:59:40 CET 2004 - arvin@suse.de

- added type specification in inst_proposal.ycp

-------------------------------------------------------------------
Tue Feb 10 16:02:19 CET 2004 - nashif@suse.de

- remove x11 from workflow for autoyast

-------------------------------------------------------------------
Tue Feb 10 10:32:08 CET 2004 - arvin@suse.de

- fixed building on s390

-------------------------------------------------------------------
Sat Feb  7 09:33:56 CET 2004 - nashif@suse.de

- remove vendor.y2cc file

-------------------------------------------------------------------
Fri Feb 06 16:13:58 CET 2004 - arvin@suse.de

- set default runlevel to 3 or 5 during installation depending
  on the presents of X11 (see bug #32366)

-------------------------------------------------------------------
Fri Feb 06 11:46:47 CET 2004 - arvin@suse.de

- fixed copying of temporary X11 config

-------------------------------------------------------------------
Mon Feb  2 15:49:46 CET 2004 - lslezak@suse.cz

- InitHWinfo module enabled in installation proposal
- version 2.9.4

-------------------------------------------------------------------
Sat Jan 31 21:07:11 CET 2004 - arvin@suse.de

- removed useless 'global'

-------------------------------------------------------------------
Mon Jan 26 17:28:06 CET 2004 - jsrain@suse.de

- removed cfg_susecnfig.scr from file list (was moved to yast2.rpm)
- 2.9.2

-------------------------------------------------------------------
Fri Dec 12 14:23:14 CET 2003 - jsrain@suse.de

- don't check if module is present in initrd before loading it

-------------------------------------------------------------------
Fri Oct 24 15:58:50 CEST 2003 - ms@suse.de

- added stuff from yast2/library/x11 to installation package

-------------------------------------------------------------------
Fri Oct 24 13:09:25 CEST 2003 - arvin@suse.de

- added help text for "Repair Installed System" (bug #30402)

-------------------------------------------------------------------
Fri Oct 17 11:37:46 CEST 2003 - ms@suse.de

- inst_finish: (#32366)
  removed runlevel setup code which is handled within the X11
  module now (XProposal.ycp). The update code for initdefault
  is still present because during update the X11 configuration
  is not started

- inst_x11: (#32366)
  removed dead code which sets the default runlevel to 3 if there
  is no XF86Config file present. This task is done if the X11
  configuration is finished and if there is no X11 configuration
  the default initdefault with aaa_base is set to 3 already

-------------------------------------------------------------------
Wed Sep 24 12:25:08 CEST 2003 - snwint@suse.de

- look for x11 drivers in lib64 dir on x86_64 (#31649)

-------------------------------------------------------------------
Thu Sep 18 11:38:50 CEST 2003 - arvin@suse.de

- shut down temporary network before online test during update
  (bug #31030)

-------------------------------------------------------------------
Thu Sep 18 10:55:43 CEST 2003 - arvin@suse.de

- don't use external pcmcia during firstboot (bug #31252)

-------------------------------------------------------------------
Mon Sep 15 19:26:33 CEST 2003 - msvec@suse.cz

- 2.8.34

-------------------------------------------------------------------
Mon Sep 15 15:15:25 CEST 2003 - gs@suse.de

- YaST2.start: set default value for LANGUAGE

-------------------------------------------------------------------
Mon Sep 15 11:03:04 CEST 2003 - arvin@suse.de

- skip network probing during update (bug #30545)

-------------------------------------------------------------------
Sun Sep 14 15:07:36 CEST 2003 - arvin@suse.de

- reset packagemanager when changing installation mode (bug #27970)

-------------------------------------------------------------------
Sun Sep 14 14:27:12 CEST 2003 - snwint@suse.de

- added test for utf8 serial console to YaST2.{start,firstboot}

-------------------------------------------------------------------
Sat Sep 13 18:39:23 CEST 2003 - nashif@suse.de

- remove inst_startup from autoinst workflow, add it autoinst_init
  (bug #30678)

-------------------------------------------------------------------
Fri Sep 12 17:25:56 CEST 2003 - ms@suse.de

- added milestone texts for X11 config update/inject (#30612)
- fixed lookup path for XFree86 3.x config (#30612)

-------------------------------------------------------------------
Fri Sep 12 14:06:05 CEST 2003 - arvin@suse.de

- fixed permissions of /var/lib/YaST2/install.inf (bug #30630)

-------------------------------------------------------------------
Thu Sep 11 17:32:40 CEST 2003 - kkaempf@suse.de

- use kernel k_smp4G on SMP-systems with
  memory <= 4GB or without PAE support

-------------------------------------------------------------------
Thu Sep 11 11:12:36 CEST 2003 - arvin@suse.de

- check for /proc/splash (bug #30472)

-------------------------------------------------------------------
Wed Sep 10 11:34:10 CEST 2003 - sh@suse.de

- Fixed max log file size calculation:
  Set LANG only in subshell,
  don't rely on /dev in 'df' output - use last line instead

-------------------------------------------------------------------
Tue Sep  9 12:48:47 CEST 2003 - kkaempf@suse.de

- use kernel k_psmp on smp-systems with
  less than 4GB memory or without PAE support

-------------------------------------------------------------------
Tue Sep 09 12:42:20 CEST 2003 - arvin@suse.de

- added kernel option desktop

-------------------------------------------------------------------
Mon Sep  8 18:01:53 CEST 2003 - sh@suse.de

- V 2.8.24
- Fixed bug #29927: Logfile setting too restrictive
  Now checking free space on RAM disk with 'df' and using
  max 10% of that per log file (max 5000)

-------------------------------------------------------------------
Mon Sep  8 11:53:17 CEST 2003 - snwint@suse.de

- advance splash progress bar in YaST2{,.start}
- driver updates are applied in inst_setup (used to be in YaST2.start)
- don't clear screen in YaST2.start

-------------------------------------------------------------------
Thu Sep 04 17:45:53 CEST 2003 - arvin@suse.de

- proof-read messages

-------------------------------------------------------------------
Wed Sep  3 17:27:51 CEST 2003 - gs@suse.de

- installation.ycp: call UI::SetKeyboard in continue mode
  (enable unicode for ncurses in UTF-8 locale)

-------------------------------------------------------------------
Wed Sep  3 10:15:44 CEST 2003 - kkaempf@suse.de

- copy XF86Config from inst-sys to XF86Config.install in
  the system (#29910)

-------------------------------------------------------------------
Tue Sep  2 13:54:53 CEST 2003 - kkaempf@suse.de

- make repair system accessible

-------------------------------------------------------------------
Mon Sep 01 17:42:20 CEST 2003 - arvin@suse.de

- removed obsolete inst_hw_config.ycp and inst_confirm_abort.ycp

-------------------------------------------------------------------
Sun Aug 31 14:56:10 CEST 2003 - arvin@suse.de

- use Popup::ConfirmAbort

-------------------------------------------------------------------
Sat Aug 30 22:27:57 CEST 2003 - arvin@suse.de

- moved reactivation of network to yast2-network (bug #29561)
- moved display of into.txt into separate file

-------------------------------------------------------------------
Thu Aug 28 16:55:51 CEST 2003 - ms@suse.de

- fixed xmigrate call (#29535)

-------------------------------------------------------------------
Thu Aug 28 16:04:41 CEST 2003 - kkaempf@suse.de

- Install default kernel on SMP systems without 'PAE'
  (i.e. Pentium1-SMP)
- Drop check for unsupported Cyrix-CPUs without 'TSC'

-------------------------------------------------------------------
Tue Aug 26 11:49:21 CEST 2003 - arvin@suse.de

- don't gray out next button in proposal in case of blockers
  (bug #29320)

-------------------------------------------------------------------
Fri Aug 22 18:11:20 CEST 2003 - arvin@suse.de

- fixed reading of memory info (bug #29017)

-------------------------------------------------------------------
Fri Aug 22 11:27:23 CEST 2003 - arvin@suse.de

- fixed update workflow

-------------------------------------------------------------------
Thu Aug 21 14:42:12 CEST 2003 - arvin@suse.de

- removed obsolete installation_ui.ycp

-------------------------------------------------------------------
Thu Aug 21 10:04:25 CEST 2003 - kkaempf@suse.de

- copy badlist (if existing) to installed system (#29092)

-------------------------------------------------------------------
Tue Aug 19 08:13:17 CEST 2003 - arvin@suse.de

- better way for mouse probing in text mode (bug #29005)

-------------------------------------------------------------------
Mon Aug 18 11:22:04 CEST 2003 - arvin@suse.de

- don't probe mouse in text mode (bug #29005)

-------------------------------------------------------------------
Fri Aug 15 15:20:38 CEST 2003 - arvin@suse.de

- removed obsolete showlog_defines.ycp

-------------------------------------------------------------------
Tue Aug 12 20:31:12 CEST 2003 - arvin@suse.de

- added remote administration proposal to network proposal

-------------------------------------------------------------------
Tue Aug 12 14:38:03 CEST 2003 - gs@suse.de

- YaST2.start: don't run in UTF-8 mode on a console which is
  connected to a serial port

-------------------------------------------------------------------
Mon Aug 11 15:51:52 CEST 2003 - arvin@suse.de

- use ycp based ncurses menu at end of installation

-------------------------------------------------------------------
Fri Aug 08 10:54:34 CEST 2003 - arvin@suse.de

- variable handling of release notes url

-------------------------------------------------------------------
Wed Aug 06 09:37:19 CEST 2003 - arvin@suse.de

- don't copy kernel config from to /usr/src/linux (bug #28496)

-------------------------------------------------------------------
Fri Aug 01 20:10:11 CEST 2003 - arvin@suse.de

- call inst_netprobe during install
- added desktop files

-------------------------------------------------------------------
Wed Jul 30 11:42:24 CEST 2003 - arvin@suse.de

- don't complain when no storage controllers can be found
  (bug #23686)

-------------------------------------------------------------------
Wed Jul 30 10:23:01 CEST 2003 - arvin@suse.de

- always let YaST run in an UTF-8 environment during installation
  (bug #14751)

-------------------------------------------------------------------
Fri Jul 25 15:13:04 CEST 2003 - arvin@suse.de

- removed handling of XFree86 Version 3 from YaST2.start

-------------------------------------------------------------------
Fri Jul 25 15:12:25 CEST 2003 - gs@suse.de

- YaST2.firstboot: read RC_LANG from /etc/sysconfig/language and
                   export LANG accordingly;
		   call unicode_start/unicode_stop (if required)

-------------------------------------------------------------------
Thu Jul 24 13:39:36 CEST 2003 - gs@suse.de

- YaST2.start: call unicode_start/unicode_stop;
               export YAST_DOES_ACS removed

-------------------------------------------------------------------
Fri Jul 04 13:21:20 CEST 2003 - arvin@suse.de

- convert update workflow into a proposal

-------------------------------------------------------------------
Fri May 23 15:20:32 CEST 2003 - arvin@suse.de

- take kernel command line from install.inf (bug #25745)

-------------------------------------------------------------------
Mon Apr 28 17:25:45 CEST 2003 - arvin@suse.de

- fixes for live eval (bug #26457)

-------------------------------------------------------------------
Wed Apr 23 12:09:20 CEST 2003 - ms@suse.de

- add config migration from 3x to 4x if possible
- ensure XF86Config is available if someone performs an update
  within a XFree86 3.x environment

-------------------------------------------------------------------
Tue Apr 15 17:18:13 CEST 2003 - arvin@suse.de

- removed call of SuSEconfig.3ddiag and switch2mesasoft after
  reboot during installation since they don't exist anymore

-------------------------------------------------------------------
Thu Apr 10 15:49:20 CEST 2003 - ms@suse.de

- fixed conditions of xmset calls (#26214)

-------------------------------------------------------------------
Tue Apr  8 12:51:55 CEST 2003 - jsrain@suse.de

- fixed parsing of kernel parameters containing blank space
  (#26147)

-------------------------------------------------------------------
Tue Apr  1 15:44:12 CEST 2003 - jsrain@suse.de

- added init= kernel parameter to discard list (#25478)

-------------------------------------------------------------------
Tue Mar 18 13:37:15 CET 2003 - kkaempf@suse.de

- drop "insserv apache" again, opens port 80
- 2.7.43

-------------------------------------------------------------------
Mon Mar 17 18:11:40 CET 2003 - kkaempf@suse.de

- "insserv apache" if it's DOC_SERVER (#25436)
- 2.7.42

-------------------------------------------------------------------
Mon Mar 17 16:36:24 CET 2003 - arvin@suse.de

- start fvwm2 for vnc installation (bug #25405)

-------------------------------------------------------------------
Mon Mar 17 15:30:26 CET 2003 - arvin@suse.de

- turn of silent splash mode before displaying messages during
  vnc and ssh installation (bug #25407)

-------------------------------------------------------------------
Mon Mar 17 09:21:22 CET 2003 - kkaempf@suse.de

- start apache as doc_server if suse_help_viewer isn't provided
  by kdebase3-SuSE (25436)
- 2.7.39

-------------------------------------------------------------------
Sat Mar 15 22:54:09 CET 2003 - kkaempf@suse.de

- gdm2 might not be installed yet but earmarked for installation
  (#25410)
- 2.7.38

-------------------------------------------------------------------
Fri Mar 14 17:41:40 CET 2003 - sh@suse.de

- The final and super-great ultimate path for release notes:
  /usr/share/doc/release-notes/RELEASE-NOTES.*.rtf

-------------------------------------------------------------------
Fri Mar 14 17:38:44 CET 2003 - sh@suse.de

- Moved RTF version of release notes from /usr/share/doc to
  /usr/share/doc/release_notes

-------------------------------------------------------------------
Fri Mar 14 17:32:20 CET 2003 - sh@suse.de

- Using file name RELEASE_NOTES.rtf to allow coexistence with
  RELEASE_NOTES.html for Konqueror

-------------------------------------------------------------------
Fri Mar 14 11:14:01 CET 2003 - fehr@suse.de

- remove handling of IDE recorders from inst_finish.ycp
  this is now done much sooner in StorageDevices.ycp (bug #25293)

-------------------------------------------------------------------
Wed Mar 12 15:12:54 CET 2003 - arvin@suse.de

- fixed focus in last installation dialog (bug #25171)

-------------------------------------------------------------------
Wed Mar 12 10:19:51 CET 2003 - ms@suse.de

- fixed broken mouse bug in continue mode (#24914)

-------------------------------------------------------------------
Tue Mar 11 17:16:03 CET 2003 - kkaempf@suse.de

- also set /etc/sysconfig/displaymanager:DISPLAYMANAGER (#25087)

-------------------------------------------------------------------
Mon Mar 10 19:03:34 CET 2003 - kkaempf@suse.de

- check for existance of /usr/src/linux/include/linux before
  copying kernel config.
- 2.7.32

-------------------------------------------------------------------
Mon Mar 10 18:34:58 CET 2003 - mvidner@suse.de

- Added .etc.install_inf_alias to work around an ini-agent
  limitation (#24836).
- 2.7.31

-------------------------------------------------------------------
Mon Mar 10 16:10:27 CET 2003 - arvin@suse.de

- fixed compose characters for certain locales (bug #14751)

-------------------------------------------------------------------
Fri Mar  7 17:21:06 CET 2003 - nashif@suse.de

- Dont read product data from installed system if in config mode
  (#24772 )

-------------------------------------------------------------------
Fri Mar  7 14:04:21 CET 2003 - kkaempf@suse.de

- copy kernel config to /usr/src/linux/... (#24835)

-------------------------------------------------------------------
Thu Mar  6 13:33:40 CET 2003 - fehr@suse.de

- umount fs based on crypto loop files before all other umounts
  (#24751)

-------------------------------------------------------------------
Thu Mar  6 12:58:31 CET 2003 - ms@suse.de

- removed mouse probing code from inst_startup.ycp and put
  that code into installation.ycp. Changed the mouse probing
  code to disconnect the device in front of the probing and
  re-connect it after the probing is done to avoid any
  jumping mouse cursors (#24355)

-------------------------------------------------------------------
Tue Mar 04 21:13:02 CET 2003 - arvin@suse.de

- handle flags from content file in Product module (bug #21561)

-------------------------------------------------------------------
Tue Mar  4 13:07:02 CET 2003 - sh@suse.de

- Fixed bug #24542: Bad license agreement button text

-------------------------------------------------------------------
Mon Mar  3 16:47:07 CET 2003 - sh@suse.de

- Fixed bug #10990: Boot installed system does not unmount

-------------------------------------------------------------------
Mon Mar  3 11:06:28 CET 2003 - fehr@suse.de

- call win resize module not only on i386 but also on x86_64 and ia64

-------------------------------------------------------------------
Thu Feb 27 12:36:16 CET 2003 - arvin@suse.de

- kill (with SIGKILL) shell on tty2 after installation (bug #24404)

-------------------------------------------------------------------
Wed Feb 26 17:17:43 CET 2003 - kkaempf@suse.de

- pass language to packagemanager (#23828)

-------------------------------------------------------------------
Wed Feb 26 12:31:27 CET 2003 - arvin@suse.de

- disable all sources if user aborts installation (bug #24292)

-------------------------------------------------------------------
Tue Feb 25 11:19:26 CET 2003 - arvin@suse.de

- make Hardware Configuration Dialog unconfuseable (bug #24020)

-------------------------------------------------------------------
Mon Feb 24 19:55:43 CET 2003 - kkaempf@suse.de

- add debug hooks (#23787)

-------------------------------------------------------------------
Mon Feb 24 18:25:31 CET 2003 - sh@suse.de

- V 2.7.20
- Fixed bug #24038: Installation language re-selection does not work

-------------------------------------------------------------------
Mon Feb 24 18:00:37 CET 2003 - gs@suse.de

- don't add .UTF-8 to LANG variable (causes problems with ncurses)
  bug #23348

-------------------------------------------------------------------
Mon Feb 24 17:23:55 CET 2003 - mvidner@suse.de

- Added proxy to the network configuration proposal (#24204).

-------------------------------------------------------------------
Fri Feb 21 15:21:41 CET 2003 - arvin@suse.de

- better text for "abort installation" popup (bug #24019)

-------------------------------------------------------------------
Fri Feb 21 12:40:55 CET 2003 - arvin@suse.de

- fixed button labels and help texts (bug #23912)

-------------------------------------------------------------------
Fri Feb 21 12:00:14 CET 2003 - sh@suse.de

- Fixed bug #24027: Root exploit in inst_suseconfig

-------------------------------------------------------------------
Fri Feb 21 11:30:37 CET 2003 - arvin@suse.de

- always do hard reboot (bug #23903)

-------------------------------------------------------------------
Thu Feb 20 15:49:44 CET 2003 - kkaempf@suse.de

- drop /etc/XF86Config (#23965)

-------------------------------------------------------------------
Thu Feb 20 11:39:23 CET 2003 - arvin@suse.de

- use title-style capitalization for menu names (bug #23848)

-------------------------------------------------------------------
Thu Feb 20 09:51:29 CET 2003 - ms@suse.de

- add support for mouse wheel during installation (#21660)

-------------------------------------------------------------------
Wed Feb 19 16:42:22 CET 2003 - arvin@suse.de

- disable all sources if user aborts installation (bug #23776)

-------------------------------------------------------------------
Wed Feb 19 16:07:29 CET 2003 - fehr@suse.de

- fix wrong variable of keyboard module in inst_finish.ycp (#23782)

-------------------------------------------------------------------
Wed Feb 19 08:35:05 CET 2003 - arvin@suse.de

- run SuSEconfig fonts during inst_finish for anti aliased fonts
  (bug #23768)

-------------------------------------------------------------------
Tue Feb 18 20:47:55 CET 2003 - arvin@suse.de

- fixed reading of content file if FLAGS line is missing

-------------------------------------------------------------------
Sat Feb 15 16:26:26 CET 2003 - nashif@suse.de

- call inst_x11 in autoinst mode

-------------------------------------------------------------------
Wed Feb 12 15:23:00 CET 2003 - kkaempf@suse.de

- remove call to mkinfodir (#23588)

-------------------------------------------------------------------
Wed Feb 12 12:03:24 CET 2003 - fehr@suse.de

- Write keytable info to yast.inf again in inst_finish.ycp

-------------------------------------------------------------------
Tue Feb 11 21:39:29 CET 2003 - arvin@suse.de

- handle update flag from content file (bug #21561)

-------------------------------------------------------------------
Mon Feb 10 20:53:53 CET 2003 - arvin@suse.de

- setup complete environment for qt during installation

-------------------------------------------------------------------
Mon Feb 10 18:24:12 CET 2003 - arvin@suse.de

- skip proposal dialog if it's empty (bug #23520)

-------------------------------------------------------------------
Fri Feb  7 16:12:49 CET 2003 - jsuchome@suse.de

- adapted inst_confirm_abort for the use from yast2-repair

-------------------------------------------------------------------
Thu Feb  6 16:16:29 CET 2003 - jsrain@suse.de

- removed missleading help text about starting of network during
  hardware proposal, when network has already been started (#20912)

-------------------------------------------------------------------
Wed Feb 05 17:05:43 CET 2003 - arvin@suse.de

- merged proofread messages

-------------------------------------------------------------------
Mon Feb  3 18:18:08 CET 2003 - sh@suse.de

- V 2.7.7
- Added default function key handling

-------------------------------------------------------------------
Thu Jan 30 16:08:44 CET 2003 - kkaempf@suse.de

- call /usr/bin/mkinfodir in inst_suseconfig
  (replaces SuSEconfig.man_info)

-------------------------------------------------------------------
Wed Jan 29 14:42:42 CET 2003 - arvin@suse.de

- added dialog to ask for preferred method of user authentication

-------------------------------------------------------------------
Tue Jan 28 18:47:16 CET 2003 - arvin@suse.de

- added final congratulations dialog
- added dialog with release notes

-------------------------------------------------------------------
Mon Jan 27 17:47:38 CET 2003 - sh@suse.de

- V 2.7.5
- Use new y2base/qt command line options for better WM cooperation
- Don't start a WM any more in YaST2 start script
  (testX does that now)

-------------------------------------------------------------------
Wed Jan 22 17:11:20 CET 2003 - arvin@suse.de

- use newer interface to modules agent (bug #22995)

-------------------------------------------------------------------
Wed Jan 22 11:36:10 CET 2003 - jsrain@suse.de

- returned accidentally removed call of Bootloader::Write ()
  function (bug #23018)
- 2.7.3

-------------------------------------------------------------------
Fri Dec 20 17:25:00 CET 2002 - arvin@suse.de

- changed label of second button of popup with info.txt (EULA)
  from "Cancel" to "Do Not Accept" (bug #21874)

-------------------------------------------------------------------
Fri Dec 20 17:04:37 CET 2002 - arvin@suse.de

- merged from 8.1 branch:
  - only set hostname during vnc installation if necessary
    (bug #21454)
  - popup with info.txt (EULA) now has a timeout during
    autoinstallation (bug #21413)
  - remove /root/.vnc/passwd after installation (bug #21360)
  - popup with info.txt now has two buttons (accept and cancel)
  - start portmapper if instmode==nfs also on s390 (#21094)

-------------------------------------------------------------------
Thu Dec 12 12:40:22 CET 2002 - jsrain@suse.de

- added handling of modules required to be loaded early after
  mounting root
- not adding ide-scsi to initrd, but scheduling relevant modules
  to be loaded after boot (#19376)

-------------------------------------------------------------------
Wed Dec 11 16:51:45 CET 2002 - lslezak@suse.cz

- .proc.cpuinfo agent rewritten to INI-agent (now supports
  multiple CPU, all keys from /proc/cpuinfo can be read)

-------------------------------------------------------------------
Mon Dec 09 12:49:20 CET 2002 - arvin@suse.de

- add modules ide-cd and cdrom before ide-scsi to INITRD_MODULES
  when an ide cdwriter is found (bug #22343)

-------------------------------------------------------------------
Wed Dec  4 15:29:17 CET 2002 - jsrain@suse.cz

- adapted to new bootloader module interface
- 2.7.1

-------------------------------------------------------------------
Tue Oct 22 16:53:21 CEST 2002 - ms@suse.de

- removed inst_x11 to be part of the installation workflow
- add x11_proposal to:
  hw-config-proposals-home-pc.ycp
  hw-config-proposals-networked-pc.ycp

-------------------------------------------------------------------
Wed Oct 16 14:03:27 CEST 2002 - arvin@suse.de

- correctly handle quotes in /etc/install.inf (bug #20986)

-------------------------------------------------------------------
Wed Oct 16 11:10:07 CEST 2002 - kkaempf@suse.de

- use proper tmpdir for vendor-supplied script when loading
  vendor driver disk (#20967)
- 2.6.87

-------------------------------------------------------------------
Tue Oct 15 16:29:21 CEST 2002 - choeger@suse.de

- renamed product id text from "Open Team Server" to "Openexchange Server",
  because this text is shown into the installation window and the name of
  the cd is associated with this name

-------------------------------------------------------------------
Mon Oct 14 18:21:52 CEST 2002 - sh@suse.de

- V 2.6.85
- Fixed bug #19214: Return to proposal after update

-------------------------------------------------------------------
Mon Oct 14 15:57:34 CEST 2002 - kkaempf@suse.de

- use "UpdateDir" from install.inf when checking vendor
  update media (#19442)
- set /sysconfig/suseconfig/CWD_IN_USER_PATH="no" on non-box
  products (#17464)
- 2.6.84

-------------------------------------------------------------------
Mon Oct 14 15:41:33 CEST 2002 - sh@suse.de

- V 2.6.83
- Fixed bug #19628: Obsolete MediaUI::ChangeMedium() call

-------------------------------------------------------------------
Thu Oct 10 15:26:07 CEST 2002 - arvin@suse.de

- make info text (aka beta warning) scroll-able (bug #20063)

-------------------------------------------------------------------
Wed Oct  9 09:23:53 CEST 2002 - jsrain@suse.cz

- now not enabling 2 gettys on same serial line on p690 (#19788)

-------------------------------------------------------------------
Tue Oct  8 15:37:59 CEST 2002 - kkaempf@suse.de

- disable update for non-box products (#20695)
- 2.6.80

-------------------------------------------------------------------
Mon Oct  7 17:09:46 CEST 2002 - kkaempf@suse.de

- display media.1/info.txt if exists before starting installation
  (#18504)

-------------------------------------------------------------------
Tue Oct  1 17:01:15 CEST 2002 - kkaempf@suse.de

- runlevel 5 only where applicable (#20369)

-------------------------------------------------------------------
Thu Sep 26 18:17:35 CEST 2002 - arvin@suse.de

- remove console kernel option if it's autodectected like
  pseries can do (bug #20177)

-------------------------------------------------------------------
Thu Sep 26 12:56:01 CEST 2002 - choeger@suse.de

- call product specific YaST2 modules before finishing the
  installation

-------------------------------------------------------------------
Tue Sep 24 11:48:17 CEST 2002 - arvin@suse.de

- run depmod after network setup for ssh and vnc installation
  (bug #20040)

-------------------------------------------------------------------
Mon Sep 23 15:31:25 CEST 2002 - arvin@suse.de

- again fix for qt background color (bug #18926)

-------------------------------------------------------------------
Fri Sep 20 17:02:45 CEST 2002 - arvin@suse.de

- in final proposal screen hide button to start control center if
  the control center is not available (bug #19926)

-------------------------------------------------------------------
Fri Sep 20 16:58:14 CEST 2002 - kkaempf@suse.de

- re-init Product module in running system from cached
  product data properly
- 2.6.72

-------------------------------------------------------------------
Fri Sep 20 13:30:40 CEST 2002 - kkaempf@suse.de

- initialize Product module from content data
- 2.6.71

-------------------------------------------------------------------
Fri Sep 20 13:08:08 CEST 2002 - kkaempf@suse.de

- add agent to read "/content" file
- 2.6.69

-------------------------------------------------------------------
Fri Sep 20 11:47:05 CEST 2002 - kkaempf@suse.de

- linuxrc provides 'content' at / now, no need to mount the source.
- 2.6.70

-------------------------------------------------------------------
Fri Sep 20 11:32:26 CEST 2002 - kkaempf@suse.de

- force reboot on s390 after installation
- 2.6.69

-------------------------------------------------------------------
Thu Sep 19 21:17:17 CEST 2002 - kkaempf@suse.de

- umount /var/adm/mount after retrieving content file
- 2.6.68

-------------------------------------------------------------------
Wed Sep 18 17:49:20 CEST 2002 - kkaempf@suse.de

- added product hooks to installation workflow
- 2.6.67

-------------------------------------------------------------------
Wed Sep 18 16:28:57 CEST 2002 - arvin@suse.de

- removed all code regarding zilo (bug #19821)
- fixed qt background color (bug #18926)

-------------------------------------------------------------------
Wed Sep 18 16:00:39 CEST 2002 - arvin@suse.de

- provides/obsoletes the old yast

-------------------------------------------------------------------
Mon Sep 16 12:37:32 CEST 2002 - kkaempf@suse.de

- remove unneeded Save() functions (#19591)

-------------------------------------------------------------------
Thu Sep 12 22:14:45 CEST 2002 - fehr@suse.de

- remove obsolete LVM and MD initialisation in inst_mode.ycp
- 2.6.63

-------------------------------------------------------------------
Thu Sep 12 17:15:52 CEST 2002 - kkaempf@suse.de

- remove control files (#19564)
- 2.6.62

-------------------------------------------------------------------
Thu Sep 12 15:26:35 CEST 2002 - kkaempf@suse.de

- fix vendor path for UnitedLinux (#19442)
- 2.6.61

-------------------------------------------------------------------
Thu Sep 12 14:38:52 CEST 2002 - kkaempf@suse.de

- dont warn about kernel if not in update mode.
- 2.6.60

-------------------------------------------------------------------
Thu Sep 12 13:10:40 CEST 2002 - kkaempf@suse.de

- symlink *.shipped to *.suse on update for LILO compatibility
- 2.6.59

-------------------------------------------------------------------
Wed Sep 11 13:40:41 CEST 2002 - kkaempf@suse.de

- properly unmount sources also on abort and end of update
- move package log to yast2-packager
- handle run-time kernel switch extra
- 2.6.58

-------------------------------------------------------------------
Wed Sep 11 00:42:12 CEST 2002 - kkaempf@suse.de

- remove obsolete package data after update
- release source (CD) and target (rpmdb)
- 2.6.57

-------------------------------------------------------------------
Tue Sep 10 16:15:09 CEST 2002 - arvin@suse.de

- added more provides/obsoletes (bug #19325)

-------------------------------------------------------------------
Tue Sep 10 14:34:13 CEST 2002 - arvin@suse.de

- again fix initial language

-------------------------------------------------------------------
Mon Sep  9 15:46:39 CEST 2002 - kkaempf@suse.de

- fix initial language
- 2.6.54

-------------------------------------------------------------------
Mon Sep 09 15:41:19 CEST 2002 - arvin@suse.de

- run ncurses control center after installation (instead of ycp
  based one) (bug #19246)

-------------------------------------------------------------------
Mon Sep  9 12:48:38 CEST 2002 - kkaempf@suse.de

- drop "noarch"
- 2.6.53

-------------------------------------------------------------------
Mon Sep 09 12:24:03 CEST 2002 - arvin@suse.de

- setup proxy configuration for installation (bug #19189)

-------------------------------------------------------------------
Mon Sep  9 12:20:13 CEST 2002 - kkaempf@suse.de

- remove runme_at_boot at end
- 2.6.51

-------------------------------------------------------------------
Fri Sep  6 12:56:08 CEST 2002 - kkaempf@suse.de

- s390'ers want it different -> k_deflt on smp systems (#18990)
- 2.6.50

-------------------------------------------------------------------
Fri Sep  6 12:48:51 CEST 2002 - kkaempf@suse.de

- properly detect update_mode after restart
- 2.6.49

-------------------------------------------------------------------
Thu Sep  5 20:47:47 CEST 2002 - kkaempf@suse.de

- continue with inst_rpmcopy after update
- 2.6.48

-------------------------------------------------------------------
Thu Sep 05 19:10:43 CEST 2002 - arvin@suse.de

- more old trans-package fun

-------------------------------------------------------------------
Thu Sep 05 15:01:29 CEST 2002 - arvin@suse.de

- always run depmod after installation (bug #18382)
- set HOME=/root during installation (bug #18882)

-------------------------------------------------------------------
Wed Sep  4 16:12:19 CEST 2002 - kkaempf@suse.de

- move update branch to yast2-update (#18876)
- 2.6.45

-------------------------------------------------------------------
Wed Sep 04 12:48:03 CEST 2002 - arvin@suse.de

- fixed provide/obsolete of trans packages (bug #18691)

-------------------------------------------------------------------
Tue Sep  3 22:34:44 CEST 2002 - kkaempf@suse.de

- adapt update workflow to package manager
- 2.6.41

-------------------------------------------------------------------
Mon Sep 02 14:14:15 CEST 2002 - arvin@suse.de

- set default runlevel back to 3 if X11 is not configured
  (bug #18705)

-------------------------------------------------------------------
Mon Sep 02 11:04:17 CEST 2002 - arvin@suse.de

- set HOME=/tmp during installation so qt doesn't pollute root
  filesystem (bug #18663)

-------------------------------------------------------------------
Fri Aug 30 11:18:15 CEST 2002 - arvin@suse.de

- hide output of kill in YaST2.firstboot (bug #18585)
- moved X11Version.ycp to yast2 package

-------------------------------------------------------------------
Thu Aug 29 10:43:43 CEST 2002 - arvin@suse.de

- fixed network start for ssh installation (bug #18506)
- fixed password saving for ssh installation (bug #18507)
- start in textmode for ssh installation (bug #18571)

-------------------------------------------------------------------
Thu Aug 29 10:41:00 CEST 2002 - kkaempf@suse.de

- close source in inst_finish (#18508)

-------------------------------------------------------------------
Wed Aug 28 22:34:37 CEST 2002 - kkaempf@suse.de

- trigger cache copying at end
- 2.6.35

-------------------------------------------------------------------
Tue Aug 27 23:16:31 CEST 2002 - kkaempf@suse.de

- init packagemanager properly
- drop all references to old data (suse/setup/descr/info)

-------------------------------------------------------------------
Tue Aug 27 12:10:15 CEST 2002 - arvin@suse.de

- load firewire support during installation (bug #18379)
- create_interfaces has moved from / to /sbin

-------------------------------------------------------------------
Tue Aug 27 10:43:05 CEST 2002 - arvin@suse.de

- fixes for ssh installation

-------------------------------------------------------------------
Mon Aug 26 12:43:26 CEST 2002 - arvin@suse.de

- don't run x11 configuration if x11 is missing (bug #18208)

-------------------------------------------------------------------
Mon Aug 26 10:18:44 CEST 2002 - kkaempf@suse.de

- ignore even more boot options (#18154)

-------------------------------------------------------------------
Thu Aug 22 20:18:17 CEST 2002 - fehr@suse.de

- call /sbin/vgscan if root filesystem is on LVM before calling
  Boot::Save() (#18180)

-------------------------------------------------------------------
Thu Aug 22 14:43:26 CEST 2002 - arvin@suse.de

- use the same workflow on s390 as on other architectures

-------------------------------------------------------------------
Thu Aug 22 12:31:17 CEST 2002 - kkaempf@suse.de

- drop "ht" flag probing, done in libhd now (#13532).

-------------------------------------------------------------------
Thu Aug 22 10:45:21 CEST 2002 - kkaempf@suse.de

- run "SuSEconfig --module bootsplash" before bootloader
  V 2.6.29

-------------------------------------------------------------------
Thu Aug 22 09:46:46 CEST 2002 - kkaempf@suse.de

- selected packages are also provided after installation
  V 2.6.28

-------------------------------------------------------------------
Thu Aug 22 09:22:28 CEST 2002 - kkaempf@suse.de

- dont use .package agent in inst_finish
  V 2.6.27

-------------------------------------------------------------------
Wed Aug 21 18:01:05 CEST 2002 - kkaempf@suse.de

- fix for build
  V 2.6.26

-------------------------------------------------------------------
Wed Aug 21 16:31:59 CEST 2002 - kkaempf@suse.de

- adaptions to new packager
- V 2.6.25

-------------------------------------------------------------------
Tue Aug 20 19:08:14 CEST 2002 - arvin@suse.de

- use new Mode::x11_setup_needed and Arch::x11_setup_needed

-------------------------------------------------------------------
Tue Aug 20 12:00:23 CEST 2002 - arvin@suse.de

- don't probe for mouse, floppy and usb devices on iseries

-------------------------------------------------------------------
Mon Aug 19 17:58:45 CEST 2002 - olh@suse.de

- implemented starting of ssh in installed system (needed for
  some kinds of remote installation)

-------------------------------------------------------------------
Mon Aug 19 17:53:40 CEST 2002 - arvin@suse.de

- don't probe for mouse, floppy and usb devices on s390

-------------------------------------------------------------------
Mon Aug 19 16:24:31 CEST 2002 - arvin@suse.de

- don't run X11 configuration on S390 (bug #17371)

-------------------------------------------------------------------
Mon Aug 19 09:32:04 CEST 2002 - kkaempf@suse.de

- Moving target by ppc team. One bit more entered to #17739.

-------------------------------------------------------------------
Fri Aug 16 15:21:48 CEST 2002 - kkaempf@suse.de

- drop BOOT_IMAGE=apic evaluation. enableapic is passed
  as normal kernel parameter to k_deflt now.
- add "SuSE" to list of kernel parameters to discard.

-------------------------------------------------------------------
Thu Aug 15 13:53:54 CEST 2002 - kkaempf@suse.de

- linuxrc doesn't reboot on PCMCIA systems any more (#17739)

-------------------------------------------------------------------
Wed Aug 14 17:12:01 CEST 2002 - arvin@suse.de

- added special hardware configuration list for ppc64 and s390
  (bug #17742)

-------------------------------------------------------------------
Wed Aug 14 11:32:07 CEST 2002 - kkaempf@suse.de

- fix NoShell: check (#17714)

-------------------------------------------------------------------
Mon Aug 12 17:01:52 CEST 2002 - kkaempf@suse.de

- fix network parameters passing from /etc/install.inf
- install k_athlon if vendor_id == "AuthenticAMD"  && cpu family >= 6
- drop "acpismp=force" for hyperthreading SMP

-------------------------------------------------------------------
Mon Aug 12 15:48:57 CEST 2002 - kkaempf@suse.de

- read /etc/install.inf:InstMode correctly

-------------------------------------------------------------------
Thu Aug  8 16:23:00 CEST 2002 - kkaempf@suse.de

- honor "/etc/install.inf:NoShell" to suppress extra shell on tty2.

-------------------------------------------------------------------
Wed Aug  7 12:16:33 CEST 2002 - kkaempf@suse.de

- allow for multiple foreign primary partitions (#17458)

-------------------------------------------------------------------
Wed Aug 07 10:47:45 CEST 2002 - arvin@suse.de

- removed access to variable DEFAULT_LANGUAGE in YaST2 start
  script (now only RC_LANG is unsed)

-------------------------------------------------------------------
Tue Aug 06 12:51:33 CEST 2002 - arvin@suse.de

- don't start vnc server twice after reboot during installation
  (bug #17415)

-------------------------------------------------------------------
Mon Aug 05 18:56:15 CEST 2002 - arvin@suse.de

- even more changed for new /etc/install.inf agent

-------------------------------------------------------------------
Mon Aug  5 16:57:21 CEST 2002 - ms@suse.de

- do not call module x11 if serial_console or vnc session
  is active: (#17233)

-------------------------------------------------------------------
Mon Aug  5 15:17:53 CEST 2002 - kkaempf@suse.de

- call "/create_interface <destdir>" on S/390 in order to get network
  setup data to installed system.

-------------------------------------------------------------------
Mon Aug 05 12:10:21 CEST 2002 - arvin@suse.de

- further changed for new /etc/install.inf agent

-------------------------------------------------------------------
Sat Aug 03 15:33:51 CEST 2002 - arvin@suse.de

- removed option -noxim for qt frontend since bug #17161 is now
  solved by changes to yast2-qt

-------------------------------------------------------------------
Fri Aug 02 15:02:54 CEST 2002 - arvin@suse.de

- run qt frontend with option -noxim (bug #17161)
- configure only network card on iSeries

-------------------------------------------------------------------
Fri Aug  2 14:31:49 CEST 2002 - olh@suse.de

- export Y2DEBUG and increase logsize in YaST2.firstboot when
  booted with 'debug'

-------------------------------------------------------------------
Wed Jul 31 16:21:07 CEST 2002 - msvec@suse.cz

- remove MakeCDLinks from inst_finish.ycp (#17309)

-------------------------------------------------------------------
Wed Jul 31 16:21:07 CEST 2002 - msvec@suse.cz

- new agent for /etc/install.inf

-------------------------------------------------------------------
Mon Jul 29 18:15:45 CEST 2002 - arvin@suse.de

- fixed return value in inst_x11.ycp

-------------------------------------------------------------------
Fri Jul 26 13:35:24 CEST 2002 - ms@suse.de

- add subdirectory x11 and include the base modules
  X11Version and inst_x11 to be present at any time

-------------------------------------------------------------------
Tue Jul 23 15:29:46 CEST 2002 - olh@suse.de

- new kernel names and binaries for ppc.

-------------------------------------------------------------------
Tue Jul 23 12:17:48 CEST 2002 - olh@suse.de

- add -httpd /usr/share/vnc/classes to inst_setup_vnc

-------------------------------------------------------------------
Sat Jul 20 11:35:06 CEST 2002 - olh@suse.de

- use WFM::Execute (.local to copy vnc data to target directory

-------------------------------------------------------------------
Fri Jul 19 18:05:51 CEST 2002 - fehr@suse.de

- removed writing of /etc/fstab from inst_finish it is now in
  inst_prepdisk
- version 2.6.5

-------------------------------------------------------------------
Thu Jul 18 13:37:59 CEST 2002 - fehr@suse.de

- moved variable immediate_prepdisk from module Installation to
  module Storage.

-------------------------------------------------------------------
Wed Jul 17 16:29:25 CEST 2002 - arvin@suse.de

- fixed S390 reboot message (bug #17049)

-------------------------------------------------------------------
Tue Jul 16 17:25:31 CEST 2002 - sh@suse.de

- provide/obsolete yast2-trans-inst-proposal and
  yast2-trans-inst-general

-------------------------------------------------------------------
Wed Jul 10 15:51:00 CEST 2002 - arvin@suse.de

- omit keyboard, mouse and bootloader in initial proposal on s390
- fixed location of ycp data files

-------------------------------------------------------------------
Thu Jul 04 16:10:45 CEST 2002 - arvin@suse.de

- moved non binary files to /usr/share/YaST2

-------------------------------------------------------------------
Mon Jun 24 15:24:43 CEST 2002 - kkaempf@suse.de

- New package: split off purely installation related code
  from yast2.rpm<|MERGE_RESOLUTION|>--- conflicted
+++ resolved
@@ -1,15 +1,14 @@
 -------------------------------------------------------------------
-<<<<<<< HEAD
-Wed Apr 06 13:24:58 UTC 2022 - Ladislav Slezák <lslezak@suse.cz>
-
-- Bump version to 4.5.0 (bsc#1198109)
-=======
 Mon Apr 25 23:10:17 UTC 2022 - Knut Anderssen <kanderssen@suse.com>
 
 - Revert changes introduced in v4.3.50 as it produces some ordering
   cycle issues (bsc#1198294)
-- 4.4.52
->>>>>>> 40069852
+- 4.5.1
+
+-------------------------------------------------------------------
+Wed Apr 06 13:24:58 UTC 2022 - Ladislav Slezák <lslezak@suse.cz>
+
+- Bump version to 4.5.0 (bsc#1198109)
 
 -------------------------------------------------------------------
 Tue Mar 29 09:25:58 UTC 2022 - Martin Vidner <mvidner@suse.com>
