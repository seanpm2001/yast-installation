-------------------------------------------------------------------
<<<<<<< HEAD
Tue Aug 24 14:58:48 UTC 2021 - Stefan Hundhammer <shundhammer@suse.com>

- Refactored umount_finish.rb (bsc#1149980)
  More details: https://github.com/yast/yast-installation/pull/975
  - Moved out the unmounting part to a new (testable!) Unmounter class
  - Now using a dedicated FinishClient base class
  - Killed a lot of YCP zombies
  - Removed dead code going back to storage-old
  - Modularized the code
  - Made the client invokable stand-alone
- 4.4.17

-------------------------------------------------------------------
Wed Aug 11 20:43:04 UTC 2021 - Dirk Müller <dmueller@suse.com>

- only list specific files installed in common directories (metainfo,
  icons, fillupdir) (bsc#1184786)
- 4.4.16
=======
Wed Sep  8 15:20:21 UTC 2021 - Ladislav Slezák <lslezak@suse.cz>

- Display release notes during upgrade (bsc#1186044)
- 4.3.42
>>>>>>> 238328de

-------------------------------------------------------------------
Mon Aug  2 14:31:22 UTC 2021 - José Iván López González <jlopez@suse.com>

- Activate devices before probing (bsc#1187220).
- 4.4.15

-------------------------------------------------------------------
Wed Jun 16 14:10:33 UTC 2021 - José Iván López González <jlopez@suse.com>

- Adapt code to Y2Users (part of jsc#PM-2620).
- 4.4.14

-------------------------------------------------------------------
Wed Jun 16 10:35:42 UTC 2021 - David Diaz <dgonzalez@suse.com>

- Fix scope resolution for ::Users::UsersDatabase
  (related to fate#319624)
- 4.4.13

-------------------------------------------------------------------
Tue Jun  8 08:28:28 UTC 2021 - Knut Anderssen <kanderssen@suse.com>

- Export also the https_proxy environment variable when a proxy
  config is given through linuxrc (bsc#1185016)
- 4.4.12

-------------------------------------------------------------------
Mon Jun  7 16:03:30 UTC 2021 - Ladislav Slezák <lslezak@suse.cz>

- Better evaluate the old and new repositories during upgrade,
  do not preselect new repositories for removal if they
  accidentally use the same repository as already present in
  the system (bsc#1185822)
- 4.4.11

-------------------------------------------------------------------
Mon May 31 08:43:52 UTC 2021 - Knut Anderssen <kanderssen@suse.com>

- Modify IP forwarding network configuration using the defaults
  defined in the control file when selecting the role (bsc#1186280)
- 4.4.10

-------------------------------------------------------------------
Mon May 24 11:20:46 UTC 2021 - Ladislav Slezák <lslezak@suse.cz>

- The InstallationData class has been moved to yast2-packager
  (related to the previous fix, e.g. bsc#1180888)
- 4.4.9

-------------------------------------------------------------------
Thu May 20 14:29:15 UTC 2021 - Ladislav Slezák <lslezak@suse.cz>

- Logging all available product information into directory
  /var/log/YaST2/installation_info. This should help for evaluating
  the cause of e.g. bsc#1180888, bsc#1180908, bsc#1178688.
- 4.4.8

-------------------------------------------------------------------
Tue May 18 12:39:25 UTC 2021 - Knut Anderssen <kanderssen@suse.com>

- Fallback to ncurses when a X display is not opened after 15
  seconds (bsc#1185095)
- 4.4.7

-------------------------------------------------------------------
Thu Apr 29 15:59:52 UTC 2021 - Martin Vidner <mvidner@suse.com>

- Allow memory profiling of the main installer process, via
  boot parameters: (bsc#1182649)
  - MASSIF=1 enables Valgrind/Massif (C/C++ level)
  - MEMORY_PROFILER=1 enables Ruby level
- 4.4.6

-------------------------------------------------------------------
Tue Apr 27 09:23:17 UTC 2021 - Knut Anderssen <kanderssen@suse.com>

- Remove Yast::LanItems dependency (bsc#1185338)
- 4.4.5

-------------------------------------------------------------------
Fri Apr 16 10:19:04 UTC 2021 - Dirk Müller <dmueller@suse.com>

- spec-cleaner part five out of five: sort and deduplicate requires
- 4.4.4

-------------------------------------------------------------------
Fri Apr 16 09:50:49 UTC 2021 - Dirk Müller <dmueller@suse.com>

- spec-cleaner part two out of five: move conditionalized sections at the end
- spec-cleaner part three out of five: move weak requires (recommends) below requires
- spec-cleaner part four out of five: sort and deduplicate BuildRequires

-------------------------------------------------------------------
Fri Apr 16 08:39:17 UTC 2021 - Dirk Müller <dmueller@suse.com>

- remove check for non-systemd distros
- first out of 5 splits of "spec-cleaner -m -i *ec" run (for easier review)

-------------------------------------------------------------------
Wed Apr 14 11:08:52 UTC 2021 - Knut Anderssen <kanderssen@suse.com>

- Show 'Default' in the proposal summary as the PolicyKit Default
  Privileges to be used when it is not specified or specified as
  empty in the control file (bsc#1184277)
- 4.4.3

-------------------------------------------------------------------
Wed Apr 14 09:46:38 UTC 2021 - Ludwig Nussel <lnussel@suse.com>

- Check for usr/lib/modules to handle usrmerge (bsc#1029961)
- 4.4.2

-------------------------------------------------------------------
Wed Apr 14 08:44:31 UTC 2021 - Dominique Leuenberger <dimstar@opensuse.org>

- Do not own system directories (like /usr/bin) (bsc#1184787):
  + filesystem is responsible to bring those directories with the
    correct permission flags. Owning them here only introduces
    races/conflicts.
  + As a result: expand the files section for bindir and unitdir to
    be exact on the files.

-------------------------------------------------------------------
Fri Apr  9 16:21:31 UTC 2021 - Ladislav Slezák <lslezak@suse.cz>

- Start the "memsample" tool in a subshell to avoid "Terminated"
  message displayed at the end (bsc#1184491)
- 4.4.1

-------------------------------------------------------------------
Wed Apr  7 10:54:58 UTC 2021 - David Diaz <dgonzalez@suse.com>

- Hide the abort button when the network client is called
  (bsc#1183586).
- 4.4.0

-------------------------------------------------------------------
Mon Mar 29 16:25:00 UTC 2021 - Ladislav Slezák <lslezak@suse.cz>

- Expert console: fixed "shell" command
  - Run X terminal in GUI instead of "dash" (related to the previous
    fix for job control error messages bsc#1183648)
  - Override TERM to "vt100" when running in fbiterm,
    a workaround for frozen vim (bsc#1183652)
- 4.3.36

-------------------------------------------------------------------
Wed Mar 17 16:53:42 UTC 2021 - Ladislav Slezák <lslezak@suse.cz>

- Expert console: use "dash" if available instead of "bash" shell
  to avoid job control error messages (bsc#1183648)
- 4.3.35

-------------------------------------------------------------------
Thu Mar 11 15:13:16 UTC 2021 - Ladislav Slezák <lslezak@suse.cz>

- Remove the libzypp cache symlink (related to bsc#1182928)
- Improved "memsample" script handling
   - Do not start it again if it is already running
     (might happen if YaST is started again after crash)
   - Stop it when YaST finishes
- 4.3.34

-------------------------------------------------------------------
Wed Mar 10 17:25:29 UTC 2021 - Knut Anderssen <kanderssen@suse.com>

- Do not trigger any kernel event with udevadm from the
  kernel_finish client (bsc#1180535)
- 4.3.33

-------------------------------------------------------------------
Wed Mar 10 10:06:00 UTC 2021 - Imobach Gonzalez Sosa <igonzalezsosa@suse.com>

- Reduce self-update mechanism memory consumption (bsc#1182928):
  - Make sure to download the package only once.
  - Use a single squash file system for each update repository.
  - Ignore unchanged files and directories like /usr/share/man,
    /usr/share/info, etc.
- 4.3.32

-------------------------------------------------------------------
Thu Mar  4 13:49:52 UTC 2021 - Ladislav Slezák <lslezak@suse.cz>

- Added special installer configuration dialog
  (jsc#PM-1895, jsc#SLE-16263)

  - Can be started from the initial language selection dialog
    using an "hambuger" button  (openSUSE Tumbleweed only)
  - Or in any dialog using a keyboard shortcut:
    - Ctrl+Alt+Shift+C in graphical (Qt) UI
    - Ctrl+D Shift+C in text mode (ncurses)

- 4.3.31

-------------------------------------------------------------------
Tue Mar  2 11:09:17 UTC 2021 - Josef Reidinger <jreidinger@suse.com>

- Do not write selinux and polkit default rules during upgrade
  (bsc#1182894)
- 4.3.30

-------------------------------------------------------------------
Mon Mar  1 10:41:52 UTC 2021 - Josef Reidinger <jreidinger@suse.com>

- move properly security finish client (bsc#1182821)
- 4.3.29

-------------------------------------------------------------------
Thu Feb 25 17:50:27 UTC 2021 - Josef Reidinger <jreidinger@suse.com>

- Fix previous change to include in proposal summary selinux
  (jsc#SLE-17307)
- 4.3.28

-------------------------------------------------------------------
Wed Feb 24 20:56:30 UTC 2021 - Josef Reidinger <jreidinger@suse.com>

- Add new security proposal and finish clients to replace firewall
  one as the new clients contain also configuration for cpu
  mitigation, policy kit default privileges (jsc#SLE-15840)
  and selinux mode (jsc#SLE-17307)
- 4.3.27

-------------------------------------------------------------------
Thu Feb 18 21:34:23 UTC 2021 - Josef Reidinger <jreidinger@suse.com>

- Adapted unit test to recent changes in Yast::Report (related to
  bsc#1179893).
- 4.3.26

-------------------------------------------------------------------
Wed Feb 10 08:01:33 UTC 2021 - Imobach Gonzalez Sosa <igonzalezsosa@suse.com>

- Do not crash when it is not possible to create a snapshot after
  installing or upgrading the system (bsc#1180142).
- 4.3.25

-------------------------------------------------------------------
Mon Dec  7 09:27:38 UTC 2020 - Ladislav Slezák <lslezak@suse.cz>

- Do not cleanup the libzypp cache when the system has low memory,
  incomplete cache confuses libzypp later (bsc#1179415)
- 4.3.24

-------------------------------------------------------------------
Fri Dec  4 17:08:17 UTC 2020 - Stefan Schubert <schubi@suse.de>

- Starting YAST2 Control Center if it has been set while an
  yast2-firstboot installation workflow (bsc#1178834).
- 4.3.23

-------------------------------------------------------------------
Thu Nov 26 19:13:34 UTC 2020 - Josef Reidinger <jreidinger@suse.com>

- correct add-on spelling (jsc#SLE-14772)
- 4.3.22

-------------------------------------------------------------------
Thu Nov 26 14:06:30 UTC 2020 - Steffen Winterfeldt <snwint@suse.com>

- fix full media product selection (bsc#1179094, bsc#1176424)
- 4.3.21

-------------------------------------------------------------------
Tue Oct 27 22:30:43 UTC 2020 - Knut Anderssen <kanderssen@suse.com>

- Write hostname and proxy configuration to the inst-sys when
  configured through linuxrc not only during an installation but
  also when running an autoinstallation (bsc#1177768)
- 4.3.20

-------------------------------------------------------------------
Tue Oct 27 15:36:13 UTC 2020 - Ladislav Slezák <lslezak@suse.cz>

- yupdate - also make /usr/share/icons writable by default
  (needed for updating yast2-theme)

-------------------------------------------------------------------
Fri Oct 16 06:28:53 UTC 2020 - Imobach Gonzalez Sosa <igonzalezsosa@suse.com>

- Run configuration_management_finish client after *.repo files
  are available in the installed system (bsc#1177522).
- 4.3.19

-------------------------------------------------------------------
Mon Oct 12 17:13:51 CEST 2020 - schubi@suse.de

- Control.xml docu: Added "product_upgrades" tag in software/upgrade
  (jsc#SLE-14807).
- 4.3.18

-------------------------------------------------------------------
Tue Sep  8 09:20:52 CEST 2020 - schubi@suse.de

- Using ":" in the autoyast(...) supplements (bsc#1146494).
- 4.3.17

-------------------------------------------------------------------
Tue Sep  1 14:58:31 UTC 2020 - Ladislav Slezák <lslezak@suse.cz>

- Self-update improvement: write the list of updated packages to
  the /.packages.self_update file in the inst-sys (bsc#1175614)
- 4.3.16

-------------------------------------------------------------------
Mon Aug 24 09:35:13 UTC 2020 - Steffen Winterfeldt <snwint@suse.com>

- save random pool to /var/lib/systemd/random-seed (bsc#1174964)
- 4.3.15

-------------------------------------------------------------------
Tue Aug 11 10:33:04 CEST 2020 - schubi@suse.de

- AutoYaST: Added supplements: autoyast(deploy_image,ssh_import)
  into the spec file in order to install this packages if the
  section has been defined in the AY configuration file (bsc#1146494).
- 4.3.14

-------------------------------------------------------------------
Mon Jul 27 17:04:26 CEST 2020 - schubi@suse.de

- AY: Removed "image" section from "software" section
  (bsc#1140711).
- 4.3.13

-------------------------------------------------------------------
Mon Jul 27 13:43:29 UTC 2020 - Josef Reidinger <jreidinger@suse.com>

- Handle exceptions when parsing xml file (related to bsc#1170886)
- 4.3.12

-------------------------------------------------------------------
Mon Jul 27 08:14:24 UTC 2020 - Steffen Winterfeldt <snwint@suse.com>

- handle device autoconfig setting in summary screen (bsc#1168036)
- 4.3.11

-------------------------------------------------------------------
Fri Jul 24 06:48:57 UTC 2020 - José Iván López González <jlopez@suse.com>

- Configure the wizard layout according to the product features.
- Related to jsc#PM-1998.
- 4.3.10

-------------------------------------------------------------------
Thu Jul 16 11:01:42 CEST 2020 - schubi@suse.de

- Moving <files> section handling from second installation stage
  to first installation stage. (bsc#1174194)
- 4.3.9  
  
-------------------------------------------------------------------
Wed Jul 15 15:09:07 UTC 2020 - Josef Reidinger <jreidinger@suse.com>

- Do not use Profile.current unless necessary (bsc#1174173)
- 4.3.8

-------------------------------------------------------------------
Thu Jun 25 13:24:45 UTC 2020 - Martin Vidner <mvidner@suse.com>

- Fix "Cmdline: parameter not set" for virt-install (bsc#1172139)
- 4.3.7

-------------------------------------------------------------------
Thu Jun 25 11:07:53 CEST 2020 - aschnell@suse.com

- copy NVMe hostnqn and hostid from installation system to target
  system during installation (bsc#1172853)
- 4.3.6

-------------------------------------------------------------------
Wed Jun 24 09:18:28 UTC 2020 - Martin Vidner <mvidner@suse.com>

- memsample: at install time sample memory consumption each 5s,
  enabling CSV and PNG reports (bsc#1172139)
- startup/common/network.sh: remove bashisms to enable
  switching inst_setup to dash
- 4.3.5

-------------------------------------------------------------------
Tue Jun 23 10:53:54 UTC 2020 - Josef Reidinger <jreidinger@suse.com>

- Do not export to autoyast profile image deployment unless
  requested (bsc#1172552)
- 4.3.4

-------------------------------------------------------------------
Fri Jun 12 16:09:32 UTC 2020 - David Diaz <dgonzalez@suse.com>

- Improve the UX of the Previously Used Repositories dialog by
  using more accurate labels.

-------------------------------------------------------------------

Fri Jun 12 15:03:11 UTC 2020 - Josef Reidinger <jreidinger@suse.com>

- Remove ssh_import section from AY when cloning (bsc#1172749)
- 4.3.3

-------------------------------------------------------------------
Wed Jun 10 12:43:33 UTC 2020 - Ladislav Slezák <lslezak@suse.cz>

- Fixed yupdate script to correctly install the needed Ruby gems
  (bsc#1172793)
- 4.3.2

-------------------------------------------------------------------
Tue May 12 08:39:02 UTC 2020 - Josef Reidinger <jreidinger@suse.com>

- Autoyast schema: Allow optional types for string and map objects
  (bsc#1170886)
- 4.3.1

-------------------------------------------------------------------
Mon May 11 07:46:52 UTC 2020 - Steffen Winterfeldt <snwint@suse.com>

- remove obsolete proposal_settings_editable (bsc#1171423)
- 4.3.0

-------------------------------------------------------------------
Tue May  5 15:54:11 UTC 2020 - David Diaz <dgonzalez@suse.com>

- Restore missing icons for ssh import and image deployment
  auto clients (bsc#1168123).
- 4.2.42

-------------------------------------------------------------------
Mon Apr 20 12:10:19 UTC 2020 - Knut Anderssen <kanderssen@suse.com>

- Force the use of en_US.UTF-8 when running firstboot or the
  AutoYaST Second Stage with 'POSIX' or 'C as RC_LANG (bsc#1169017)
- 4.2.41

-------------------------------------------------------------------
Fri Mar 20 14:04:48 UTC 2020 - Imobach Gonzalez Sosa <igonzalezsosa@suse.com>

- In the proposal runner, restore the scroll only when it was
  previously saved (bsc#1167248).
- 4.2.40

-------------------------------------------------------------------
Wed Mar 18 16:52:30 UTC 2020 - Ladislav Slezák <lslezak@suse.cz>

- Verify the package versions before applying the self-update
  fixes (related to bsc#1163084)
- 4.2.39

-------------------------------------------------------------------
Tue Mar 17 12:59:50 UTC 2020 - Josef Reidinger <jreidinger@suse.com>

- Drop few not needed recommends to have identical package on
  opensuse and SLE (jsc#SLE-11936, jsc#SLE-11851)
- 4.2.38

-------------------------------------------------------------------
Fri Mar 13 09:26:49 UTC 2020 - Josef Reidinger <jreidinger@suse.com>

- Add Abort confirmation for inst_welcome client used in firstboot
  (bsc#1163347)
- 4.2.37

-------------------------------------------------------------------
Thu Feb 27 15:03:36 UTC 2020 - Stefan Hundhammer <shundhammer@suse.com>

- Make sure to show release notes for add-on products (bsc#1158287)
- 4.2.36

-------------------------------------------------------------------
Fri Feb 21 09:45:10 UTC 2020 - Ladislav Slezák <lslezak@suse.cz>

- Added "yupdate" script to simplify patching the installer
  (bsc#1163691)
- 4.2.35

-------------------------------------------------------------------
Thu Feb 20 15:12:39 UTC 2020 - Imobach Gonzalez Sosa <igonzalezsosa@suse.com>

- Rely on the new Y2Network::NtpServer class (jsc#SLE-7188).
- 4.2.34

-------------------------------------------------------------------
Thu Feb 20 11:24:41 UTC 2020 - Imobach Gonzalez Sosa <igonzalezsosa@suse.com>

- Allow to modify the control file at installation time using a
  skelcd-* package (bsc#1164468).
- 4.2.33

-------------------------------------------------------------------
Wed Feb 19 09:40:45 UTC 2020 - Steffen Winterfeldt <snwint@suse.com>

- don't start getty on hvc0 & ttyAMA0 before Yast2-Firstboot (bsc#1157233)
- 4.2.32

-------------------------------------------------------------------
Mon Feb 17 17:44:48 UTC 2020 - Stefan Hundhammer <shundhammer@suse.com>

- Fixed user-visible messages (bsc#1084015)
- 4.2.31

-------------------------------------------------------------------
Wed Jan 29 13:52:29 UTC 2020 - Ladislav Slezák <lslezak@suse.cz>

- Reimplemented the "Previously Used Repositories" dialog
  (inst_upgrade_urls.rb) to properly evaluate the new and the old
  system repositories (bsc#1159433)
- 4.2.30

-------------------------------------------------------------------
Thu Jan 23 12:53:29 UTC 2020 - Steffen Winterfeldt <snwint@suse.com>

- don't use /bin/systemctl compat symlink (bsc#1160890)
- 4.2.29

-------------------------------------------------------------------
Wed Jan 22 13:44:48 CET 2020 - schubi@suse.de
- Using tag $os_release_version in the control.xml file
  (entry <self_update_url>) which will be replaced by the
  value of VERSION in /etc/os-release. (improvement for fate#325834)
- 4.2.28

-------------------------------------------------------------------
Wed Jan 15 10:22:58 CET 2020 - aschnell@suse.com

- use udevadm in /usr/bin instead of /sbin (bsc#1160890)
- 4.2.27

-------------------------------------------------------------------
Tue Jan 14 11:25:19 UTC 2020 - Josef Reidinger <jreidinger@suse.com>

- drop starting of hal as it is also obsolete and no longer exist
  (jsc#SLE-10976)
- drop deprecated network technologies (jsc#SLE-7753)
- replace rc* and init.d usage by systemd or start_service
  depending if it runs in first stage or second (jsc#SLE-10976)
- 4.2.26

-------------------------------------------------------------------
Thu Nov 21 14:33:50 UTC 2019 - schubi@suse.de

- Using Y2Packager::Resolvable.any? and Y2Packager::Resolvable.find
  in order to decrease the required memory (bsc#1132650,
  bsc#1140037).
- 4.2.25

-------------------------------------------------------------------
Thu Nov 21 14:32:50 UTC 2019 - Knut Anderssen <kanderssen@suse.com>

- Do not remove /etc/install.inf from inst-sys (bsc#1122493,
  bsc#1157476).
- 4.2.24

-------------------------------------------------------------------
Fri Nov 15 08:58:40 UTC 2019 - Oliver Kurz <okurz@suse.com>

- Use linuxrc option "reboot_timeout" to configure the timeout
  before reboot (bsc#1122493)
- 4.2.23

-------------------------------------------------------------------
Thu Nov 14 09:56:21 UTC 2019 - David Diaz <dgonzalez@suse.com>

- Save and restore the proposal vertical scroll (related to a
  problem reseting the scroll position reported in bsc#1143558)
- 4.2.22

-------------------------------------------------------------------
Sun Nov 10 18:56:53 UTC 2019 - David Diaz <dgonzalez@suse.com>

- Improve the role selection dialog using a new scrollable widget
  to select a role (related to bsc#1084674, bsc#bsc#1086187).
- 4.2.21
-------------------------------------------------------------------

Thu Nov  7 09:32:00 UTC 2019 - Ladislav Slezák <lslezak@suse.cz>

- Implement upgrade for the Full medium (jsc#SLE-7101)
- 4.2.20

-------------------------------------------------------------------
Fri Oct 25 11:44:58 UTC 2019 - Josef Reidinger <jreidinger@suse.com>

- implement upgrade for online medium (jsc#SLE-7214)
- 4.2.19

-------------------------------------------------------------------
Tue Oct 11 09:24:17 CEST 2019 - schubi@suse.de

- Adapted to new Keyboard handling.
- Checked also CLI suppot (bsc#1142957).
- 4.2.18

-------------------------------------------------------------------
Thu Oct 10 11:19:06 UTC 2019 - Josef Reidinger <jreidinger@suse.com>

- fix crash when os-release contain empty value (bsc#1139518)
- 4.2.17

-------------------------------------------------------------------
Tue Oct  1 16:09:07 UTC 2019 - Ladislav Slezák <lslezak@suse.cz>

- Support for the offline installation medium (jsc#SLE-7101)
- 4.2.16

-------------------------------------------------------------------
Wed Sep 25 08:29:19 UTC 2019 - Steffen Winterfeldt <snwint@suse.com>

- do not stop haveged process (bsc#1140171)
- 4.2.15

-------------------------------------------------------------------
Fri Sep 20 13:39:18 UTC 2019 - Ladislav Slezák <lslezak@suse.cz>

- Support for the online installation medium (jsc#SLE-7214)
- 4.2.14

-------------------------------------------------------------------
Wed Sep 11 13:17:21 UTC 2019 - Steffen Winterfeldt <snwint@suse.com>

- do NOT remove /mnt/run, it's a mounted directory (bsc#1149011)
- 4.2.13

-------------------------------------------------------------------
Wed Aug 28 11:08:18 CEST 2019 - schubi@suse.de

- Set X-SuSE-YaST-AutoInstResource in desktop file (bsc#144894).
- 4.2.12

-------------------------------------------------------------------
Thu Aug 22 17:04:27 CEST 2019 - schubi@suse.de

- Using rb_default_ruby_abi tag in the spec file in order to
  handle several ruby versions (bsc#1146403).
- 4.2.11

-------------------------------------------------------------------
Wed Aug 14 13:33:56 UTC 2019 - David Diaz <dgonzalez@suse.com>

- Undo the change introduced in 4.2.7 because forcing the focus
  is not a solution: now the it's always caught by the installation
  summary after every action (related to bsc#1142353).
- 4.2.10

-------------------------------------------------------------------
Wed Aug  7 12:16:15 UTC 2019 - Martin Vidner <mvidner@suse.com>

- Stop using the obsolete XVersion API (bsc#1144627)
- Detect missing textdomain during testing (bsc#1130822)
- 4.2.9

-------------------------------------------------------------------
Mon Aug  5 08:43:21 UTC 2019 - David Diaz <dgonzalez@suse.com>

- Improve the detection of a forced base product
  (bsc#1124590, bsc#1143943).
- 4.2.8

-------------------------------------------------------------------
Thu Jul 25 11:52:07 UTC 2019 - David Diaz <dgonzalez@suse.com>

- Avoid to lost the focus in the proposal installation summary when
  the user makes changes using the available options on it
  (bsc#1142353).
- 4.2.7

-------------------------------------------------------------------
Mon Jun 17 13:37:35 UTC 2019 - José Iván López González <jlopez@suse.com>

- Copy multipath config files into the target system.
- Related to bsc#1133045.
- 4.2.6

-------------------------------------------------------------------
Sat Jun  8 01:49:48 UTC 2019 - Stasiek Michalski <hellcp@mailbox.org>

- Use new schema of desktop files (boo#1084864)
- Clean up spec
- Rename desktop files
- 4.2.5

-------------------------------------------------------------------
Fri May 10 15:07:17 CEST 2019 - schubi@suse.de

- Downloading files: Remounting CD with bind option correctly if
  the CD has already been mounted (bsc#1132915).
- 4.2.4

-------------------------------------------------------------------
Wed Apr 24 13:26:07 UTC 2019 - Stefan Hundhammer <shundhammer@suse.com>

- Make sure pkg target is active as long as still needed (bsc#1128385)
- 4.2.3

-------------------------------------------------------------------
Thu Apr  4 08:10:42 UTC 2019 - Ladislav Slezák <lslezak@suse.cz>

- Removed BuildRequires: yast2-ntp-client (causing dependency cycle)
  (related to the previous fix bsc#1129095)
- 4.2.2

-------------------------------------------------------------------
Fri Mar 29 12:58:51 UTC 2019 - David Diaz <dgonzalez@suse.com>

- Add a new installation dialog which allows to setup the NTP
  servers (bsc#1129095).
- 4.2.1

-------------------------------------------------------------------
Tue Mar 19 09:19:10 UTC 2019 - David Díaz <dgonzalez@suse.com>

- Use the select_product attribute from control file to filter
  available products (bsc#1124590).
- 4.2.0

-------------------------------------------------------------------
Fri Mar 15 10:38:35 UTC 2019 - snwint@suse.com

- revert SSH textmode patches (bsc#1129375, bsc#1047470)
- 4.1.45

-------------------------------------------------------------------
Thu Mar 14 14:12:22 UTC 2019 - snwint@suse.com

- ensure that installation with VNC + textmode still installs
  via VNC (bsc#1129073)
- 4.1.44

-------------------------------------------------------------------
Tue Mar 12 15:48:13 UTC 2019 - David Díaz <dgonzalez@suse.com>

- Update the hard-coded fallback path for licenses directory
  (fate#324053, jsc#SLE-4173)
- 4.1.43

-------------------------------------------------------------------
Fri Mar  8 16:08:48 UTC 2019 - José Iván López González <jlopez@suse.com>

- Fix patterns and packages selection when going back to the system
  role selection (bsc#1126517).
- 4.1.42

-------------------------------------------------------------------
Thu Mar  7 08:10:33 UTC 2019 - Ladislav Slezák <lslezak@suse.cz>

- Retranslate also the side bar steps when changing the language
  (bsc#1128153)
- 4.1.41

-------------------------------------------------------------------
Wed Mar  6 13:01:03 UTC 2019 - jreidinger@suse.com

- Do not change polkit default privileges during upgrade
  (bsc#1120720)
- 4.1.40

-------------------------------------------------------------------
Tue Mar  5 11:12:13 UTC 2019 - José Iván López González <jlopez@suse.com>

- Do not write the displaymanager value (part of bsc#1125040).
- 4.1.39

-------------------------------------------------------------------
Tue Mar  5 10:31:35 UTC 2019 - mvidner@suse.com

- Respect Textmode=1 when installing over SSH with a DISPLAY (bsc#1047470)
- 4.1.38

-------------------------------------------------------------------
Fri Mar  1 12:12:31 UTC 2019 - mvidner@suse.com

- copy_files_finish: ensure that /mnt/etc/YaST2 exists (bsc#1127182).
- 4.1.37

-------------------------------------------------------------------
Thu Feb 14 12:23:31 UTC 2019 - lslezak@suse.cz

- Save the used repositories at the end of installation to not
  offer the driver packages again (bsc#953522)
- 4.1.36

-------------------------------------------------------------------
Fri Feb  1 13:13:31 CET 2019 - schubi@suse.de

- Copying SSH keys from a privious installation into the new one:
  Set the right file permissions for the SSH deamon (bnc#1122303).
- 4.1.35

-------------------------------------------------------------------
Thu Jan  3 10:51:28 UTC 2019 - jreidinger@suse.com

- remove no longer used SCR agents without replacement:
  sysconfig.boot, sysconfig.fam, etc.passwd and
  install_inf workarounds for aliases and options
- remove no longer used clients:
  - inst_ask_online_update replaced by registration for SLE and
  online_repos for openSUSE.
  - inst_check_autoinst_mode dropped without replacement. Floppy
  support was dropped.
  - inst_scenarios replaced by system roles.
  - update_wizard_steps replaced by direct call of code without
    client

-------------------------------------------------------------------
Mon Dec 17 09:03:47 UTC 2018 - jlopez@suse.com

- Hardening commands execution (part of bsc#1118291).
- Replace backticks by Yast::Execute.
- 4.1.34

-------------------------------------------------------------------
Wed Dec 12 15:26:26 UTC 2018 - Josef Reidinger <jreidinger@suse.com>

- always use absolute path to binaries (bsc#1118291)
- properly escape shell arguments (bsc#1118291)
- 4.1.33

-------------------------------------------------------------------
Fri Dec  7 14:45:24 UTC 2018 - lslezak@suse.cz

- More aggresive inst-sys cleaner, clean the libzypp cache
  when running in graphical mode with less than 1GB RAM
  (in text mode keep the current limit 640MB), this avoids
  crashes on low memory systems (bsc#1118643)
- Also adapted the computing the default y2log size - use
  smaller size in low memory systems, on the other hand limit the
  maximum size to avoid huge log files
- 4.1.32

-------------------------------------------------------------------
Thu Dec  6 12:59:03 UTC 2018 - lslezak@suse.cz

- Improved saving y2logs during installation to use the /mnt/tmp
  space instead of the RAM disk to avoid possible crash (out of
  memory) (bsc#1118643)
- 4.1.31

-------------------------------------------------------------------
Sat Nov 24 19:40:43 UTC 2018 - Stasiek Michalski <hellcp@mailbox.org>

- Provide icon with module (boo#1109310)
- 4.1.30

-------------------------------------------------------------------
Wed Nov 21 17:42:44 UTC 2018 - Stefan Hundhammer <shundhammer@suse.com>

- Documented new control.xml global parameter enable_local_users
  (Fate#326447)
- Improved English in the documentation of control.xml
- 4.1.29

-------------------------------------------------------------------
Fri Nov 16 11:06:36 UTC 2018 - igonzalezsosa@suse.com

- Prefer fbiterm whenever is possible for textmode installation
  (fate#325746).
- 4.1.28

-------------------------------------------------------------------
Thu Nov 15 15:40:49 CET 2018 - schubi@suse.de

- Dialog complex_welcome: Translate the help button if the language
  has been changed (bsc#1098571).
- 4.1.27  

-------------------------------------------------------------------
Mon Nov 12 14:51:30 CET 2018 - schubi@suse.de

- Moving driver_update2_finish call just before unmounting system.
  (bnc#967103).
- 4.1.26

-------------------------------------------------------------------
Fri Nov  2 13:23:30 UTC 2018 - schubi@suse.de

- Writing security settings in first AY installation stage.
  So other modules (e.g. users) can rely on these settings now.
  (bnc#1112769)
- 4.1.25

-------------------------------------------------------------------
Thu Nov  1 08:03:27 UTC 2018 - jreidinger@suse.com

- extra_urls: compare unexpanded urls, so two identical
  repositories with variables are detected (bsc#1090193)
- 4.1.24

-------------------------------------------------------------------
Mon Oct 29 13:02:11 CET 2018 - schubi@suse.de

- Added save_y2logs client. (fate#325737)
- 4.1.23

-------------------------------------------------------------------
Thu Oct 25 08:02:13 UTC 2018 - lslezak@suse.cz

- Remember the selected role (related to FATE#325834)
- 4.1.22

-------------------------------------------------------------------
Tue Oct 23 14:17:49 CEST 2018 - schubi@suse.de

- Saving y2logs after the installation has been finished.
  (fate#325737)
- 4.1.21

-------------------------------------------------------------------
Tue Oct 16 13:52:00 CEST 2018 - schubi@suse.de

- Fixed path to license file. . Build error in fate#324713
- 4.1.20

-------------------------------------------------------------------
Tue Sep 25 15:11:15 UTC 2018 - dgonzalez@suse.com

- Skip the roles' dialog selection when there is only one available
  (fate#324713)
- 4.1.19

-------------------------------------------------------------------
Tue Sep 25 13:34:50 UTC 2018 - dgonzalez@suse.com

- Fix syntax error (bsc#1109659)
- 4.1.18

-------------------------------------------------------------------
Tue Sep 25 10:35:03 CEST 2018 - schubi@suse.de

- Updated docu for add_on_products.xml: Added tag "confirm_license"
  to handle Add-On-products licenses which will be added while
  installation. (bsc#1105758)
- 4.1.17  
  
-------------------------------------------------------------------
Tue Sep 18 09:33:59 UTC 2018 - dgonzalez@suse.com

- Avoid to restore old backups when upgrade fails (bsc#1097297)
- 4.1.16

-------------------------------------------------------------------
Thu Sep 13 16:37:43 UTC 2018 - lslezak@suse.cz

- Copy the selected packages from the self-update repository to an
  additional add-on repository, allow updating the installation
  workflow from the self-update repository (bsc#1101016)
- 4.1.15

-------------------------------------------------------------------
Tue Sep 11 15:29:22 CEST 2018 - aschnell@suse.com

- do not translate snapshot description (bsc#1092757)
- 4.1.14

-------------------------------------------------------------------
Tue Sep  4 13:34:17 UTC 2018 - dgonzalez@suse.com

- Use /media.1/media instead the /media.1/build (bsc#1062297)
- 4.1.13

-------------------------------------------------------------------
Mon Sep  3 08:38:32 UTC 2018 - dgonzalez@suse.com

- Add missing help for disks activation dialog (bsc#1098563)
- 4.1.12

-------------------------------------------------------------------
Fri Aug 24 14:42:15 UTC 2018 - jreidinger@suse.com

- Improve help text for system roles (bsc#1046619)
- 4.1.11

-------------------------------------------------------------------
Thu Aug 23 07:24:18 UTC 2018 - dgonzalez@suse.com

- Update calls to YaST2 systemd classes (related to fate#319428)
- 4.1.10

-------------------------------------------------------------------
Fri Aug 22 16:35:47 CEST 2018 - hellcp@opensuse.org

- Add an option to have a sidebar (boo#1088785)
- 4.1.9

-------------------------------------------------------------------
Mon Aug 20 15:18:28 CEST 2018 - schubi@suse.de

- Switched license in spec file from SPDX2 to SPDX3 format.
- Changed dir of COPYING file.

-------------------------------------------------------------------
Thu Aug  2 09:05:07 UTC 2018 - schubi@suse.de

- Disable display of status messages on the console (bsc#1099505).
- 4.1.8

-------------------------------------------------------------------
Thu Aug  2 08:05:07 UTC 2018 - knut.anderssen@suse.com

- Don not print errors if plymouth is not installed (bsc#1101879)

-------------------------------------------------------------------
Thu Jul 26 15:45:03 UTC 2018 - knut.anderssen@suse.com

- Do not crash if /etc/os-release is a directory (bsc#1097661)
- 4.1.7

-------------------------------------------------------------------
Thu Jul 26 14:34:27 CEST 2018 - schubi@suse.de

- Delete unneeded content of /mnt/run after installation/update.
  (bsc#1071745)
- 4.1.6

-------------------------------------------------------------------
Wed Jul  4 12:16:04 UTC 2018 - knut.anderssen@suse.com

- Fixed returned value calling copy_files_finish when
  some ssh file exist (bsc#1099104).
- 4.1.5

-------------------------------------------------------------------
Thu Jun 28 14:40:00 CEST 2018 - schubi@suse.de

- Added additional searchkeys to desktop file (fate#321043).
- 4.1.4

-------------------------------------------------------------------
Wed Jun 27 13:14:47 CEST 2018 - aschnell@suse.com

- adapted testsuite to change in yast2-storage-ng (bsc#1073633)
- 4.1.3

-------------------------------------------------------------------
Mon Jun 11 11:30:44 UTC 2018 - knut.anderssen@suse.com

- Firstboot.service: Shutdown on failure preventing the service to
  hang because of a systemd dependency when trying to call halt
  directly from the firsboot clients (bsc#1095253)
- 4.1.2

-------------------------------------------------------------------
Wed Jun  6 14:21:02 UTC 2018 - lslezak@suse.cz

- Fixed possibly broken system after aborting upgrade running
  over SSH (caused by a partially finished rollback) (bsc#1089643)

-------------------------------------------------------------------
Thu May 31 15:31:34 UTC 2018 - jreidinger@suse.com

- fix calling copy_files_finish to not crash
  (related to bsc#1095323)
- 4.1.1

-------------------------------------------------------------------
Thu May 31 10:17:19 UTC 2018 - jreidinger@suse.com

- Fix crash caused by previous fix when multipath is not available
  (bsc#1095323)
- Copy active_devices.txt for s390 to prevent blocking of
  important devices when cio_ignore is active (bsc#1095033)
- 4.1.0

-------------------------------------------------------------------
Fri May 18 13:16:30 UTC 2018 - igonzalezsosa@suse.com

- Fix installation mode detection (related to bsc#1089547).
- 4.0.61

-------------------------------------------------------------------
Wed May 16 12:50:36 UTC 2018 - jlopez@suse.com

- Do not try to set read-only property to default BTRFS subvolume
  if the filesystem already existed on disk (needed for
  bsc#1091047).
- 4.0.60

-------------------------------------------------------------------
Thu May 10 13:10:41 UTC 2018 - igonzalezsosa@suse.com

- Log a warning when umounting a filesystem fails after
  installation/upgrade (related to bsc#1090018).
- 4.0.59

-------------------------------------------------------------------
Tue May 08 12:04:00 CEST 2018 - aschnell@suse.com

- disable mdadm auto assembly for installation (bsc#1090690)
- 4.0.58

-------------------------------------------------------------------
Thu May  3 07:34:57 UTC 2018 - lslezak@suse.cz

- Keep the selected product in the desktop selection dialog
  (bsc#1088660)
- 4.0.57

-------------------------------------------------------------------
Wed May  2 15:44:18 UTC 2018 - shundhammer@suse.com

- Copy new /var/log/YaST2/storage-inst/ subdir to target at the
  end of the installation (part of fate #318196)
- 4.0.56

-------------------------------------------------------------------
Fri Apr 27 15:07:15 UTC 2018 - igonzalezsosa@suse.com

- Do not warn too soon about missing disks during autoinstallation
  (bsc#1091033)
- 4.0.55

-------------------------------------------------------------------
Fri Apr 27 13:22:53 UTC 2018 - lslezak@suse.cz

- Better handle the restore scripts when YaST is aborted or
  crashes (bsc#1089643)
- Delete the .repo files accidentally saved into inst-sys
  (fixes problems when restarting YaST after abort or crash)
- 4.0.54

-------------------------------------------------------------------
Wed Apr 25 10:43:58 UTC 2018 - jreidinger@suse.com

- fix regression to show again iscsi configuration for disk-less
  setup  (bsc#1090753)
- 4.0.53

-------------------------------------------------------------------
Wed Apr 25 06:03:53 UTC 2018 - igonzalezsosa@suse.com

- Fix text direction for RTL languages in the installer settings
  screen (bsc#1089846).
- 4.0.52

-------------------------------------------------------------------
Tue Apr 24 11:41:26 UTC 2018 - mvidner@suse.com

- Fixed "vnc.sh: /root/.profile: No such file or directory"
  (bsc#1089623).
- 4.0.51

-------------------------------------------------------------------
Thu Apr 19 13:05:23 UTC 2018 - lslezak@suse.cz

- Log more details when unmounting the target partition fails
  (to debug bsc#1090018)
- 4.0.50

-------------------------------------------------------------------
Tue Apr 17 12:37:12 UTC 2018 - igonzalezsosa@suse.com

- Installer Updates does not overwrite Driver Updates
  (bsc#1088685).
- 4.0.49

-------------------------------------------------------------------
Mon Apr 16 12:50:00 UTC 2018 - mvidner@suse.com

- Don't hard-code the role text color (bsc#1087399).
- 4.0.48

-------------------------------------------------------------------
Mon Apr 16 11:08:57 UTC 2018 - jreidinger@suse.com

- Ensure proper patterns are selected when going back to system
  role and switch to different role (bsc#1088883)
- 4.0.47

-------------------------------------------------------------------
Tue Apr 10 16:37:15 CEST 2018 - schubi@suse.de

- Set Add-On products for installation again after the base
  product has been selected (bnc#1086846).
- 4.0.46

-------------------------------------------------------------------
Fri Apr  6 17:25:51 UTC 2018 - jlopez@suse.com

- Use AbortException when user aborts (part of fate#318196).
- 4.0.45

-------------------------------------------------------------------
Fri Apr  6 12:26:45 UTC 2018 - mvidner@suse.com

- Start web VNC for the installation process (bsc#1078785)
- 4.0.44

-------------------------------------------------------------------
Tue Apr  3 10:54:42 UTC 2018 - jlopez@suse.com

- Fix tests to use correct storage instance (part of fate#318196).
- 4.0.43

-------------------------------------------------------------------
Fri Mar 23 09:57:56 UTC 2018 - mvidner@suse.com

- System roles: make the radio buttons match other dialogs,
  using images (bsc#1084674)
- 4.0.42

-------------------------------------------------------------------
Tue Mar 20 16:10:24 UTC 2018 - mvidner@suse.com

- Make many system roles fit in the dialog (using a RichText
  widget, bsc#1084674)
- 4.0.41

-------------------------------------------------------------------
Mon Mar 19 22:53:57 UTC 2018 - knut.anderssen@suse.com

- Self-Update report errors when the self_update is enabled
  explicitly by linuxrc or using an AutoYaST profile.
  (bsc#1084820)
- 4.0.40

-------------------------------------------------------------------
Tue Mar 13 16:37:23 UTC 2018 - igonzalezsosa@suse.com

- Set the 'ro' property on Btrfs filesystem when using an AutoYaST
  profile which sets the 'ro' option explicitly (related to
  bsc#1079000).
- 4.0.39

-------------------------------------------------------------------
Tue Mar 13 12:09:45 CET 2018 - schubi@suse.de

- complex_welcome: Translate license text if the language has been
  changed (bnc#1077733).
- 4.0.38

-------------------------------------------------------------------
Mon Mar 12 15:34:38 UTC 2018 - igonzalezsosa@suse.com

- Set Btrfs 'ro' property at the end of the installation
  when needed (bsc#1079000)
- 4.0.37

-------------------------------------------------------------------
Thu Mar  1 14:48:45 UTC 2018 - shundhammer@suse.com

- Pass args to parent class constructor (bsc#1083500)
- 4.0.36

-------------------------------------------------------------------
Tue Feb 27 12:23:03 UTC 2018 - jreidinger@suse.com

- fix marking texts for translation (bsc#1081361, bsc#1083015)
- 4.0.35

-------------------------------------------------------------------
Tue Feb 27 01:41:17 UTC 2018 - ancor@suse.com

- More gentle handling of aborts caused by hardware probing errors
  (bsc#1079228, bsc#1079817, bsc#1063059, bsc#1080554, bsc#1076776,
  bsc#1070459 and some others).
- Re-enable the old fix for bsc#298049 (abort button during ongoing
  hardware probing).
- Cleanup of dead code
- 4.0.34

-------------------------------------------------------------------
Tue Feb 13 12:53:44 UTC 2018 - jreidinger@suse.com

- Ensure previous role selection is cleared when doing desktop
  selection (bsc#1078961)
- 4.0.33

-------------------------------------------------------------------
Thu Feb  8 13:55:21 UTC 2018 - knut.anderssen@suse.com

- Startup scripts: Replaced xinetd by xvnc.socket (fate#323373)
- Revert changes added in 4.0.29 bringing back the enablement of
  the xvnc.socket during the first stage if Linuxrc.vnc is set.
  (bnc#1077236)
- 4.0.32

-------------------------------------------------------------------
Tue Feb  6 12:24:34 CET 2018 - schubi@suse.de

- Added requirement iproute2 to spec file. This is needed by
  the VNC AutoYaST installation in the second stage.
  (Follow up of bnc#1077236)
- 4.0.31

-------------------------------------------------------------------
Fri Feb  2 15:26:05 UTC 2018 - jreidinger@suse.com

- do not crash if no role is selected (bsc#1078809)
- 4.0.30

-------------------------------------------------------------------
Fri Feb  2 12:49:34 UTC 2018 - igonzalezsosa@suse.com

- Provides the current language when asking for the product's
  release notes to the yast2.rpm API (related to bsc#1079045).
- 4.0.29

-------------------------------------------------------------------
Wed Jan 31 13:09:51 CET 2018 - schubi@suse.de

- Do not enable xvnc.socket for second installation stage.
  Xvnc will be started by a direct call in vnc.sh. (bnc#1077236)
- 4.0.28

-------------------------------------------------------------------
Tue Jan 30 09:30:26 UTC 2018 - lslezak@suse.cz

- Reimplemented finding package upgrades to require less memory
  (related to bsc#1076768)
- 4.0.27

-------------------------------------------------------------------
Fri Jan 26 11:19:05 UTC 2018 - jreidinger@suse.com

- Start performing real installation with as much memory as
  possible  (bsc#1076768)
- 4.0.26

-------------------------------------------------------------------
Mon Jan 22 17:25:35 UTC 2018 - ancor@suse.com

- Read the root_subvolume_read_only setting from its new location
  (moved by libstorage-ng) in the control file (boo#1077047).
- 4.0.25

-------------------------------------------------------------------
Fri Jan 19 14:27:55 UTC 2018 - jsrain@suse.cz

- save keyboard settings before console settings (bsc#1076798)
- 4.0.24

-------------------------------------------------------------------
Thu Jan 18 12:48:55 UTC 2018 - qzhao@suse.com

- Update YaST2-Firstboot.service: Depreciate plymouth --wait, add
  conflict to plymouth start service.
- Update YaST2-Second-Stage.service: Depreciate plymouth deactivate
  command and add conflict to plymouth start service. For that will
  block TTY device activation(bsc#1042554).
- 4.0.23

-------------------------------------------------------------------
Wed Jan 10 14:32:39 UTC 2018 - igonzalezsosa@suse.com

- Fix initialization to copy the profile to /tmp/profile again
  (bsc#1075334)
- 4.0.22

-------------------------------------------------------------------
Wed Dec 20 13:24:37 CET 2017 - schubi@suse.de

- Fixed popup layout for bnc#1061754.
- 4.0.21

-------------------------------------------------------------------
Mon Dec 18 15:58:10 CET 2017 - schubi@suse.de

- Warn the user if the infrastructure is not available for running 
  the second stage (bnc#1061754)
- 4.0.20

-------------------------------------------------------------------
Mon Dec 18 13:20:47 UTC 2017 - gsouza@suse.com

- Removal of SYSTEMCTL_OPTIONS environment variable (fate#323393)
- 4.0.19

-------------------------------------------------------------------
Wed Dec 13 16:07:47 UTC 2017 - jreidinger@suse.com

- drop copy_to_system support (FATE#320873)
- 4.0.18

-------------------------------------------------------------------
Tue Dec 12 08:21:36 UTC 2017 - lslezak@suse.cz

- Log the system name at start to see which system is running
  in the inst-sys (for easier debugging)

-------------------------------------------------------------------
Mon Dec 11 15:50:04 UTC 2017 - knut.anderssen@suse.com

- Replaced Remote module by the new y2remote/remote class
  (bsc#1070582)
- Updated yast2-network dependency.
- 4.0.17

-------------------------------------------------------------------
Fri Dec  8 14:17:28 UTC 2017 - gsouza@suse.com

- Filter out modules extensions based on product, using white list
  approach (fate#324198)
- 4.0.16

-------------------------------------------------------------------
Mon Dec  4 12:32:49 UTC 2017 - igonzalezsosa@suse.com

- Break autoyast2 and yast2-installation dependency cycle
  (bsc#1070996) 
- 4.0.15

-------------------------------------------------------------------
Thu Nov 30 14:33:07 UTC 2017 - igonzalezsosa@suse.com

- Do not ignore start_multipath setting (bsc#1070343).
- 4.0.14

-------------------------------------------------------------------
Thu Nov 30 06:38:15 UTC 2017 - rbrown@suse.com

- Replace references to /var/adm/fillup-templates with new
  %_fillupdir macro (boo#1069468).

-------------------------------------------------------------------
Thu Nov  2 15:36:38 UTC 2017 - knut.anderssen@suse.com

- Unify firewall proposals and finish clients replacing
  firewall_stage1_finish by firewall_finish. (fate#323460)
- 4.0.13

-------------------------------------------------------------------
Thu Nov  2 13:05:34 CET 2017 - locilka@suse.com

- Cleanup old registration attempts before starting Installer. This
  is needed for restarted installation after it has been aborted
  earlier (bsc#1065167).
- 4.0.12

-------------------------------------------------------------------
Mon Oct 30 15:09:06 UTC 2017 - igonzalezsosa@suse.com

- Always show the license agreement on single product media,
  even during upgrade (bsc#1065172)
- 4.0.11

-------------------------------------------------------------------
Tue Oct 24 10:05:38 UTC 2017 - lslezak@suse.cz

- Less eager inst-sys cleanup, libzypp actually needs some cached
  files during package installation, remove only the white listed
  known files (bsc#1063459)
- 4.0.10

-------------------------------------------------------------------
Fri Oct 20 12:59:37 UTC 2017 - jsrain@suse.cz

- umount efivars properly (bsc#1063063)
- 4.0.9

-------------------------------------------------------------------
Mon Oct 16 15:29:07 UTC 2017 - jreidinger@suse.com

- Write polkit settings even if no desktop is selected
  (bsc#1062788)
- 4.0.8

-------------------------------------------------------------------
Sun Oct 15 22:00:11 UTC 2017 - knut.anderssen@suse.com

- Adapted complex welcome client allowing to continue with the
  installation when there are no products available. (bsc#1059070)
- 4.0.7

-------------------------------------------------------------------
Tue Oct 10 08:34:44 UTC 2017 - jreidinger@suse.com

- Dropped call of dasd_reload which caused renumbering of disks and
  user got confused.(FATE#318138)
- 4.0.6

-------------------------------------------------------------------
Wed Oct  4 10:32:55 CEST 2017 - schubi@suse.de

- AY: Warn the user if an remote installation is not completely
  possible because there are not all needed packages availble in
  the installed system. (bnc#1055279, bnc#1058071)
- 4.0.5

-------------------------------------------------------------------
Tue Sep 26 13:37:17 UTC 2017 - igonzalezsosa@suse.com

- Add support to read release notes from an RPM in the
  repository (fate#323273)
- 4.0.4

-------------------------------------------------------------------
Tue Sep 26 13:35:36 UTC 2017 - jreidinger@suse.com

- Add support for system roles ordering (related to bsc#1049297)

-------------------------------------------------------------------
Tue Sep 26 08:50:31 UTC 2017 - igonzalezsosa@suse.com

- Do not allow changing the selected base product on an already
  registered system (bsc#1060252)

-------------------------------------------------------------------
Mon Sep 25 08:23:25 UTC 2017 - ancor@suse.com

- Re-activated the step to search for system files (users and SSH
  keys) in existing systems. It was temporarily disabled during the
  migration to storage-ng (part of fate#323837).
- 4.0.3

-------------------------------------------------------------------
Tue Sep 12 08:38:17 UTC 2017 - knut.anderssen@suse.com

- Removed obsolete inst_info client which is not used anymore.
  (bsc#1047060)
- 4.0.2

-------------------------------------------------------------------
Mon Sep 11 14:08:49 UTC 2017 - jreidinger@suse.com

- Adapt to new yast2-country changes (needed for FATE#323837)
- 4.0.1

-------------------------------------------------------------------
Tue Sep  5 11:41:50 UTC 2017 - lslezak@suse.cz

- Download release notes only for the selected products (if any
  product is already selected) (bsc#1056872)
- 4.0.0

-------------------------------------------------------------------
Tue Sep  5 10:20:43 UTC 2017 - igonzalezsosa@suse.com

- Fix license confirmation handling on single product medias
  (fate#322276)
- 3.3.13

-------------------------------------------------------------------
Mon Sep  4 12:18:45 UTC 2017 - ancor@suse.com

- Configure Snapper at the end of installation if requested
  (part of fate#318196).
- 3.3.12

-------------------------------------------------------------------
Fri Sep  1 12:43:42 UTC 2017 - igonzalezsosa@suse.com

- On multi-product installation medias, the product selection
  happens in the welcome screen (fate#322276)
- 3.3.11

-------------------------------------------------------------------
Thu Aug 31 12:26:51 UTC 2017 - gsouza@suse.com

- Skip complex welcome module in auto mode.
- 3.3.10

-------------------------------------------------------------------
Wed Aug 30 07:28:06 UTC 2017 - gsouza@suse.com

- Show README.BETA if it exists (bsc#1047060)
- 3.3.9

-------------------------------------------------------------------
Mon Aug 28 15:17:19 UTC 2017 - igonzalezsosa@suse.com

- Show the product's license from libzypp in the welcome screen
  (FATE#322276)
- 3.3.8

-------------------------------------------------------------------
Thu Aug 17 08:22:09 UTC 2017 - igonzalezsosa@suse.com

- Replace Installation::Product and Installation::ProductReader
  classes by Y2Packager::Product and Y2Packager::ProductReader
  (related to FATE#322276)
- 3.3.7

-------------------------------------------------------------------
Mon Aug 14 15:13:42 CEST 2017 - shundhammer@suse.de

- Merged storage-ng branch to master (fate#318196)
- Note: all changes below with this date belong to the merge.
- 3.3.6

-------------------------------------------------------------------
Mon Aug 14 15:13:42 CEST 2017 - ancor@suse.com

- storage-ng: adapted to the new Y2Storage::StorageManager API
  and improved probing and activation of storage devices.

-------------------------------------------------------------------
Mon Aug 14 15:13:42 CEST 2017 - aschnell@suse.com

- adapted inst_disks_activate.rb to storage-ng

-------------------------------------------------------------------
Mon Aug 14 15:13:42 CEST 2017 - schubi@suse.de

- storage-ng: Taking /usr/bin/findmnt in order to evaluate mount
  points. Floppy support removed.

-------------------------------------------------------------------
Mon Aug 14 15:13:42 CEST 2017 - ancor@suse.com

- storage-ng: use the new library for storage hardware probing
  (devicegraph) instead of the old one (targetmap)

-------------------------------------------------------------------
Mon Aug 14 15:13:42 CEST 2017 - ancor@suse.com

- storage-ng: removed dependency from (old) yast2-storage, even
  if it breaks some functionality.

-------------------------------------------------------------------
Mon Aug 14 15:13:42 CEST 2017 - ancor@suse.com

- storage-ng: commented installation-related code relying on the
  old yast2-storage

-------------------------------------------------------------------
Mon Aug  7 13:43:34 UTC 2017 - jreidinger@suse.com

- Fix crash when going back from product selection (FATE#323450)
- 3.3.5

-------------------------------------------------------------------
Fri Aug  4 06:26:43 UTC 2017 - lslezak@suse.com

- Allow using base products from additional repositories
  (FATE#323450)
- 3.3.4

-------------------------------------------------------------------
Mon Jul 31 08:16:23 UTC 2017 - jreidinger@suse.com

- New client for product selection (FATE#323450)
- 3.3.3

-------------------------------------------------------------------
Wed Jul 26 14:42:15 UTC 2017 - jreidinger@suse.com

- drop reading /content (FATE#322386)
- 3.3.2

-------------------------------------------------------------------
Thu Jun 29 11:51:55 UTC 2017 - jreidinger@suse.com

- openSUSE only: reword title of desktop selection dialog
  (boo#1045180)
- 3.3.1

-------------------------------------------------------------------
Thu Jun 29 08:40:43 UTC 2017 - jreidinger@suse.com

- when custom role is selected in desktop selection
  keep default value in /etc/sysconfig/windowmanager (bsc#1030873)
- 3.3.0

-------------------------------------------------------------------
Mon Jun 26 11:11:19 CEST 2017 - shundhammer@suse.de

- Allow different mount point for home partition (Fate#323532)
- 3.2.46

-------------------------------------------------------------------
Mon Jun 19 07:03:16 UTC 2017 - lslezak@suse.cz

- install the yast2-registration package only in SLE (bsc#1043122)
- 3.2.45

-------------------------------------------------------------------
Thu Jun  1 12:58:03 CEST 2017 - schubi@suse.de

- "custom" roles: Initialize pattern selection screen with settings
  defined in the control files. (bnc#1031295)
- 3.2.44

-------------------------------------------------------------------
Tue May 31 21:47:24 UTC 2017 - knut.anderssen@suse.com

- Do not lose the desktop selection when the online repositories is
  pressed. (bsc#1033594)
- Do not allow to continue without desktop selection. (bsc#1040884)
- 3.2.43

-------------------------------------------------------------------
Wed May 31 10:52:59 UTC 2017 - lslezak@suse.cz

- Fixed path to the "adddir" command (it is /sbin instead of /etc)
  (bsc#1041882)
- 3.2.42

-------------------------------------------------------------------
Mon May 29 08:37:19 UTC 2017 - knut.anderssen@suse.com

- Added requirement of 'cwm/widget' in hiding_place as consequence
  of changes made in CWM. (boo#1039901).
- 3.2.41

-------------------------------------------------------------------
Mon May 22 10:50:32 UTC 2017 - lslezak@suse.cz

- Fixed push button label ("Configure Online Repositories")
  (bsc#1039988)
- 3.2.40

-------------------------------------------------------------------
Mon May  8 13:17:17 UTC 2017 - knut.anderssen@suse.com

- Don't crash if the regurl provided by linuxrc is invalid using
  the one provided by the control file as fallback (bsc#1035908).
- 3.2.39

-------------------------------------------------------------------
Wed Apr 26 15:03:33 UTC 2017 - igonzalezsosa@suse.com

- Move CaaSP specific code to yast2-caasp package
  (bsc#1036838)
- 3.2.38

-------------------------------------------------------------------
Wed Apr 26 09:52:01 UTC 2017 - gsouza@suse.com

- bsc#1031840
  - changed CheckFreeSpaceNow to use LANG=en_US.UTF-8

-------------------------------------------------------------------
Thu Apr 20 14:00:08 UTC 2017 - igonzalezsosa@suse.com

- Add a NTP Servers settings to the overview dialog
  (FATE#323249)

-------------------------------------------------------------------
Wed Apr  5 11:31:12 CEST 2017 - jreidinger@suse.com

- Use y2start script instead of y2base (bsc#1027181)
- 3.2.37

-------------------------------------------------------------------
Wed Apr  5 10:31:12 CEST 2017 - schubi@suse.de

- Added configuration-management to inst_finish.
  (FATE#319830)
- 3.2.36

-------------------------------------------------------------------
Tue Apr  4 14:16:28 UTC 2017 - mvidner@suse.com

- Renamed Controller Node to Administration Node (bsc#1032057).
- 3.2.35

-------------------------------------------------------------------
Mon Mar 27 13:39:38 UTC 2017 - igonzalezsosa@suse.com

- Move CaaSP specific code to yast2-caasp (bsc#1030874)
- 3.2.34

-------------------------------------------------------------------
Mon Mar 27 06:50:29 UTC 2017 - lslezak@suse.cz

- Use the shared package download and extraction functionality
  from FATE#320772
- 3.2.33

-------------------------------------------------------------------
Tue Mar 21 11:59:26 UTC 2017 - ancor@suse.com

- Added some extra space to the openSUSE desktop/roles selection
  dialog (improvement on the fix for poo#14936, bsc#1025415).
- 3.2.32

-------------------------------------------------------------------
Thu Mar 16 13:07:44 UTC 2017 - mvidner@suse.com

- Allow proceeding with the installation after a blocking condition
  has been corrected in the overview dialog (bsc#1029291).
- 3.2.31

-------------------------------------------------------------------
Wed Mar 15 10:19:33 UTC 2017 - igonzalezsosa@suse.com

- Improve roles buttons distribution in textmode (related to
  FATE#320772)
- 3.2.30 

-------------------------------------------------------------------
Tue Mar 14 12:05:44 UTC 2017 - igonzalezsosa@suse.com

- Fix desktop selection during installation (bsc#1029312)
- 3.2.29

-------------------------------------------------------------------
Mon Mar 13 12:16:23 UTC 2017 - igonzalezsosa@suse.com

- Support to add roles through addons (FATE#320772)
- 3.2.28

-------------------------------------------------------------------
Thu Mar  9 17:48:25 UTC 2017 - jreidinger@suse.com

- fix crash when reading if desktop role should have default
  pre-selected (bsc#1025415)
- 3.2.27

-------------------------------------------------------------------
Wed Mar  8 16:11:59 CET 2017 - mvidner@suse.cz

- Really use the directory.yast file (fate#322372)
- 3.2.26

-------------------------------------------------------------------
Thu Mar  6 13:33:41 UTC 2017 - mfilka@suse.com

- fate#322328
  - adapted all-in-one dialog according to comments from UX
- 3.2.25

-------------------------------------------------------------------
Mon Mar  6 09:39:00 UTC 2017 - mfilka@suse.com

- CaaSP: do not crash when used a dashed url for the controller
  node location (bsc#1024965)
- CaaSP AY: Adapted requirements of yast2-services-manager.
  (FATE#321738)
- bnc#1022546
  - update all-in-one's subdialog (network/kdump/partitioning/...)
    overview when the dialog is closed and do not lose another
    content already entered by user.
- 3.2.24

-------------------------------------------------------------------
Wed Feb 15 17:58:16 UTC 2017 - jreidinger@suse.com

- Add new desktop selection client for opensuse based on roles
  (poo#14936, bsc#1025415)
- drop "inst_new_desktop" client which was replaced by new desktop
  selection one
- 3.2.23

-------------------------------------------------------------------
Tue Feb 14 14:55:08 UTC 2017 - igonzalezsosa@suse.com

- Self-Update only shows errors when a custom URL is used
  (bsc#1025251)
- 3.2.22

-------------------------------------------------------------------
Wed Feb  8 16:42:29 UTC 2017 - kanderssen@suse.com

- CaaSP all-in-one-dialog: added validation to the controller node
  location field, modified label and write it to the minion
  master.conf file at the end of the installation (FATE#321738)
- CaaSP: Display the Beta product warning at start when it is
  present (bsc#1016887)
- Enable CaaSP specific services on the installed system
  (FATE#321738)
- Do not crash if role contain own service to enable (bsc#1022762)
- 3.2.21

-------------------------------------------------------------------
Fri Feb  3 10:07:35 UTC 2017 - jsrain@suse.cz

- Downloading release notes: Do not download them at all during
  AutoYaST (bsc#1009276)
- Use the directory.yast file to check avilable
  translations (fate#322372)
- 3.2.20

-------------------------------------------------------------------
Wed Feb  1 17:07:23 CET 2017 - schubi@suse.de

- Downloading release notes: Do not try again if the host or the
  proxy cannot be resolved (bnc#1022784)
- 3.2.19

-------------------------------------------------------------------
Fri Jan 27 15:55:33 UTC 2017 - kanderssen@suse.com

- Ask for installation confirmation in all-in-one dialog before
  proceed with it. (Fate#322328)
- 3.2.18

-------------------------------------------------------------------
Fri Jan 27 09:11:32 UTC 2017 - jreidinger@suse.com

- Respect newly registered update repos in software proposal and
  do register. (FATE#322328)

-------------------------------------------------------------------
Thu Jan 26 14:16:43 UTC 2017 - jreidinger@suse.com

- handle proposal errors in all-in-one dialog (FATE#322328)

-------------------------------------------------------------------
Wed Jan 25 15:29:02 UTC 2017 - mvidner@suse.com

- Added an all-in-one installation overview for CaaSP (FATE#322328)

-------------------------------------------------------------------
Wed Jan 25 10:41:33 UTC 2017 - igonzalezsosa@suse.com

- Add an option to disable the self-update feature through the
  AutoYaST profile (FATE#319716)
- 3.2.17

-------------------------------------------------------------------
Fri Jan 20 08:44:28 UTC 2017 - mfilka@suse.com

- bnc#1017752
  - do not show language change warning in software proposal
    incorrectly when language was not changed.
- 3.2.16

-------------------------------------------------------------------
Tue Jan 17 15:34:22 UTC 2017 - igonzalezsosa@suse.com

- Do not retry to download release notes if a previous attempt
  failed (bsc#1015794)
- 3.2.15

-------------------------------------------------------------------
Mon Jan 16 12:42:52 UTC 2017 - jreidinger@suse.com

- add ability to roles to enable list of services when selected
  (FATE#321754)

-------------------------------------------------------------------
Mon Jan 16 12:17:38 UTC 2017 - mfilka@suse.com

- fate#321739
  - Made user's interaction possible in case of error in read-only
    proposal.
- 3.2.14

-------------------------------------------------------------------
Thu Jan  5 13:16:08 CET 2017 - schubi@suse.de

- AutoYaST after second stage: Initialize tty1 in order to remove
  old YaST output and to show the cursor again.
  (bnc#1018037)
- 3.2.13

-------------------------------------------------------------------
Wed Dec 14 15:47:02 UTC 2016 - jreidinger@suse.com

Port changes from CASP1.0:

- Change layout of new installation dialog according to UX team
  suggestion (FATE#321754)
- Set root subvolume read-only if configured (Fate##321755)
- Document new control.xml parameter root_subvolume_read_only
- Add new installation dialog with keyboard layout and root
  password (FATE#321754)
- Added worker role dialog (Fate#321754)
- implement support for running additional dialogs for specific
  roles (FATE#321754)
- Added description for readonly_timezone and
  clone_install_recommended_default flag in control-file
  documentation. (Fate#321754, Fate#321764)
- 3.2.12

-------------------------------------------------------------------
Wed Dec  7 14:00:53 UTC 2016 - igonzalezsosa@suse.com

- Do not crash when the proposal screen is configured through
  an AutoYaST profile and tabs are not being used (bsc#1013976)
- 3.2.11

-------------------------------------------------------------------
Tue Nov 22 12:27:17 UTC 2016 - jreidinger@suse.com

- fix missing icon next to SSH Key Import in autoyast
  (bsc#988377)

-------------------------------------------------------------------
Fri Nov 18 15:10:49 UTC 2016 - jreidinger@suse.com

- add missing file causing crash (introduced with generic fix of
  bsc#1003682)
  (invisible in master since autotools support is dropped there)
- 3.2.10

-------------------------------------------------------------------
Thu Nov 17 11:59:06 CET 2016 - shundhammer@suse.de

- Documentation for new storage related parameters in control.xml
  (Fate#321736)

-------------------------------------------------------------------
Mon Nov 14 14:30:12 UTC 2016 - jreidinger@suse.com

- The user has to confirm when the configuration proposal contains
  a non-blocking error (generic fix for bsc#1003682)
- 3.2.9

-------------------------------------------------------------------
Fri Nov 11 16:41:25 CET 2016 - schubi@suse.de

- Fixed bug: AutoYaST hangs while running second stage.
  Removed network.service in the Before section of
  YaST2-Firstboot.service. (bnc#1007752)
- 3.2.8

-------------------------------------------------------------------
Fri Nov 11 13:50:06 UTC 2016 - jreidinger@suse.com

- Do not crash if importing ssh config from system which
  /etc/os-release does not contain pretty name (bsc#1009492)
- 3.2.7

-------------------------------------------------------------------
Mon Oct 31 13:23:38 UTC 2016 - lslezak@suse.cz

- Added support for read-only proposal modules (fate#321739)
- 3.2.6

-------------------------------------------------------------------
Thu Oct 27 15:09:58 CEST 2016 - shundhammer@suse.de

- Documentation for subvolumes in control.xml (fate#321737)

-------------------------------------------------------------------
Thu Oct 20 09:52:00 UTC 2016 - jreidinger@suse.com

- more robust password filtering in y2start.log
  (bsc#798966)
- 3.2.5

-------------------------------------------------------------------
Thu Oct 13 14:15:23 UTC 2016 - igonzalezsosa@suse.com

- Set libyui-ncurses environment before starting the installer
  (related to bsc#780621)
- 3.2.4

-------------------------------------------------------------------
Thu Oct 13 13:55:33 UTC 2016 - igonzalezsosa@suse.com

- Bump version number to release fixes for bnc#999895,
  bsc#988700 and bnc#999953.
- 3.2.3

-------------------------------------------------------------------
Thu Oct  6 12:55:58 CEST 2016 - schubi@suse.de

- AutoYaST upgrade: Do not override the Report module settings in
  the AutoYaST upgrade mode, keep the previous settings
  (bnc#999895).

-------------------------------------------------------------------
Thu Sep 29 08:09:28 UTC 2016 - igonzalezsosa@suse.com

- Translate description of Snapper snapshots (bsc#988700)
- 3.2.2

-------------------------------------------------------------------
Wed Sep 21 11:00:27 CEST 2016 - schubi@suse.de

- Fixed crash if one defined proposal module has not been found on
  system while switching back from "Expert" proposal.
  (bnc#999953)
- 3.2.1

-------------------------------------------------------------------
Wed Sep 14 13:53:41 UTC 2016 - jreidinger@suse.com

- reduce time needed for building this package
- 3.2.0

-------------------------------------------------------------------
Tue Sep 13 12:37:57 UTC 2016 - jreidinger@suse.com

- fix skipping of proposal returning empty hash otherwise it
  creates non sense proposal entry in UI (bnc#994127)
- 3.1.215

-------------------------------------------------------------------
Tue Aug 30 06:55:13 UTC 2016 - lslezak@suse.cz

- Display a warning popup when the installer self-update uses
  the fallback URL instead of the selected SMT or the default SCC
  server (bsc#996179)
- Do not contact the registration server in self-update when
  network is not running, skip self-update completely
- 3.1.214

-------------------------------------------------------------------
Thu Aug 25 14:23:20 UTC 2016 - lslezak@suse.cz

- Move the installer self update step earlier in the workflow
  so the user entered values are not lost after restart and avoid
  repeating some steps again (bsc#985055)
- This also fixes losing some values due to restaring YaST (bsc#993690),
  (bsc#992608)
- Improved the self update URL handling - the boot parameter has
  the highest priority, always ask user when a SLP service is found,
  in AutoYaST mode SLP needs to be enabled in the profile
- Display progress when downloading and applying the updates
- 3.1.213

-------------------------------------------------------------------
Wed Aug 25 12:51:45 UTC 2016 - cwh@suse.com

- Replace unicode bullet char by asterisk for ncurses (bsc#995082)
- 3.1.212

-------------------------------------------------------------------
Thu Aug 25 07:33:10 UTC 2016 - jreidinger@suse.com

- fix writing proposals (bnc#994127)
- 3.1.211

-------------------------------------------------------------------
Wed Aug 17 15:02:02 UTC 2016 - jreidinger@suse.com

- filter out same repositories from extraurls if they differ only
  in trailing slash (bnc#970488)
- 3.1.210

-------------------------------------------------------------------
Tue Aug 16 15:34:43 UTC 2016 - kanderssen@suse.com

- SSH Importer: Width fix to avoid cut of CheckBoxFrame Label
  (fate##319624)
- 3.1.209

-------------------------------------------------------------------
Tue Aug 16 13:28:14 CEST 2016 - locilka@suse.com

- Fixed testsuite for inst_complex_welcome after implementing lazy
  loading in ProductLicense in yast2-packager (bsc#993285)
- 3.1.208

-------------------------------------------------------------------
Fri Aug  5 07:22:59 UTC 2016 - igonzalezsosa@suse.com

- Fix the registration screen initialization when SCC server
  is used during self-update (FATE#319716)
- 3.1.207

-------------------------------------------------------------------
Thu Aug  4 10:02:28 UTC 2016 - igonzalezsosa@suse.com

- Retrieve the self-update URL from the registration
  server (SCC/SMT) (FATE#319716)
- 3.1.206

-------------------------------------------------------------------
Wed Aug  3 17:06:46 CEST 2016 - locilka@suse.com

- UI, UX and internal handling for the Welcome screen optimized to
  prevent from not showing that the license needs to be accepted
  (bsc#980374).
- 3.1.205

-------------------------------------------------------------------
Fri Jul 29 07:32:46 UTC 2016 - ancor@suse.com

- If the user has skipped multipath activation, don't ask again
  after installer self-update (bsc#989770)
- 3.1.204

-------------------------------------------------------------------
Fri Jul 22 13:48:12 UTC 2016 - igonzalezsosa@suse.com

- Don't halt the installation if installer updates server
  cannot be reached when using AutoYaST (bsc#988949)
- 3.1.203

-------------------------------------------------------------------
Thu Jul 21 11:52:59 UTC 2016 - jreidinger@suse.com

- simplify and speed up inst_finish client (bnc#986649)
- add test suite for inst_finish client
- 3.1.202

-------------------------------------------------------------------
Mon Jul 18 13:13:05 UTC 2016 - lslezak@suse.cz

- Run extra inst-sys cleanup to free more memory on systems with
  low memory (bsc#974601)
- 3.1.201

-------------------------------------------------------------------
Thu Jul 14 08:10:16 UTC 2016 - lslezak@suse.cz

- Properly adjust the OOM killer (oom_score_adj has a different
  range than the original oom_adj) (bsc#974601)
- 3.1.200

-------------------------------------------------------------------
Tue Jul 12 16:14:28 CEST 2016 - schubi@suse.de

- Added AutoYaST schema file "ssh_import".
  (fate#319624)
- 3.1.199

-------------------------------------------------------------------
Mon Jun 27 13:00:24 UTC 2016 - jreidinger@suse.com

- Make writing of bootloader settings the last step so that other
  installation steps (kdump, cio-ignore) do not have to waste time
  repeating it
  (bnc#986649)
- 3.1.198

-------------------------------------------------------------------
Thu Jun 23 08:17:24 UTC 2016 - lslezak@suse.cz

- Display more information in the error popup when downloading
  the optional installer updates fails (bsc#986091)
- 3.1.197

-------------------------------------------------------------------
Thu Jun 16 13:31:16 UTC 2016 - igonzalezsosa@suse.com

- Avoid restarting YaST when self-update repository exists but
  is empty (bsc#985113)
- 3.1.196

-------------------------------------------------------------------
Wed Jun 15 15:15:15 CEST 2016 - snwint@suse.de

- call set_videomode to adjust video mode (bsc#974821)
- 3.1.195

-------------------------------------------------------------------
Tue Jun 14 14:17:53 UTC 2016 - igonzalezsosa@suse.com

- Fix architecture detection during self-update (bsc#984656)
- 3.1.194

-------------------------------------------------------------------
Thu Jun  2 11:09:33 UTC 2016 - schubi@suse.de

- Adapt AutoYaST to support import of SSH server keys/configuration
  (fate#319624)
- 3.1.193

-------------------------------------------------------------------
Thu Jun  2 10:09:33 UTC 2016 - igonzalezsosa@suse.com

- Drop yast2-installation-devel-doc package (fate#320356)
- 3.1.192

-------------------------------------------------------------------
Wed Jun  1 11:41:27 UTC 2016 - igonzalezsosa@suse.com

- When importing SSH keys/configuration, only regular files
  will be considered (bsc#982522)
- Force YaST2-Firstboot.service to run after
  YaST2-Second-Stage.service (bsc#980365)
- 3.1.191

-------------------------------------------------------------------
Mon May 30 14:35:05 UTC 2016 - lslezak@suse.cz

- Move the debugger invocation code to yast2-ruby-bindings package
  to use the same implementation at run time (FATE#318421)
- 3.1.190

-------------------------------------------------------------------
Thu May 26 13:17:42 UTC 2016 - kanderssen@suse.com

- System Role: centered dialog (ncurses).

-------------------------------------------------------------------
Wed May 25 15:49:41 UTC 2016 - kanderssen@suse.com

- More visual improvements in the SSH keys importing proposal
  summary based on blog entry feedback. (Fate#319624)
- 3.1.189

-------------------------------------------------------------------
Wed May 25 13:07:59 UTC 2016 - lslezak@suse.cz

- Start the Ruby debugger at the beginning of installation
  when Y2DEBUGGER is set (FATE#318421)
- 3.1.188

-------------------------------------------------------------------
Tue May 17 08:17:51 UTC 2016 - ancor@suse.com

- Visual improvement in the SSH keys importing proposal summary

-------------------------------------------------------------------
Mon May 16 16:39:34 UTC 2016 - ancor@suse.com

- The user is now informed about SSH keys to be reused (copied
  from a previous system) during system installation.
- The user can select a different partition (or none) to read the
  keys from and whether to also copy config files.
- SSH import functionality not longer depending from
  "copy_to_system" feature.
- Fate#319624
- 3.1.187

-------------------------------------------------------------------
Mon May 16 08:29:25 UTC 2016 - lslezak@suse.cz

- SSH installation: handle closing the initial installation screen
  by the window manager close button (bsc#979499)
- 3.1.186

-------------------------------------------------------------------
Mon May  9 15:14:22 CEST 2016 - schubi@suse.de

- Do not copy licenses from inst-sys to target system.
  Showing EULA location in the installed system.
  (fate#219341)
- 3.1.185

-------------------------------------------------------------------
Fri May  6 11:09:28 UTC 2016 - jsrain@suse.cz

- get more texts for roles dialog from control file, allow
  a general label (bsc#974625)
- 3.1.184

-------------------------------------------------------------------
Thu May  5 13:39:46 UTC 2016 - ancor@suse.com

- Always read the lists of local users in the previous system to
  have them available during user importing (part of fate#319624)
- 3.1.183

-------------------------------------------------------------------
Wed Apr 20 10:47:12 UTC 2016 - knut.anderssen@suse.com

- Disk Activation step will be skipped in case of installer update
  success (bsc#974409)
- License agreement will be remembered in case of going back after
  a installer update.
- 3.1.182

-------------------------------------------------------------------
Tue Apr 19 09:08:35 UTC 2016 - igonzalezsosa@suse.com

- Fix handling of license acceptance in welcome screen
  (bsc#975774)
- 3.1.181

-------------------------------------------------------------------
Fri Apr 15 12:51:00 UTC 2016 - lslezak@suse.cz

- Run the automatic installer self update also in the AutoYaST
  mode, read the optional custom URL from the profile ("general" ->
  "self_update_url" node) (FATE#319716)
- 3.1.180

-------------------------------------------------------------------
Wed Apr 13 07:14:09 UTC 2016 - mfilka@suse.com

- bsc#956473
  - improved formatting of network interfaces listing
- 3.1.179

-------------------------------------------------------------------
Tue Apr 12 15:09:15 UTC 2016 - jreidinger@suse.com

- do not install perl-Bootloader-YAML on target system as it is no
  longer needed (FATE#317701)
- 3.1.178

-------------------------------------------------------------------
Mon Apr  4 09:48:42 UTC 2016 - igonzalezsosa@suse.com

- Automatic update during installation will use Zypper repositories
  instead of Driver Update Disks (FATE#319716).
- 3.1.177

-------------------------------------------------------------------
Wed Mar 23 16:32:31 UTC 2016 - cwh@suse.com

- Moved proc_modules.scr to yast2.rpm to avoid that yast-sound
  depends on yast-installation (bsc#972310)
- 3.1.176

-------------------------------------------------------------------
Tue Mar 15 07:41:01 UTC 2016 - knut.anderssen@suse.com

- Added automatic update during installation (FATE#319716)
- 3.1.175

-------------------------------------------------------------------
Mon Mar 14 13:09:52 UTC 2016 - mvidner@suse.com

- System Role: align labels (FATE#317481).
- System Role: pop-up if changing the role to a different one.
- 3.1.174

-------------------------------------------------------------------
Mon Mar 14 09:39:50 UTC 2016 - igonzalezsosa@suse.com

- Moved Yast::Transfer::FileFromUrl here from yast2-update
  (FATE#319716).
- 3.1.173

-------------------------------------------------------------------
Fri Mar  4 14:24:49 UTC 2016 - mvidner@suse.com

- Added a System Role step in the installation (FATE#317481).
- 3.1.172

-------------------------------------------------------------------
Mon Feb 29 09:05:16 UTC 2016 - mfilka@suse.com

- bsc#956473
  - network interfaces listing shows all IPv4 / IPv6 addresses per
    device
- 3.1.171

-------------------------------------------------------------------
Fri Feb 26 08:36:55 UTC 2016 - ancor@suse.com

- Ensure plymouth does not interfere with X11 when executing
  yast2-firstboot (bsc#966874)
- 3.1.170

-------------------------------------------------------------------
Sun Feb 21 21:15:02 UTC 2016 - mfilka@suse.com

- bnc#960703
  - network service setup moved into yast2-network package.
- 3.1.169

-------------------------------------------------------------------
Wed Feb 17 16:03:56 UTC 2016 - cwh@suse.com

- Remove autoyast clone button (fate#317970) 
- 3.1.168

-------------------------------------------------------------------
Thu Dec 22 15:53:34 CET 2015 - schubi@suse.de

- Removing network dependencies in the service files in order to
  prevent booting cycles in Tumbleweed. (bnc#954908)
- 3.1.167

-------------------------------------------------------------------
Mon Dec 21 08:08:15 UTC 2015 - jsrain@suse.cz

- fixed function name to check zKVM hypervisor (bsc#956736)
- 3.1.166

-------------------------------------------------------------------
Fri Dec 11 09:17:16 UTC 2015 - jsrain@suse.cz

- don't enforce the disk activation dialog on zKVM (bsc#956736)
- 3.1.165

-------------------------------------------------------------------
Wed Dec  2 13:55:07 UTC 2015 - mvidner@suse.com

- Ensure second stage and YaST-Firstboot don't get killed by
  getty when running over 2nd or 3rd serial console (bsc#935965)
- 3.1.164

-------------------------------------------------------------------
Thu Nov 26 09:09:59 UTC 2015 - jreidinger@suse.com

- Do not crash in proposal client if zfcp proposal reports itself
  as unavailable (bnc#956745)

-------------------------------------------------------------------
Wed Nov 25 13:15:19 UTC 2015 - lslezak@suse.cz

- Save the software selection for using it later in AutoYaST
  when deploying installation images (bsc#956325, bsc#910728)
- 3.1.163

-------------------------------------------------------------------
Fri Nov  6 11:59:26 UTC 2015 - ancor@suse.com

- Ensure second stage and YaST-Firstboot don't get killed by
  getty when running over serial console (bsc#935965)
- 3.1.162

-------------------------------------------------------------------
Fri Oct  9 13:32:36 UTC 2015 - ancor@suse.com

- Language selection screen fixed to immediately apply the keyboard
  layout after changing it automatically (bsc#947969).
- 3.1.161

-------------------------------------------------------------------
Thu Oct  1 15:55:54 UTC 2015 - ancor@suse.com

- Simplified second stage systemd unit to avoid dependencies cycles
  (bnc#947521 and bnc#931643). Logic moved to YaST startup scripts.
- 3.1.160

-------------------------------------------------------------------
Fri Sep  4 07:07:33 UTC 2015 - jsrain@suse.cz

- fix bug preventing to finish proposal in some sutuations
  (bsc#944334)
- 3.1.159

-------------------------------------------------------------------
Thu Sep  3 14:41:07 CEST 2015 - locilka@suse.com

- Fixed setting language / languages in the installation welcome
  screen (bsc#943746, bsc#944035)
- 3.1.158

-------------------------------------------------------------------
Wed Sep  2 09:43:21 UTC 2015 - igonzalezsosa@suse.com

- Move #second_stage_required? method to InstFunctions module
  to be used by AutoYaST (bnc#892091)
- 3.1.157

-------------------------------------------------------------------
Tue Aug 25 10:17:24 CEST 2015 - schubi@suse.de

- fixed cio_ignore testcase
  This testcase is for bnc#941406
- 3.1.156

-------------------------------------------------------------------
Thu Aug 13 13:26:56 CEST 2015 - schubi@suse.de

- AutoYaST S390: handling cio_ignore
  Entry <general><cio_ignore> in order to set it
  (values: true/false). If it is not set cio_ignore is true.
  So it is backward compatible.
  (bnc#941406)
- cio_ignore does not make sense for KVM or z/VM. So checking
  for KVM and z/VM and evtl. disabling cio_ignore (fate#317861).
- 3.1.155

-------------------------------------------------------------------
Tue Aug 11 15:50:49 CEST 2015 - schubi@suse.de

- AutoYaST second stage: YaST2-Second-Stage.service
  Continue installation even if plymouth has returned an error.
  (bnc#940878)
- 3.1.154

-------------------------------------------------------------------
Fri Aug  7 12:53:08 UTC 2015 - igonzalezsosa@suse.com

- Fix release notes loading when network is not working (bsc#940648)
- 3.1.153

-------------------------------------------------------------------
Wed Aug  5 11:45:25 UTC 2015 - jsrain@suse.cz

- store cio_ignore settings before installing bootloader
  (bsc#933177)
- 3.1.152

-------------------------------------------------------------------
Fri Jul 24 13:01:22 UTC 2015 - jsrain@suse.cz

- avoid duplicating release notes for products (bsc#935599)
- 3.1.151

-------------------------------------------------------------------
Tue Jul 21 09:16:03 UTC 2015 - mvidner@suse.com

- Moved client code to lib/installation/clients to enable test
  coverage measurements.
- 3.1.150

-------------------------------------------------------------------
Wed Jul  1 13:50:55 CEST 2015 - shundhammer@suse.de

- Cleanup for snapshots made during installation (bnc#935923)
- 3.1.149 

-------------------------------------------------------------------
Wed Jul  1 10:46:50 CEST 2015 - locilka@suse.com

- Fixed handling user request to change an installation proposal
  (bsc#936448)
- 3.1.148

-------------------------------------------------------------------
Mon Jun 29 13:11:57 UTC 2015 - lslezak@suse.cz

- fixed menu button label in the proposal (bsc#936427)
- 3.1.147

-------------------------------------------------------------------
Mon Jun 29 08:41:17 UTC 2015 - jreidinger@suse.com

- add ability to hide export button (fate#315161)
- 3.1.146

-------------------------------------------------------------------
Wed Jun 17 09:29:09 CEST 2015 - locilka@suse.com

- Implemented triggers for installation proposal (FATE#317488).
  Any *_proposal client can define 'trigger' in 'MakeProposal'
  that defines in which circumstances it should be called again
  after all proposals have been called, e.g., if partitioning or
  software selection changes.
- 3.1.145

-------------------------------------------------------------------
Tue Jun  2 08:41:03 UTC 2015 - jreidinger@suse.com

- fix crash in Upgrade when creating post upgrade snapshot
  (fate#317973)
- 3.1.144

-------------------------------------------------------------------
Thu May 28 12:41:49 UTC 2015 - igonzalezsosa@suse.com

- add a client to create a snapshot after installation/upgrade
  (fate#317973)
- 3.1.143

-------------------------------------------------------------------
Wed May 20 19:29:48 UTC 2015 - lslezak@suse.cz

- set Xvnc server resolution to 96 dpi to fix broken layout in VNC
  installations (defaults to 75 dpi) (bsc#919456)
- 3.1.142

-------------------------------------------------------------------
Fri Apr 24 06:01:14 UTC 2015 - ancor@suse.com

- Fixed an error preventing the VNC connection during second
  installation stage of AutoYaST when using VNC=1 (bnc#923901)
- 3.1.141

-------------------------------------------------------------------
Wed Apr 20 13:11:40 CEST 2015 - schubi@suse.de

- Fixed differnt bugs in proposal overview with multiple tabs.
- Checking if plymouth is available while starting second
  installation stage for AutoYaST.
- 3.1.140

-------------------------------------------------------------------
Thu Apr 16 13:02:23 CEST 2015 - locilka@suse.com

- Always enable systemd startup services for Second Stage and
  Firstboot (bsc#924278)
- 3.1.139

-------------------------------------------------------------------
Thu Apr  2 09:27:55 UTC 2015 - jreidinger@suse.com

- avoid endless loop when confirm update in proposal runner
  (FATE#315161)
- 3.1.138

-------------------------------------------------------------------
Wed Apr  1 18:54:34 UTC 2015 - jreidinger@suse.com

- fix method missing error in proposal_runner (FATE#315161)
- 3.1.137

-------------------------------------------------------------------
Wed Apr  1 11:39:32 UTC 2015 - jreidinger@suse.com

- fix dependencies in proposal_store (FATE#315161)
- 3.1.136

-------------------------------------------------------------------
Fri Mar 27 13:14:22 UTC 2015 - jreidinger@suse.com

- allow proposal runner dialog to use different proposal store
  (FATE#315161)
- 3.1.135

-------------------------------------------------------------------
Tue Feb 17 14:24:19 CET 2015 - aschnell@suse.de

- get list of mounts from /proc/mounts in umount_finish (for
  fate#318392)
- 3.1.134

-------------------------------------------------------------------
Mon Feb 16 12:44:16 UTC 2015 - cwh@suse.com

- Delete or copy install.inf as applicable (bnc#897066)
- 3.1.133

-------------------------------------------------------------------
Wed Feb 11 09:03:38 UTC 2015 - lslezak@suse.cz

- removed redundant initialization label (bnc#878538)
- 3.1.132

-------------------------------------------------------------------
Fri Feb  6 12:56:53 UTC 2015 - ancor@suse.com

- The unit tests are now compatible with RSpec 3 (bnc#916364)
- 3.1.131

-------------------------------------------------------------------
Wed Feb  4 13:15:43 UTC 2015 - lslezak@suse.cz

- support custom display number in "display_ip" boot option
  (bnc#913888)
- 3.1.130

-------------------------------------------------------------------
Tue Feb  3 11:11:49 CET 2015 - schubi@suse.de

- AutoYaST: If the system starts in multi-user mode plymouth will
  be quit while installation in order to ensure that installation
  will be finished on console 1 and the login prompt will be
  shown.
  (bnc#903682,889757,897956)

-------------------------------------------------------------------
Thu Jan 29 17:10:44 UTC 2015 - jsrain@suse.cz

- allow keyboard layout testing in language dialog (bsc#889549)
- 3.1.129

-------------------------------------------------------------------
Tue Jan 27 13:39:57 CET 2015 - jsuchome@suse.cz

- explicitely set language packages for installation during the
  live install (bnc#904103)
- 3.1.128

-------------------------------------------------------------------
Mon Jan 26 16:09:01 UTC 2015 - jreidinger@suse.com

- fix typo causing error in installation ( catched by openQA ) 

-------------------------------------------------------------------
Mon Jan 26 10:21:19 UTC 2015 - jreidinger@suse.com

- Properly install new Proposal* libs to fix installation

-------------------------------------------------------------------
Tue Jan 13 12:27:52 UTC 2015 - jreidinger@suse.com

- Refactored inst_proposal into Installation::ProposalRunner and
  Installation::ProposalStore.
- 3.1.127

-------------------------------------------------------------------
Tue Jan 13 12:27:40 UTC 2015 - jsrain@suse.cz

- fixed progress bar during (live) image installation (bsc#854378)

-------------------------------------------------------------------
Wed Jan  7 14:27:28 UTC 2015 - jreidinger@suse.com

- do not stuck during copy of logs files (bnc#897091)
- 3.1.126

-------------------------------------------------------------------
Thu Dec 18 20:12:47 UTC 2014 - lslezak@suse.cz

- Fix bashisms and shebangs in scripts (by "Ledest")
- 3.1.125

-------------------------------------------------------------------
Wed Dec 10 15:57:59 CET 2014 - aschnell@suse.de

- drop check for Gtk since Gtk UI of YaST is no longer supported
  (bsc#908607)
- 3.1.124

-------------------------------------------------------------------
Thu Dec  4 09:50:16 UTC 2014 - jreidinger@suse.com

- remove X-KDE-Library from desktop file (bnc#899104)

-------------------------------------------------------------------
Wed Nov 26 16:53:17 UTC 2014 - ancor@suse.com

- Added more debug information in order to track bnc#897091
- 3.1.122

-------------------------------------------------------------------
Fri Nov 14 09:51:04 UTC 2014 - ancor@suse.com

- Merging changes from 3.1.116.1 (SLE12 maintenance branch)
- Fixed the "previously used repositories" step to work properly
  when reached using the back button (bnc#889791)
- 3.1.121

-------------------------------------------------------------------
Tue Nov  4 08:32:27 UTC 2014 - jreidinger@suse.com

- Improve dialog asking if system should be cloned (bnc#900028)
- 3.1.120

-------------------------------------------------------------------
Mon Nov  3 16:19:30 CET 2014 - schubi@suse.de

- AutoYaST Second Stage: Fixed a crash in package management when
  running in Qt UI with libproxy1-config-kde4 package installed.
  (bnc#866692)
- 3.1.119

-------------------------------------------------------------------
Fri Oct 31 07:41:09 UTC 2014 - jreidinger@suse.com

- do not write obsolete /etc/syconfig/boot RUN_PARALLEL key
  (bnc#896207)
- 3.1.118

-------------------------------------------------------------------
Thu Oct 30 07:35:52 UTC 2014 - lslezak@suse.cz

- properly setup locale in installation start script to display
  texts and labels correctly in a texmode installation and also
  to translate all buttons in graphical mode (removed "testutf8"
  calls, it has been dropped, always set UTF-8 locale) (bnc#902411)
- 3.1.117

-------------------------------------------------------------------
Wed Sep 17 16:04:11 UTC 2014 - lslezak@suse.cz

- additionaly return file system type in ".run.df" agent result,
  (to use it in the disk usage calculation bnc#896176)
- 3.1.116

-------------------------------------------------------------------
Thu Sep  4 12:21:25 UTC 2014 - mvidner@suse.com

- Use a more flexible rubygem requirement syntax (bnc#895069)
- 3.1.115

-------------------------------------------------------------------
Wed Aug 28 15:31:55 UTC 2014 - ancor@suse.com

- Enabled remote access on systems installed using VNC (bnc#893501)
- 3.1.114

-------------------------------------------------------------------
Thu Aug 28 15:04:59 CEST 2014 - locilka@suse.com

- Setting data for &product; macro (used in helps) as soon as
  the base-product repository is initialized (bnc#886608)
- 3.1.113

-------------------------------------------------------------------
Wed Aug 27 15:39:52 CEST 2014 - locilka@suse.com

- Fixed [Abort] button handling in Disks Activation dialog
  (bnc#893281)
- 3.1.112

-------------------------------------------------------------------
Wed Aug 27 10:33:03 CEST 2014 - schubi@suse.de

- Autoyast: Second stage will not be called at all. This bug has
  been generated due the fix in bnc#886464.
- 3.1.111

-------------------------------------------------------------------
Mon Aug 25 09:15:13 CEST 2014 - schubi@suse.de

- Autoyast
  -- Disabling second installation stage via autoyast
     configuration "second_stage".
  -- Centralized minimal configuration and disabling more
     configuration steps like X11, user, default_desktop,...
  -- bnc#886464 and bnc#892091
- 3.1.110

-------------------------------------------------------------------
Mon Aug 18 12:30:53 UTC 2014 - jreidinger@suse.com

- workaround problem with missing capabilities in image deployment
  (bnc#889489)
- 3.1.109

-------------------------------------------------------------------
Thu Aug  7 11:50:28 CEST 2014 - snwint@suse.de

- use oom_score_adj instead of oom_adj (bnc #890432)
- 3.1.108

-------------------------------------------------------------------
Thu Aug  7 08:20:36 UTC 2014 - jreidinger@suse.com

- update ca certificates after upgrade (bnc#889616)
- 3.1.107

-------------------------------------------------------------------
Mon Jul 28 11:52:43 UTC 2014 - lslezak@suse.cz

- use short product name for the default base product release notes
  (read from the installation medium) (bnc#885247)
- display at least an empty dialog when downloading release notes
  to hide the previous dialog in the installation workflow
  (bnc#889196)
- 3.1.106

-------------------------------------------------------------------
Thu Jul 24 14:42:59 UTC 2014 - lslezak@suse.cz

- do not repeat release notes downloading on network time out
  (bnc#885486)
- 3.1.105

-------------------------------------------------------------------
Thu Jul 24 11:52:43 CEST 2014 - aschnell@suse.de

- do not log sensitive information in y2start.log (bnc#888645)
- 3.1.104

-------------------------------------------------------------------
Tue Jul 22 08:13:41 CEST 2014 - snwint@suse.de

- linuxrc already provides proxy settings in URL form - so use it
- 3.1.103

-------------------------------------------------------------------
Mon Jul 21 12:10:43 CEST 2014 - schubi@suse.de

- taking display-manager.service instead of xdm.service in the
  second boot stage (bnc#886654, 884447)
- Workaround of bug in plymouth --> using deactivate option
  in second boot stage in order to start ncurses yast correctly
  (bnc#886488)
- 3.1.102

-------------------------------------------------------------------
Wed Jul 16 09:15:10 UTC 2014 - jsrain@suse.cz

- retranslate release notes button when going back in workflow
  (bnc#886660)
- 3.1.101

-------------------------------------------------------------------
Tue Jul 15 15:44:41 CEST 2014 - locilka@suse.com

- Asking user for confirmation while aborting the installation in
  disk activation dialog (bnc#886662)
- 3.1.100

-------------------------------------------------------------------
Fri Jul  4 08:48:03 UTC 2014 - jreidinger@suse.com

- Copy multipath blacklist to target system (bnc#885628)
- 3.1.99

-------------------------------------------------------------------
Thu Jul  3 09:14:53 UTC 2014 - jreidinger@suse.com

- remove useless steps from system analysis because it confuses
  users (bnc#885609)
- 3.1.98

-------------------------------------------------------------------
Mon Jun 30 14:34:59 UTC 2014 - jreidinger@suse.cz

- restore: use restore script instead of manual unpacking tarball
  to also remove newly generated content when rollbacking
  (bnc#882039)
- 3.1.97

-------------------------------------------------------------------
Mon Jun 23 16:09:32 CEST 2014 - locilka@suse.com

- Changed /bin/rm path to /usr/bin/rm path (bnc#882453)
- 3.1.96

-------------------------------------------------------------------
Mon Jun 23 13:02:27 UTC 2014 - jreidinger@suse.com

- directly export autoyast profile to target file (bnc#881108)
- 3.1.95

-------------------------------------------------------------------
Thu Jun 19 19:05:10 UTC 2014 - lslezak@suse.cz

- removed random_finish client, haveged service is by default
  enabled, no need for explicit enabling by Yast
  (gh#yast/yast-installation#214)
- 3.1.94

-------------------------------------------------------------------
Wed Jun 18 11:47:26 UTC 2014 - lslezak@suse.cz

- make sure the CIO ignore config file ends with a new line
  (bnc#883198)
- 3.1.93

-------------------------------------------------------------------
Tue Jun 17 12:34:33 UTC 2014 - lslezak@suse.cz

- inst_upgrade_urls.rb: set the future target distribution to not
  ignore the SCC online repositories in libzypp (bnc#881320)
- 3.1.92

-------------------------------------------------------------------
Mon Jun 16 12:33:18 UTC 2014 - jreidinger@suse.com

- write list of active devices for cio_ignore ( partially written
  by Ihno )
- 3.1.91

-------------------------------------------------------------------
Thu Jun 12 15:20:04 UTC 2014 - jreidinger@suse.com

- restore backup if yast failed during installation/upgrade
  (bnc#882039)
- 3.1.90

-------------------------------------------------------------------
Thu Jun 12 08:27:01 UTC 2014 - lslezak@suse.cz

- properly enable the add-on module in the installation workflow
- 3.1.89

-------------------------------------------------------------------
Tue Jun  3 13:53:15 UTC 2014 - lslezak@suse.cz

- inst_upgrade_urls.rb client:
  - remove old repositories (repo files) to avoid loading old
    SLE11 repositories when refreshing a registered service
    (bnc#880971)
  - remove old services to get rid of the old NCC service
  (Note: everything is backed up into /var/adm/backup/upgrade/zypp
  directory)
- 3.1.88

-------------------------------------------------------------------
Thu May 29 08:23:21 UTC 2014 - lslezak@suse.cz

- better error message for accepting the license (bnc#875183)
- 3.1.87

-------------------------------------------------------------------
Wed May 28 11:00:51 CEST 2014 - aschnell@suse.de

- close port 6000 during installation (bnc#879262)
- 3.1.86

-------------------------------------------------------------------
Wed May 21 10:32:51 UTC 2014 - jreidinger@suse.com

- do not call reipl multiple times (patch by Ihno)
- 3.1.85

-------------------------------------------------------------------
Fri May 16 12:19:30 UTC 2014 - jsrain@suse.cz

- reduced time-out for downloading release notes when behind
  firewall (bnc#878265)
- 3.1.84

-------------------------------------------------------------------
Fri May 16 08:37:23 UTC 2014 - mvidner@suse.com

- Fixed "undefined method" if an add-on has empty release notes URL
  (bnc#877705)
- 3.1.83

-------------------------------------------------------------------
Fri May 16 07:11:52 UTC 2014 - jsrain@suse.cz

- adjusted wording when deploying image to disk (bnc#877666)
- 3.1.82

-------------------------------------------------------------------
Wed May 14 11:10:05 UTC 2014 - jreidinger@suse.com

- Use new bootloader API to set kernel parameters (bnc#869608)
- 3.1.81

-------------------------------------------------------------------
Tue May 13 13:51:52 UTC 2014 - jreidinger@suse.com

- Fix haveged path to kill it properly (patch by Ihno) (bnc#876876)
- 3.1.80

-------------------------------------------------------------------
Tue May 13 10:09:55 CEST 2014 - gs@suse.de

- enable services for FCoE by calling fcoe-client finish script
  (bnc#877352)
- 3.1.79

-------------------------------------------------------------------
Fri May  9 10:44:11 UTC 2014 - jreidinger@suse.com

- ensure maximum size of prep partition for ppc64 (bnc#867345)
  ( part of patch made by dinaar@suse.com )
- 3.1.78

-------------------------------------------------------------------
Fri May  9 10:15:34 UTC 2014 - jsrain@suse.cz

- adjusted downloading release notes to work also for extensions
  (bnc#876700)
- 3.1.77

-------------------------------------------------------------------
Wed Apr 30 11:01:12 UTC 2014 - jreidinger@suse.com

- use correct keywords for cio ignore kernel params (bnc#874902)
- move cio_ignore step after bootloader step to have sections 
  generated (bnc#873996)
- 3.1.76

-------------------------------------------------------------------
Fri Apr 25 13:21:52 UTC 2014 - mfilka@suse.com

- bnc#872086
  - always copy network configuration. Even if network is not
    running during installation
- 3.1.75

-------------------------------------------------------------------
Fri Apr 25 08:22:06 UTC 2014 - jsrain@suse.cz

- enhanced handling of release notes from media (contrary to those
  downloaded on-line) (bnc#874996)
- 3.1.74

-------------------------------------------------------------------
Thu Apr 24 16:02:13 CEST 2014 - locilka@suse.com

- Changed inst_system_analysis to read Product information
  (that uses libzypp) after initializing libzypp (bnc#873877)
- 3.1.73

-------------------------------------------------------------------
Wed Apr 23 08:48:13 UTC 2014 - jsrain@suse.cz

- enable top bar with logo during installation (bnc#868722)
- 3.1.72

-------------------------------------------------------------------
Tue Apr 15 16:51:58 CEST 2014 - locilka@suse.com

- Switched from the old to the new network setup client for remote
  repositories (bnc#869640)
- 3.1.71

-------------------------------------------------------------------
Tue Apr 15 07:02:35 UTC 2014 - jreidinger@suse.com

- fix crash from last fix and adapt it to cooperate nice with
  autoinstallation (bnc#873458)
- 3.1.70

-------------------------------------------------------------------
Mon Apr 14 14:38:22 UTC 2014 - jreidinger@suse.com

- return error message if base product not found and continue in
  installation(bnc#873458)
- 3.1.69

-------------------------------------------------------------------
Mon Apr 14 10:11:52 CEST 2014 - locilka@suse.com

- removed loading 'pciehp' Kernel module (added for SLE 11 by FATE
  #311991) - it is now built-in Kernel (bnc#865834)
- 3.1.68

-------------------------------------------------------------------
Fri Apr 11 08:44:10 UTC 2014 - jsrain@suse.cz

- added missing files to package (bnc#872925)
- 3.1.67

-------------------------------------------------------------------
Thu Apr 10 09:34:30 UTC 2014 - mvidner@suse.com

- Put wizard title on the left instead of on top (bnc#868859)
- 3.1.66

-------------------------------------------------------------------
Thu Apr 10 09:15:56 UTC 2014 - jsrain@suse.cz

- added handling of release notes for slide show (bnc#871158)
- 3.1.65

-------------------------------------------------------------------
Wed Apr  9 10:07:02 CEST 2014 - snwint@suse.de

- save a copy of pbl.log
- 3.1.64

-------------------------------------------------------------------
Fri Apr  4 15:33:40 CEST 2014 - snwint@suse.de

- remove LIBGL_ALWAYS_INDIRECT (bnc #869172)
- 3.1.63

-------------------------------------------------------------------
Thu Apr  3 12:15:49 UTC 2014 - jreidinger@suse.com

- do not write network configuration from upgrade to system
  (bnc#871178)
- 3.1.62

-------------------------------------------------------------------
Wed Apr  2 09:25:38 UTC 2014 - jreidinger@suse.com

- remove ssh_service_finish as it is handle in
  firewall_stage1_finish due to split of ssh port open and sshd
  enablement (bnc#865056)
- 3.1.61

-------------------------------------------------------------------
Sun Mar 30 17:15:03 UTC 2014 - mfilka@suse.com

- bnc#869719
  - fixed parameters forcing manual network configuration on user's
    request at disks activation screen
- 3.1.60 

-------------------------------------------------------------------
Mon Mar 24 14:48:36 UTC 2014 - jreidinger@suse.com

- change cio_ignore kernel parameter according to kernel changes
  (bnc#869463)
- 3.1.59

-------------------------------------------------------------------
Mon Mar 24 12:33:47 UTC 2014 - jreidinger@suse.com

- avoid constant redefinition warning(BNC#869202)
- 3.1.58

-------------------------------------------------------------------
Wed Mar 19 12:45:27 UTC 2014 - lslezak@suse.cz

- skip "Installation Options" dialog when online repository option
  should not be displayed (part of bnc#868942)
- 3.1.57

-------------------------------------------------------------------
Fri Mar 14 14:43:06 CET 2014 - snwint@suse.de

- set LIBGL_ALWAYS_INDIRECT in ssh mode (bnc #868175)
- enable yast theme in ssh mode
- 3.1.56

-------------------------------------------------------------------
Fri Mar 14 08:15:01 UTC 2014 - jsrain@suse.cz

- download on-line version of release notes (fate#314695)
- 3.1.55

-------------------------------------------------------------------
Thu Mar 13 09:46:18 UTC 2014 - jreidinger@suse.com

- add kernel parameters for s390 when cio_ignore enabled to never
  blacklist console or ipl devices (fate#315318)
- 3.1.54

-------------------------------------------------------------------
Wed Mar 12 12:00:40 UTC 2014 - mfilka@suse.com

- bnc#858523
  - dropped disabling network configuration code. yast2-network is
    in charge of it now.
- 3.1.53 

-------------------------------------------------------------------
Mon Mar 10 13:01:48 UTC 2014 - jsrain@suse.cz

- don't hide ReleaseNotes button going back fron inst proposal
  (bnc#867389)
- 3.1.52

-------------------------------------------------------------------
Fri Mar  7 16:00:42 UTC 2014 - lslezak@suse.cz

- run scc_finish client if present (FATE#312012)
- 3.1.51

-------------------------------------------------------------------
Thu Mar  6 09:15:24 UTC 2014 - jreidinger@suse.com

- fix malformed string exception if cio ignore is disabled
  (bnc#866995)
- 3.1.50

-------------------------------------------------------------------
Tue Mar  4 09:13:41 UTC 2014 - jreidinger@suse.com

- call proper bash agent otherwise cio ignore feature do not work
  (bnc#866614)
- 3.1.49

-------------------------------------------------------------------
Mon Mar  3 12:57:24 UTC 2014 - jreidinger@suse.com

- do not crash if there is no general section in autoyast profile
  (BNC#866529)
- 3.1.48

-------------------------------------------------------------------
Thu Feb 27 15:08:12 CET 2014 - aschnell@suse.de

- reset proposal after rescanning storage (bnc#865579)
- 3.1.47

-------------------------------------------------------------------
Thu Feb 27 13:55:16 UTC 2014 - jreidinger@suse.com

- revert back complete skip of probing due to disks with activation
  (BNC#865579)
- 3.1.46

-------------------------------------------------------------------
Thu Feb 27 12:54:37 UTC 2014 - jreidinger@suse.com

- Do not rerun system probing as it is already done (BNC#865579)
- 3.1.45

-------------------------------------------------------------------
Wed Feb 26 09:15:50 UTC 2014 - jreidinger@suse.com

- implement cio ignore feature during installation for s390x
  (FATE#315586)
- 3.1.44

-------------------------------------------------------------------
Tue Feb 25 16:11:08 CET 2014 - locilka@suse.com

- Removed an icon from License Agreement dialog (bnc#865575)
- 3.1.43

-------------------------------------------------------------------
Tue Feb 25 14:14:59 CET 2014 - locilka@suse.com

- Adapted ignored_features to handle possibly missing Cmdline entry
  from Linuxrc (bnc#861465)
- 3.1.42

-------------------------------------------------------------------
Tue Feb 25 13:27:34 CET 2014 - locilka@suse.cz

- Removed hard-coded color and RichText formatting from
  installation confirmation dialog (#bnc#865371)
- 3.1.41

-------------------------------------------------------------------
Fri Feb 21 14:54:01 CET 2014 - snwint@suse.de

- Make vnc use real yast theme (bnc #855246) and make vnc screen size configurable.
- 3.1.40

-------------------------------------------------------------------
Fri Feb 21 09:16:18 UTC 2014 - mvidner@suse.com

- ssh installation: fix network start after reboot (bnc#850446)
- 3.1.39

-------------------------------------------------------------------
Wed Feb 19 15:22:00 CET 2014 - locilka@suse.com

- Prevent from re-defining CopyFilesFinishClient class (bnc#864631)
- 3.1.38

-------------------------------------------------------------------
Wed Feb 19 14:51:24 CET 2014 - locilka@suse.com

- Writing bootloader as late as possible, several configs need to
  be written and coppied to the installed system first (bnc#860089)
- 3.1.37

-------------------------------------------------------------------
Tue Feb 18 17:09:08 CET 2014 - locilka@suse.com

- Copying all udev rules from inst-sys to installed system
  (bnc#860089)
- 3.1.36

-------------------------------------------------------------------
Mon Feb 17 13:45:08 UTC 2014 - jreidinger@suse.com

- fix detection if ssh daemon run otherwise ssh installation do not
  reboot after first stage(BNC#864260)
- 3.1.35

-------------------------------------------------------------------
Wed Feb 12 11:44:20 UTC 2014 - jreidinger@suse.com

- fix namespace collision that cause error in installation
- 3.1.34

-------------------------------------------------------------------
Mon Feb 11 15:26:47 UTC 2014 - jreidinger@suse.com

- keep proper installation mode after cloning(BNC#861520)
- 3.1.33

-------------------------------------------------------------------
Tue Feb 11 14:55:36 UTC 2014 - jreidinger@suse.com

- fix dependencies to properly require new ruby bindings
- 3.1.32

-------------------------------------------------------------------
Mon Feb 10 14:31:52 UTC 2014 - jsrain@suse.cz

- removed unused release_notes_popup.rb


- Remove initialisation of Report in autoinst mode from 
  inst_system_analysis. Not needed any more since autoyast Profile 
  is now processed before inst_system_analysis gets called
  (bnc#862829).
- 3.1.31

-------------------------------------------------------------------
Fri Feb  7 09:36:00 UTC 2014 - jreidinger@suse.com

- Implement minimal installation feature (FATE#313149)
- 3.1.30

-------------------------------------------------------------------
Mon Feb  3 14:36:34 UTC 2014 - jreidinger@suse.com

- fix false positive errors in log for easier debugging in future
- 3.1.29

-------------------------------------------------------------------
Fri Jan 31 12:04:52 UTC 2014 - lslezak@suse.cz

- inst_inc_all.rb - added missing import (bnc#860263)
- 3.1.28

-------------------------------------------------------------------
Thu Jan 30 15:43:05 UTC 2014 - jreidinger@suse.com

- Remove write to non-existing /etc/sysconfig/suseconfig
  (FATE#100011)
- 3.1.27

-------------------------------------------------------------------
Thu Jan 30 15:42:52 CET 2014 - aschnell@suse.de

- fixed DASD detection (bnc#860398)
- 3.1.26

-------------------------------------------------------------------
Tue Jan 28 15:37:15 UTC 2014 - jreidinger@suse.com

- Fix exporting configuration in first stage (FATE#308539)
- 3.1.25

-------------------------------------------------------------------
Mon Jan 27 09:56:26 UTC 2014 - mfilka@suse.com

- fate#316768, bnc#854500
  - enable network service according product feature
- 3.1.24

-------------------------------------------------------------------
Fri Jan 24 12:01:29 UTC 2014 - lslezak@suse.cz

- removed inst_scc.rb client (moved to yast2-registration)
- 3.1.23

-------------------------------------------------------------------
Tue Jan 21 14:18:08 UTC 2014 - jreidinger@suse.com

- Remove icons from system analysis according to Ken's comments
  (fate#314695)
- 3.1.22

-------------------------------------------------------------------
Tue Jan 21 12:15:21 UTC 2014 - jreidinger@suse.com

- Remove "Change..." button in non-textual installation
- Add "Export Configuration" button in non-textual installation
  (FATE#308539)
- Add "Export Configuration" menu item in textual installation
  (FATE#308539)
- 3.1.21

-------------------------------------------------------------------
Tue Jan 21 08:48:17 UTC 2014 - jsrain@suse.cz

- adjusted UI according to Ken's comments (fate#314695)
- 3.1.20

-------------------------------------------------------------------
Mon Jan 13 09:58:46 UTC 2014 - jreidinger@suse.com

- add clone proposal and finish client (FATE#308539)
- 3.1.19

-------------------------------------------------------------------
Wed Jan  8 12:46:34 UTC 2014 - jsrain@suse.cz

- added capability to install OEM images (fate#316326)
- added handling Release Notes button (fate#314695)

-------------------------------------------------------------------
Fri Dec 20 09:32:08 UTC 2013 - vmoravec@suse.com

- Add abort and fail hooks for installation
- 3.1.18

-------------------------------------------------------------------
Thu Dec 12 14:50:32 UTC 2013 - lslezak@suse.cz

- control files have been moved to a separate package/git repo
  (https://github.com/yast/yast-installation-control)
- 3.1.17

-------------------------------------------------------------------
Wed Dec 11 09:54:10 UTC 2013 - lslezak@suse.cz

- fixed Makefile.am (added missing inst_scc.rb)
- 3.1.16

-------------------------------------------------------------------
Tue Dec 10 08:46:11 UTC 2013 - vmoravec@suse.com

- Show hook summary only if some hooks failed
- 3.1.15

-------------------------------------------------------------------
Thu Dec  5 15:32:24 UTC 2013 - jreidinger@suse.com

- fix opening zfcp client in disk activation on s390
- 3.1.14

-------------------------------------------------------------------
Thu Dec  5 15:25:18 UTC 2013 - lslezak@suse.cz

- added a new client for SCC registration (first iteration, UI
  only, does not work yet)

-------------------------------------------------------------------
Wed Dec  4 16:11:37 UTC 2013 - jreidinger@suse.com

- fix failure in remote disks activation client
- 3.1.13

-------------------------------------------------------------------
Wed Dec  4 08:30:37 UTC 2013 - lslezak@suse.cz

- removed "trang" dependency (requires complete Java stack, convert
  the file directly in the source repository)
- 3.1.12

-------------------------------------------------------------------
Tue Dec  3 15:11:17 UTC 2013 - jreidinger@suse.com

- remove server base scenario and media check clients from SLE
  installation (FATE#314695)
- add storage proposal dialog to SLE installation (FATE#314695)
- 3.1.11

-------------------------------------------------------------------
Tue Dec  3 13:40:27 UTC 2013 - vmoravec@suse.com

- Show popup window with used hooks before installation finished
- 3.1.10

-------------------------------------------------------------------
Mon Dec  2 12:28:26 UTC 2013 - jreidinger@suse.com

- Add direct link to network communication from remote disks
  activation (FATE#314695, part of NI requirements)
- 3.1.9

-------------------------------------------------------------------
Thu Nov 28 13:01:44 UTC 2013 - vmoravec@suse.com

- Add hooks to main installation client
- 3.1.8

-------------------------------------------------------------------
Wed Nov 20 13:21:57 UTC 2013 - lslezak@suse.cz

- removed support for automatic 2nd stage (the 2nd stage has been
  dropped completely) (FATE#314695)
- 3.1.7

-------------------------------------------------------------------
Tue Nov 19 10:19:13 CET 2013 - locilka@suse.com

- Proposing separate /home partition on SLES and SLES for VMware
  (FATE#316624)

-------------------------------------------------------------------
Mon Nov 18 13:28:32 UTC 2013 - lslezak@suse.cz

- move some steps from removed 2nd stage to the 1st stage
- "inst_mode" client: removed installation/update switch,
  renamed to "inst_installation_options" 
- 3.1.6

-------------------------------------------------------------------
Tue Nov 12 09:24:25 UTC 2013 - lslezak@suse.cz

- control file cleanup:
  * remove the 2nd stage in installation (FATE#314695)
  * removed autoconfiguration support in the 2nd stage (the 2nd
    stage has been removed completely)
  * repair mode removed (not supported) (FATE#308679)

-------------------------------------------------------------------
Mon Nov 11 14:21:37 UTC 2013 - vmoravec@suse.com

- 3.1.5
- replace runlevel entries in control files with default_target
  entries
- replace dependency on yast2-runlevel with yast2-services-manager

-------------------------------------------------------------------
Thu Nov  7 11:45:45 UTC 2013 - mfilka@suse.com

- bnc#849391
  - removed explicit start of second phase of SuSEfirewall2 
    initialization. Not needed when systemd is in use.
- 3.1.4

-------------------------------------------------------------------
Thu Oct 31 11:32:01 UTC 2013 - lslezak@suse.cz

- install "perl-Bootloader-YAML" package
- removed "Use Automatic Configuration" option from the
  installation mode dialog (the 2nd stage has been removed)
- 3.1.3

-------------------------------------------------------------------
Tue Oct 29 13:17:59 UTC 2013 - lslezak@suse.cz

- install only "perl-YAML-LibYAML" and "perl-bootloader" packages
  to the target system
- updated scr_switch_debugger.rb client

-------------------------------------------------------------------
Fri Oct 26 11:39:17 UTC 2013 - jsrain@suse.cz

- show release notes button (fate#314695)

-------------------------------------------------------------------
Fri Oct 25 10:06:07 CEST 2013 - aschnell@suse.de

- removed long obsolete EVMS entries from control file (see
  fate#305007)

-------------------------------------------------------------------
Wed Oct 23 07:27:28 UTC 2013 - lslezak@suse.cz

- removed autorepeat workaround for bnc#346186, not needed anymore,
  xset might not be installed (bnc#846768)
- 3.1.2

-------------------------------------------------------------------
Tue Oct 22 16:46:18 CEST 2013 - locilka@suse.com

- Extended support for ignored_features: They can be also mentioned
  in PTOptions and thus not appended to Kernel command line
  (FATE#314982)

-------------------------------------------------------------------
Tue Oct 15 14:15:31 CEST 2013 - locilka@suse.com

- Added support for ignore[d][_]feature[s] (FATE#314982) allowing
  to skip some unwanted features of the installer
- 3.1.1

-------------------------------------------------------------------
Thu Oct 10 14:48:46 CEST 2013 - locilka@suse.com

- Dropped modem and DSL detection (and configuration) from
  installation proposal (FATE#316263, FATE#316264)

-------------------------------------------------------------------
Fri Sep 27 16:34:11 UTC 2013 - lslezak@suse.cz

- do not use *.spec.in template, use *.spec file with RPM macros
  instead
- 3.1.0

-------------------------------------------------------------------
Fri Sep 27 14:17:54 CEST 2013 - jsuchome@suse.cz

- yast2-mouse was dropped, do not call its components (bnc#841960)
- 3.0.7 

-------------------------------------------------------------------
Thu Sep 26 10:47:32 CEST 2013 - jsuchome@suse.cz

- fix console status after the installation (bnc#750326)
- 3.0.6 

-------------------------------------------------------------------
Tue Sep  3 11:55:45 CEST 2013 - jsuchome@suse.cz

- do not mention xorg-x11 in the control files (bnc#837450) 
- remove obsoleted part of X11 related code
- 3.0.5

-------------------------------------------------------------------
Fri Aug  9 06:36:31 UTC 2013 - mfilka@suse.com

- bnc#798620
    - removed proposed hotfix for the bug. The hotfix could block 
    starting firewall under some circunstances.
    - (re)starting firewall is handled in yast2.rpm since 3.0.2
- 3.0.4 

-------------------------------------------------------------------
Wed Aug  7 12:57:05 CEST 2013 - jsuchome@suse.cz

- use pure ruby solution when sorting proposal items

-------------------------------------------------------------------
Tue Aug  6 11:30:53 CEST 2013 - jsuchome@suse.cz

- use pure ruby solution when sorting destkop items, so major desktop
  (with same order number) won't get resorted
- 3.0.3

-------------------------------------------------------------------
Mon Aug  5 13:16:04 CEST 2013 - jsuchome@suse.cz

- check the product profiles during system analysis and
  copy them to installed system (backport of fate#310730)
- 3.0.2

-------------------------------------------------------------------
Sun Aug  4 11:48:21 UTC 2013 - lslezak@suse.cz

- removed empty agents/Makefile.am and unused testsuite/Makefile.am
- removed obsolete BuildRequires: doxygen perl-XML-Writer sgml-skel
  yast2-testsuite yast2-storage yast2-pkg-bindings yast2-packager

-------------------------------------------------------------------
Fri Aug  2 14:25:07 CEST 2013 - jsuchome@suse.cz

- remove trang from BuildRequires: rng can be created during
  packaging, not needed during build

-------------------------------------------------------------------
Thu Aug  1 11:21:35 CEST 2013 - jsuchome@suse.cz

- correctly write supporturl (port of bnc#520169) 
- limit the number of the searched disks to 8 of each kind to
  shorten time needed for finding SSH keys (port of fate#305873)
- 3.0.1

-------------------------------------------------------------------
Wed Jul 31 08:30:58 UTC 2013 - yast-devel@opensuse.org

- converted from YCP to Ruby by YCP Killer
  (https://github.com/yast/ycp-killer)
- version 3.0.0

-------------------------------------------------------------------
Mon Jul 29 13:43:13 CEST 2013 - fehr@suse.de

- ignore SIGHUP in YaST2.Second-Stage to make autoyast installs
  with serial console succeed again (bnc#825728, bnc#823224)

-------------------------------------------------------------------
Thu Jul 11 12:23:36 CEST 2013 - aschnell@suse.de

- fixed sshd check (bnc#825160)
- 2.24.10

-------------------------------------------------------------------
Thu Jul  4 13:56:19 CEST 2013 - jsuchome@suse.cz

- show release notes of newest product first (bnc#827590)
- 2.24.9

-------------------------------------------------------------------
Tue Jun 25 10:17:46 CEST 2013 - jsuchome@suse.cz

- adapt control.xml to offical Factory one:
  added e17 desktop, enabled online repositories
- 2.24.8

-------------------------------------------------------------------
Fri Jun 21 16:55:50 CEST 2013 - jsuchome@suse.cz

- only show desktops for which their defined patterns are known
  (needed when desktop defined in control file is only available
  via some optional installation source - fate#315061)
- 2.24.7

-------------------------------------------------------------------
Wed Jun 19 11:42:59 CEST 2013 - aschnell@suse.de

- make check for sshd more robust (bnc#825160)
- 2.24.6

-------------------------------------------------------------------
Thu Jun  6 08:29:44 UTC 2013 - mfilka@suse.com

- bnc#774301
    - fixed udev events handling in kernel_finish 
- 2.24.5

-------------------------------------------------------------------
Wed Jun  5 13:02:06 UTC 2013 - lslezak@suse.cz

- use WFM::ClientExists() call instead of checking *.ycp file
  presence (works also with non-YCP clients and checks also e.g.
  /y2update/clients path)

-------------------------------------------------------------------
Mon May 27 15:27:12 CEST 2013 - locilka@suse.com

- Using unique IDs while calling rpmcopy_secondstage to prevent
  from disabling this step in AutoYaST or Upgrade while it should
  be disabled only in Installation (bnc#813072).

-------------------------------------------------------------------
Mon May 13 09:40:15 CEST 2013 - jsuchome@suse.cz

- startup scripts: if RC_LANG is not set, use en_US as default
  (bnc#815265)
- 2.24.4

-------------------------------------------------------------------
Fri May 03 12:18:43 CEST 2013 - aschnell@suse.de

- call unicode_start/stop and initviocons only on consoles
  (bnc#800790)
- fixed check for missing initviocons
- 2.24.3

-------------------------------------------------------------------
Mon Apr 22 14:59:35 CEST 2013 - jsuchome@suse.cz

- show dialog for all available disk controlers (bnc#807026)
- 2.24.2 

-------------------------------------------------------------------
Wed Apr 17 14:50:48 CEST 2013 - jsuchome@suse.cz

- force disk activation when Storage reports no disk was found
  (bnc#810823) 
- 2.24.1

-------------------------------------------------------------------
Fri Mar 29 11:58:02 CET 2013 - jsuchome@suse.cz

- always return boolean from DeployTarImage (bnc#804293)
- make the "Check drivers" error message depend on control.xml
  variable (fate#312875, bnc#805251) 
- 2.24.0

-------------------------------------------------------------------
Wed Mar 13 12:35:54 UTC 2013 - mfilka@suse.com

- NetworkManager is enabled and active after second stage (bnc#808039)
- 2.23.13 

-------------------------------------------------------------------
Mon Mar 04 14:42:03 CET 2013 - aschnell@suse.de

- deactivate RAID before going back to "Disk Activation" during
  installation (bnc#806454)

-------------------------------------------------------------------
Thu Feb 14 17:06:53 CET 2013 - fehr@suse.de

- fix got_kernel_param in misc.sh to not match substrings (so far 
  kernel parameters like systemd.log_level=debug activated Y2DEBUG)
- 2.23.12
 
-------------------------------------------------------------------
Wed Jan 23 16:00:21 CET 2013 - jsuchome@suse.cz

- prevent systemctl hang in 2nd stage (from fcrozat@suse.com,
  bnc#798620)
- 2.23.11

-------------------------------------------------------------------
Sun Jan 20 15:27:33 UTC 2013 - lslezak@suse.cz

- start the add-on module also when "addon" boot parameter is
  present (fate#314318)
- 2.23.10

-------------------------------------------------------------------
Mon Jan 14 13:45:23 UTC 2013 - locilka@suse.com

- Adding repositories that cannot be (re)added as enabled in
  a disabled state (bnc#779396).
- 2.23.9

-------------------------------------------------------------------
Fri Jan 11 10:47:11 CET 2013 - jsuchome@suse.cz

- adapted to changes in Storage.ycp API (bnc#797245)
- 2.23.8

-------------------------------------------------------------------
Mon Jan  7 13:06:32 CET 2013 - jsuchome@suse.cz

- set new keyboard layout right after selecting (bnc#796589)
- added SYSTEMCTL_OPTIONS to Firstboot/Second Stage services
  (bnc#791076)
- 2.23.7

-------------------------------------------------------------------
Fri Dec 21 08:23:47 CET 2012 - jsuchome@suse.cz

- show the info about possibility to download drivers
  from drivers.suse.com (fate#312875) 
- added KVM installation scenario (bnc#795067)
- 2.23.6

-------------------------------------------------------------------
Fri Dec 14 15:16:52 CET 2012 - jsuchome@suse.cz

- disable USB sources after installation (bnc#793709) 
- 2.23.5

-------------------------------------------------------------------
Tue Dec  4 16:54:56 CET 2012 - jsuchome@suse.cz

- allow using local repositories during update (bnc#779397)
- 2.23.4

-------------------------------------------------------------------
Mon Nov  5 08:21:41 CET 2012 - jsuchome@suse.cz

- fixed installation of systemd units (crrodriguez)
- 2.23.3

-------------------------------------------------------------------
Wed Oct 31 08:16:46 CET 2012 - jsuchome@suse.cz

- removed fonts_finish, its only action was to call obsolete
  SuSEconfig script
- removed inst_suseconfig client (fate#100011)
- 2.23.2 

-------------------------------------------------------------------
Fri Oct 26 08:44:43 CEST 2012 - jsuchome@suse.cz

- do not allow to go next without desktop selected (bnc#786507)
- 2.23.1

-------------------------------------------------------------------
Wed Oct 24 11:12:55 CEST 2012 - jsuchome@suse.cz

- removed suseconfig step from installation sequence (fate#100011)
- 2.23.0

-------------------------------------------------------------------
Wed Jul 11 15:56:38 CEST 2012 - jsuchome@suse.cz

- create simpler and non translated aliases for update sources 
  (bnc#768624)
- 2.22.10

-------------------------------------------------------------------
Thu Jun 28 14:36:08 CEST 2012 - jsuchome@suse.cz

- set TERM=linux for 2nd stage services, to keep ncurses nice
  (bnc#768356)
- 2.22.9

-------------------------------------------------------------------
Mon Jun 25 15:43:43 CEST 2012 - jsuchome@suse.cz

- ensure Plymouth is hiddent before 2nd start, to prevent system
  freeze (bnc#768185)
- ensure 2nd stage is started before SuSEfirewall2_init (bnc#733361)
- 2.22.8

-------------------------------------------------------------------
Tue Jun 19 14:49:52 CEST 2012 - aschnell@suse.de

- kill console before reboot (bnc#759627)
  (otherwise systemd will not proceed with system shutdown)

-------------------------------------------------------------------
Wed Jun  6 11:27:02 CEST 2012 - jsuchome@suse.cz

- require yast2-proxy for 2nd stage (bnc#764951)
- show a message if network config has failed (bnc#765129)
- 2.22.7

-------------------------------------------------------------------
Tue Apr 17 16:03:55 CEST 2012 - jsuchome@suse.cz

- enhanced image installation help text (bnc#732914)

-------------------------------------------------------------------
Tue Apr 03 14:56:55 CEST 2012 - aschnell@suse.de

- adapted to move of testX (see bnc#749184)
- 2.22.6

-------------------------------------------------------------------
Wed Mar 14 15:42:19 CET 2012 - aschnell@suse.de

- create link yast.ssh for 2nd stage ssh installation (bnc#745340)
- 2.22.5

-------------------------------------------------------------------
Wed Feb 15 11:46:45 CET 2012 - gs@suse.de

- Improve layout of the release notes dialog (bnc #550610)
- 2.22.4 

-------------------------------------------------------------------
Thu Feb  9 10:53:01 CET 2012 - jsuchome@suse.cz

- adapt the style only for ssh installation, not vnc (bnc#742777)
- 2.22.3 

-------------------------------------------------------------------
Tue Feb  7 17:22:46 CET 2012 - tgoettlicher@suse.de

- Fixed bnc #742777: ssh installation needs to much bandwidth
- 2.22.2

-------------------------------------------------------------------
Fri Jan 13 11:02:40 CET 2012 - jsuchome@suse.cz

- confirmed license
- 2.22.1

-------------------------------------------------------------------
Mon Jan  9 14:29:34 CET 2012 - locilka@suse.cz

- save ecdsa keys as well (bnc#726468) (added where missing)

-------------------------------------------------------------------
Mon Jan  9 13:39:10 CET 2012 - locilka@suse.cz

- Added ntp-client into list of cloned modules in control file
  (bnc #738019).

-------------------------------------------------------------------
Wed Jan  4 15:21:30 CET 2012 - locilka@suse.cz

- Reading the current random/poolsize from /proc to store the exact
  number of bytes (bnc#692799).

-------------------------------------------------------------------
Tue Jan  3 16:21:42 CET 2012 - locilka@suse.cz

- Modified saving state of the current randomness (bnc#692799).

-------------------------------------------------------------------
Thu Dec  8 16:45:15 CET 2011 - locilka@suse.cz

- Fixed saving state of the current randomness (bnc#692799).

-------------------------------------------------------------------
Fri Nov 25 11:35:04 CET 2011 - jsuchome@suse.cz

- ask for Abort confirmation in Update URLs step (bnc#728907)

-------------------------------------------------------------------
Wed Nov 16 13:18:40 CET 2011 - jsuchome@suse.cz

- merged texts from proofreading
- 2.22.0 

-------------------------------------------------------------------
Thu Nov 10 14:27:55 UTC 2011 - fcrozat@suse.com

- Disable routing initscript commands through systemd, prevent
  lockups.

-------------------------------------------------------------------
Thu Nov 03 11:52:08 CET 2011 - aschnell@suse.de

- use same code to display ip addresses during vnc and ssh
  installation (bnc#727802)
- 2.21.28

-------------------------------------------------------------------
Wed Nov  2 17:14:51 CET 2011 - fcrozat@suse.com

- Ensure network is not started by systemd before Firstboot /
  SecondStage (bnc#726823)
- 2.21.27

-------------------------------------------------------------------
Mon Oct 31 09:18:46 CET 2011 - jsuchome@suse.cz

- control files: save ecdsa keys (bnc#726468)
- 2.21.26 

-------------------------------------------------------------------
Wed Oct 19 16:25:41 CEST 2011 - locilka@suse.cz

- Creating /etc/mtab linking to /proc/self/mounts in umount_finish
  (bnc#725166)
- 2.21.25

-------------------------------------------------------------------
Fri Oct 14 11:27:58 CEST 2011 - fcrozat@suse.com

- Fix text mode handled in systemd (bnc#724115)
- 2.21.24

-------------------------------------------------------------------
Tue Oct 11 08:52:43 CEST 2011 - jsuchome@suse.cz

- compress the log file from 1st stage of installation (bnc#716938)
- 2.21.23

-------------------------------------------------------------------
Fri Oct  7 11:38:39 UTC 2011 - fcrozat@suse.com

- Use latest macros for systemd
- Drop workaround for bnc#719221, systemd is fixed now.
- 2.21.22

-------------------------------------------------------------------
Fri Oct  7 11:30:21 UTC 2011 - jsrain@suse.cz

- change the URL for congratulation dialog (bnc#720481)

-------------------------------------------------------------------
Mon Sep 26 10:41:38 CEST 2011 - jsuchome@suse.cz

- control.openSUSE: use lightdm as default DM for Xfce 
- 2.21.21

-------------------------------------------------------------------
Fri Sep 23 15:36:11 CEST 2011 - jsuchome@suse.cz

- updated systemd service files (bnc#719221)
- 2.21.20 

-------------------------------------------------------------------
Fri Sep 23 14:27:36 CEST 2011 - jsuchome@suse.cz

- unmount previously mounted /run (bnc#717321)
- 2.21.19

-------------------------------------------------------------------
Thu Sep 15 12:16:49 UTC 2011 - lslezak@suse.cz

- improved package update check - display only the repositories
  with an update available, display package updates in details
- 2.21.18

-------------------------------------------------------------------
Tue Sep  6 10:05:00 CEST 2011 - jsuchome@suse.cz

- enable system cloning only when autoyast2 is installed
  (bnc#692790)
- 2.21.17

-------------------------------------------------------------------
Wed Aug 31 14:33:50 CEST 2011 - jsuchome@suse.cz

- fix build for older distributions
- 2.21.16 

-------------------------------------------------------------------
Mon Aug 29 12:12:55 CEST 2011 - jsuchome@suse.cz

- added systemd .service files for second stage and firstboot
  (from fcrozat@suse.com, bnc#713760)
- 2.21.15

-------------------------------------------------------------------
Fri Aug 12 13:58:01 CEST 2011 - jsuchome@suse.cz

- expect there might me extra checks for disk controllers with
  s390 (bnc#706911)
- adapted help text and label in installation mode selection
  (bnc#711160)
- 2.21.14 

-------------------------------------------------------------------
Fri Aug  5 12:13:13 UTC 2011 - lslezak@suse.cz

- upgrade_urls.ycp - do not display reading and writing progress,
  it is pretty quick and just causes screen flickering
  (the write progress is displayed only when there is an enabled
  repo to add, refreshing it can take long time) (bnc#692614)
- 2.21.13

-------------------------------------------------------------------
Fri Aug  5 12:32:16 CEST 2011 - tgoettlicher@suse.de

- fixed .desktop file (bnc #681249)

-------------------------------------------------------------------
Thu Aug  4 14:50:33 UTC 2011 - lslezak@suse.cz

- 2.21.12

-------------------------------------------------------------------
Thu Aug  4 14:07:38 CEST 2011 - mvidner@suse.cz

- Copy network interface naming rules early to get them to initrd (bnc#666079).

-------------------------------------------------------------------
Thu Aug  4 11:37:02 UTC 2011 - lslezak@suse.cz

- extraurls: check whether there is an update candidate in the
  added extra repositories - openSUSE DVD does not contain all
  packages, packages from OSS repository which are not on DVD
  medium were not upgraded and were left in the old version even
  after adding new OSS repository with updated version (bnc#693230)

-------------------------------------------------------------------
Wed Aug  3 13:19:50 UTC 2011 - lslezak@suse.cz

- cleanup: removed obsoleted SourceManager::SyncAddedAndDeleted()
  call (zmd sync has been removed)
- 2.21.11

-------------------------------------------------------------------
Wed Aug  3 08:53:14 UTC 2011 - lslezak@suse.cz

- use term "Software manager" instead of "Package manager"
  (bnc#585679)
- 2.21.10

-------------------------------------------------------------------
Tue Aug  2 13:37:03 CEST 2011 - locilka@suse.cz

- Preserving the /dev/urandom state from inst-sys after the
  installation (bnc#692799)
- Automatically enabling haveged service if installed (bnc#692799)
- 2.21.9

-------------------------------------------------------------------
Mon Aug  1 15:38:32 CEST 2011 - locilka@suse.cz

- Added control.SLES-for-VMware into the SVN

-------------------------------------------------------------------
Fri Jul 22 15:00:30 CEST 2011 - locilka@suse.cz

- Removed obsoleted X-KDE-SubstituteUID from deploy_image.desktop
  (bnc#540627)
- 2.21.8

-------------------------------------------------------------------
Tue Jul 12 15:34:38 CEST 2011 - jsuchome@suse.cz

- Show Xen Virtualization Host Server Installation scenario
  only for x86_64 architecture (bnc#702103)
- 2.21.7

-------------------------------------------------------------------
Thu Jun 30 14:09:17 CEST 2011 - jsuchome@suse.cz

- fixed typos (bnc#703119)
- 2.21.6 

-------------------------------------------------------------------
Wed Jun  1 17:24:25 CEST 2011 - locilka@suse.cz

- always loading 'pciehp' kernel module on Dell hardware
  (FATE #311991)
- fixed control file validation
- stricter btrfs_increase_percentage definition in all control
  files (only 'integer' is allowed)

-------------------------------------------------------------------
Wed Jun  1 11:56:08 CEST 2011 - fehr@suse.de

- add btrfs_increase_percentage to to category "partitioning" in
  config.xml files
- 2.21.5 

-------------------------------------------------------------------
Thu May 19 14:22:10 CEST 2011 - jsuchome@suse.cz

- enable YaST restart in the 1st stage (bnc#694299)
- 2.21.4 

-------------------------------------------------------------------
Wed Apr 27 15:08:04 CEST 2011 - jsuchome@suse.cz

- added option to configure FCoE Interfaces when started with
  WithFCoE=1 argument (fate#307445)
- 2.21.3 

-------------------------------------------------------------------
Wed Apr 27 11:19:50 CEST 2011 - jsuchome@suse.cz

- Copy /media.1/build to the installed system (fate#311377)
- 2.21.2 

-------------------------------------------------------------------
Fri Mar 25 10:26:44 CET 2011 - jsuchome@suse.cz

- show the 'before-reboot' message in RichText, so possible command
  can be copy-pasted (bnc#383519)
- 2.21.1

-------------------------------------------------------------------
Thu Mar 24 16:14:02 CET 2011 - jsuchome@suse.cz

- do not start automatic configuration for autoYaST (bnc#679435)
- 2.21.0

-------------------------------------------------------------------
Mon Feb 28 14:52:26 CET 2011 - locilka@suse.cz

- Handling disabled installation steps also in Live Installation
  mode (BNC #675516)
- 2.20.6

-------------------------------------------------------------------
Thu Feb 17 13:49:19 CET 2011 - aschnell@suse.de

- fixed braille support during installation (bnc #672086)
- 2.20.5

-------------------------------------------------------------------
Tue Feb  8 15:10:25 CET 2011 - locilka@suse.cz

- Adapted openSUSE control file to the current naming schema of
  desktops (BNC #667408)

-------------------------------------------------------------------
Thu Jan 20 14:18:41 CET 2011 - jsrain@suse.cz

- fix initialization of AutoUpgrade for 2nd stage
- 2.20.4

-------------------------------------------------------------------
Wed Jan 19 15:38:20 CET 2011 - jsrain@suse.cz

- adaptations for unattended migration (fate#310481)
- don't delete /etc/mtab if it is a symlink (bnc#665437)
- 2.20.3

-------------------------------------------------------------------
Wed Jan 19 12:53:00 CET 2011 - jsrain@suse.cz

- fixed progress during live installation (bnc#665413)
- 2.20.2

-------------------------------------------------------------------
Fri Jan  7 13:43:01 CET 2011 - jsrain@suse.cz

- update XFCE desktop definition

-------------------------------------------------------------------
Thu Jan  6 10:47:00 CET 2011 - locilka@suse.cz

- Using wider space for licence displayed in non-textual interface
  (BNC #607135).
- Fixed DUD deployment (BNC #626337)

-------------------------------------------------------------------
Thu Nov 16 16:13:48 UTC 2010 - jsrain@suse.cz

- fixed behavior of window closing in installation proposal
  (bnc#636980)
- use df for estimating partition size for live installer
  (bnc#555288)
- 2.20.1

-------------------------------------------------------------------
Thu Sep 30 17:33:48 UTC 2010 - lslezak@suse.cz

- don't use spaces in repo alias (bnc#596950)
- inst_addon_update_sources.ycp - removed obsoleted ZMD sync call
- 2.20.0

-------------------------------------------------------------------
Wed Jun  2 13:52:02 CEST 2010 - jsrain@suse.cz

- removed link to repairing the system
- 2.19.20

-------------------------------------------------------------------
Wed May 12 15:33:24 CEST 2010 - ug@suse.de

- fixed the cloning at the end of a manual
  installation (bnc#605132)
- 2.19.7

-------------------------------------------------------------------
Mon Apr 19 12:29:08 CEST 2010 - aschnell@suse.de

- allow btrfs as root fs
- 2.19.6

-------------------------------------------------------------------
Thu Apr 15 17:12:28 CEST 2010 - locilka@suse.cz

- Script copy_files_finish copies files with --dereference to
  prevent from copying symlinks instead of the files content
  (BNC #596938).

-------------------------------------------------------------------
Fri Apr 09 17:09:27 CEST 2010 - aschnell@suse.de

- disable Qt/Gtk frontend if testX is unavailable (bnc #585432)
- 2.19.5

-------------------------------------------------------------------
Tue Apr  6 17:44:25 CEST 2010 - locilka@suse.cz

- Searching for LiveCD license in /usr/share/doc/licenses and /
  directories (BNC #594042).

-------------------------------------------------------------------
Fri Mar 26 11:26:04 CET 2010 - ug@suse.de

- fixed a broken yast2-installation.spec.in
- fixed broken schema validation files for control.xml files
- 2.19.4

-------------------------------------------------------------------
Wed Mar 24 07:42:19 UTC 2010 - lslezak@suse.cz

- inst_suseconfig.ycp - do not reset UI product name
  (&product; macro) (bnc#539906)

-------------------------------------------------------------------
Thu Mar 18 14:55:20 CET 2010 - locilka@suse.cz

- Previously used repositories switched from enabled/disabled mode
  to removed/enabled/disabled mode (BNC #588659).

-------------------------------------------------------------------
Fri Mar 12 13:19:15 CET 2010 - kmachalkova@suse.cz

- Port from SLE11 SP1: process files in _datadir/autoinstall/modules 
  with %suse_update_desktop_file. This passes their strings into
  translation (bnc#549944)

-------------------------------------------------------------------
Fri Mar 12 10:53:55 CET 2010 - locilka@suse.cz

- Unique identification in inst_upgrade_urls switched from URL to
  ALIAS (BNC #587517).
- In case of re-adding CD/DVD media, user is asked to insert
  correct media before adding it (BNC #587517).
- Only upgrade packages if upgrading from SLES 11, otherwise use
  patterns for upgrade (BNC #587544).

-------------------------------------------------------------------
Tue Mar  9 15:35:48 CET 2010 - locilka@suse.cz

- Fixed calling update.post from DUD (BNC #586609).

-------------------------------------------------------------------
Tue Mar  2 14:30:31 CET 2010 - locilka@suse.cz

- CIM service is proposed as disabled by default (BNC #584524).

-------------------------------------------------------------------
Mon Feb 22 17:48:57 CET 2010 - locilka@suse.cz

- Documented YaST RELAX NG schema (FATE #305551).
- Correctly re-added unique_id to RNC - AC steps and proposals
  (BNC #582094).

-------------------------------------------------------------------
Wed Feb 17 11:05:12 CET 2010 - ug@suse.de

- clone checkbox at the end of the installation is always
  enabled now and can install the autoyast2 package if needed
  (bnc#547486)

-------------------------------------------------------------------
Mon Feb 15 15:48:51 CET 2010 - ug@suse.de

- UI for autoinstallation images added to deploy_image_auto

-------------------------------------------------------------------
Tue Feb  9 17:06:15 CET 2010 - locilka@suse.cz

- Steps 'user' and 'auth' enabled again in Live mode (BNC #547931).

-------------------------------------------------------------------
Tue Feb  9 14:49:33 CET 2010 - locilka@suse.cz

- Fixed license agreement check box visibility (BNC #571846).
- 2.19.3

-------------------------------------------------------------------
Tue Feb  2 11:03:04 CET 2010 - locilka@suse.cz

- Added LXDE to openSUSE control file (FATE #307729).

-------------------------------------------------------------------
Mon Feb  1 11:35:15 CET 2010 - locilka@suse.cz

- Fixed 'going back' from services proposal BNC #572734.

-------------------------------------------------------------------
Fri Jan 22 15:56:07 CET 2010 - aschnell@suse.de

- fixed message during ssh installation (bnc #518616)

-------------------------------------------------------------------
Fri Jan 15 17:29:45 CET 2010 - aschnell@suse.de

- updated control.rnc
- 2.19.2

-------------------------------------------------------------------
Thu Jan  7 15:29:13 CET 2010 - jsuchome@suse.cz

- inst_complex_welcome adapted to Language::SwitchToEnglishIfNeeded
  (bnc#479529)
- 2.19.1

-------------------------------------------------------------------
Fri Dec 11 16:48:58 CET 2009 - locilka@suse.cz

- Adapted for new API to ProductLicense (FATE #306295).

-------------------------------------------------------------------
Wed Dec  9 16:44:34 CET 2009 - locilka@suse.cz

- Package kde4-kdm has been renamed to kdm (SLES, SLED control
  files) (bnc #561627).

-------------------------------------------------------------------
Wed Dec  9 14:58:38 CET 2009 - kmachalkova@suse.cz

- Un-check automatic configuration box when user selects update
  (bnc#537625)  

-------------------------------------------------------------------
Wed Dec  9 14:12:21 CET 2009 - locilka@suse.cz

- Enabled CIM by default (SLES and SLED) (FATE #305583)
- Adapted RNC for control files

-------------------------------------------------------------------
Wed Dec  9 12:49:08 CET 2009 - jsrain@suse.cz

- dereference hardlinks when deploying live CD so that it can
  be also deployed on multiple separate partitions (bnc#549158)

-------------------------------------------------------------------
Mon Nov 30 14:38:26 CET 2009 - locilka@suse.cz

- Repositories added by inst_addon_update_sources use
  Pkg::RepositoryAdd that does not need access to network
  (bnc #557723)

-------------------------------------------------------------------
Tue Nov 24 16:13:31 CET 2009 - kmachalkova@suse.cz

Cumulative patch with SLE11 SP1 features:
- In TUI (ncurses), use plain text (.txt) file with release notes, 
  if found (FaTE#306167)
- Set /etc/sysconfig/boot:RUN_PARALLEL according to corresponding
  value in control file (FaTE#307555) 
- 2.19.0

-------------------------------------------------------------------
Thu Nov 19 16:51:55 CET 2009 - locilka@suse.cz

- Added control file configuration option require_registration
  (FATE #305578).

-------------------------------------------------------------------
Wed Nov  4 16:31:17 CET 2009 - mzugec@suse.cz

- lan module in 1st stage (FaTE#303069)
- 2.18.34 

-------------------------------------------------------------------
Fri Oct 23 07:40:56 CEST 2009 - jsuchome@suse.cz

- during update, do not save timezone and console settings
  (bnc#547587)
- 2.18.33 

-------------------------------------------------------------------
Fri Oct 16 14:36:11 CEST 2009 - locilka@suse.cz

- Fixed handling repositories during upgrade (bnc #543468).
- 2.18.32

-------------------------------------------------------------------
Wed Oct  7 15:36:44 CEST 2009 - jsuchome@suse.cz

- set the time after chroot (bnc#538357)
- 2.18.31 

-------------------------------------------------------------------
Wed Oct  7 12:17:52 CEST 2009 - jsuchome@suse.cz

- correctly set the keyboard layout in 2nd stage (bnc#542009)
- 2.18.30

-------------------------------------------------------------------
Thu Oct  1 13:27:16 CEST 2009 - locilka@suse.cz

- Adjusting understandable name for update URLs added during second
  stage of installation (bnc #542792).
- 2.18.29

-------------------------------------------------------------------
Tue Sep 29 16:41:32 CEST 2009 - kmachalkova@suse.cz

- Correct HTML format tags in helptext (bnc#540784)
- Set firewall status according to user's choice also in non-automatic 
  2nd stage (missing call for AdjustDisabledSubProposals) (bnc#534862)
- 2.18.28 

-------------------------------------------------------------------
Thu Sep 24 15:51:15 CEST 2009 - kmachalkova@suse.cz

- Enable SSH service after reboot if this is SSH or VNC installation 
  (new ssh_service_finish client) (bnc#535206)
- 2.18.27 

-------------------------------------------------------------------
Mon Sep 14 15:27:19 CEST 2009 - jsrain@suse.cz

- enhanced display of release notes (fate#306237)
- 2.18.26

-------------------------------------------------------------------
Wed Sep  9 14:33:14 CEST 2009 - jsrain@suse.cz

- better error handling for image installation (bnc#533601)
- 2.18.25

-------------------------------------------------------------------
Fri Sep  4 19:00:27 CEST 2009 - kmachalkova@suse.cz

- Introducing unique IDs to unambiguously identify AC steps and 
  sub-proposals
- Writing disabled AC steps and subproposals at the end of 1st 
  stage, reading them back at the end of 2nd stage
- Filtering out disabled AC steps from AC workflow (FaTE #303859 and 
  bnc#534862)
- Require new yast2 base 
- 2.18.24

-------------------------------------------------------------------
Fri Sep  4 09:07:42 CEST 2009 - locilka@suse.cz

- Dropped unnecessary fallback text from the fallback control file
  (BNC #536288).

-------------------------------------------------------------------
Wed Aug 26 15:33:51 CEST 2009 - locilka@suse.cz

- Do not copy xorg.conf to installed system anymore (bnc #441404).
- 2.18.23

-------------------------------------------------------------------
Fri Aug 21 12:38:42 CEST 2009 - aschnell@suse.de

- do not disable qt/gtk frontends if xorg.conf is missing (bnc
  #533159)
- 2.18.22

-------------------------------------------------------------------
Fri Aug 14 18:26:49 CEST 2009 - kmachalkova@suse.cz

- Simple network (firewall) configuration in 1st stage (FaTE #303859) 

-------------------------------------------------------------------
Mon Aug 10 14:18:11 CEST 2009 - locilka@suse.cz

- added calling bootloader client bootloader_preupdate to control
  file to fix multiple grub entries (bnc #414490, bnc #477778).

-------------------------------------------------------------------
Thu Jul 30 20:26:30 CEST 2009 - jdsn@suse.de

- disable yast2-x11 during installation (bnc#441404) 
- 2.18.21

-------------------------------------------------------------------
Thu Jul 30 15:32:37 CEST 2009 - jsuchome@suse.cz

- adapted to changes in yast2-country: no saving of xorg.conf
  (bnc#441404) 
- 2.18.20

-------------------------------------------------------------------
Wed Jun 24 10:02:20 CEST 2009 - locilka@suse.cz

- Fixed Welcome dialog layout to have more license content visible
  and to align language and keyboard widgets with it.
- Not offering installation images if there are none (bnc #492745).
- 2.18.19

-------------------------------------------------------------------
Mon Jun 22 20:20:18 CEST 2009 - coolo@novell.com

- fix build with automake 1.11
- 2.18.18

-------------------------------------------------------------------
Thu Jun 11 12:57:14 CEST 2009 - jsrain@suse.cz

- adapted for unified progress during live installation
  (bnc#435680)
- 2.18.17

-------------------------------------------------------------------
Mon Jun 08 14:03:30 CEST 2009 - aschnell@suse.de

- use minimalistic xorg.conf during installation (bnc #510015)
- 2.18.16

-------------------------------------------------------------------
Wed May 20 12:45:47 CEST 2009 - aschnell@suse.de

- moved .proc.mounts agent from yast2-installation to yast2 (bnc
  #504429)

-------------------------------------------------------------------
Mon May 18 16:46:03 CEST 2009 - juhliarik@suse.cz

- added kdump support for autoyast installation (FATE#305588) 

-------------------------------------------------------------------
Thu May 14 13:45:08 CEST 2009 - locilka@suse.cz

- Installation/Upgrade newly require some packages essential for
  them to succeed (bnc #469730).

-------------------------------------------------------------------
Mon Apr 27 10:22:24 CEST 2009 - locilka@suse.cz

- Using a new yast-spanner (old yast icon) for Repair.
- 2.18.14

-------------------------------------------------------------------
Mon Apr 20 13:59:31 CEST 2009 - locilka@suse.cz

- Fixed Vendor module to use zypp history file instead of using
  y2logRPM (bnc #456446).
- 2.18.13

-------------------------------------------------------------------
Thu Apr 16 16:58:07 CEST 2009 - locilka@suse.cz

- Added documentation for installation images.

-------------------------------------------------------------------
Fri Apr 10 14:11:46 CEST 2009 - locilka@suse.cz

- KDE 3.x dropped from openSUSE control file (bnc #493547).

-------------------------------------------------------------------
Tue Apr  7 13:02:39 CEST 2009 - ug@suse.de

- changed the error message of missing hard disks during
  autoinstallation. Might confuse s390/iSCSI users. (bnc#476147)

-------------------------------------------------------------------
Mon Mar 30 14:20:57 CEST 2009 - locilka@suse.cz

- Fixing reevaluation of packages to remove, install and/or upgrade
  after images are deployed during first stage (bnc #489448).
- 2.18.12

-------------------------------------------------------------------
Fri Mar 27 18:15:15 CET 2009 - locilka@suse.cz

- Added new globals->ac_redraw_and_ignore control file item
  (openSUSE and SLED) that ignores if AC UI is missing and just
  redraws it. An error is still reported in case of missing Wizard
  widget (bnc #487565).

-------------------------------------------------------------------
Thu Mar 19 14:14:34 CET 2009 - locilka@suse.cz

- Continuing on Repair integration.
- Handling missing FLAGS in the content file.
- 2.18.11

-------------------------------------------------------------------
Wed Mar 18 13:17:58 CET 2009 - locilka@suse.cz

- Location /etc/modprobe.d/blacklist has been renamed to
  /etc/modprobe.d/50-blacklist.conf (bnc #485980).
- Unified inst_mode handling, especially correct handling of
  Automatic Configuration together with switching to Update mode
  (originally reported as bnc #469273).
- Repair workflow unified with the rest of installation.
- 2.18.10

-------------------------------------------------------------------
Mon Mar 16 14:47:46 CET 2009 - locilka@suse.cz

- Fixed help for "License Translations..." button (bnc #481113).

-------------------------------------------------------------------
Tue Mar 10 10:26:02 CET 2009 - locilka@suse.cz

- Obsolete 'tar --preserve' replaced with
  'tar --preserve-permissions --preserve-order' (bnc #483791).
- Added recovery support for AC (dialogs) possibly called by AC
  scripts (bnc #483211).

-------------------------------------------------------------------
Thu Feb 26 16:00:44 CET 2009 - ug@suse.de

- RPMs via driverupdate were not possible

-------------------------------------------------------------------
Tue Feb 24 13:30:15 CET 2009 - locilka@suse.cz

- Added support for .xz images deployment (bnc #476079).
- Added support for `reboot_same_step (bnc #475650).
- 2.18.9

-------------------------------------------------------------------
Mon Feb 23 16:36:56 CET 2009 - locilka@suse.cz

- Offering to configure network if remote repositories are used
  during upgrade (inst_upgrade_urls). Setup can be safely skipped
  and comes from the Online Repositories (bnc #478024).
- 2.18.8

-------------------------------------------------------------------
Fri Feb 20 20:40:09 CET 2009 - locilka@suse.cz

- save network configuration also for IPv6 only (bnc#477917)
- 2.18.7

-------------------------------------------------------------------
Tue Feb 17 16:56:09 CET 2009 - locilka@suse.cz

- Writing additional-control-files index file after removing and
  recreating the directory where it is stored (bnc #475516).
- 2.18.6

-------------------------------------------------------------------
Mon Feb  9 13:21:50 CET 2009 - locilka@suse.cz

- Enabling online update in (SLED) Automatic Configuration
  (bnc #449128).

-------------------------------------------------------------------
Fri Feb  6 10:39:20 CET 2009 - locilka@suse.cz

- InstError has been moved to yast2-2.18.6
- 2.18.5

-------------------------------------------------------------------
Thu Feb  5 18:16:17 CET 2009 - locilka@suse.cz

- InstError extended and documented.

-------------------------------------------------------------------
Mon Feb  2 13:09:08 CET 2009 - locilka@suse.cz

- Erasing all old additional control files in the final step of
  upgrade before rebooting to the second stage (bnc #471454).
- InstError can now save YaST logs on user request.
- 2.18.4

-------------------------------------------------------------------
Wed Jan 28 14:33:09 CET 2009 - locilka@suse.cz

- Added new InstError module for unified reporting of errors
  during installation.
- Better SlideShow support in inst_finish.
- Reporting more errors in inst_finish.
- 2.18.3

-------------------------------------------------------------------
Tue Jan 27 17:13:57 CET 2009 - locilka@suse.cz

- Added test for checking free space when SCR switch fails
  (bnc #460477).

-------------------------------------------------------------------
Mon Jan 26 13:58:00 CET 2009 - locilka@suse.cz

- Disabling [Back] buttons in the very first interactive dialogs
  in second stage, SLES and SLED control files (bnc #468677).

-------------------------------------------------------------------
Thu Jan 22 12:50:38 CET 2009 - locilka@suse.cz

- Dropping mode_proposal client - not in use anymore.
- 2.18.2

-------------------------------------------------------------------
Wed Jan 21 13:09:33 CET 2009 - locilka@suse.cz

- Removing dependency on yast2-runlevel (duplicate code in runlevel
  proposal).
- Removing dependency on yast2-mouse by moving the mouse-related
  scripts to yast2-mouse-2.18.0.
- Removing dependency on yast2-bootloader.
- inst_finish script newly uses the SlideShow module.

-------------------------------------------------------------------
Tue Jan 20 13:37:03 CET 2009 - locilka@suse.cz

- Possibility to move the base installation window has been
  disabled (bnc #466827)
- 2.18.1

-------------------------------------------------------------------
Tue Jan 13 12:15:42 CET 2009 - locilka@suse.cz

- Adapted the inst_proposal to better reflect the current situation
  'analyzing...' vs. 'adapting the proposal...' (bnc #463567).

-------------------------------------------------------------------
Fri Dec 19 13:07:49 CET 2008 - locilka@suse.cz

- Pattern WBEM added into two server scenarios (bnc #458332).

-------------------------------------------------------------------
Thu Dec 18 18:04:47 CET 2008 - locilka@suse.cz

- Updated control file documentation (bnc #438678).

-------------------------------------------------------------------
Wed Dec 17 14:42:22 CET 2008 - locilka@suse.cz

- Added yet another xset call (bnc #455771 comment #40)

-------------------------------------------------------------------
Tue Dec 16 17:13:38 CET 2008 - aschnell@suse.de

- adapted to storage API changes
- 2.18.0

-------------------------------------------------------------------
Tue Dec 16 12:29:27 CET 2008 - locilka@suse.cz

- Removed SLED control file labels that should be hidden
  (bnc #459080).
- Using a better help text for inst_new_desktop (bnc #432912).

-------------------------------------------------------------------
Mon Dec 15 14:32:27 CET 2008 - locilka@suse.cz

- Removed all (inst_)do_rezise calls from all control files on
  aschnell's request.

-------------------------------------------------------------------
Fri Dec 12 16:36:28 CET 2008 - aschnell@suse.de

- require initviocons (bnc #173426)
- 2.17.47

-------------------------------------------------------------------
Tue Dec  9 16:40:35 CET 2008 - locilka@suse.cz

- Updated control.rnc
- 2.17.46

-------------------------------------------------------------------
Mon Dec  8 13:16:33 CET 2008 - locilka@suse.cz

- Updated control.rnc
- Added two more control-file examples.
- Checking all control files during build.
- Adjusted control-file examples (all bnc #438678).
- Checking the process exit status returned after deploying an
  image (bnc #456337).
- 2.17.45

-------------------------------------------------------------------
Fri Dec  5 10:38:41 CET 2008 - locilka@suse.cz

- New control.rnc/rng for control file validation (bnc #455994).
- Added build-time control file validation.
- 2.17.44

-------------------------------------------------------------------
Wed Dec  3 18:33:59 CET 2008 - locilka@suse.cz

- inst_extrasources moved before inst_ask_online_update to register
  the online update repository before checking for patches
  (bnc #450229).

-------------------------------------------------------------------
Mon Dec  1 16:59:14 CET 2008 - locilka@suse.cz

- Fixed proposing the online update depending on the fact whether
  network is running (bnc #450229).
- 2.17.43

-------------------------------------------------------------------
Fri Nov 28 15:05:02 CET 2008 - locilka@suse.cz

- Updated labels of Installation Scenarios for SLES (bnc #428202).

-------------------------------------------------------------------
Fri Nov 28 12:16:03 CET 2008 - locilka@suse.cz

- Fixed behavior of inst_new_desktop when user switched to another
  language later (bnc #449818).
- 2.17.42

-------------------------------------------------------------------
Thu Nov 27 16:49:11 CET 2008 - locilka@suse.cz

- Using yast-live-install-finish icon when finishing LiveCD
  installation/inst_finish (bnc #438154).
- Fixed ImageInstallation SlideShow - download progress is shown
  only when downloading the images, not the other helper files
  (bnc #449792).
- Adjusting ImageInstallation-related SlideShow only if
  ImageInstallation is in use (bnc #439104).

-------------------------------------------------------------------
Thu Nov 27 15:05:11 CET 2008 - ug@suse.de

- the real fix for bnc#442691
  deploy_image_auto doesn't use the boolean variable 
  image_installation
- 2.17.41

-------------------------------------------------------------------
Tue Nov 25 14:42:31 CET 2008 - locilka@suse.cz

- Handling new feature of licenses ProductLicense::AcceptanceNeeded
  (bnc #448598).
- 2.17.40

-------------------------------------------------------------------
Mon Nov 24 12:51:48 CET 2008 - locilka@suse.cz

- Completely initializing the target and sources before checking
  for available patches and offering online update (bnc #447080).
- 2.17.39

-------------------------------------------------------------------
Thu Nov 20 18:21:32 CET 2008 - locilka@suse.cz

- Pkg::SourceStartManager in inst_ask_online_update to replace
  obsolete Pkg::PkgEstablish (bnc #447080).
- Reading all supported desktops to define the order of desktops
  in desktop_finish (bnc #446640).
- Added shadow desktops to SLES and SLED desktop files to have
  a fallback if user selects some other desktop than the default
  one (bnc #446640).
- 2.17.38

-------------------------------------------------------------------
Wed Nov 19 16:01:53 CET 2008 - locilka@suse.cz

- Added pciutils to Requires, lspci was called but not required
  (bnc #446533).
- 2.17.37

-------------------------------------------------------------------
Wed Nov 19 13:23:10 CET 2008 - locilka@suse.cz

- Added inst_fallback_controlfile client reporting about using
  a fallback control file.
- Calling inst_fallback_controlfile in the fallback control file
  (both bnc #440982).
- 2.17.36

-------------------------------------------------------------------
Fri Nov 14 12:17:47 CET 2008 - aschnell@suse.de

- don't start iscsid in second stage start scripts (bnc #444976)
- 2.17.35

-------------------------------------------------------------------
Thu Nov 13 17:36:53 CET 2008 - locilka@suse.cz

- Flushing the cache before calling a set_polkit_default_privs that
  uses the written data (bnc #440182).
- 2.17.34

-------------------------------------------------------------------
Thu Nov 13 11:21:11 CET 2008 - locilka@suse.cz

- Handling errors while deploying images, installation will abort
  (bnc #444209).
- 2.17.33

-------------------------------------------------------------------
Thu Nov 13 10:21:13 CET 2008 - ug@suse.de

- checkboxes in the congratulations dialog did not work anymore
  (bnc#444214)

-------------------------------------------------------------------
Tue Nov 11 13:58:17 CET 2008 - ug@suse.de

- fix for image deployment during autoinstallation

-------------------------------------------------------------------
Tue Nov 11 12:20:00 CET 2008 - juhliarik@suse.cz

- changed order of yast modules in Expert tab for installation
  (bnc #441434) 

-------------------------------------------------------------------
Tue Nov 11 10:53:25 CET 2008 - jsrain@suse.cz

- fixed switching to a tab with an error in the proposal
  (bnc #441434)
- 2.17.32

-------------------------------------------------------------------
Tue Nov 11 10:48:03 CET 2008 - aschnell@suse.de

- use accelerated xserver during installation for certain Intel
  cards (bnc #442413)
- 2.17.31

-------------------------------------------------------------------
Fri Nov  7 16:32:28 CET 2008 - locilka@suse.cz

- Fixed deploy_image_auto to handle AutoYaST settings correctly
  (bnc #442691).
- Removing the congrats dialog content before cloning, storing
  the sources, finishing (bnc #441452).
- Using Pkg::SourceProvideDigestedFile function when deploying
  images and in release_notes_popup (bnc #409927).
- 2.17.30

-------------------------------------------------------------------
Thu Nov  6 16:35:10 CET 2008 - locilka@suse.cz

- Fixed progress (SlideShow) information about images being
  deployed (bnc #442286).
- Changing inst_deploy_images to use PackagesUI for opening a
  package selector while debugging mode is turned on (bnc #435479).

-------------------------------------------------------------------
Thu Nov  6 16:19:59 CET 2008 - jsuchome@suse.cz

- S09-cleanup: check for additional services requiring restart
  (bnc#395402)

-------------------------------------------------------------------
Wed Nov  5 17:25:01 CET 2008 - locilka@suse.cz

- Calling set_polkit_default_privs without checking for it using
  FileUtils, checking by 'test -x' instead (bnc #440182).
- 2.17.29

-------------------------------------------------------------------
Wed Nov  5 13:09:04 CET 2008 - locilka@suse.cz

- Added yast2-storage >= 2.17.47 because of the previous fix
  implementation.
- 2.17.28

-------------------------------------------------------------------
Tue Nov 04 13:14:10 CET 2008 - aschnell@suse.de

- improved warning about partitioning (fate #302857)
- 2.17.27

-------------------------------------------------------------------
Mon Nov  3 18:34:30 CET 2008 - locilka@suse.cz

- Writing 'SecondStageRequired' 0/1 to /etc/install.inf even while
  rebooting during second stage (bnc #432005).
- 2.17.26

-------------------------------------------------------------------
Mon Nov 03 14:28:14 CET 2008 - aschnell@suse.de

- better reboot message during ssh installation (bnc #439572 and
  bnc #432005)
- 2.17.25

-------------------------------------------------------------------
Fri Oct 31 16:28:23 CET 2008 - locilka@suse.cz

- Fixed checking whether running the second stage is required.
- Added writing 'SecondStageRequired' 0/1 to /etc/install.inf
  (both bnc #439572)
- 2.17.24

-------------------------------------------------------------------
Thu Oct 30 14:42:15 CET 2008 - locilka@suse.cz

- Saving sources at the end of inst_extrasources if some were
  added (bnc #440184).
- 2.17.23

-------------------------------------------------------------------
Mon Oct 27 10:18:47 CET 2008 - locilka@suse.cz

- Added lnussel's patch to run set_polkit_default_privs at
  desktop_finish script (bnc #438698).
- Bigger license window (bnc #438100).
- Calling inst_prepareprogress also during Upgrade, all control
  files changed (bnc #438848).
- Disabling users and auth in LiveCD second stage (bnc #435965).
- Removing label for user_non_interactive (bnc #401319).
- Desktop 'startkde4' replaced with 'startkde' (bnc #438212).
- Added 'kdump' to 'clone_modules' (SLES) (bnc #436365).
- 2.17.22

-------------------------------------------------------------------
Tue Oct 21 16:46:00 CEST 2008 - locilka@suse.cz

- Added handling for globals->debug_deploying (bnc #436842).

-------------------------------------------------------------------
Mon Oct 20 12:56:32 CEST 2008 - locilka@suse.cz

- Fixed a typo (bnc #436471).

-------------------------------------------------------------------
Fri Oct 17 10:51:05 CEST 2008 - locilka@suse.cz

- Adapted SLES and SLED control files to write default desktop
  settings (bnc #436094).
- Added software->display_support_status flag to SLES/SLED
  (bnc #435479).

-------------------------------------------------------------------
Tue Oct 14 14:15:11 CEST 2008 - locilka@suse.cz

- Changed YaST icons while probing the system (bnc #404809).
- Enhanced scr_switch_debugger - Sending USR1 signal to the new SCR
  (bnc #433057).
- 2.17.21

-------------------------------------------------------------------
Mon Oct 13 13:29:04 CEST 2008 - locilka@suse.cz

- Enabled going_back in Add-Ons during installation (bnc #434735).

-------------------------------------------------------------------
Mon Oct 13 13:10:58 CEST 2008 - mzugec@suse.de

- configure supportconfig in installation (fate#305180)
- 2.17.20

-------------------------------------------------------------------
Mon Oct 13 09:45:23 CEST 2008 - locilka@suse.cz

- Fixed install/update confirmation dialog (bnc #433249).
- Fixed text in openSUSE control file (bnc #432911).
- Fixed typo (bnc #433794).

-------------------------------------------------------------------
Fri Oct 10 14:49:58 CEST 2008 - locilka@suse.cz

- Enhanced scr_switch_debugger (bnc #433057).
- Enabling key-repeating if not running in XEN (bnc #433338).

-------------------------------------------------------------------
Thu Oct  9 21:00:01 CEST 2008 - locilka@suse.cz

- Loading the Target while initializing libzypp in
  inst_upgrade_urls (bnc #429080).
- Running a simple SCR Test after chrooting to the installed system
  in scr_switch_finish, full-test is called in case of simple test
  failure (bnc #433057).
- Added more checking around 'searching for files' (bnc #427879).

-------------------------------------------------------------------
Wed Oct 08 12:51:01 CEST 2008 - aschnell@suse.de

- removed cp of proc/mounts to /etc/mtab (bnc #425464)
- 2.17.19

-------------------------------------------------------------------
Mon Oct  6 15:30:53 CEST 2008 - locilka@suse.cz

- Do not display any system type for SLES/SLED in installation
  overview (bnc #431336).
- Clients inst_new_desktop and inst_scenarios converted to use
  PackagesProposal API instead of using Pkg calls directly (bnc
  #432572)
- Dropping obsolete inst_software_selection client instead of
  convwerting it - not in use anymore (bnc #432572).
- Always change initial proposal [Next] button to [Install],
  resp. [Update] (bnc #431567).
- Removing desktop definitions and default_desktop from SLED
  control file, the required patterns are selected by PATTERNS
  in content file already (bnc #431902).
- Adding lnussel's patch for desktop_finish to write
  POLKIT_DEFAULT_PRIVS if defined in globals->polkit_default_privs
  (bnc #431158).
- Adding polkit_default_privs="restrictive" for SLES (bnc #431158).
- 2.17.18

-------------------------------------------------------------------
Fri Oct  3 16:31:10 CEST 2008 - locilka@suse.cz

- Enabling some steps in second stage even if Automatic
  Configuration is in use.
- Feature added into openSUSE and SLED control files
  (both bnc #428190).

-------------------------------------------------------------------
Thu Oct  2 22:00:46 CEST 2008 - mzugec@suse.de

- changed Release Notes into Support group (bnc#430005)

-------------------------------------------------------------------
Thu Oct  2 19:13:07 CEST 2008 - locilka@suse.cz

- Adjusted presentation_order for SLES and SLED installation
  proposals - software has to be proposed as almost the last one
  (bnc #431580).

-------------------------------------------------------------------
Thu Oct  2 14:00:49 CEST 2008 - locilka@suse.cz

- Added 'default_ntp_setup' into control files (SLES/D: false,
  openSUSE: true) (bnc #431259).

-------------------------------------------------------------------
Thu Oct  2 11:39:48 CEST 2008 - locilka@suse.cz

- Using two default desktops, one for inst_scenarios, another
  one (default) while inst_scenarios not used (bnc #431251,
  bnc #431503).
- Switching scenario_virtual_machine and
  scenario_virtualization_host in SLES control file (bnc #431251).
- 2.17.17

-------------------------------------------------------------------
Wed Oct  1 16:03:32 CEST 2008 - mzugec@suse.de

- use rpcbind instead of portmap for nfs installation (bnc#423026)
- 2.17.16

-------------------------------------------------------------------
Wed Oct  1 15:41:12 CEST 2008 - jsuchome@suse.cz

- if nn_NO language is selected, use nb_NO in YaST (bnc#426124)

-------------------------------------------------------------------
Wed Oct  1 13:42:18 CEST 2008 - locilka@suse.cz

- Changing pattern "Documentation" to "documentation" (bnc #431218)

-------------------------------------------------------------------
Tue Sep 30 13:20:09 CEST 2008 - locilka@suse.cz

- Replacing "networkmanager" proposal call with "general"
  (bnc #430704).

-------------------------------------------------------------------
Mon Sep 29 15:11:33 CEST 2008 - locilka@suse.cz

- Server scenarios work for i386, x86_64 archs only (bnc #430612).

-------------------------------------------------------------------
Mon Sep 29 14:56:45 CEST 2008 - kukuk@suse.de

- Replaced Minimal+Xen with Dom0.
- Removed xen_server from virtualization machine (bnc #429061).
- Added "XEN" suffix to Virtualization Host.

-------------------------------------------------------------------
Mon Sep 29 13:38:13 CEST 2008 - locilka@suse.cz

- Adding inst_lilo_convert to the update workflow (bnc #430579).

-------------------------------------------------------------------
Fri Sep 26 12:27:55 CEST 2008 - locilka@suse.cz

- Optimizing server_selections dialog layout (bnc #429977).
- Better text for installation initialization (bnc #428103).
- Better protection from removing the initial repository
  (bnc #429920).
- 2.17.15

-------------------------------------------------------------------
Thu Sep 25 14:33:36 CEST 2008 - juhliarik@suse.cz

- added calling kdump_finish to inst_finish.ycp (bnc #427732)

-------------------------------------------------------------------
Tue Sep 23 16:17:27 CEST 2008 - locilka@suse.cz

- Buggy SCR Agent run.get.suseconfig.modules replaced with
  .target.dir (bnc #429146).
- Added functionality to recover from failed read of previously
  used repositories in inst_upgrade_urls (bnc #429059).
- 2.17.14

-------------------------------------------------------------------
Mon Sep 22 16:14:54 CEST 2008 - locilka@suse.cz

- Fixed checking whether directory is mounted already (bnc #428368)

-------------------------------------------------------------------
Mon Sep 22 13:59:50 CEST 2008 - locilka@suse.cz

- KDE 3.5 moved to 'Others', removed KDE 3.5 description text.
- GNOME 2.22 changed to 2.24.
- Fixed Installation Mode dialog to show icons again (bnc #427344).
- 2.17.13

-------------------------------------------------------------------
Mon Sep 22 10:45:44 CEST 2008 - locilka@suse.cz

- Changing /sbin/udevtrigger & /sbin/udevsettle to /sbin/udevadm
  trigger & settle (bnc #427705).
- 2.17.12

-------------------------------------------------------------------
Thu Sep 18 10:35:32 CEST 2008 - locilka@suse.cz

- Definition of supported desktops added into SLES and SLED control
  files, added also default_desktop definition (bnc #427061).
- Added control file documentation for supported_desktops section.

-------------------------------------------------------------------
Fri Sep 12 15:01:46 CEST 2008 - locilka@suse.cz

- Disabling inst_suse_register in openSUSE control file
  (FATE #303458).

-------------------------------------------------------------------
Fri Sep 12 10:32:11 CEST 2008 - locilka@suse.cz

- Do not remove installation repository with the same URL as URL
  just being removed by inst_upgrade_urls (bnc #400823).
- 2.17.11

-------------------------------------------------------------------
Thu Sep 11 14:52:25 CEST 2008 - ug@suse.de

- deploy_image.desktop added (Fate #301321)
- deploy_image.rnc added

-------------------------------------------------------------------
Thu Sep 11 13:40:10 CEST 2008 - locilka@suse.cz

- Calling new client reipl_finish from yast2_inf_finish on s390
  (FATE #304960).

-------------------------------------------------------------------
Wed Sep 10 17:15:22 CEST 2008 - locilka@suse.cz

- Fixing control files to call 'inst_proposal' instead of
  'proposal' (bnc #425198).

-------------------------------------------------------------------
Wed Sep 10 15:53:44 CEST 2008 - locilka@suse.cz

- Desktop selection dialog definitions have been moved to control
  file (bnc #424678).
- 2.17.10

-------------------------------------------------------------------
Tue Sep  9 16:02:03 CEST 2008 - locilka@suse.cz

- Replacing usage of barexml with anyxml SCR  agent (bnc #424263).

-------------------------------------------------------------------
Mon Sep  8 17:49:11 CEST 2008 - locilka@suse.cz

- merged texts from proofread

-------------------------------------------------------------------
Mon Sep  8 15:57:09 CEST 2008 - locilka@suse.cz

- Added new AutoYaST client deploy_images_auto to support
  installation from images also in AutoYaST (FATE #301321).
- 2.17.9

-------------------------------------------------------------------
Fri Sep  5 12:45:00 CEST 2008 - locilka@suse.cz

- Some inst_finish steps are called in live installer only.
- Client vm_finish called only if yast2-vm is installed.
- Using WFM::ClientExists (new in yast2-core-2.17.10).
- Adjusted RPM dependencies.
- 2.17.8

-------------------------------------------------------------------
Thu Sep  4 15:02:01 CEST 2008 - sschober@suse.de

- cloning section in control.xml changed.

-------------------------------------------------------------------
Wed Sep 03 14:49:19 CEST 2008 - aschnell@suse.de

- adapted size values in control files to stricter parser in
  storage

-------------------------------------------------------------------
Tue Sep  2 15:20:09 CEST 2008 - locilka@suse.cz

- Using new <execute/> tag in control file to explicitly define
  a client to be called instead of guessing it from <name/> tag
  (openSUSE, SLED control files) (bnc #401319).
- Updated control files to call inst_prepareprogress to
  "Provide consistent progress during installation" (FATE #303860).
- All 'inst_proposal' calls changed to use the new 'execute'
  feature to have unique 'name's (needed for merging add-on control
  files).
- Adjusted RPM dependencies (FATE #303860).
- 2.17.7

-------------------------------------------------------------------
Tue Sep  2 11:10:01 CEST 2008 - visnov@suse.cz

- Use unified progressbar during installation (FATE #303860)

-------------------------------------------------------------------
Thu Aug 28 15:19:57 CEST 2008 - locilka@suse.cz

- Using new ButtonBox widget.
- Adjusted RPM dependencies.

-------------------------------------------------------------------
Thu Aug 21 13:01:40 CEST 2008 - jsuchome@suse.cz

- check for command line mode in inst_suseconfig (bnc#419132)

-------------------------------------------------------------------
Tue Aug 19 15:45:07 CEST 2008 - jsrain@suse.cz

- properly detect firstboot and do not destroy xorg.conf
  (bnc#354738)
- 2.17.6

-------------------------------------------------------------------
Fri Aug 15 10:41:24 CEST 2008 - locilka@suse.cz

- Added new globals->write_hostname_to_hosts control file option
  to configure the default for 127.0.0.2 issue (FATE #303875).
- 2.17.5

-------------------------------------------------------------------
Thu Aug 14 14:28:33 CEST 2008 - locilka@suse.cz

- Added documentation for add_on_products and its new format
  add_on_products.xml (FATE #303675).
- Fixed SCR Switch Debugger to show "Report Error" only once.

-------------------------------------------------------------------
Wed Aug 13 18:23:57 CEST 2008 - locilka@suse.cz

- Dropped some obsolete documentation.
- Started installation-features documentation (FATE #303675).
- Fixed building documentation for proposal-API.

-------------------------------------------------------------------
Tue Aug 12 10:28:24 CEST 2008 - locilka@suse.cz

- Added documentation and example for list of files to be copied
  from the previous installation.
- 2.17.4

-------------------------------------------------------------------
Mon Aug 11 17:35:47 CEST 2008 - locilka@suse.cz

- List of files to be copied from the previous installation moved
  to control file, added new API to define own list (module
  SystemFilesCopy) (FATE #305019).
- Adapted control files.

-------------------------------------------------------------------
Mon Aug 11 10:06:02 CEST 2008 - locilka@suse.cz

- Fixed WFM::Execute to use .local instead of .target in
  copy_files_finish script.

-------------------------------------------------------------------
Thu Aug  7 16:40:32 CEST 2008 - locilka@suse.cz

- Added new client inst_scenarios to offer main scenarios of the
  newly installed system.
- Configuration for inst_scenarios is defined in control file (Only
  SLES so far), client added into SLES workflow.
- Extended control file documentation (All FATE #304373).
- 2.17.3

-------------------------------------------------------------------
Wed Aug  6 13:54:07 CEST 2008 - locilka@suse.cz

- New control file entry globals->enable_kdump (default value)
  (FATE #303893).
- Adjusted control file documentation.

-------------------------------------------------------------------
Tue Aug  5 11:48:44 CEST 2008 - locilka@suse.cz

- Calling reiplauto client in SLES control file before reboot
  (FATE #304940).
- Running SCR Switch Debugger unconditionally if switching to
  installed system fails (bnc #411832).

-------------------------------------------------------------------
Mon Aug 04 16:22:55 CEST 2008 - aschnell@suse.de

- improved text during ssh installation (bnc #411079)

-------------------------------------------------------------------
Mon Aug  4 10:39:41 CEST 2008 - locilka@suse.cz

- Added kdump proposal to SLES control file (FATE #303893).

-------------------------------------------------------------------
Thu Jul 24 13:21:14 CEST 2008 - locilka@suse.cz

- Using button label "License Translations..." in complex welcome
  dialog (bnc #400616).
- SLES and SLED control files adapted to features added in 11.0.
- Added Automatic Configuration support into SLED (FATE #303396).

-------------------------------------------------------------------
Tue Jul 15 16:59:38 CEST 2008 - aschnell@suse.de

- fixed vnc connect message during installation (bnc #395834)
- 2.17.2

-------------------------------------------------------------------
Tue Jul 15 09:54:48 CEST 2008 - locilka@suse.cz

- Not only DPMS->off, but also screen-saver->off (FATE #304395).
- Added new control file feature globals->rle_offer_rulevel_4
  plus control file documentation (FATE #303798).

-------------------------------------------------------------------
Mon Jul 14 15:15:15 CEST 2008 - locilka@suse.cz

- Base-product license directory moved to control file
  (base_product_license_directory) (FATE #304865).
- Copying licenses to the system in copy_files_finish.
- Reading the license directory in inst_license.
- Icons for AC steps defined in control file.
- Adjusting DPMS 'off' when installation starts, DPMS 'on' when
  finishes (FATE #304395).
- Icons for inst_finish.
- 2.17.1

-------------------------------------------------------------------
Fri Jul 11 11:11:11 CEST 2008 - locilka@suse.cz

- Added documentation for AC Setup and for texts in control file.

-------------------------------------------------------------------
Thu Jul 10 17:48:59 CEST 2008 - locilka@suse.cz

- Settings for Automatic Configuration moved to control file
  because of code reuse for different AC in first boot
  (FATE #303939).

-------------------------------------------------------------------
Thu Jul 10 13:31:00 CEST 2008 - locilka@suse.cz

- Only directories in release-notes directory are considered to be
  real release notes (bnc #407922).
- 2.17.0

-------------------------------------------------------------------
Wed Jul  9 17:09:15 CEST 2008 - mvidner@suse.cz

- Fixed building in a prefix (/etc).

-------------------------------------------------------------------
Wed Jul  9 15:12:53 CEST 2008 - locilka@suse.cz

- Initializing the 'use_automatic_configuration' in first-stage
  installation worker (bnc #404122).
- Adjusted dependency on autoyast2-installation bacause of new
  function AutoinstConfig::getProposalList().

-------------------------------------------------------------------
Thu Jun 26 16:43:32 CEST 2008 - locilka@suse.cz

- Fixed help text for deploying images (bnc #391086).
- Fixed 'Do not panic!' text (bnc #388251).

-------------------------------------------------------------------
Wed Jun 25 16:44:33 CEST 2008 - ug@suse.de

- proposal selection possible via autoyast profile (fate#302946)

-------------------------------------------------------------------
Tue Jun 17 14:23:04 CEST 2008 - lslezak@suse.cz

- use Pkg::SourceSaveAll() instead of Pkg::SourceFinishAll()
  (bnc#395738)

-------------------------------------------------------------------
Fri Jun 13 15:37:24 CEST 2008 - locilka@suse.cz

- Removing Pkg//Source and Target finish from inst_inc_all that
  had been saving sources also in case of aborting the installation
  and moving it to inst_congratulate and umount_finish
  (bnc #398315).
- Freeing internal variables in ImageInstallation module after
  images are deployed (bnc #395030).

-------------------------------------------------------------------
Thu Jun 12 16:33:24 CEST 2008 - locilka@suse.cz

- Special mounts (such as /proc) are never remounted read-only
  in umount_finish anymore (bnc #395034)
- Added progress for adding / removing repositories in
  inst_upgrade_urls client (bnc #399223)

-------------------------------------------------------------------
Wed Jun  4 11:57:07 CEST 2008 - locilka@suse.cz

- Copying /license.tar.gz to /etc/YaST2/license/ (bnc #396444).
- Initial mouse probing has been disabled (bnc #395426).

-------------------------------------------------------------------
Tue Jun  3 13:44:56 CEST 2008 - locilka@suse.cz

- Umounting temporary directory in inst_pre_install (if already
  mounted) before new mount is called.
- Always use --numeric-owner (always use numbers for user/group
  names) when deploying images (bnc #396689).

-------------------------------------------------------------------
Mon Jun  2 12:33:57 CEST 2008 - locilka@suse.cz

- Return `next when going back to the automatic configuration
  dialog instead of returning `auto that would finish YaST and
  never start it again (bnc #395098).
- 2.16.49

-------------------------------------------------------------------
Wed May 28 16:23:22 CEST 2008 - ug@suse.de

- timeout in case of hardware probing problems
  when autoyast is in use (especially for harddisk Reports)
  bnc#395099
- 2.16.48

-------------------------------------------------------------------
Mon May 19 09:29:15 CEST 2008 - locilka@suse.cz

- Creating SuSEConfig hook file at installation_settings_finish
  in case of update. The file has to be created to force the
  SuSEConfig run on first boot (bnc #390930).
- Workaround for as-big-dialog-as-possible in License Agreement
  dialog (bnc #385257).
- Adding FACTORY repositories with priority 120, update source with
  priority 20 (bnc #392039).
- 2.16.47

-------------------------------------------------------------------
Fri May 16 16:40:22 CEST 2008 - jsrain@suse.cz

- added categories Settings and System into desktop file
  (bnc #382778)

-------------------------------------------------------------------
Thu May 15 13:13:13 CEST 2008 - locilka@suse.cz

- Changed dialog content for starting the installation
  (bnc #390614).
- Fixed sorting of repositories offered during upgrade to sort by
  repository name (bnc #390612).
- 2.16.46

-------------------------------------------------------------------
Thu May 15 10:32:09 CEST 2008 - jsuchome@suse.cz

- sort keyboard list according to translated items (bnc #390610)

-------------------------------------------------------------------
Wed May 14 15:22:50 CEST 2008 - kmachalkova@suse.cz

- inst_hostname client added to automatic configuration scripts -
  needed to generate random hostname and 127.0.0.2 line in
  /etc/hosts (bnc #383336)

-------------------------------------------------------------------
Wed May 14 14:29:21 CEST 2008 - jsrain@suse.cz

- use process agent instead of background agent when installing
  live image (bnc #384960)
- 2.16.45

-------------------------------------------------------------------
Mon May 12 15:10:50 CEST 2008 - locilka@suse.cz

- Added help to "Image Deployment" (bnc #388665).

-------------------------------------------------------------------
Tue May  6 17:37:22 CEST 2008 - locilka@suse.cz

- When reusing the old repositories during upgrade, copying also
  'autorefresh' and 'alias' (bnc #387261).
- Added software->dropped_packages into the control file to replace
  'delete old packages' (bnc #300540).
- 2.16.44

-------------------------------------------------------------------
Mon May  5 13:26:27 CEST 2008 - locilka@suse.cz

- Typofix (bnc #386606).

-------------------------------------------------------------------
Fri May  2 22:27:21 CEST 2008 - mzugec@suse.cz

- Don't stop network (by killing dhcpcd) at the end of 1.st stage
  (bnc #386588)

-------------------------------------------------------------------
Wed Apr 30 12:07:45 CEST 2008 - locilka@suse.cz

- Adding name and alias tags to extrasources (irc #yast/today).
- 2.16.43

-------------------------------------------------------------------
Wed Apr 30 10:24:19 CEST 2008 - locilka@suse.cz

- Making automatic installation more robust (bnc #384972).
- 2.16.42

-------------------------------------------------------------------
Tue Apr 29 12:59:49 CEST 2008 - locilka@suse.cz

- Disabling Progress when calling inst_finish scripts.

-------------------------------------------------------------------
Mon Apr 28 11:42:21 CEST 2008 - locilka@suse.cz

- Handling KDE3 vs KDE4 in default logon and window managers
  (bnc #381821).
- Optional and extra URLs moved to control file as well as default
  update repository (bnc #381360).
- Added possibility to abort installation during image deployment
  (bnc #382326).
- Progress for inst_proposal.
- 2.16.41

-------------------------------------------------------------------
Fri Apr 25 18:15:09 CEST 2008 - locilka@suse.cz

- New desktop selection dialog (bnc #379157).
- 2.16.40

-------------------------------------------------------------------
Thu Apr 24 14:54:53 CEST 2008 - locilka@suse.cz

- New  better shiny unified progress for image deployment.
- Showing also the just-handled image name (bnc #381188).
- 2.16.39

-------------------------------------------------------------------
Wed Apr 23 15:10:24 CEST 2008 - locilka@suse.cz

- Enabling inst_suseconfig in Automatic configuration (bnc #381751)
- Fixed run_df agent to ignore read errors on rootfs (bnc #382733)

-------------------------------------------------------------------
Tue Apr 22 18:46:51 CEST 2008 - locilka@suse.cz

- Adjusting automatic configuration UI to use two progress bars
  instead of one.

-------------------------------------------------------------------
Tue Apr 22 12:26:52 CEST 2008 - locilka@suse.cz

- Fixed filtering-out already registered repos (bnc #379051).
- Client inst_prepare_image moved to installation proposal make
  disabling 'installation from images' easy (bnc #381234).
- 2.16.38

-------------------------------------------------------------------
Mon Apr 21 15:28:24 CEST 2008 - locilka@suse.cz

- Calling 'xset r off' & 'xset m 1' (bnc #376945).
- Better help for Automatic configuration (bnc #381904).

-------------------------------------------------------------------
Mon Apr 21 14:48:58 CEST 2008 - locilka@suse.cz

- Using new DefaultDesktop::SelectedDesktops for writing the
  display manager configuration.

-------------------------------------------------------------------
Fri Apr 18 16:17:54 CEST 2008 - locilka@suse.cz

- Calling 'xset -r off' at the beginning of installation (both
  first and second stage) in X on XEN (bnc #376945).

-------------------------------------------------------------------
Fri Apr 18 16:01:13 CEST 2008 - juhliarik@suse.cz

- Added text for using kexec (yast_inf_finish.ycp)

-------------------------------------------------------------------
Thu Apr 17 17:15:02 CEST 2008 - locilka@suse.cz

- Added more debugging messages into ImageInstallation module.

-------------------------------------------------------------------
Thu Apr 17 14:01:46 CEST 2008 - locilka@suse.cz

- Added image-downloading progress (reusing existent progress bar).
- 2.16.37

-------------------------------------------------------------------
Wed Apr 16 14:20:06 CEST 2008 - locilka@suse.cz

- Running runlevel proposal after software proposal (bnc #380141).
- Using new possibility to disable and then reenable package
  callbacks (system_analysis, deploy_images).

-------------------------------------------------------------------
Tue Apr 15 11:45:18 CEST 2008 - locilka@suse.cz

- ImageInstallation tries to find details-<arch>.xml, then
  details.xml to provide useful progress while deploying images.
- 2.16.36

-------------------------------------------------------------------
Tue Apr 15 10:22:04 CEST 2008 - mvidner@suse.cz

- Enable printing the last few debugging log messages in the crash
  handler, even if Y2DEBUG is not set (fate#302166).
- 2.16.35

-------------------------------------------------------------------
Mon Apr 14 16:44:09 CEST 2008 - locilka@suse.cz

- Fixed typo in inst_network_check (bnc #379491).
- Fixed help for inst_mode (bnc #374360).

-------------------------------------------------------------------
Mon Apr 14 13:54:42 CEST 2008 - locilka@suse.cz

- Modifying SystemFilesCopy::CopyFilesToSystem to newly accept
  a parameter which defines where to extract cached files
  (fate #302980).
- Caching system files in the System Analysis dialog.
- Some better texts (bnc #377959).
- Better text for Software Selection dialog (bnc #379157).
- 2.16.34

-------------------------------------------------------------------
Fri Apr 11 18:21:53 CEST 2008 - locilka@suse.cz

- Changing Accept buttons to Install, Update and OK (FATE #120373).

-------------------------------------------------------------------
Fri Apr 11 17:55:32 CEST 2008 - locilka@suse.cz

- Added another per-image progress into the Installation images
  deployment (it requires details.xml).
- 2.16.33

-------------------------------------------------------------------
Fri Apr 11 15:33:17 CEST 2008 - juhliarik@suse.cz

- Added loading kernel via kexec (fate #303395)

-------------------------------------------------------------------
Thu Apr 10 12:02:07 CEST 2008 - locilka@suse.cz

- Filtering installation imagesets using the default architecture.
- Installation from images sets the download area (SourceManager).
- Removing image after it is deployed.
- Preparing image installation dialog for two progress-bars.
- 2.16.32

-------------------------------------------------------------------
Wed Apr  9 16:39:36 CEST 2008 - jsrain@suse.cz

- handle compressed logs properly at the end of first stage
  installation (fate #300637)
- 2.16.31

-------------------------------------------------------------------
Tue Apr  8 19:40:58 CEST 2008 - locilka@suse.cz

- Adjusted control file to sort installation overview via
  presentation_order and propose it via the real appearance.
- Fixed selecting the right imageset - the rule is currently that
  all patterns in imageset must be selected for installation
  (bnc #378032).

-------------------------------------------------------------------
Mon Apr  7 15:20:14 CEST 2008 - locilka@suse.cz

- Added new control file entry kexec_reboot that defines whether
  kexec should be used instead of reboot at the end of the first
  stage installation (FATE #303395).

-------------------------------------------------------------------
Fri Apr  4 17:02:23 CEST 2008 - locilka@suse.cz

- Improved user-feedback during automatic configuration.
- 2.16.30

-------------------------------------------------------------------
Fri Apr  4 14:06:22 CEST 2008 - jsrain@suse.cz

- added restart handling for live installation

-------------------------------------------------------------------
Wed Apr  3 16:40:16 CEST 2008 - locilka@suse.cz

- Removed Winkeys support during installation (bnc 376248).
- Fixed the decision-making process which images fits the best.
- Added new control file entries to adjust the Community
  Repositories and Add-Ons during installation.
- Cosmetic changes when initializing the wizard steps according to
  control file.
- Fixed untarring bzip2 or gzip-based images.
- Changed instalation from images to count the best image-set
  from patterns (list of patterns in image-set) in images.xml.
- 2.16.29

-------------------------------------------------------------------
Tue Apr  1 13:12:00 CEST 2008 - locilka@suse.cz

- Automatic configuration can be newly defined by control file. Two
  new variables have been added enable_autoconfiguration and
  autoconfiguration_default.
- New functionality to select the best-matching image for image
  installation if more than one fit.
- 2.16.28

-------------------------------------------------------------------
Tue Apr  1 12:36:52 CEST 2008 - jsrain@suse.cz

- added live installation workflow to default control file
- updated inst_finish clients handling for live installation

-------------------------------------------------------------------
Tue Apr  1 10:15:34 CEST 2008 - jsrain@suse.cz

- merged texts from proofread

-------------------------------------------------------------------
Mon Mar 31 16:42:40 CEST 2008 - locilka@suse.cz

- There are currently two possible patterns/desktops that can use
  kdm: kde4-kdm and kdebase3-kdm (bnc #372506).

-------------------------------------------------------------------
Fri Mar 28 13:33:31 CET 2008 - locilka@suse.cz

- Automatic configuration has been moved from the end of the first
  stage to the second stage. It's non-interactive (FATE #303396).
- Fixed installation from images (FATE #303554).
- ImageInstallation can newly handle .lzma images.
- 2.16.27

-------------------------------------------------------------------
Thu Mar 27 13:37:02 CET 2008 - locilka@suse.cz

- Fixed ZMD service handling, the correct name is novell-zmd
  (bnc #356655).

-------------------------------------------------------------------
Wed Mar 26 11:21:18 CET 2008 - locilka@suse.cz

- Added new entry to control file root_password_as_first_user to
  make it configurable (bnc #359115 comment #14).
- Control file modified to call installation-from-images clients.

-------------------------------------------------------------------
Tue Mar 25 13:12:39 CET 2008 - locilka@suse.cz

- Using Image-Installation clients (done by jsrain).
- Store/Restore resolvable-state functions added into
  ImageInstallation module.

-------------------------------------------------------------------
Fri Mar 21 10:48:20 CET 2008 - locilka@suse.cz

- Dropping keep_installed_patches support from control file as it
  is currently handled by libzypp itself (bnc #349533).

-------------------------------------------------------------------
Thu Mar 20 10:27:09 CET 2008 - locilka@suse.cz

- Added system_settings_finish call to the inst_finish
  (bnc #340733).

-------------------------------------------------------------------
Wed Mar 19 17:27:30 CET 2008 - locilka@suse.cz

- Agent anyxml has been renamed to barexml as it can't really read
  all possible XML files (bnc #366867)

-------------------------------------------------------------------
Wed Mar 19 13:53:05 CET 2008 - locilka@suse.cz

- When checking whether to run the second stage, considering also
  autoinstallation, not only installation (bnc #372322).
- 2.16.26

-------------------------------------------------------------------
Tue Mar 18 18:19:00 CET 2008 - locilka@suse.cz

- Fixed writing disabled modules and proposals during the
  inst_finish run (bnc #364066).
- Calling pre_umount_finish also in AutoYaST (bnc #372322).
- 2.16.25

-------------------------------------------------------------------
Mon Mar 17 12:43:32 CET 2008 - jsrain@suse.cz

- added 'StartupNotify=true' to the desktop file (bnc #304964)

-------------------------------------------------------------------
Mon Mar 17 11:04:38 CET 2008 - locilka@suse.cz

- Automatic configuration is now disabled for mode update.
- The whole second stage in now disabled for mode update.
- Added help text for "Use Automatic Configuration" check-box.
- 2.16.24

-------------------------------------------------------------------
Fri Mar 14 15:02:27 CET 2008 - locilka@suse.cz

- Added possibility to run automatic configuration instead of the
  whole second stage installation (fate #303396).
- Adjusted RPM dependencies.
- Creating and removing the file runme_at_boot is currently handled
  by YaST (YCP) installation scripts.
- Added new client inst_rpmcopy_secondstage that calls inst_rpmcopy
  because of DisabledModules disabling both first and second stage
  occurency of that script.
- Changed control file to call the new script in second stage.
- 2.16.23

-------------------------------------------------------------------
Mon Mar 10 11:25:57 CET 2008 - locilka@suse.cz

- Disabling the window menu in IceWM preferences to make the
  inst-sys 600 kB smaller (*.mo files). Thanks to mmarek.

-------------------------------------------------------------------
Fri Mar  7 11:35:29 CET 2008 - jsuchome@suse.cz

- control.openSUSE.xml: country_simple is for keyboard and language,
  not for timezone
- added 1st stage step for root password dialog (fate#302980)
- 2.16.22

-------------------------------------------------------------------
Thu Mar 06 10:57:42 CET 2008 - aschnell@suse.de

- call rcnetwork with option onboot during start of second stage
  (bnc #363423)
- 2.16.21

-------------------------------------------------------------------
Wed Mar  5 18:52:30 CET 2008 - locilka@suse.cz

- Remember (first stage) and restore (second stage) DisabledModules
  (bnc #364066).
- 2.16.20

-------------------------------------------------------------------
Wed Mar  5 16:30:22 CET 2008 - locilka@suse.cz

- Using client country_simple instead of timezone and language in
  the installation overview (FATE #302980).
- Using new users client in that overview too (FATE #302980).
- Do not remove already registered installation repositories during
  upgrade if they match the old repositories on system
  (bnc #360109).

-------------------------------------------------------------------
Mon Mar  3 21:12:25 CET 2008 - coolo@suse.de

- trying to change defaults for running gdb (arvin's patch)

-------------------------------------------------------------------
Mon Mar  3 15:17:23 CET 2008 - locilka@suse.cz

- Requiring the latest Language::Set functionality by RPM deps.

-------------------------------------------------------------------
Tue Feb 26 12:39:37 CET 2008 - jsuchome@suse.cz

- functionality of integrate_translation_extension.ycp moved into
  Language::Set, inst_complex_welcome adapted (F#302955)

-------------------------------------------------------------------
Fri Feb 22 11:27:13 CET 2008 - locilka@suse.cz

- "iscsi-client" added into modules to clone (bnc #363229 c#1).
- Removing focus from release notes content to make the default
  button focussed instead (bnc #363976).

-------------------------------------------------------------------
Thu Feb 21 06:26:22 CET 2008 - coolo@suse.de

- don't repeat the header

-------------------------------------------------------------------
Wed Feb 20 10:35:04 CET 2008 - locilka@suse.cz

- Showing release notes in tabs only if more than one product is
  installed (bnc #359137).
- Added better text for the complex welcome dialog (bnc #359528).
- Adjusted RPM dependencies (new Language API, see below).
- 2.16.19

-------------------------------------------------------------------
Wed Feb 20 10:24:26 CET 2008 - jsuchome@suse.cz

- inst_complex_welcome: save keyboard settings (bnc #360559),
  use the API from Language.ycp for generating items

-------------------------------------------------------------------
Fri Feb 15 14:28:45 CET 2008 - jsrain@suse.cz

- updated image-based installatoin not to use any hardcoded
  image names

-------------------------------------------------------------------
Thu Feb 14 11:20:04 CET 2008 - locilka@suse.cz

- Function FileSystemCopy from live-installer has been moved
  to ImageInstallation module (installation).
- Adjusted RPM dependencies (Installation module in yast2).

-------------------------------------------------------------------
Wed Feb 13 14:18:16 CET 2008 - jsrain@suse.cz

- added handling of update initiated from running system

-------------------------------------------------------------------
Tue Feb 12 10:26:15 CET 2008 - locilka@suse.cz

- Added new update_wizard_steps YCP client for easy updating or
  redrawing installation wizard steps from other modules.

-------------------------------------------------------------------
Mon Feb 11 18:28:00 CET 2008 - locilka@suse.cz

- Installation clients 'auth', 'user', and 'root' have been
  disabled by default. First-stage users will enable them only
  if needed.

-------------------------------------------------------------------
Fri Feb 08 13:06:19 CET 2008 - aschnell@suse.de

- during installation allow yast to be started from gdb with
  Y2GDB=1 on kernel command line (fate #302346)

-------------------------------------------------------------------
Fri Feb  8 10:37:02 CET 2008 - locilka@suse.cz

- Umount(s) used with -l and -f params.

-------------------------------------------------------------------
Thu Feb  7 14:19:11 CET 2008 - locilka@suse.cz

- Functionality that integrates the just-selected language
  translation has been moved to integrate_translation_extension
  client to make it available for other modules.
- New label for "Show in Fullscreen" button to better match what
  it really does (bnc #359527).
- Module InstExtensionImage moved to yast2.
- Added new disintegrate_all_extensions client that is called at
  the end of the initial installation to umount and remove all
  integrated inst-sys extensions.
- 2.16.18

-------------------------------------------------------------------
Wed Feb  6 13:23:35 CET 2008 - locilka@suse.cz

- Better /lbin/wget handling in InstExtensionImage.
- Speed-up inst_complex_welcome optimalizations (e.g., skipping
  downloading extension already by Linuxrc)

-------------------------------------------------------------------
Tue Feb  5 16:04:15 CET 2008 - locilka@suse.cz

- Squashfs image needs to be mounted using '-o loop'.
- Displaying busy cursor when downloading the extension.
- 2.16.17

-------------------------------------------------------------------
Mon Feb  4 19:04:29 CET 2008 - locilka@suse.cz

- Modular inst-sys used for localizations (FATE #302955).
- Tabs have been removed from installation proposal.
- 2.16.16

-------------------------------------------------------------------
Fri Feb  1 16:08:26 CET 2008 - locilka@suse.cz

- Added new InstExtensionImage module for integration of modular
  inst-sys images on-the-fly (FATE #302955).

-------------------------------------------------------------------
Thu Jan 31 19:05:49 CET 2008 - aschnell@suse.de

- reflect init-script rename from suse-blinux to sbl
- 2.16.15

-------------------------------------------------------------------
Thu Jan 31 15:02:56 CET 2008 - jsuchome@suse.cz

- call users_finish.ycp from inst_finish.ycp (FATE #302980)

-------------------------------------------------------------------
Thu Jan 31 12:58:42 CET 2008 - locilka@suse.cz

- Fixed inst_restore_settings client: NetworkDevices are now
  NetworkInterfaces.
- 2.16.14

-------------------------------------------------------------------
Thu Jan 31 11:14:46 CET 2008 - locilka@suse.cz

- Added docu. for *_finish scripts (needed for FATE #302980).
- Welcome dialog can newly show the license according to the just
  selected language and also show other lozalizations if needed.
- 2.16.13

-------------------------------------------------------------------
Wed Jan 30 15:22:29 CET 2008 - aschnell@suse.de

- Use icewm instead of fvwm during installation (bnc #357240)
- 2.16.12

-------------------------------------------------------------------
Wed Jan 30 14:15:50 CET 2008 - fehr@suse.de

- Add installation step for disk partitioning between time zone
  and software selection
- put user config after disk partitioning

-------------------------------------------------------------------
Wed Jan 30 09:51:42 CET 2008 - locilka@suse.cz

- Added -noreset option to the VNC startup script (bnc #351338).
- Added inst_user_first.ycp call to the control file right before
  the installation proposal.
- Fixed visibility of ZMD Turnoff checkbox (bnc #356655).

-------------------------------------------------------------------
Tue Jan 29 17:34:03 CET 2008 - locilka@suse.cz

- New desktop selection dialog without system task combo-boxes.
  System selection with icons (bnc #356926).
- More UI checking in dialogs.
- Unified DefaultDesktop module and software/desktop selection
  dialog in installation.

-------------------------------------------------------------------
Mon Jan 28 13:00:19 CET 2008 - aschnell@suse.de

- support Qt and Gtk frontend in startup scripts
- hack for key-autorepeat during installation (bnc #346186)
- 2.16.11

-------------------------------------------------------------------
Fri Jan 25 13:35:13 CET 2008 - locilka@suse.cz

- Reduced Wizard redrawing in the installation workflow.

-------------------------------------------------------------------
Thu Jan 24 15:21:39 CET 2008 - aschnell@suse.de

- start service brld before suse-blinux (bug #354769)
- 2.16.10

-------------------------------------------------------------------
Mon Jan 21 11:05:16 CET 2008 - kmachalkova@suse.cz

- Re-enabled thread support for ncurses UI in YaST2.call
  (bug #164999, FaTE #301899)

-------------------------------------------------------------------
Mon Jan 21 10:53:50 CET 2008 - locilka@suse.cz

- Release Notes UI facelifting.
- Splitting Welcome script dialog single-loop into functions.

-------------------------------------------------------------------
Wed Jan 16 15:49:59 CET 2008 - locilka@suse.cz

- Calling SetPackageLocale and SetTextLocale in the initial
  installation dialog (selecting language) (#354133).

-------------------------------------------------------------------
Mon Jan 14 13:39:00 CET 2008 - locilka@suse.cz

- Added new Language/Keyboard/License dialog (FATE #302957).
- Updated control files.
- 2.16.9

-------------------------------------------------------------------
Thu Jan 10 14:08:17 CET 2008 - locilka@suse.cz

- Extended system type and software selection dialog. Added base
  pattern (selected desktop) description, helps, default status
  for secondary selections, ...
- Added possibility to control visibility of Online Repositories
  via the installation control file (hidden by default).
- Added more control-file documentation.

-------------------------------------------------------------------
Tue Dec 18 16:54:39 CET 2007 - locilka@suse.cz

- Added new desktop and software selection dialog.
- 2.16.8

-------------------------------------------------------------------
Mon Dec 17 11:08:42 CET 2007 - locilka@suse.cz

- Hidden Mouse-probing busy popup.
- New YCP module InstData stores the installation data that should
  be shared among the installation clients.
- Installation repository initialization moved to the unified
  progress when probing the system.
- System analysis has been split into two scripts: inst_mode and
  inst_system_analysis to make the maintenance easier (also in
  control file).
- 2.16.7

-------------------------------------------------------------------
Thu Dec 13 14:25:30 CET 2007 - locilka@suse.cz

- Added a possibility to stop and disable the ZMD service in the
  last (congratulate) dialog of installation (FATE #302495).
- Adjusted the SLES control file: module arguments
  'show_zmd_turnoff_checkbox' and 'zmd_turnoff_default_state'.

-------------------------------------------------------------------
Mon Dec 10 12:13:14 CET 2007 - locilka@suse.cz

- Removed dependency on yast2-country, added dependency on
  yast2-country-data.

-------------------------------------------------------------------
Wed Dec  5 11:13:05 CET 2007 - mzugec@suse.cz

- description says network cards are wireless (#346133)

-------------------------------------------------------------------
Mon Dec  3 16:49:46 CET 2007 - locilka@suse.cz

- Installation Mode dialog adapted to new bright and better mod_UI.
- Using informative icon in some inst_network_check script.
- 2.16.6

-------------------------------------------------------------------
Mon Dec  3 14:34:38 CET 2007 - locilka@suse.cz

- Installation Mode dialog adapted to new mod-UI and to new
  Image-Dimming support in UI.

-------------------------------------------------------------------
Thu Nov 29 16:27:59 CET 2007 - locilka@suse.cz

- Using Progress::NewProgressIcons to show icons during the network
  setup in first stage and during system probing.

-------------------------------------------------------------------
Tue Nov 27 19:14:15 CET 2007 - sh@suse.de

- Use string ID "contents" rather than YCPSymbol `contents
  for Wizard ReplacePoint
- 2.16.5

-------------------------------------------------------------------
Fri Nov 23 13:36:54 CET 2007 - locilka@suse.cz

- Using translations for inst_finish steps (#343783).
- 2.16.4

-------------------------------------------------------------------
Tue Nov 20 11:08:23 CET 2007 - locilka@suse.cz

- Shutting down all dhcpcd clients when reconfiguring network in
  the first stage and when finishing the installation (#308577).
- 'Copy 70-persistent-cd.rules' functionality has been moved here
  from yast2-network (#328126).

-------------------------------------------------------------------
Mon Nov 19 15:35:10 CET 2007 - locilka@suse.cz

- Fixed busy texts for restarting YaST vs. finishing the instal.
- Unified used terminology (repositories) (FATE #302970).

-------------------------------------------------------------------
Tue Nov 13 13:54:13 CET 2007 - locilka@suse.cz

- Script copy_files_finish.ycp cleaned up.

-------------------------------------------------------------------
Fri Nov  9 13:30:34 CET 2007 - locilka@suse.cz

- Boot Installed System option has been removed (#327505).
- Installation Mode dialog has been redesigned using
  self-descriptive icons for all options.
- Return value from inst_repair is evaluated, error is reported in
  case of failure.
- 2.16.3

-------------------------------------------------------------------
Fri Nov  2 16:31:06 CET 2007 - locilka@suse.cz

- Adjusted RPM dependencies (Internet module has been moved from
  yast2-network to yast2).

-------------------------------------------------------------------
Tue Oct 30 17:26:51 CET 2007 - locilka@suse.cz

- Modules Hotplug and HwStatus moved to yast2.rpm to remove
  dependency of storage on installation.
- 2.16.2

-------------------------------------------------------------------
Wed Oct 24 16:32:41 CEST 2007 - locilka@suse.cz

- Changes in StorageDevice module API (#335582).
- 2.16.1

-------------------------------------------------------------------
Mon Oct 15 16:00:06 CEST 2007 - locilka@suse.cz

- Abort the installation instead of halting the system in case of
  declining the license when installing from LiveCD (#330730).

-------------------------------------------------------------------
Thu Oct 11 15:00:03 CEST 2007 - jsrain@suse.cz

- show release notes properly in live installation (#332862)

-------------------------------------------------------------------
Wed Oct  3 17:50:11 CEST 2007 - locilka@suse.cz

- Added "Network Type" information to the First Stage Network Setup
- 2.16.0

-------------------------------------------------------------------
Wed Oct  3 09:53:55 CEST 2007 - mvidner@suse.cz

- Do not try to package COPYRIGHT.english, it is gone from
  devtools (#299144).

-------------------------------------------------------------------
Tue Oct  2 16:04:55 CEST 2007 - ug@suse.de

- typo fixed (#328172)

-------------------------------------------------------------------
Mon Sep 24 16:43:11 CEST 2007 - locilka@suse.cz

- Changed default delete_old_packages back to 'true' after finding
  and fixing all remaining issues with 'false' (changed by coolo)
- Added new option 'online_repos_preselected' into the control file
  to make default status of Online Repositories easily configurable
  (#327791).
- Initializing the default behavior of Online Repositories in
  inst_features according to the control file (#327791).
- 2.15.54

-------------------------------------------------------------------
Fri Sep 21 16:35:18 CEST 2007 - locilka@suse.cz

- Start dhcpcd using WFM instead of SCR (#326342).
- 2.15.53

-------------------------------------------------------------------
Fri Sep 21 09:53:37 CEST 2007 - locilka@suse.cz

- When normal umount at the end of the installation fails, try
  at least: sync, remount read-only, umount --force.
- Report all services running in the installation directory
  (both #326478).
- 2.15.52

-------------------------------------------------------------------
Thu Sep 20 12:23:01 CEST 2007 - locilka@suse.cz

- Changed inst_upgrade_urls to add sources not enabled during the
  upgrade in a disabled state instead of ignoring them (#326342).
- 2.15.51

-------------------------------------------------------------------
Tue Sep 18 19:50:52 CEST 2007 - locilka@suse.cz

- Fixed tar syntax: --ignore-failed-read param. position (#326055).
- 2.15.50

-------------------------------------------------------------------
Thu Sep 13 16:18:30 CEST 2007 - locilka@suse.cz

- Fixed inst_upgrade_urls to re-register sources with their
  repository names taken from the upgraded system (#310209).
- 2.15.49

-------------------------------------------------------------------
Tue Sep 11 20:03:02 CEST 2007 - aschnell@suse.de

- don't swapoff after 1st stage installation (bug #308121)
- 2.15.48

-------------------------------------------------------------------
Tue Sep 11 11:07:20 CEST 2007 - locilka@suse.cz

- Calling ntp-client_finish instead of ntp_client_finish in the
  inst_finish script (#309430).

-------------------------------------------------------------------
Wed Sep  5 14:48:33 CEST 2007 - locilka@suse.cz

- Reinitializing variable for skipping add-on-related clients with
  its default value in inst_system_analysis (#305554).
- 2.15.47

-------------------------------------------------------------------
Wed Sep  5 13:24:32 CEST 2007 - jsrain@suse.cz

- removed inst_fam.ycp (also from control files) (#307378)

-------------------------------------------------------------------
Mon Sep  3 12:45:41 CEST 2007 - locilka@suse.cz

- Creating symlinks to .curlrc and .wgetrc files from the root.
- Adjusting RPM dependencies (yast2-core, new builtin 'setenv').
- Adjusting ENV variables with proxy settings (all three #305163).
- Writing also proxy setting into Install.inf (#298001#c5).
- 2.15.46

-------------------------------------------------------------------
Fri Aug 31 16:26:07 CEST 2007 - locilka@suse.cz

- Calling ntp_client_finish client at the end of the installation
  (#299238#c9).
- 2.15.45

-------------------------------------------------------------------
Fri Aug 24 09:25:53 CEST 2007 - locilka@suse.cz

- Changing forgotten "catalogs" to "initializing..." (#302384).
- 2.15.44

-------------------------------------------------------------------
Tue Aug 21 16:10:16 CEST 2007 - locilka@suse.cz

- Fixed evaluating of "enabled" tag in map of repositories in
  inst_upgrade_urls (#300901).
- Added ssh_host_dsa_key ssh_host_dsa_key.pub ssh_host_rsa_key
  ssh_host_rsa_key.pub to be optionally copied as well as the SSH1
  keys (#298798).
- Allowing to abort the "System Probing" dialog (#298049).
- 2.15.43

-------------------------------------------------------------------
Wed Aug 15 17:30:06 CEST 2007 - mzugec@suse.cz

- mark string for translation (#300268)

-------------------------------------------------------------------
Fri Aug 10 11:19:36 CEST 2007 - locilka@suse.cz

- Using "Online Repositories" for Internet/Web-based/Additional/...
  repositories downloaded from web during the first stage
  installation (#296407).
- 2.15.42

-------------------------------------------------------------------
Wed Aug  8 12:35:28 CEST 2007 - jsrain@suse.cz

- show reboot message within live installation without timeout
  (#297691)
- 2.15.41

-------------------------------------------------------------------
Mon Aug  6 08:58:02 CEST 2007 - locilka@suse.cz

- Renamed product/default repositories check-box to "Add Internet
  Repositories Before Installation" (#297580).
- Added help for that check-box (#296810).
- First stage network setup dialog - changes in dialog alignment
  (#295043).
- Initialize mouse after installation steps are displayed (#296406)
- 2.15.40

-------------------------------------------------------------------
Thu Aug  2 08:53:56 CEST 2007 - jsrain@suse.cz

- do not show "Clone" check box in live installation
- 2.15.39

-------------------------------------------------------------------
Wed Aug  1 11:00:15 CEST 2007 - locilka@suse.cz

- Changing remote repositories link to http://download.opensuse.org
  (#297628)

-------------------------------------------------------------------
Wed Aug  1 10:33:45 CEST 2007 - mvidner@suse.cz

- Removed Provides/Obsoletes for ancient yast package names,
  with the devel-doc subpackage they broke yast2-schema build.
- 2.15.38

-------------------------------------------------------------------
Tue Jul 31 11:29:53 CEST 2007 - lslezak@suse.cz

- inst_extrasources - register the extra repositories in content
  file automatically without asking user (#290040), do not download
  metadata from the extra sources (offline registration) (#290040,
  #288640)

-------------------------------------------------------------------
Mon Jul 30 12:38:31 CEST 2007 - locilka@suse.cz

- Added inst_upgrade_urls client which offers URLs used on the
  system to be used during the upgrade as well (FATE #301785).
- Calling the client from control file.
- Adjusted RPM dependencies (.anyxml SCR agent).
- 2.15.37

-------------------------------------------------------------------
Sun Jul 29 22:39:31 CEST 2007 - locilka@suse.cz

- Fixed curl parameters for network test in first stage (#295484).

-------------------------------------------------------------------
Thu Jul 26 17:51:29 CEST 2007 - mzugec@suse.cz

- set variables VNC and USE_SSH in S07-medium (#294485)
- 2.15.36

-------------------------------------------------------------------
Wed Jul 25 12:48:50 CEST 2007 - mvidner@suse.cz

- startup scripts: Call initviocons only if it exists (#173426).
- 2.15.35

-------------------------------------------------------------------
Wed Jul 25 10:58:29 CEST 2007 - locilka@suse.cz

- Renamed yast2-installation-doc to yast2-installation-devel-doc
  (FATE #302461).
- Removed ping-based internet test from the First-stage network
  setup test.
- Sped up internet test by adding timeouts and by downloading only
  the page header.
- Added help texts to the network setup dialogs.

-------------------------------------------------------------------
Tue Jul 24 13:20:36 CEST 2007 - locilka@suse.cz

- Control file: Unified wizard step names with dialogs, removed
  Clean Up step part of the Online Update is now Registration
  (#293095).
- Call inst_network_check (and setup) only in Add-On products
  and/or Additional Product Sources were requested to be used
  (#293808).

-------------------------------------------------------------------
Tue Jul 24 10:48:02 CEST 2007 - locilka@suse.cz

- Splitting auto-generated documentation into separate package
  yast2-installation-doc (FATE #302461).
- 2.15.34

-------------------------------------------------------------------
Thu Jul 19 16:36:19 CEST 2007 - locilka@suse.cz

- If network setup in the first-stage installation is cancelled,
  return to the previous dialog (network check).
- Several minor updates of the network setup workflow (#292379).
- 2.15.33

-------------------------------------------------------------------
Wed Jul 18 10:54:26 CEST 2007 - locilka@suse.cz

- New progress and help messages when initializing the second
  stage (#292617).
- More debugging in switch_scr_finish.

-------------------------------------------------------------------
Thu Jul 12 12:59:32 CEST 2007 - locilka@suse.cz

- Client inst_productsources.ycp moved to yast2-packager.
- Changed link to list of servers in control file.
- Adjusted RPM dependencies.
- Installation sources are now Repositories.
- 2.15.32

-------------------------------------------------------------------
Wed Jul 11 09:09:58 CEST 2007 - locilka@suse.cz

- Changed default delete_old_packages to 'false'.

-------------------------------------------------------------------
Wed Jul  4 16:16:37 CEST 2007 - locilka@suse.cz

- Fixed workflow when user selects to Boot the installed system and
  then cancels that decision.
- 2.15.31

-------------------------------------------------------------------
Mon Jul  2 15:38:27 CEST 2007 - locilka@suse.cz

- Applied patch from sassmann@novell.com for PS3 support with
  576x384 resolution (#273147).

-------------------------------------------------------------------
Fri Jun 29 11:50:47 CEST 2007 - locilka@suse.cz

- Extended "Suggested Installation Sources" to support two levels
  of linking. First link contains list of links to be downloaded
  in order to get lists of suggested repositories.

-------------------------------------------------------------------
Thu Jun 28 21:34:19 CEST 2007 - jsrain@suse.cz

- updated for live CD installation

-------------------------------------------------------------------
Thu Jun 21 17:38:09 CEST 2007 - adrian@suse.de

- fix changelog entry order

-------------------------------------------------------------------
Thu Jun 21 10:34:10 CEST 2007 - locilka@suse.cz

- Added handling for "Suggested Installation Sources" during the
  first stage installation, initial evrsion (FATE #300898).
- Enhanced SCR-Switch installation-debugger.
- Added case-insensitive filter into the "Suggested Installation
  Sources" dialog.

-------------------------------------------------------------------
Wed Jun 20 13:12:10 CEST 2007 - locilka@suse.cz

- Fixed inst_license to really halt the system when license is
  declined (#282958).
- Fixed writing proxy settings during First-Stage Installation,
  Network Setup. Wrong Proxy::Import keys were used).
- Pre-selecting first connected network card in Network Card dialog
  in First-Stage Installation, Network Setup to avoid confusions.
- Fixed canceled Network Setup not to abort the entire
  installation.

-------------------------------------------------------------------
Fri Jun 15 14:34:01 CEST 2007 - locilka@suse.cz

- Fixing inst_addon_update_sources to initialize the target
  and sources before using Pkg:: builtins (#270899#c29).

-------------------------------------------------------------------
Thu Jun 14 11:28:26 CEST 2007 - locilka@suse.cz

- Enhanced network-test in the fist stage installation, three
  different servers are tested with 'ping' instead of only one.
- Current network settings are logged in case of failed network
  test (both #283841).
- Enhanced network-test in the fist stage installation, three
  different web-servers are tested with curl instead of only one.

-------------------------------------------------------------------
Wed Jun 13 15:44:05 CEST 2007 - locilka@suse.cz

- Implemented new feature that saves the content defined in control
  file from the installation system to the just installed system.
  Function, that does it, is SaveInstSysContent in SystemFilesCopy
  module (FATE #301937).
- Added new entry into the control file that defines what and where
  to save it, initially /root/ -> /root/inst-sys/.
- Adjusted control-file documentation.
- Fixed inst_restore_settings to start SuSEfirewall2_setup if it is
  enabled in the system init scripts to prevent from having
  half-started firewall after YOU kernel-update (#282871).

-------------------------------------------------------------------
Mon Jun 11 18:30:48 CEST 2007 - locilka@suse.cz

- Added lost fix from Andreas Schwab for startup scripts. The patch
  fixes evaluation of bash expressions.
- 2.15.30

-------------------------------------------------------------------
Mon Jun 11 17:55:23 CEST 2007 - locilka@suse.cz

- Adjusted SCR for install.inf to provide read/write access.
- Writing install.inf for save_network script at the end of
  the initial stage.
- Changed internal data structure for NetworkSetup in the initial
  stage.
- Added Internet test to the end of the NetworkSetup in the initial
  stage.
- 2.15.29

-------------------------------------------------------------------
Fri Jun  8 17:52:57 CEST 2007 - locilka@suse.cz

- Added initial implementation of possibility to setup network
  in the first stage installation. New YCP clients have beed added:
  inst_network_check and inst_network_setup. Scripts are called
  from inst_system_analysis before sources are initialized
  (FATE #301967).

-------------------------------------------------------------------
Thu Jun  7 15:08:08 CEST 2007 - locilka@suse.cz

- A new label "Writing YaST Configuration..." used in case of
  restarting system or installation.

-------------------------------------------------------------------
Fri Jun  1 12:41:10 CEST 2007 - mzugec@suse.cz

- use shared isNetworkRunning() function in network_finish
- 2.15.28

-------------------------------------------------------------------
Wed May 30 11:33:52 CEST 2007 - mzugec@suse.cz

- fixed spec requirements

-------------------------------------------------------------------
Mon May 28 16:02:38 CEST 2007 - mzugec@suse.cz

- removed netsetup item from control files

-------------------------------------------------------------------
Mon May 28 13:33:08 CEST 2007 - mzugec@suse.cz

- removed inst_netsetup item from control files

-------------------------------------------------------------------
Sun May 27 14:49:37 CEST 2007 - mzugec@suse.de

- installation network changes:
http://lists.opensuse.org/yast-devel/2007-05/msg00025.html
- 2.15.27

-------------------------------------------------------------------
Tue May 22 10:51:57 CEST 2007 - ug@suse.de

- reactivate hardware detection during autoinstall
- 2.15.26

-------------------------------------------------------------------
Mon May 21 10:40:20 CEST 2007 - locilka@suse.cz

- Fixed release-notes desktop file.
- 2.15.25

-------------------------------------------------------------------
Thu May 17 22:18:29 CEST 2007 - locilka@suse.cz

- Progress dialog for initializing installation sources.
- 2.15.24

-------------------------------------------------------------------
Tue May 15 14:14:13 CEST 2007 - locilka@suse.cz

- Changed control file in partitioning/evms_config section from
  'true' to 'false' (#274702).

-------------------------------------------------------------------
Fri May 11 16:30:06 CEST 2007 - locilka@suse.cz

- Removing directories '/var/lib/zypp/cache' and '/var/lib/zypp/db'
  if they exist at the beginning of the installation (#267763).
- 2.15.23

-------------------------------------------------------------------
Thu May 10 17:16:49 CEST 2007 - locilka@suse.cz

- Merged hardware probing (inst_startup) and system probing
  (inst_system_analysis) into one script to have only one progress
  dialog instead of two (#271291).
- openSUSE control file clean-up: The default value for enable_next
  and enable_back is 'yes'. Only few steps do not allow to go back
  (#270893).
- 2.15.22

-------------------------------------------------------------------
Wed May  9 10:25:37 CEST 2007 - locilka@suse.cz

- Safe qouting of bash command in desktop_finish.
- CommandLine for inst_release_notes (#269914).

-------------------------------------------------------------------
Mon May  7 13:43:54 CEST 2007 - ms@suse.de

- don't clobber existing /root/.vnc/passwd file (#271734)

-------------------------------------------------------------------
Wed Apr 18 09:13:10 CEST 2007 - locilka@suse.cz

- Root password dialog has been moved to be the first dialog of the
  second stage installation workflow (FATE #301924).
- "Root Password" step is now called "root Password" (#249706).
- Created new 'Check Installation' entry to the 'Configuration'
  part of the workflow. This section contains setting up network
  if needed, initializing target if needed, and installing
  remaining software (needed by FATE #301924).
- Added new client inst_initialization that creates initialization
  progress UI instead of blank screen.
- 2.15.20

-------------------------------------------------------------------
Tue Apr 17 11:11:37 CEST 2007 - locilka@suse.cz

- Fixed Add-On template to use generic 'control' textdomain
- 2.15.19

-------------------------------------------------------------------
Fri Apr 13 09:45:10 CEST 2007 - locilka@suse.cz

- Replacing networkmanager_proposal with general_proposal (network)
  that includes also IPv6 settings (#263337, #260261).

-------------------------------------------------------------------
Thu Apr 12 11:57:03 CEST 2007 - locilka@suse.cz

- Initialize the target and sources before adding extra sources.
  They needn't be initialized after YaST is restarted during the
  online update (#263289).

-------------------------------------------------------------------
Wed Apr 11 10:21:24 CEST 2007 - locilka@suse.cz

- Release Notes dialog is using a [Close] button if not running in
  installation (#262440).

-------------------------------------------------------------------
Fri Apr  6 16:48:58 CEST 2007 - locilka@suse.cz

- In case of reboot during installation, network services status
  is stored to a reboot_network_settings file and their status
  is restored again when starting the installation after reboot.
  Restoring the status uses Progress library for user feedback
  (#258742).
- Adjusted RPM dependencies.
- 2.15.18

-------------------------------------------------------------------
Thu Apr  5 13:34:48 CEST 2007 - locilka@suse.cz

- Using function PackagesUI::ConfirmLicenses() instead of
  maintaining own code with almost the same functionality (#256627)
- Adjusted RPM dependencies
- Unified inst_startup UI to use the Progress library instead of
  sequence of busy pop-ups.
- Unified inst_system_analysis UI to use the Progress library
  instead of empty dialog.
- 2.15.17

-------------------------------------------------------------------
Wed Apr  4 10:35:55 CEST 2007 - locilka@suse.cz

- Removed IPv6 proposal from installation control file. IPv6
  proposal has been merged into Network Mode proposal (#260261).

-------------------------------------------------------------------
Wed Mar 28 16:17:37 CEST 2007 - locilka@suse.cz

- Adjusted to use WorkflowManager instead AddOnProduct module
  in some cases to make Pattern-based installation and
  configuration workflow (FATE #129).
- Adjusted RPM dependencies and BuildRequires.
- 2.15.16

-------------------------------------------------------------------
Tue Mar 27 14:22:46 CEST 2007 - ms@suse.de

- fixed X11 preparation by checking /etc/reconfig_system (#252763)

-------------------------------------------------------------------
Wed Mar 21 16:47:14 CET 2007 - locilka@suse.cz

- Handling CloneSystem functionality when the client for cloning is
  not installed (checkbox is disabled).

-------------------------------------------------------------------
Mon Mar 19 13:09:57 CET 2007 - locilka@suse.cz

- Creating an empty /etc/sysconfig/displaymanager in desktop_finish
  if the sysconfing doesn't exist (minimal installation).
- Handling missing .proc.parport.devices agent (RPM recommends
  yast2-printer for that).

-------------------------------------------------------------------
Tue Mar 13 13:43:42 CET 2007 - locilka@suse.cz

- Reboot in case of the declined license during the initial
  installation (#252132).

-------------------------------------------------------------------
Mon Mar 12 08:44:19 CET 2007 - locilka@suse.cz

- Modules 'Product' and 'Installation' (installation settings) were
  moved from 'yast2-installation' to 'yast2' to minimize
  cross-package dependencies.
- Adjusted package dependencies.
- 2.15.15

-------------------------------------------------------------------
Fri Mar  9 10:05:20 CET 2007 - locilka@suse.cz

- Module InstShowInfo has been moved from yast2-installation to
  yast2-packager because this module is used by Add-Ons and
  installation sources only.
- Adjusted RPM Requires (yast2-packager >= 2.15.22).
- 2.15.14

-------------------------------------------------------------------
Thu Mar  8 16:59:35 CET 2007 - locilka@suse.cz

- Module GetInstArgs moved from yast2-installation to yast2, many
  clients required yast2-installation only because of this module.

-------------------------------------------------------------------
Thu Mar  8 14:45:39 CET 2007 - locilka@suse.cz

- Tag 'PATTERNS' in product content file is depracated by
  'REQUIRES' and/or 'RECOMMENDS' tag (#252122).

-------------------------------------------------------------------
Tue Mar  6 16:44:49 CET 2007 - kmachalkova@suse.cz

- Do not export LINES and COLUMNS variables, so that terminal
  resize event is handled correctly (#184179)

-------------------------------------------------------------------
Tue Mar  6 16:44:48 CET 2007 - locilka@suse.cz

- AddOnProduct and ProductLicense finally moved to yast2-packager
  from yast2-installation to avoid build cycles.
- 2.15.13

-------------------------------------------------------------------
Mon Mar  5 17:14:58 CET 2007 - locilka@suse.cz

- Moving AddOnProduct module back to yast2-installation because
  this module is needed in the second-stage installation.
- AddOnProduct-related testsuites moved back to yast2-installation.
- 2.15.12

-------------------------------------------------------------------
Mon Mar  5 12:58:21 CET 2007 - locilka@suse.cz

- Adding new installation client mouse_finish which is called
  before SCR is switched. This removes the dependency of
  yast2-installation on yast2-mouse.
- 2.15.11

-------------------------------------------------------------------
Fri Mar  2 15:27:14 CET 2007 - locilka@suse.cz

- Providing feedback (busy message) in inst_restore_settings.
  Starting network by calling 'network start' with timeout.
- Adding yast2-bootloader into required packages because it is
  needed after the SCR is switched into the installed system just
  before reboot (#249679).
- Added more logging into inst_system_analysis (booting installed
  system).
- 2.15.10

-------------------------------------------------------------------
Wed Feb 28 14:11:16 CET 2007 - jsrain@suse.cz

- added more logging to umount_finish (#247594)

-------------------------------------------------------------------
Mon Feb 26 16:03:42 CET 2007 - jsrain@suse.cz

- updated popup in case of license is not accepted (#162499)

-------------------------------------------------------------------
Thu Feb 22 13:52:12 CET 2007 - locilka@suse.cz

- Splitting installation_worker (main installation script) into
  inst_worker_initial and inst_worker_continue.
- Testsuites related to Add-Ons moved to yast2-add-on package.
- 2.15.9

-------------------------------------------------------------------
Wed Feb 21 17:24:30 CET 2007 - locilka@suse.cz

- Added documentation for silently_downgrade_packages and
  keep_installed_patches control file entries (plus their reverse
  lists) (FATE #301990, Bugzilla #238488).

-------------------------------------------------------------------
Mon Feb 19 16:00:23 CET 2007 - locilka@suse.cz

- More concrete fix of bug #160301: Displaying information about
  how to continue the second stage installation if SSH is the only
  installation method. This informational pop-up has disabled
  time-out (#245742).
- Moving parts of installation_worker script to includes based on
  in which installation stage they are used.

-------------------------------------------------------------------
Fri Feb 16 16:18:28 CET 2007 - locilka@suse.cz

- Add-Ons moved to a new package yast2-add-on-2.15.0 (#238673)

-------------------------------------------------------------------
Thu Feb 15 12:21:46 CET 2007 - locilka@suse.cz

- New entries silently_downgrade_packages, plus reverse list, and
  keep_installed_patches, plus reverse list, were added into SLES
  and SLED control files (FATE #301990, Bugzilla #238488).

-------------------------------------------------------------------
Mon Feb 12 13:40:41 CET 2007 - locilka@suse.cz

- Making release_notes modular.
- Rewriting RPM dependencies (#238679).
- Moving parts of installation_worker client into functions.
- Moving Mouse-init functions into inst_init_mouse client.
- Moving Storage-related functions (autoinstall) into
  inst_check_autoinst_mode client.
- Moving vendor client and desktop file to the yast2-update to
  minimize yast2-installation dependencies.
- Remove obsolete /proc/bus/usb mounting (#244950).

-------------------------------------------------------------------
Wed Feb  7 11:01:02 CET 2007 - locilka@suse.cz

- Correct Installation::destdir quoting in .local or .target bash
  commands.
- 2.15.8

-------------------------------------------------------------------
Tue Feb  6 16:29:55 CET 2007 - locilka@suse.cz

- Hide &product; in inst_suseconfig call to remove dependency on
  Product.ycp and not to be so ugly (#241553).

-------------------------------------------------------------------
Mon Feb  5 11:31:52 CET 2007 - locilka@suse.cz

- Store Add-Ons at the end of first stage installation and restore
  them before AutoYaST cloning at the end of the second stage
  installation (bugzilla #187558).
- Set license content before it is displayed for the first time,
  select license language before it is displayed (#220847).
- 2.15.7

-------------------------------------------------------------------
Fri Feb  2 15:25:04 CET 2007 - locilka@suse.cz

- Removing dependency on yast2-slp package.
- Moving all SLP-related functionality to yast2-packager-2.15.7.
- Handling not installed yast2-slp package in Add-Ons (#238680).

-------------------------------------------------------------------
Thu Feb  1 12:41:36 CET 2007 - locilka@suse.cz

- When an Add-On product is added and removed later, correctly
  remove also cached control file of that Add-On (#238307).
- 2.15.6

-------------------------------------------------------------------
Wed Jan 31 09:34:11 CET 2007 - locilka@suse.cz

- Rereading all SCR Agents in case of installation workflow changed
  by Add-On product (#239055).
- Calling PackageLock::Check before Pkg calls (#238556).

-------------------------------------------------------------------
Sun Jan 28 22:27:48 CET 2007 - locilka@suse.cz

- Removed tv and bluetooth hardware proposals from SLES control
  file. There are no such modules in that product (#238759).

-------------------------------------------------------------------
Mon Jan 22 13:46:20 CET 2007 - locilka@suse.cz

- Correct handling of CD/DVD Add-Ons in installation (#237264).
- Fixed switching between Installation Settings tabs in case of
  error in proposal. Every time, only the more-detailed tab is
  selected (#237291).
- Appropriate buttons for Add-Ons dialog for both dialog in
  installation workflow and installation proposal (#237297).
- 2.15.5

-------------------------------------------------------------------
Fri Jan 19 16:25:44 CET 2007 - locilka@suse.cz

- Fixed cancelling of entering a new Add-On (#236315).
- Added zFCP and DASD to installation/update proposal on S/390
  (jsrain) (#160399)
- 2.15.4

-------------------------------------------------------------------
Wed Jan 17 10:50:02 CET 2007 - locilka@suse.cz

- Changed control file documentation for Flexible Partitioning
  (bugzilla #229651 comment #15).
- Changed option <clone_module> "lan" to "networking" (#235457).

-------------------------------------------------------------------
Fri Jan 12 19:05:56 CET 2007 - ms@suse.de

- fixed TERM type setup in case of ssh based installations.
  if the installation is ssh based, TERM is not allowed to
  be overwritten by the value of install.inf. The TERM value
  of install.inf points to the console and not to the remote
  terminal type (#234032)

-------------------------------------------------------------------
Fri Jan 12 17:41:05 CET 2007 - locilka@suse.cz

- control file variable for monthly suse_register run (F#301822)
  (change made by jdsn)

-------------------------------------------------------------------
Thu Jan 11 10:59:40 CET 2007 - locilka@suse.cz

- Changed SLD and SLE control files to reflect demands described in
  bugzilla bug #233156:
  * Old packages are removed by default, only for upgrading from
    SLD 10 or SLE 10, packages are not removed by default.
  * New packages are selected for installation by default, only for
    upgrading from SLD 10 or SLE 10, packages are only updated.
  * Upgrading to new SLE 10 from is only supported from SLES9 and
    SLE 10, upgrading from another product will display warning.

-------------------------------------------------------------------
Sat Jan  6 19:32:23 CET 2007 - ms@suse.de

- fixed usage of fbiterm (#225229)

-------------------------------------------------------------------
Thu Jan  4 14:27:12 CET 2007 - locilka@suse.cz

- Added documentation for new features in control file:
  * boolean delete_old_packages and list of products for which this
    rule is inverted.
  * boolean only_update_selected and list of products for which
    this rule is inverted.
  * list of products supported for upgrade
  (All described in FATE #301844)

-------------------------------------------------------------------
Tue Jan  2 13:07:24 CET 2007 - locilka@suse.cz

- Allowing to add the very same product that has been already
  installed or selected for installation in case the url is
  different than any of the current urls. There can be more sources
  for the product because product urls can be removed and added
  also by inst_source module (#227605).
- Consistent spelling of "Add-On" and "add-on" (#229934).
- 2.15.3

-------------------------------------------------------------------
Tue Dec 12 10:57:21 CET 2006 - locilka@suse.cz

- Consistent spelling of 'AutoYaST' (#221275).

-------------------------------------------------------------------
Mon Dec 11 16:11:21 CET 2006 - locilka@suse.cz

- Handling new flag REGISTERPRODUCT from add-on product content
  file. This flag demands running the registration client after
  an add-on product is installed (on a running system) and demands
  running the registration client even if it is disabled in
  the base-product's control file (during installation)
  (FATE #301312).
- 2.15.2

-------------------------------------------------------------------
Thu Dec  7 18:28:21 CET 2006 - locilka@suse.cz

- Release Notes dialog in the second stage installation now offers
  to select a different language for release notes than the default
  one (#224875).

-------------------------------------------------------------------
Thu Dec  7 10:46:00 CET 2006 - locilka@suse.cz

- Reworked adding and removing Add-Ons during the first stage
  installation. If some Add-Ons are added or removed, the entire
  workflow is created from scratch (#221377).
- Using a separate temporary directory for Add-On licenses not to
  be confused by the previous Add-On.
- Fixed Second Stage Installation script to handle rebooting
  after kernel-patch correctly (#224251).
- Fixed Add-On handling when cancelling adding an Add-On product,
  before that return value from the previous adding was evaluated.
- Fixing some texts (#223880)
- 2.15.1

-------------------------------------------------------------------
Mon Dec  4 16:27:21 CET 2006 - locilka@suse.cz

- Adding support for own help texts for particular submodules in
  installation proposal (FATE #301151). Use key "help" in
  "MakeProposal"'s function result.
- Adding root_password_ca_check item into the globals of control
  file set to true for SLES and false otherwise (FATE #300438).
- A better fix for disabling [Back] button in License Agreement
  dialog when the previous (Language) dialog has been skipped
  (223258).
- 2.15.0

-------------------------------------------------------------------
Mon Dec  4 08:34:02 CET 2006 - lslezak@suse.cz

- "en_EN" -> "en_GB" in list of the preferred languages for EULA

-------------------------------------------------------------------
Thu Nov 23 11:10:14 CET 2006 - locilka@suse.cz

- Disabling [Back] button in License Agreement dialog when the
  previous (Language) dialog has been skipped (223258).
- 2.14.15

-------------------------------------------------------------------
Wed Nov 22 18:51:10 CET 2006 - ms@suse.de

- added hostname/IP information to Xvnc setup (#223266)
- fixed call of initvicons, deactivate s390 exception (#192052)
- 2.14.14

-------------------------------------------------------------------
Tue Nov 21 14:42:50 CET 2006 - locilka@suse.cz

- Reporting the failed or aborted installation only when it has
  been really aborted or when it really failed. YaST or system
  restarts on purpose (online update) are now handled correctly -
  there is no question whether user wants to continue with
  the installation (#222896).
- 2.14.13

-------------------------------------------------------------------
Mon Nov 20 15:25:11 CET 2006 - locilka@suse.cz

- Wider list of extra-sources 56->76 characters (#221984).
- Adding modules listed in Linuxrc entry brokenmodules into the
  /etc/modprobe.d/blacklist file (#221815).
- 2.14.12

-------------------------------------------------------------------
Mon Nov 20 11:49:53 CET 2006 - ms@suse.de

- fixed framebuffer color depth setup (#221139)
- 2.14.11

-------------------------------------------------------------------
Mon Nov 20 08:55:16 CET 2006 - locilka@suse.cz

- Show update-confirmation dialog in Mode::update() only (#221571).
- Pressing [Abort] button in the Add-On dialog during installation
  now opens-up a correct pop-up dialog with correct text (#218677).

-------------------------------------------------------------------
Wed Nov 15 15:30:03 CET 2006 - ms@suse.de

- fixed i810 based installation (#220403)
- 2.14.10

-------------------------------------------------------------------
Wed Nov 15 14:38:21 CET 2006 - locilka@suse.cz

- Defining the minimal size for release_notes pop-up to have the
  minimal size 76x22 or 3/4x2/3 in text mode and 100x30 in graphic
  mode (#221222).

-------------------------------------------------------------------
Wed Nov 15 11:40:48 CET 2006 - locilka@suse.cz

- Restoring the [ Next ] button in the inst_congratlate client when
  the [ Back ] button is pressed (#221190).

-------------------------------------------------------------------
Tue Nov 14 13:20:24 CET 2006 - locilka@suse.cz

- Changes in openSUSE control file (#219878):
  * limit_try_home: 5 GB -> 7 GB
  * root_base_size: 3 GB -> 5 GB

-------------------------------------------------------------------
Thu Nov  9 15:21:14 CET 2006 - locilka@suse.cz

- Always run the fonts_finish's Write() function. Skip running
  "SuSEconfig --module fonts" if script SuSEconfig.fonts does not
  exist (#216079).
- 2.14.9

-------------------------------------------------------------------
Thu Nov  9 10:22:00 CET 2006 - locilka@suse.cz

- Added confirmation dialog into the update workflow on the running
  system before the update really proceeds (#219097).
- confirmInstallation function moved from inst_doit to misc to make
  confirmation dialog possible (#219097).
- Set Product Name only when any Product Name found (#218720).
- 2.14.8

-------------------------------------------------------------------
Fri Nov  3 14:39:53 CET 2006 - locilka@suse.cz

- Preselecting already installed languages in the Language Add-On
  script (FATE #301239) (#217052).
- 2.14.7

-------------------------------------------------------------------
Fri Nov  3 10:17:37 CET 2006 - locilka@suse.cz

- Changed text of question asking whether the second stage
  installation should start again (FATE #300422) in case of
  previous failure or user-abort (#215697).

-------------------------------------------------------------------
Wed Nov  1 17:43:41 CET 2006 - locilka@suse.cz

- "Installation->Other->Boot Installed System->Cancel" now doesn't
  abort the installation but returns to the Installation Mode
  dialog (#216887).
- Correct handling of pressing Cancel or Abort buttons in pop-up
  windows in Add-On installation (#216910).

-------------------------------------------------------------------
Mon Oct 30 15:10:07 CET 2006 - lslezak@suse.cz

- updated inst_extrasources client to not download files from the
  installation sources (#213031)
- requires yast2-pkg-bindings >= 2.13.101
- 2.14.6

-------------------------------------------------------------------
Mon Oct 30 12:59:31 CET 2006 - locilka@suse.cz

- Moving ProductFeatures::Save() from inst_kickoff client to
  save_config_finish - client that is called after the SCR is
  switched to the running system (#209119).
- Calling Storage::RemoveDmMapsTo (device) in after the disks are
  probed in inst_system_analysis (#208222).
- Fixed including packager.

-------------------------------------------------------------------
Thu Oct 26 14:51:12 CEST 2006 - locilka@suse.cz

- Enabling back button in the License Agreement dialog (#215236).
- Adding add-on.rnc for AutoYaST profile validation (#215248).
- Providing an easier switch to disable IPv6 by a new ipv6 client
  in the network proposal (FATE #300604) (mzugec).
- 2.14.5

-------------------------------------------------------------------
Wed Oct 25 16:28:14 CEST 2006 - locilka@suse.cz

- Adding more debugging messages in order to fix random crashing
  of the second stage installation (#214886).

-------------------------------------------------------------------
Tue Oct 24 13:57:57 CEST 2006 - locilka@suse.cz

- Renamed control file control.PROF.xml to control.openSUSE.xml

-------------------------------------------------------------------
Tue Oct 24 10:58:18 CEST 2006 - ms@suse.de

- fixed nic detection (#213870)

-------------------------------------------------------------------
Mon Oct 23 16:04:30 CEST 2006 - locilka@suse.cz

- Added special installation client for Language Add-Ons
  inst_language_add-on and it's XML workflow
  add-on-template_installation.xml for calling this client after
  the Add-On Product is added by the add-on client (FATE #301239).
- Adding add-on client to list of clients that are enabled for
  AutoYaST cloning (bugzilla #198927).
- Added summary of the Release Notes client for the Control Center
  (bugzilla #213878).
- 2.14.4

-------------------------------------------------------------------
Wed Oct 18 16:13:12 CEST 2006 - locilka@suse.cz

- Added a life-belt into the second stage installation. It can be
  restarted under these circumstances:

  1.) User aborts the installation
  2.) Installation process is killed during the installation
  3.) Computer is restarted during the installation (reset)

  The very next time the system is restarted. YaST starts and
  informs user that the previous installation was aborted/failed.
  Then users are asked whether they want to rerun the second stage
  installation (FATE #300422).

- Fixed setting own Y2MAXLOGSIZE up in order to save memory
  requirements during the first stage installation.
- 2.14.3

-------------------------------------------------------------------
Mon Oct 16 13:18:43 CEST 2006 - locilka@suse.cz

- Timeout license in AutoYaST after 2 seconds (#206706).
  This solution doesn't break ncurses.
- 2.14.2

-------------------------------------------------------------------
Mon Oct 16 12:24:10 CEST 2006 - fehr@suse.de

- added new configurable values for LVM/EVMS based proposals
  (feature 300169)
- change evms_config to true

-------------------------------------------------------------------
Mon Oct 16 11:12:51 CEST 2006 - ms@suse.de

- disable oom-killing for X-Server process (#211860)

-------------------------------------------------------------------
Thu Oct 12 16:28:07 CEST 2006 - locilka@suse.cz

- Handle Installation::destdir in *.bash properly (#211576).
- 2.14.1

-------------------------------------------------------------------
Mon Oct  9 16:52:14 CEST 2006 - locilka@suse.cz

- Merged SLES10 SP1 branch to openSUSE 10.2.
- 2.14.0

-------------------------------------------------------------------
Mon Oct  9 09:33:31 CEST 2006 - locilka@suse.cz

- Remove old eula.txt and then copy new one if exists (#208908).
- Using the fullscreen mode again, background images temporarily
  removed from the RPM build (#208307).
- The default "Other Option" is Repair, not Boot (#208841).
- Removed some unneeded imports from inst_clients.
- 2.13.159

-------------------------------------------------------------------
Mon Oct  2 16:44:25 CEST 2006 - locilka@suse.cz

- Merged proofread texts
- 2.13.158

-------------------------------------------------------------------
Mon Oct  2 11:06:29 CEST 2006 - lslezak@suse.cz

- inst_extrasources.ycp - fixed name of the text domain
- 2.13.157

-------------------------------------------------------------------
Wed Sep 27 15:22:15 CEST 2006 - lslezak@suse.cz

- new inst_extrasources.ycp client - add extra installation sources
  during installation (in 2nd stage, after online update)
  (fate #100168, #300910)
- 2.13.156

-------------------------------------------------------------------
Wed Sep 27 09:58:53 CEST 2006 - locilka@suse.cz

- YCP modules that originated at yast2-packager were moved back.
- Usage of dgettext replaced with standard gettext strings.
- Removed yast2-slp and yast2-firewall from build-requirements.
- 2.13.155

-------------------------------------------------------------------
Mon Sep 25 17:45:54 CEST 2006 - locilka@suse.cz

- New icon for Hardware Proposal.
- Root Password dialog moved before Hostname and Domain Name
  (#208032).

-------------------------------------------------------------------
Mon Sep 25 13:21:35 CEST 2006 - locilka@suse.cz

- A bit rewritten code for language selected for second stage of
  update (FATE #300572). Mode::Set is now called before Mode::Get.
- New installation images from jimmac (#203510).
- Timeout and accept the license dialog when installing using
  AutoYaST. By defualt, it's 8 seconds (#206706).
- New busy message when finishing the installation (closing
  sources, etc.).
- 2.13.154

-------------------------------------------------------------------
Mon Sep 25 10:59:16 CEST 2006 - jsrain@suse.cz

- check properly for existing files in /proc (#205408)

-------------------------------------------------------------------
Fri Sep 22 16:01:25 CEST 2006 - jsuchome@suse.cz

- Remember the selected language for update and use it also in the
  second stage (FATE #300572).
- 2.13.153

-------------------------------------------------------------------
Fri Sep 22 14:14:44 CEST 2006 - lslezak@suse.cz

- x11_finish.ycp - removed workaround for #201121

-------------------------------------------------------------------
Fri Sep 22 09:35:36 CEST 2006 - locilka@suse.cz

- Fixed starting Installation in window: Exception for PPC, 832x624
  still runs in fullscreen. Fixed using a fallback image when
  the current resolution is not supported (#207321).
- Fixed counting offset for installation in window. Exceptions are
  now handled correctly (#207310).
- Changed fallback background image - a pure black suits better.
- Visual speeding-up initializing the installation - adding
  a wrapper installation.ycp around installation_worker.ycp client
  to provide UI ASAP.

-------------------------------------------------------------------
Thu Sep 21 16:36:42 CEST 2006 - ms@suse.de

- added patch from Olaf Hering to remove the DefaultColorDepth
  for special fb devices which are not VESA VGA (#207338)

-------------------------------------------------------------------
Tue Sep 19 17:14:28 CEST 2006 - locilka@suse.cz

- Removed Installation background 1600x800 px.
- Added installation background 1280x800 px.

-------------------------------------------------------------------
Mon Sep 18 09:53:18 CEST 2006 - locilka@suse.cz

- Icon for release notes (inst_release_notes).
- List of available SLP sources based on Product Name (SLP label),
  also with filter when more than 15 sources are listed
  (FATE #300619).
- Added background images for installation (thanks to jimmac)
  [1024x768, 1280x1024, 1400x1050, 1600x800, 1600x1200] (Bugzilla
  #203510).
- Replacing "Product %1" with "%1" for list of selected Add-On
  products - the column is already called "Product".
- 2.13.152

-------------------------------------------------------------------
Thu Sep 14 14:45:54 CEST 2006 - locilka@suse.cz

- Finally! Corrected path for importing user-related data to the
  just installed system (FATE #120103, comments #17, #18).

-------------------------------------------------------------------
Thu Sep 14 00:46:19 CEST 2006 - ro@suse.de

- added yast2-core-devel to BuildRequires

-------------------------------------------------------------------
Wed Sep 13 09:27:51 CEST 2006 - locilka@suse.cz

- Calling languages.ycp client has been changed to a function call
  Language::GetLanguagesMap (#204791).
- Added new Requirement: yast2-country >= 2.13.35
- Calling copy_systemfiles_finish from inst_finish (FATE #300421).
- New icon for Finishing Basic Installation dialog.
- Calling new pre_umount_finish client before umount_finish,
  umount_finish closes SCR (#205389).
- Correctly quote files that are added into the temporary archive
  (FATE #300421).
- Removing the leading slashes from filenames when archiving them.
- Reporting error (into log) if save_hw_status_finish.ycp goes
  wrong (partly fixed #205408).
- 2.13.151

-------------------------------------------------------------------
Tue Sep 12 18:40:34 CEST 2006 - locilka@suse.cz

- Found a better place for calling 'inst_pre_install' client, by
  now it is really called...
- Enhanced logging.
- Disabling the License Language combo-box in case of less than
  two languages in it (#203543).

-------------------------------------------------------------------
Tue Sep 12 17:07:19 CEST 2006 - locilka@suse.cz

- Fixed displaying license: Language name should always be either
  shown or the license is disabled as invalid; If there are both
  license.en.txt and license.txt, one of them is hidden because
  they have the very same content; An installation language is also
  pre-selected as a language for a license (if such exists).
- Fixed initializing the known languages via WFM::call("languages")
  (#204791).
- Another icon for Installation Mode dialog, it was the same as for
  Initialization and Analyzing the Computer dialogs.
- 2.13.150

-------------------------------------------------------------------
Mon Sep 11 09:59:15 CEST 2006 - locilka@suse.cz

- Added 'inst_pre_install' and 'copy_systemfiles_finish' clients,
  and module 'SystemFilesCopy' as a solution for FATE requests
  #300421 and #120103, which means that SSH keys are, by now,
  copied from another already installed system (if such exists).
  If there are more installed systems, the best ones are selected
  considering the newest access-time.
- More verbose dialog when initializing the installation (+icon).

-------------------------------------------------------------------
Thu Sep  7 15:13:54 CEST 2006 - locilka@suse.cz

- Added dialog content and help into the initial dialog of add-on
  client. Progress will be even better.
- Temporarily disabled buttons that don't work there.
- Added more "busy messages" into the add-on dialogs.
- Added new functionality for filtering services in SLP services
  table. Allowed characters are "a-zA-Z0-9 .*-".

-------------------------------------------------------------------
Wed Sep  6 17:41:07 CEST 2006 - mvidner@suse.cz

- To allow adding unsigned sources, temporarily "rug set-pref
  security-level none" when syncing in inst_source (#190403).
- 2.13.149

-------------------------------------------------------------------
Wed Sep  6 12:47:51 CEST 2006 - locilka@suse.cz

- No such headline "Mode" in the Installation Settings dialog.
  Help fixed (#203811).
- Added help into the Add-On Product Installation dialog.
- Add and Delete buttons in the same dialog were moved to the left
  side according the YaST style guide.
- Disabling Delete button in case of no Products listed
  (all filed as bug #203809).
- Used a correct (another) icon in License Agreement dialog
  (#203808).

-------------------------------------------------------------------
Mon Sep  4 15:59:47 CEST 2006 - locilka@suse.cz

- Running Installation in Wizard Window (#203510).
- Needed binaries in inst-sys: xquery and fvwm-root.
- Initially, a plain colored image is used as a background.
- 2.13.148

-------------------------------------------------------------------
Mon Sep  4 15:49:40 CEST 2006 - ms@suse.de

- fixed -fp setup of Xvnc (#203531)

-------------------------------------------------------------------
Fri Sep  1 08:48:50 CEST 2006 - locilka@suse.cz

- Fixed Installation Mode dialog to redraw itself only when needed.

-------------------------------------------------------------------
Wed Aug 23 16:59:03 CEST 2006 - locilka@suse.cz

- Added a new debugger tool scr_switch_debugger.ycp that is called
  when switching to the installed system in switch_scr_finish.ycp
  fails (#201058).
- Additionally, YaST logs from installed system are stored under
  the /var/log/YaST2/InstalledSystemLogs/ directory.
- 2.13.147

-------------------------------------------------------------------
Wed Aug 23 16:44:18 CEST 2006 - jsrain@suse.cz

- use version specific Xvnc parameters
- 2.13.146

-------------------------------------------------------------------
Wed Aug 23 13:05:35 CEST 2006 - jsrain@suse.cz

- temporary fix to copy /etc/X11/xorg.conf to the system during
  installation (#201121)
- 2.13.145

-------------------------------------------------------------------
Tue Aug 22 19:26:28 CEST 2006 - mvidner@suse.cz

- test_proposal and test_inst_client: also call
  Mode::SetMode ("installation");

-------------------------------------------------------------------
Tue Aug 22 14:27:53 CEST 2006 - locilka@suse.cz

- New Installation Mode dialog (#156529)
- 2.13.144

-------------------------------------------------------------------
Tue Aug 22 13:41:54 CEST 2006 - jsrain@suse.cz

- weaken dependency on suseRegister (#183656)

-------------------------------------------------------------------
Fri Aug 18 09:49:41 CEST 2006 - jsrain@suse.cz

- fixed building documentation
- 2.13.143

-------------------------------------------------------------------
Thu Aug 10 11:18:24 CEST 2006 - jsrain@suse.cz

- fixed congratulation text for openSUSE (#198252)
- 2.13.142

-------------------------------------------------------------------
Wed Aug  9 15:30:57 CEST 2006 - jsrain@suse.cz

- read info about products from package manager without parsing all
  metadata and reading RPM database (#66046)
- added unzip to Requires (#195911)

-------------------------------------------------------------------
Tue Aug  8 09:54:38 CEST 2006 - jsrain@suse.cz

- fixed 'Requires'
- 2.13.141

-------------------------------------------------------------------
Fri Aug  4 16:33:11 CEST 2006 - jsrain@suse.cz

- updated for X.Org 7
- 2.13.140

-------------------------------------------------------------------
Fri Aug  4 09:21:28 CEST 2006 - jsrain@suse.cz

- moved SLP source scanning to SourceManager.ycp

-------------------------------------------------------------------
Wed Aug  2 14:10:41 CEST 2006 - mvidner@suse.cz

- Added a configure-time check for fvwm directory

-------------------------------------------------------------------
Fri Jul 28 09:42:00 CEST 2006 - jsrain@suse.cz

- offer to eject the CD drive when asking for add-on CD (#181992)

-------------------------------------------------------------------
Thu Jul 27 14:18:01 CEST 2006 - jsrain@suse.cz

- added support for merging multiple proposal items as one proposal
  item (eg. to group langage and keyboard)
- 2.13.139

-------------------------------------------------------------------
Wed Jul 26 09:18:36 CEST 2006 - jsrain@suse.cz

- get version from installed product proper way (#157924)

-------------------------------------------------------------------
Tue Jul 25 14:32:18 CEST 2006 - jsrain@suse.cz

- beep before rebooting the machine during installation (#144614)

-------------------------------------------------------------------
Mon Jul 24 13:56:22 CEST 2006 - jsrain@suse.cz

- fixed error reporting when creating a source (#159695)
- abort installation if package manager initialization fails
  (#167674)
- report proper message if no catalog found via SLP and firewall
  is running (#156444)

-------------------------------------------------------------------
Tue Jul 18 16:57:08 CEST 2006 - jsrain@suse.cz

- fixed displaying catalog selection dialog if multiple catalogs
  found on add-on media (#192761)

-------------------------------------------------------------------
Tue Jul 18 16:14:17 CEST 2006 - jsrain@suse.cz

- fixed vendor URL in congratulate dialog (#187358)
- 2.13.138

-------------------------------------------------------------------
Mon Jul 17 10:12:58 CEST 2006 - jsrain@suse.cz

- check if there are any patches available before offering online
  update (jsuchome)
- merged inst_default_desktop.ycp to desktop_finish.ycp

-------------------------------------------------------------------
Sun Jul 16 08:54:55 CEST 2006 - olh@suse.de

- introduce a Linuxrc::display_ip and use it instead of Arch::s390
- 2.13.137

-------------------------------------------------------------------
Fri Jul 14 15:16:00 CEST 2006 - jsrain@suse.cz

- adapted to changes in yast2-packager
- use only one implementation of product license handling (#191523)
- 2.13.136

-------------------------------------------------------------------
Fri Jul 14 14:51:37 CEST 2006 - olh@suse.de

- move /tmp/vncserver.log to /var/log/YaST2/vncserver.log

-------------------------------------------------------------------
Mon Jul 10 10:47:57 CEST 2006 - jsrain@suse.cz

- correctly import add-on product control file even if no
  additional YaST modules are present on the media (#185768)
- 2.13.135

-------------------------------------------------------------------
Mon Jul 10 09:23:29 CEST 2006 - mvidner@suse.cz

- When running Novell Customer Center Configuration the second time,
  do not add duplicate update sources for graphic card drivers
  (#188572).
- 2.13.134

-------------------------------------------------------------------
Fri Jun 30 11:42:11 CEST 2006 - ug@suse.de

- during autoinstall, timeout early warning popups

-------------------------------------------------------------------
Tue Jun 27 14:02:45 CEST 2006 - mvidner@suse.cz

- Don't show the URL passwords in registration success popup (#186978).
- Include the password in URLs passed to ZMD (#186842).
- Don't log the URL passwords.
- 2.13.133

-------------------------------------------------------------------
Mon Jun 26 08:54:43 CEST 2006 - jsrain@suse.cz

- preselect patterns according to selected desktop (#183944)

-------------------------------------------------------------------
Wed Jun 21 11:03:58 CEST 2006 - jsrain@suse.cz

- display the source URL dialog if adding add-on product update
  source fails in order to allow to enter password (#186804)

-------------------------------------------------------------------
Tue Jun 20 14:50:48 CEST 2006 - mvidner@suse.cz

- When registration succeeds, display only the actually added sources
(#180820#c26).

-------------------------------------------------------------------
Tue Jun 20 14:35:15 CEST 2006 - jsrain@suse.cz

- translate the congratulate string (#186567)

-------------------------------------------------------------------
Mon Jun 19 14:05:21 CEST 2006 - jsrain@suse.cz

- report an error when failed to register the update source for
  an add-on product (#185846)
- 2.13.132

-------------------------------------------------------------------
Mon Jun 19 12:54:36 CEST 2006 - jsrain@suse.cz

- ask about accepting license of add-on product added via the
  /add_on_product file (#186148)
- 2.13.131

-------------------------------------------------------------------
Thu Jun 15 18:47:05 CEST 2006 - mvidner@suse.cz

- Do not complain if ZMD cannot be stopped (#166900).
- When syncing the _original_ installation sources to ZMD,
  temporarily turn off signature checking because the user has
  already decided to trust the sources (#182747).
- SourceManager: factored out the rug pathname.
- 2.13.130

-------------------------------------------------------------------
Thu Jun 15 12:45:27 CEST 2006 - jsrain@suse.cz

- set installation server as host name (not IP address) if it is
  defined as host name during installation (#178933)
- 2.13.129

-------------------------------------------------------------------
Thu Jun 15 10:20:39 CEST 2006 - visnov@suse.cz

- fix the please-wait string

-------------------------------------------------------------------
Wed Jun 14 15:07:04 CEST 2006 - jdsn@suse.de

- added a please-wait string in registration (already translated)
- 2.13.128

-------------------------------------------------------------------
Mon Jun 12 16:07:52 CEST 2006 - mvidner@suse.cz

- Fillup /etc/sysconfig/security:CHECK_SIGNATURES and initialize it
  based on an install time kernel parameter.
- 2.13.127

-------------------------------------------------------------------
Mon Jun 12 13:22:08 CEST 2006 - jdsn@suse.de

- run pango module creation as root (#165891)
- fixed SLE desktop file of suse_register for autoyast (mc, ug)
- 2.13.126

-------------------------------------------------------------------
Fri Jun  9 11:02:57 CEST 2006 - locilka@suse.cz

- Identify the downloaded release notes by the product name during
  the internet test. Changes were made in the module Product
  (#180581).
- 2.13.125

-------------------------------------------------------------------
Thu Jun  8 11:49:04 CEST 2006 - jdsn@suse.de

- create pango modules for registration browser (#165891)
- sync zypp update sources in autoyast mode as well (#181183)
- 2.13.124

-------------------------------------------------------------------
Wed Jun  7 16:15:36 CEST 2006 - jsrain@suse.cz

- avoid adding update source of an add-on product twice during
  installation (#182434)
- 2.13.123

-------------------------------------------------------------------
Tue Jun  6 18:56:57 CEST 2006 - mvidner@suse.cz

- Moved SourceManager + deps from yast2-packager to yast2-installation
  to avoid circular BuildRequires.
- 2.13.122

-------------------------------------------------------------------
Tue Jun  6 18:32:04 CEST 2006 - mvidner@suse.cz

- Call suse_register with --nozypp meaning that we will tell rug
  ourselves which zypp/yum sources it should add. This enables
  rejecting broken or untrusted sources (#180820).
- Moved the major part of Register::add_update_sources to
  SourceManager::AddUpdateSources.
- 2.13.121

-------------------------------------------------------------------
Tue Jun  6 09:53:16 CEST 2006 - jsrain@suse.cz

- sync add-on product source to ZMD (#181743)
- 2.13.120

-------------------------------------------------------------------
Thu Jun  1 17:57:23 CEST 2006 - mvidner@suse.cz

- Do log Report::{Message,Warning,Error} messages by default (#180862).
- 2.13.119

-------------------------------------------------------------------
Thu Jun  1 14:55:44 CEST 2006 - jsrain@suse.cz

- honor UPDATEURLS if installing add-on product in running system
  (#180417)
- 2.13.118

-------------------------------------------------------------------
Wed May 31 12:58:33 CEST 2006 - jsrain@suse.cz

- avoid calling Pkg::SourceStartCache during 1st stage of the
  installation (#178007)
- 2.13.117

-------------------------------------------------------------------
Tue May 30 18:02:54 CEST 2006 - jdsn@suse.de

- set correct title of installation step Customer Center (#179921)
- 2.13.116

-------------------------------------------------------------------
Fri May 26 14:27:56 CEST 2006 - jsrain@suse.cz

- fixed behavior if SLP source detection fails (#179036)
- 2.13.115

-------------------------------------------------------------------
Thu May 25 08:46:56 CEST 2006 - jsrain@suse.cz

- added possibility to specify add-on product URL as command-line
  parameter of add-on.ycp (to run add-on product workflow via
  autorun.sh)
- 2.13.114

-------------------------------------------------------------------
Wed May 24 12:52:21 CEST 2006 - jsrain@suse.cz

- properly integrate YCP code for add-on product installation in
  running system (if YCP code present) (#178311)
- 2.13.113

-------------------------------------------------------------------
Tue May 23 18:58:20 CEST 2006 - jdsn@suse.de

- gray out checkboxes in inst_suse_register when skipping (#178042)
- 2.13.112

-------------------------------------------------------------------
Tue May 23 15:07:42 CEST 2006 - jsrain@suse.cz

- added different desktop files for SLE and BOX/openSUSE
- 2.13.111

-------------------------------------------------------------------
Tue May 23 13:20:03 CEST 2006 - jdsn@suse.de

- fixed layouting in inst_ask_online_update (#177559)

-------------------------------------------------------------------
Fri May 19 17:57:10 CEST 2006 - jdsn@suse.de

- let inst_suse_register ask to install mozilla-xulrunner if
  missing (#175166)
- prevent non-root user to run inst_suse_register (#170736)
- 2.13.110

-------------------------------------------------------------------
Fri May 19 15:36:36 CEST 2006 - jsrain@suse.cz

- more verbose logging of storing hardware status (#170188)
- 2.13.109

-------------------------------------------------------------------
Thu May 18 17:07:13 CEST 2006 - hare@suse.de

- start iscsid if root is on iSCSI (#176804)

-------------------------------------------------------------------
Wed May 17 13:08:52 CEST 2006 - jsrain@suse.cz

- set DISPLAYMANAGER_SHUTDOWN according to control file (#169639)
- 2.13.108

-------------------------------------------------------------------
Tue May 16 13:29:38 CEST 2006 - jsrain@suse.cz

- marked missed text for translation (#175930)
- 2.13.107

-------------------------------------------------------------------
Mon May 15 12:59:58 CEST 2006 - jsrain@suse.cz

- handle additional data for installation restart (#167561)

-------------------------------------------------------------------
Fri May 12 14:11:18 CEST 2006 - jsrain@suse.cz

- initialize callbacks before adding an add-on product, properly
  handle installation sources of add-on products (both if preparing
  AutoYaST configuration (#172837)
- 2.13.106

-------------------------------------------------------------------
Thu May 11 13:50:29 CEST 2006 - jsrain@suse.cz

- do not disable automatic modprobe before adding add-on products
  (#172149)
- 2.13.105

-------------------------------------------------------------------
Thu May 11 12:02:13 CEST 2006 - ms@suse.de

- fixed message text (#172766)

-------------------------------------------------------------------
Thu May 11 09:55:08 CEST 2006 - ms@suse.de

- prevent ssh message from being displayed if vnc+ssh has
  been specified as installation method (#173486)

-------------------------------------------------------------------
Wed May 10 13:40:16 CEST 2006 - jdsn@suse.de

- removed search bar from registration browser (#169092)
- 2.13.104

-------------------------------------------------------------------
Tue May  9 19:35:47 CEST 2006 - jdsl@suse.de

- switched to Enterprise wording for inst_suse_register (#173970)
- 2.13.103

-------------------------------------------------------------------
Tue May  9 19:30:47 CEST 2006 - mvidner@suse.cz

- Save the update sources if registration is done later after the
  installation (#172665).
- When adding upate sources, do not add duplicates (check by the alias
  passed by suse_register on SLE), delete the duplicate beforehand
  (#168740#c3).
- 2.13.102

-------------------------------------------------------------------
Tue May  9 11:32:20 CEST 2006 - mvidner@suse.cz

- Start the network also when doing a remote X11 installation (#165458,
  hare).
- 2.13.101

-------------------------------------------------------------------
Mon May  8 17:32:59 CEST 2006 - jdsl@suse.de

- added hard require from y2-installation to suseRegister (hmuelle)
- added new w3m-jail for registration (#167225)
- fixed passing of url to browser(s) for registration (#167225)
- switched to Enterprise strings for inst_suse_register (shorn)
- 2.13.100

-------------------------------------------------------------------
Thu May  4 14:31:29 CEST 2006 - jsrain@suse.cz

- added congratulate text to the control file (#170881)
- 2.13.99

-------------------------------------------------------------------
Thu May  4 13:10:48 CEST 2006 - jsrain@suse.cz

- disable timeout in popup before installation reboot in case
  of SSH installation (#160301)

-------------------------------------------------------------------
Thu May  4 11:21:32 CEST 2006 - locilka@suse.cz

- include proofread message texts

-------------------------------------------------------------------
Wed May  3 10:26:29 CEST 2006 - locilka@suse.cz

- Busy cursor when "Contacting server" in suse_register (#171061).
- 2.13.97

-------------------------------------------------------------------
Tue May  2 15:25:35 CEST 2006 - locilka@suse.cz

- Display KDE-related help in the Congratulations dialog only
  in case of KDE as the default windowmanager (#170880).
- 2.13.96

-------------------------------------------------------------------
Fri Apr 28 14:10:50 CEST 2006 - locilka@suse.cz

- Proper checking for available network when adding an Add-On
  product. Network-related options are disabled in case of missing
  network both in installation and running system (#170147).
- 2.13.95

-------------------------------------------------------------------
Fri Apr 28 11:32:03 CEST 2006 - jsuchome@suse.cz

- initialize package callbacks for add on product workflow (#170317)
- 2.13.94

-------------------------------------------------------------------
Thu Apr 27 16:50:50 CEST 2006 - mvidner@suse.cz

- Tell libzypp-zmd-backend not to write sources to zypp db,
  we are going to do it ourselves (#170113).
- 2.13.93

-------------------------------------------------------------------
Thu Apr 27 16:03:39 CEST 2006 - jsrain@suse.de

- handle missing SHORTLABEL in content file (#170129)
- 2.13.92

-------------------------------------------------------------------
Thu Apr 27 14:57:23 CEST 2006 - fehr@suse.de

- set limit for separate /home to 14G for SLED (#169232)

-------------------------------------------------------------------
Thu Apr 27 11:16:56 CEST 2006 - ms@suse.de

- removed update_xf86config call, checking for /dev/psaux was
  broken and is no longer needed because the default mouse device
  is /dev/input/mice since many versions now (#168816)

-------------------------------------------------------------------
Thu Apr 27 10:52:08 CEST 2006 - mvidner@suse.cz

- When asking for update URLs, go trough products, not patterns (#169836).
- 2.13.91

-------------------------------------------------------------------
Thu Apr 27 08:34:33 CEST 2006 - locilka@suse.cz

- Making "SLP Catalog" selection bigger (maximum ncurses size)
  (#168718)
- 2.13.90

-------------------------------------------------------------------
Tue Apr 25 22:58:52 CEST 2006 - jsrain@suse.de

- fixed service proposal in SLES control file (#159771)

-------------------------------------------------------------------
Tue Apr 25 16:19:11 CEST 2006 - locilka@suse.cz

- Return `next instead of `ok in case of SLP Add-On Source (#165989)
- 2.13.89

-------------------------------------------------------------------
Mon Apr 24 16:22:14 CEST 2006 - jsrain@suse.de

- GDM is default if both KDE and GNOME installed (#155095)
- 2.13.88

-------------------------------------------------------------------
Mon Apr 24 13:30:50 CEST 2006 - sh@suse.de

- V 2.13.87
- Removed "Disagree with all" button (bug #163001)

-------------------------------------------------------------------
Mon Apr 24 12:35:52 CEST 2006 - ug@suse.de

- 2.13.86

-------------------------------------------------------------------
Mon Apr 24 11:52:47 CEST 2006 - ug@suse.de

- X-SuSE-YaST-AutoInstRequires=lan
  added to desktop file of suse register.
  Otherwise the registration fails.

-------------------------------------------------------------------
Mon Apr 24 09:37:57 CEST 2006 - lnussel@suse.de

- run rcSuSEfirewall2 reload when installing via vnc or ssh (#153467)
- 2.13.85

-------------------------------------------------------------------
Fri Apr 21 23:26:26 CEST 2006 - jsrain@suse.de

- determine base product accordign to flag (#160585)
- 2.13.84

-------------------------------------------------------------------
Fri Apr 21 17:26:15 CEST 2006 - jdsn@suse.de

- added proxy support for registration browser (#165891)
- 2.13.83

-------------------------------------------------------------------
Thu Apr 20 22:22:59 CEST 2006 - jsrain@suse.de

- handle installation restart with repeating last step (#167561)
- 2.13.82

-------------------------------------------------------------------
Thu Apr 20 18:51:55 CEST 2006 - jdsn@suse.de

- proxy support for registration process (#165891)
- disable w3m registration by control variable (aj)
- 2.13.81

-------------------------------------------------------------------
Thu Apr 20 16:09:23 CEST 2006 - mvidner@suse.cz

- When cloning, save installation sources beforehand (#165860).
- 2.13.80

-------------------------------------------------------------------
Wed Apr 19 19:55:47 CEST 2006 - jsrain@suse.de

- restore buttons after calling DASD or zFCP module (#160399)
- 2.13.79

-------------------------------------------------------------------
Wed Apr 19 15:04:03 CEST 2006 - locilka@suse.cz

- Added more debugging messages to the inst_proposal (#162831)
- 2.13.78

-------------------------------------------------------------------
Tue Apr 18 22:58:41 CEST 2006 - jsrain@suse.de

- display proper popup when aborting add-on product installation
  (#159689)

-------------------------------------------------------------------
Tue Apr 18 22:22:02 CEST 2006 - jdsn@suse.de

- in inst_suse_register:
- busy/waiting popups (#163366, #164794)
- text changes (#165509)
- autodisable checkbox "Registration Code" (# 165841)
- error handling in case no browser is available
- cleanup
- 2.13.77

-------------------------------------------------------------------
Tue Apr 18 21:44:45 CEST 2006 - jsrain@suse.de

- do not initialize catalogs before booting installed system (#162899)
- 2.13.76

-------------------------------------------------------------------
Tue Apr 18 18:08:18 CEST 2006 - mvidner@suse.cz

- Do not try to add empty URL as an update source (#165860#c12).

-------------------------------------------------------------------
Tue Apr 18 17:02:05 CEST 2006 - mvidner@suse.cz

- Fixed a typo in the previous change.
- 2.13.75

-------------------------------------------------------------------
Tue Apr 18 14:06:21 CEST 2006 - locilka@suse.cz

- Add-On SLP source was allways returning `back also in case
  of `ok (`next) (#165989)
- 2.13.74

-------------------------------------------------------------------
Tue Apr 18 10:12:19 CEST 2006 - mvidner@suse.cz

- Skip popup and unnecessary work if there are no online update
  sources for add-ons (#167233).
- 2.13.73

-------------------------------------------------------------------
Fri Apr 14 22:25:11 CEST 2006 - jsrain@suse.de

- prevent from changing installation mode and system for update once
  it is selected (#165832)
- added add-on products to installation/update proposal for SLES/SLED
- 2.13.72

-------------------------------------------------------------------
Fri Apr 14 13:19:52 CEST 2006 - lslezak@suse.cz

- call vm_finish client at the end of installation - disable
  some services in Xen domU (#161720, #161721, #161756)
- 2.13.71

-------------------------------------------------------------------
Thu Apr 13 18:17:52 CEST 2006 - jdsn@suse.de

- changed control files according to (#165509)

-------------------------------------------------------------------
Thu Apr 13 10:35:42 CEST 2006 - mvidner@suse.cz

- Do not display errors if language specific release notes are missing
  on the installation source (#165767).
- 2.13.70

-------------------------------------------------------------------
Wed Apr 12 16:24:48 CEST 2006 - jdsn@suse.de

- added missing autoyast entries in suse_register.desktop
- 2.13.69

-------------------------------------------------------------------
Wed Apr 12 12:57:53 CEST 2006 - jsuchome@suse.cz

- control files updated for manual online update run (#165503)
- 2.13.68

-------------------------------------------------------------------
Wed Apr 12 11:39:08 CEST 2006 - ms@suse.de

- fixed displaying ftp password in plaintext in y2start.log (#164824)

-------------------------------------------------------------------
Wed Apr 12 11:05:34 CEST 2006 - mvidner@suse.cz

- Do not mangle the URL obtained from suse_register (#165499).
- 2.13.67

-------------------------------------------------------------------
Wed Apr 12 09:15:48 CEST 2006 - locilka@suse.cz

- fixed Product.ycp - relnotes_url might be defined as an empty
  string (#165314).
- 2.13.66

-------------------------------------------------------------------
Tue Apr 11 22:19:03 CEST 2006 - jsrain@suse.de

- fixed boot if root is on LVM (initialize udev symlinks) (#163073)
- 2.13.65

-------------------------------------------------------------------
Tue Apr 11 16:01:40 CEST 2006 - jdsn@suse.de

- in inst_suse_register:
  - resized popups (hmuelle)
  - new info pupop showing new update server (aj)
  - removed cancel button (#164801, shorn)
- 2.13.64

-------------------------------------------------------------------
Tue Apr 11 11:28:23 CEST 2006 - fehr@suse.de

- flag for evms in control.SLES.xml needs to be true

-------------------------------------------------------------------
Mon Apr 10 17:08:10 CEST 2006 - mvidner@suse.cz

- Add installation sources for online update (#163192).
- 2.13.63

-------------------------------------------------------------------
Fri Apr  7 23:01:33 CEST 2006 - jsrain@suse.de

- provide Product::short_name (#163702)
- 2.13.62

-------------------------------------------------------------------
Fri Apr  7 15:14:01 CEST 2006 - jdsn@suse.de

- fixed evaluation of control file variables (#162988)
- 2.13.61

-------------------------------------------------------------------
Fri Apr  7 09:39:20 CEST 2006 - jsuchome@suse.cz

- 2.13.60

-------------------------------------------------------------------
Thu Apr  6 17:10:07 CEST 2006 - ms@suse.de

- allow huge memory allocations (#151515)

-------------------------------------------------------------------
Thu Apr  6 15:19:13 CEST 2006 - jsuchome@suse.cz

- Product.ycp: read SHORTLABEL value from content file (#163702)

-------------------------------------------------------------------
Wed Apr  5 18:13:11 CEST 2006 - mvidner@suse.cz

- Call SourceManager::SyncYaSTInstSourceWithZMD () in
  inst_rpmcopy(continue) because inst_suse_register does not run
  without a network connection (#156030#c30).

-------------------------------------------------------------------
Wed Apr  5 17:05:27 CEST 2006 - jsrain@suse.de

- do not rewrite log from SCR running in chroot during installation
- fix checking for duplicate sources (#159662)
- 2.13.59

-------------------------------------------------------------------
Tue Apr  4 18:11:34 CEST 2006 - jdsn@suse.de

- fixed w3m registration again (#162462)
- changed Requires to Recommends for suseRegister (hmuelle, aj)
- 2.13.58

-------------------------------------------------------------------
Mon Apr  3 18:27:15 CEST 2006 - jdsn@suse.de

- fixed w3m in ncuses registration (#162462)
- changes in suse_register to test new server side business logic
- 2.13.57

-------------------------------------------------------------------
Mon Apr  3 14:33:44 CEST 2006 - locilka@suse.cz

- Using yast-addon icon in the .desktop file and also in the source
  code (#154930).
- 2.13.56

-------------------------------------------------------------------
Mon Apr  3 14:32:08 CEST 2006 - ug@suse.de

- by default, enable clone box on SLD

-------------------------------------------------------------------
Mon Apr  3 14:22:22 CEST 2006 - ug@suse.de

- uncheck clone checkbox if cloning is greyed out (#162457)

-------------------------------------------------------------------
Fri Mar 31 17:32:03 CEST 2006 - mvidner@suse.cz

- Tell ZMD to get the inst source (#156030)
- No unlocking after all (#160319)
  - Don't reset zypp
  - Reenable Back
  - Fetch update source from suse_resigster and add it
- 2.13.55

-------------------------------------------------------------------
Thu Mar 30 13:42:35 CEST 2006 - mvidner@suse.cz

- Reset zypp and release its lock before suse_register (#160319).
  Therefore disabled the Back button.
- Don't run add-on.ycp if another process has the zypp lock (#160319).
- 2.13.53

-------------------------------------------------------------------
Thu Mar 30 12:31:49 CEST 2006 - jdsn@suse.de

- included new desktop file in Makefile (162112)

-------------------------------------------------------------------
Wed Mar 29 17:57:35 CEST 2006 - jsrain@suse.de

- prevent from installing one product multiple times (#159662)
- 2.13.54

-------------------------------------------------------------------
Wed Mar 29 16:43:02 CEST 2006 - locilka@suse.cz

- Fixed adding SLP-based Add-On product (#161270)
- SLP-based Add-On product handling moved to separate function
- Add-On MediaSelect dialog creation moved to separate function
- Changed icon for License
- 2.13.52

-------------------------------------------------------------------
Tue Mar 29 16:06:23 CEST 2006 - jdsn@suse.de

- late feature "force registration" for suse_register (aj, shorn)

-------------------------------------------------------------------
Tue Mar 28 21:29:07 CEST 2006 - jdsn@suse.de

- added 'rm -f /var/lib/zypp/zmd_updated_the_sources'
  flag file to be deleted if suse_register runs during installation
  file checked by online update - deletion requested by mvidner
- 2.13.51

-------------------------------------------------------------------
Tue Mar 28 20:53:13 CEST 2006 - jdsn@suse.de

- added autoyast part of suse_register
- icon for product registration (#160293)
- fixes for inst_suse_register
- 2.13.50

-------------------------------------------------------------------
Mon Mar 27 23:47:38 CEST 2006 - jsrain@suse.de

- removed desktop selection from NLD workflow (#160650)

-------------------------------------------------------------------
Fri Mar 24 15:15:30 CET 2006 - locilka@suse.cz

- Filling up list of release_notes urls for all installed products
  in the Product.ycp. Needed for internet_test (#160563).
- 2.13.49

-------------------------------------------------------------------
Fri Mar 24 11:00:06 CET 2006 - ms@suse.de

- added initvicons call in second stage S05-config (#160299)

-------------------------------------------------------------------
Thu Mar 23 18:34:18 CET 2006 - jdsn@suse.de

- fixed security issue: suse-ncc dummy user got his own group

-------------------------------------------------------------------
Thu Mar 23 18:33:25 CET 2006 - jdsn@suse.de

- added controlfile configured default settings for suse_register
- 2.13.47

-------------------------------------------------------------------
Thu Mar 23 16:23:37 CET 2006 - locilka@suse.cz

- Display license immediately after the Add-On product is scanned
  and added. Handle user interaction.
- 2.13.46

-------------------------------------------------------------------
Thu Mar 23 14:16:46 CET 2006 - jdsn@suse.de

- final texts for suse_register
- nonroot - warning for suse_register
- 2.13.45

-------------------------------------------------------------------
Thu Mar 23 13:19:03 CET 2006 - locilka@suse.cz

- Displaying license of the Add-On product if exists. Trying the
  localized version first. Waiting for user interaction if needed.
- Displaying info.txt if exists (#160017)
- Adjusting testsuites
- 2.13.44

-------------------------------------------------------------------
Mon Mar 22 19:04:55 CET 2006 - jdsn@suse.de

- fixed missing module in makefile
- 2.13.43

-------------------------------------------------------------------
Wed Mar 22 19:03:57 CET 2006 - locilka@suse.cz

- Added fallback for adding add-on products without file
  installation.xml. In this case, the product is added as a normal
  installation source and sw_single is called.
- 2.13.42

-------------------------------------------------------------------
Mon Mar 22 18:45:17 CET 2006 - jdsn@suse.de

- fixed ssh bug in suse_register
- suse_register reads and writes configuration to sysconfig
- final texts in suse_register
- 2.13.41

-------------------------------------------------------------------
Wed Mar 22 13:43:12 CET 2006 - mvidner@suse.cz

- Fixed release notes download (by Product::FindBaseProducts), #159490.

-------------------------------------------------------------------
Wed Mar 22 11:40:18 CET 2006 - jdsn@suse.de

- changed help text in suse_register
- patch to make the ComboBox appear longer in release_notes

-------------------------------------------------------------------
Tue Mar 21 16:33:32 CET 2006 - locilka@suse.cz

- adding "Local Directory" option for Add-On Products when no
  network is available (#159779).
- avoid from adding "Unknown" Add-On Product when Cancel button
  pressed in the Add New Add-On popup (#159784).

-------------------------------------------------------------------
Tue Mar 21 08:57:51 CET 2006 - jsuchome@suse.cz

- returned dependency on yast2-online-update

-------------------------------------------------------------------
Tue Mar 21 07:57:37 CET 2006 - visnov@suse.cz

- try to get add-on product control files only optionally (#159116)
- 2.13.40

-------------------------------------------------------------------
Mon Mar 20 10:08:13 CET 2006 - locilka@suse.cz

- disabled skipping the 'Installation Mode' dialog when no other
  installed Linux found. Just disabling 'Update' and 'Other'
  options in that case (#157695).
- removed calling uml_finish, client doesn't has been dropped.

-------------------------------------------------------------------
Fri Mar 17 22:50:06 CET 2006 - jsrain@suse.de

- added AytoYaST support for add-on products
- 2.13.39

-------------------------------------------------------------------
Fri Mar 17 09:30:02 CET 2006 - locilka@suse.cz

- fixed .desktop file for Add-On Products, now it starts add-on
  instead of sw_single when launched from YaST Control Center
  (#158869).

-------------------------------------------------------------------
Thu Mar 16 23:24:11 CET 2006 - jsrain@suse.de

- added zFCP and DASD modules to list of modules to be cloned after
  SLES installation (#153378)
- 2.13.38

-------------------------------------------------------------------
Thu Mar 16 23:10:06 CET 2006 - jsrain@suse.de

- fixed product handling (&product; macro) (#151050)
- allow multiple installation sources (#151755)

-------------------------------------------------------------------
Thu Mar 16 15:51:42 CET 2006 - jdsn@suse.de

- fixed blocker bug (#158628), suse_register call in all products

-------------------------------------------------------------------
Thu Mar 16 14:56:36 CET 2006 - fehr@suse.de

- increase maximal size of root fs to 20 Gig (#158608)
- 2.13.37

-------------------------------------------------------------------
Wed Mar 15 18:21:54 CET 2006 - jsrain@suse.de

- do not overwrite language settings during update (#156562)
- do not offer network sources for Add-On products if no network is
  configured (#156467)
- 2.13.36

-------------------------------------------------------------------
Tue Mar 14 18:16:32 CET 2006 - jdsn@suse.de

- corrected titles in control file
- 2.13.35

-------------------------------------------------------------------
Tue Mar 14 18:11:53 CET 2006 - jdsn@suse.de

- 2.13.34

-------------------------------------------------------------------
Tue Mar 14 18:09:58 CET 2006 - jdsn@suse.de

- new browser for registration
- new texts for registration module

-------------------------------------------------------------------
Mon Mar 13 16:26:00 CET 2006 - jsrain@suse.de

- report an error if creating catalog for add-on product fails
  (#157566)
- 2.13.33

-------------------------------------------------------------------
Fri Mar 10 19:02:04 CET 2006 - jsrain@suse.de

- disable add-on products if inst-sys is mounted from CD
- 2.13.32

-------------------------------------------------------------------
Fri Mar 10 18:33:55 CET 2006 - jdsn@suse.de

- fixed security bug (#157008)
- added link to browser for Novell privacy statement

-------------------------------------------------------------------
Fri Mar 10 17:55:11 CET 2006 - mvidner@suse.cz

- Start ncurses UI in non-threaded mode to enable spawning of
  interactive processes (like w3m for suseRegister, #150799).
- 2.13.31

-------------------------------------------------------------------
Fri Mar 10 12:17:56 CET 2006 - ms@suse.de

- forcing using xim for Qt Input (#156962)

-------------------------------------------------------------------
Thu Mar  9 17:36:39 CET 2006 - mvidner@suse.cz

- Control files: added network/startmode, being ifplugd for SL and
  SLED, auto for SLES (#156388).
- 2.13.30

-------------------------------------------------------------------
Thu Mar  9 17:35:30 CET 2006 - jsrain@suse.de

- fixed asking for add-on product CD (#156469)

-------------------------------------------------------------------
Thu Mar  9 12:01:07 CET 2006 - ms@suse.de

- include proofread message texts

-------------------------------------------------------------------
Wed Mar  8 17:00:41 CET 2006 - jdsn@suse.de

- fixed launch of yastbrowser (during installation)
- 2.13.29

-------------------------------------------------------------------
Wed Mar  8 15:25:57 CET 2006 - ms@suse.de

- fixed createStageList() function to be more restrictive on checking
  for stage files. Adapt startup documentation according to this
  change (#144783)

-------------------------------------------------------------------
Wed Mar  8 14:25:02 CET 2006 - lrupp@suse.de

- added suseRegister to Requires

-------------------------------------------------------------------
Tue Mar  7 22:27:45 CET 2006 - jdsn@suse.de

- added functionality to skip suse register and/or online update
- 2.13.28

-------------------------------------------------------------------
Tue Mar  7 20:07:43 CET 2006 - jsrain@suse.de

- added yastbrowser

-------------------------------------------------------------------
Tue Mar  7 00:26:26 CET 2006 - jsrain@suse.de

- fixed back button behavior in installation mode dialog (#155044)

-------------------------------------------------------------------
Mon Mar  6 10:47:31 CET 2006 - visnov@suse.cz

- enable media callbacks in the add-on product handling

-------------------------------------------------------------------
Fri Mar  3 23:30:36 CET 2006 - jsrain@suse.de

- added .desktop file for add-on product installation (#154930)
- properly initialize source for add-on product (#154980)
- 2.13.27

-------------------------------------------------------------------
Fri Mar  3 10:43:12 CET 2006 - visnov@suse.cz

- reset package manager before installing patches

-------------------------------------------------------------------
Wed Mar  1 23:19:47 CET 2006 - jsrain@suse.de

- release all medias before registering add-on product CD or DVD
  (#154348)
- check whether files are on the add-on product media before using
  them (#154314)
- 2.13.26

-------------------------------------------------------------------
Mon Feb 27 18:32:05 CET 2006 - jsrain@suse.de

- fixed setting default desktop according to destop dialog (#152709)
- 2.13.25

-------------------------------------------------------------------
Fri Feb 24 19:40:37 CET 2006 - jsrain@suse.de

- select base product before runing add-on products dialog
- 2.13.24

-------------------------------------------------------------------
Fri Feb 24 16:57:03 CET 2006 - ms@suse.de

- added qt plugin check to check_network function (#149025)

-------------------------------------------------------------------
Thu Feb 23 16:15:50 CET 2006 - jsrain@suse.de

- changed the name of the add-on product control file (#152770)
- 2.13.23

-------------------------------------------------------------------
Wed Feb 22 23:05:28 CET 2006 - jsrain@suse.de

- using correct icon (#151630)
- 2.13.22

-------------------------------------------------------------------
Wed Feb 22 12:45:54 CET 2006 - ms@suse.de

- added console startup message when y2base is called (#148165)

-------------------------------------------------------------------
Wed Feb 22 10:28:42 CET 2006 - visnov@suse.cz

- adapt BuildRequires
- 2.13.21

-------------------------------------------------------------------
Wed Feb 22 01:20:18 CET 2006 - jsrain@suse.de

- do not offer creating AutoYaST profile in first boot mode
  (#152285)
- 2.13.20

-------------------------------------------------------------------
Sun Feb 19 17:48:17 CET 2006 - jsrain@suse.de

- made inst_proposal more resistent to incorrect data returned from
  client modules (#148271)

-------------------------------------------------------------------
Fri Feb 17 23:58:34 CET 2006 - jsrain@suse.de

- removed dependency on yast2-online-update
- integrated add-on product selection to installation workflow
- 2.13.19

-------------------------------------------------------------------
Fri Feb 17 14:19:46 CET 2006 - mvidner@suse.cz

- inst_release_notes: Let the combo box have a label.
- inst_disks_activate: fixed the textdomain (s390 -> installation)

-------------------------------------------------------------------
Thu Feb 16 23:29:18 CET 2006 - jsrain@suse.de

- several fixes of add-on product installation
- 2.13.18

-------------------------------------------------------------------
Tue Feb 14 23:40:31 CET 2006 - jsrain@suse.de

- added possibility to use standalone-installation proposals when
  installing with base product
- added support for replacing 2nd stage workflow
- added support for disabling individual proposal
- added support for inserting steps to inst_finish for add-on
  products
- added copying merged control files to installed system, merging
  them for 2nd stage workflow
- 2.13.17

-------------------------------------------------------------------
Tue Feb 14 18:32:18 CET 2006 - jdsn@suse.de

- new release notes module (multiple release notes) FATE: 120129
- 2.13.16

-------------------------------------------------------------------
Tue Feb 14 01:22:52 CET 2006 - jsrain@suse.de

- fixed add-on product workflow and proposal merging

-------------------------------------------------------------------
Mon Feb 13 22:33:37 CET 2006 - jsrain@suse.de

- updated patchs on add-on product CD according to spec
- 2.13.15

-------------------------------------------------------------------
Mon Feb 13 10:09:58 CET 2006 - visnov@suse.cz

- save zypp.log from instsys

-------------------------------------------------------------------
Sun Feb 12 20:41:09 CET 2006 - olh@suse.de

- umount /dev and /sys unconditionally in umount_finish.ycp

-------------------------------------------------------------------
Sun Feb 12 19:41:28 CET 2006 - olh@suse.de

- remove obsolete comment from umount_finish.ycp

-------------------------------------------------------------------
Sun Feb 12 18:35:41 CET 2006 - visnov@suse.cz

- revert redirect

-------------------------------------------------------------------
Sun Feb 12 16:45:43 CET 2006 - kkaempf@suse.de

- redirect stderr to /var/log/YaST2/zypp.log when running
  1st or 2nd stage installation. (#149001)

-------------------------------------------------------------------
Thu Feb  9 21:27:28 CET 2006 - jsrain@suse.de

- added add-on product installation in running system

-------------------------------------------------------------------
Thu Feb  9 00:56:18 CET 2006 - jsrain@suse.de

- added control file merging functionality

-------------------------------------------------------------------
Tue Feb  7 17:57:40 CET 2006 - mvidner@suse.cz

- control files: Configure the hostname in the main installation
  workflow also in SuSE Linux (#142758) and SLED (#137340).
- 2.13.13

-------------------------------------------------------------------
Mon Feb  6 10:43:59 CET 2006 - olh@suse.de

- remove the /usr/share/locale/br symlink creation, there is
  no user of /usr/share/locale files inside the inst-sys
- remove the hostname linux, domainname local calls
  the hostname is already set in inst_setup.
  yast can not be restarted with ssh installs

-------------------------------------------------------------------
Tue Jan 31 14:30:07 CET 2006 - fehr@suse.de

- disable proposal with separate /home for SLES

-------------------------------------------------------------------
Mon Jan 30 18:19:31 CET 2006 - ms@suse.de

- fixed PCI bus ID setup (#145938)

-------------------------------------------------------------------
Fri Jan 27 14:37:30 CET 2006 - ms@suse.de

- adding truetype font path to the vnc font path (#139351)

-------------------------------------------------------------------
Thu Jan 26 12:51:17 CET 2006 - fehr@suse.de

- remove loading of dm modules, if needed this is done in libstorage

-------------------------------------------------------------------
Tue Jan 24 13:00:43 CET 2006 - ms@suse.de

- added check for testutf8 binary (#144699)

-------------------------------------------------------------------
Tue Jan 24 08:29:29 CET 2006 - jsrain@suse.cz

- enable iSCSI dialog during installation
- 2.13.12

-------------------------------------------------------------------
Mon Jan 23 13:21:46 CET 2006 - mvidner@suse.cz

- Added networkmanager_proposal to the network proposal.
- 2.13.11

-------------------------------------------------------------------
Mon Jan 23 13:03:09 CET 2006 - ms@suse.de

- added y2start.log message if YaST exits abnormally (#141016)
- fixed repatching of xorg.conf file (#144538)

-------------------------------------------------------------------
Mon Jan 23 09:30:07 CET 2006 - jsrain@suse.cz

- added "enable_clone" option (#144101)

-------------------------------------------------------------------
Mon Jan 16 17:07:17 CET 2006 - mvidner@suse.cz

- Prefer the string product feature network/network_manager (always,
  laptop, never) over boolean network/network_manager_is_default.

-------------------------------------------------------------------
Fri Jan 13 14:12:31 CET 2006 - jsrain@suse.cz

- run the desktop dialog also on SLES (#142771)
- added iscsi installation to the installatino workflow
- 2.13.10

-------------------------------------------------------------------
Wed Jan 11 14:50:18 CET 2006 - jsrain@suse.cz

- call installation clients for DASD/zFCP configuration instead of
  the run-time ones

-------------------------------------------------------------------
Mon Jan  9 16:47:46 CET 2006 - jsrain@suse.cz

- write mouse information on PPC (#116406)
- UI mode set to expert for SLES
- reset storage after (de)activating any disk (#140936)
- 2.13.9

-------------------------------------------------------------------
Fri Jan  6 16:20:23 CET 2006 - ms@suse.de

- fixed HVC_CONSOLE_HINT text (#140386)

-------------------------------------------------------------------
Thu Jan  5 16:49:24 CET 2006 - jsrain@suse.cz

- Removed unneeded stuff from proposals on some architectures for
  SLES (#140999, #140991)
- Added iSCSI to installation workflow (real call still missing)
- moved DASD/zFCP disk activation prior installation mode selection
  (#140936)
- 2.13.8

-------------------------------------------------------------------
Thu Jan  5 14:29:12 CET 2006 - sh@suse.de

- V 2.13.7
- Fixed bugs #79289, #114037: trouble with y2cc at end of installation
  Dropped y2cc at end of installation (OK from aj + gp)

-------------------------------------------------------------------
Thu Jan  5 13:52:48 CET 2006 - mvidner@suse.cz

- control file: for SLES, ask for the host name in the main workflow (F4126)

-------------------------------------------------------------------
Thu Jan  5 13:04:46 CET 2006 - jsuchome@suse.cz

- control file: for NLD, do not enable autologin by default (#140990)

-------------------------------------------------------------------
Tue Jan  3 12:11:15 CET 2006 - ms@suse.de

- don't call initvicons on s390/s390x architectures (#140383)

-------------------------------------------------------------------
Thu Dec 22 12:25:26 CET 2005 - fehr@suse.de

- added try_separate_home to partitioning section of control.xml

-------------------------------------------------------------------
Wed Dec 21 11:30:11 CET 2005 - ms@suse.de

- fixed startup Makefile.am

-------------------------------------------------------------------
Wed Dec 21 10:36:13 CET 2005 - visnov@suse.cz

- merged proofread texts

-------------------------------------------------------------------
Tue Dec 20 13:14:02 CET 2005 - ms@suse.de

- added support for graphical installation on ia64 archs (#140142)

-------------------------------------------------------------------
Mon Dec 19 18:10:00 CET 2005 - sh@suse.de

- Implemented feature #300359: Show Beta notice during installation
  Now showing /info.txt in a popup (with a simple "OK" button)
  over the license agreement
- V 2.13.6

-------------------------------------------------------------------
Fri Dec 16 16:15:24 CET 2005 - jsrain@suse.cz

- do not call obsolete gnome-postinstall script
- added list of modules to offer clone at the end of installation
  to control files
- 2.13.5

-------------------------------------------------------------------
Wed Dec 14 12:07:13 CET 2005 - ms@suse.de

- make service startup more robust (#138433)

-------------------------------------------------------------------
Fri Dec  2 16:19:15 CET 2005 - mvidner@suse.cz

- Added control file variables network_manager_is_default,
  force_static_ip.
- 2.13.4

-------------------------------------------------------------------
Fri Dec  2 09:57:48 CET 2005 - jsrain@suse.cz

- mark missing texts for translation (#136021)

-------------------------------------------------------------------
Wed Nov 30 08:07:25 CET 2005 - lslezak@suse.cz

- removed Xen and UML sections from control files
  (moved to yast2-vm package)
- 2.13.4

-------------------------------------------------------------------
Tue Nov 29 14:19:05 CET 2005 - sh@suse.de

- Implemented feature #110081: License translations
- V 2.13.3

-------------------------------------------------------------------
Mon Nov 28 12:50:08 CET 2005 - jsrain@suse.cz

- adjusted default desktop in control files (#132491)

-------------------------------------------------------------------
Tue Nov 22 12:58:19 CET 2005 - jsrain@suse.cz

- added default desktop to control files

-------------------------------------------------------------------
Fri Nov 11 08:20:27 CET 2005 - jsrain@suse.cz

- write hwcfg-static-printer only if parallel port is present
  (#116406)
- 2.13.2

-------------------------------------------------------------------
Tue Nov  1 13:02:58 CET 2005 - jsrain@suse.cz

- adapted to inst_desktop_new.ycp -> inst_desktop.ycp rename

-------------------------------------------------------------------
Tue Oct 18 12:35:16 CEST 2005 - ms@suse.de

- added update check: update_xf86config to be called in case of
  update. The script will fix the mouse configuration if the device
  /dev/mouse or /dev/psaux is in use (#118755)

-------------------------------------------------------------------
Mon Oct 17 16:28:11 CEST 2005 - ms@suse.de

- added testX binary check

-------------------------------------------------------------------
Thu Oct 13 16:21:53 CEST 2005 - ms@suse.de

- fixed startup scripts because Stefan changed the X11 module
  naming from drv.o to drv.so :-(

-------------------------------------------------------------------
Fri Sep 30 14:22:28 CEST 2005 - jsrain@suse.cz

- remove checking whether to run language selection (language
  module knows better whether it is needed)

-------------------------------------------------------------------
Mon Sep 26 17:48:58 CEST 2005 - jsrain@suse.cz

- do close target before switching from update to bare metal
  installation (#115075)
- do not set default window manager in sysconfig if neither KDE
  nor GNOME are installed (#115412)
- 2.13.0

-------------------------------------------------------------------
Fri Sep  9 14:14:24 CEST 2005 - ms@suse.de

- fixed service startup sequence of HAL and DBUS (#115815)

-------------------------------------------------------------------
Wed Sep  7 16:00:24 CEST 2005 - jsrain@suse.cz

- fixed typo in the cursor scheme name for GNOME (#74309)
- 2.12.28

-------------------------------------------------------------------
Wed Sep  7 09:16:44 CEST 2005 - jsuchome@suse.cz

- 2.12.27

-------------------------------------------------------------------
Tue Sep  6 17:01:51 CEST 2005 - jsrain@suse.cz

- fixed freezing installation while saving configured hardware
 (#115387)

-------------------------------------------------------------------
Tue Sep  6 13:28:06 CEST 2005 - jsrain@suse.cz

- use correct icons for license agreement and installation mode
  dialogs (#105158)
- 2.12.26

-------------------------------------------------------------------
Mon Sep  5 17:30:18 CEST 2005 - ms@suse.de

- fixed braille setup (#115278)

-------------------------------------------------------------------
Mon Sep  5 16:25:44 CEST 2005 - ms@suse.de

- start dbus in Second-Stage/S06-services (#114667)

-------------------------------------------------------------------
Mon Sep  5 12:46:43 CEST 2005 - jsrain@suse.cz

- save all configured hardware at the end of installation (#104676)
- 2.12.25

-------------------------------------------------------------------
Thu Sep  1 13:45:29 CEST 2005 - ms@suse.de

- start hald in Second-Stage/S06-services (#114667)

-------------------------------------------------------------------
Mon Aug 29 09:56:30 CEST 2005 - jsrain@suse.cz

- reset package manager when switched installation mode (#105857)
- 2.12.24

-------------------------------------------------------------------
Fri Aug 26 10:23:24 CEST 2005 - jsrain@suse.cz

- set default cursor theme according to default desktop (#74309)
- 2.12.23

-------------------------------------------------------------------
Wed Aug 24 10:39:48 CEST 2005 - ms@suse.de

- fixed umount_result setting in /etc/install.inf. A space is
  needed between the colon and the value (#112620)

-------------------------------------------------------------------
Tue Aug 23 15:02:53 CEST 2005 - ms@suse.de

- fixed umount call in First-Stage setup -> added F03-umount (#103800)

-------------------------------------------------------------------
Tue Aug 23 12:46:16 CEST 2005 - jsrain@suse.cz

- mark correct tab selected after language is changed (#105995)
- reset target map when switching between installation and upgrade
  (#106627)

-------------------------------------------------------------------
Mon Aug 22 12:18:08 CEST 2005 - jsrain@suse.cz

- fixed title icons for proposal dialogs (#105165)
- 2.12.22

-------------------------------------------------------------------
Fri Aug 19 15:39:31 CEST 2005 - jsrain@suse.cz

- reverted forcing language dialog in NCurses (#102958)
- 2.12.21

-------------------------------------------------------------------
Fri Aug 19 15:33:08 CEST 2005 - ms@suse.de

- fixed mouse probing call, was never called in initial stage (#100665)

-------------------------------------------------------------------
Fri Aug 19 11:32:09 CEST 2005 - arvin@suse.de

- improved initialisation of libstorage callbacks (bug #105562)

-------------------------------------------------------------------
Wed Aug 17 17:37:02 CEST 2005 - ms@suse.de

- added umount_result key to /etc/install.inf containing the exit
  code from trying to umount the inst-sys (#103800)
- 2.12.19

-------------------------------------------------------------------
Wed Aug 17 15:45:40 CEST 2005 - jsrain@suse.cz

- handle correctly if _proposal client returns nil as warning level
  (#105154)

-------------------------------------------------------------------
Wed Aug 17 15:09:44 CEST 2005 - arvin@suse.de

- check if /sbin/splash exists (bug #105159)
- 2.12.18

-------------------------------------------------------------------
Tue Aug 16 08:51:16 CEST 2005 - jsrain@suse.cz

- build relation between old keys and new UDIs (#104676)

-------------------------------------------------------------------
Mon Aug 15 16:49:22 CEST 2005 - jsrain@suse.cz

- merged texts from proofread
- 2.12.17

-------------------------------------------------------------------
Mon Aug 15 14:45:43 CEST 2005 - ms@suse.de

- fixed vncpassword handling (#104377)

-------------------------------------------------------------------
Mon Aug 15 13:02:07 CEST 2005 - jsrain@suse.cz

- make the OK button in other installatino options popup default
  button (#104589)

-------------------------------------------------------------------
Fri Aug 12 14:35:19 CEST 2005 - jsrain@suse.cz

- force language selection in NCurses (#102958)
- 2.12.16

-------------------------------------------------------------------
Fri Aug 12 12:32:42 CEST 2005 - ms@suse.de

- fixed use of graphical installer within SSH session (#53767)

-------------------------------------------------------------------
Fri Aug 12 10:15:26 CEST 2005 - ms@suse.de

- fixed set_splash function to work with SuSE 10.0

-------------------------------------------------------------------
Tue Aug  9 15:22:24 CEST 2005 - ms@suse.de

- fixed shell warning (#100729)

-------------------------------------------------------------------
Mon Aug  8 14:06:10 CEST 2005 - jsrain@suse.cz

- show URL of product vendor in congratulation dialog (#102542)

-------------------------------------------------------------------
Fri Aug  5 13:00:16 CEST 2005 - lslezak@suse.cz

- added virtual machine proposal into contol file
- 2.12.15

-------------------------------------------------------------------
Wed Aug  3 13:01:20 CEST 2005 - jsrain@suse.cz

- fixed behavior in proposal with tabs if one of the submodules
  returned an error (#100203)
- 2.12.14

-------------------------------------------------------------------
Tue Aug  2 15:24:14 CEST 2005 - jsrain@suse.cz

- do not allow going back after 2nd stage installation is
  interrupted by reboot
- restore settings after reboot during 2nd stage installation

-------------------------------------------------------------------
Thu Jul 28 11:31:15 CEST 2005 - jsrain@suse.cz

- updated the installation confirmation popup (#98841)
- changed label of push button to access boot and repair (#98836),
  added help text
- 2.12.13

-------------------------------------------------------------------
Mon Jul 25 14:56:54 CEST 2005 - ms@suse.de

- include functions start_yast_and_reboot() and start_yast_again()
  according to a feature request for Jiri.

-------------------------------------------------------------------
Fri Jul 22 13:09:38 CEST 2005 - jsrain@suse.cz

- fixed dialog captions of proposals

-------------------------------------------------------------------
Thu Jul 21 17:01:57 CEST 2005 - fehr@suse.de

- replace obsolete SCR agent calls by call to Storage::ActivateHld()

-------------------------------------------------------------------
Thu Jul 21 11:54:19 CEST 2005 - ms@suse.de

- fixed YaST2.call::wait_for_x11() to set an initial value
  for server_running (#97381)
- 2.12.12

-------------------------------------------------------------------
Tue Jul 19 17:25:15 CEST 2005 - jsrain@suse.cz

- fixed switch from installation to update and vice versa
- added support for reboot and restart of YaST during 2nd stage
  installation
- updated control file to show 3 installation stages

-------------------------------------------------------------------
Mon Jul 18 13:38:50 CEST 2005 - jsrain@suse.cz

- updated control file
- minor inst_proposal clean-up
- 2.12.11

-------------------------------------------------------------------
Fri Jul 15 15:35:03 CEST 2005 - jsrain@suse.cz

- fixed behavior of several dialogs
- 2.12.10

-------------------------------------------------------------------
Thu Jul 14 18:18:42 CEST 2005 - jsrain@suse.cz

- added installation workflow
- added support for tabs in proposals
- adapted to new partitioner using storage-lib (arvin)
- moved inst_desktop.ycp to yast2-packager
- 2.12.9

-------------------------------------------------------------------
Mon Jul 11 16:21:58 CEST 2005 - jsrain@suse.cz

- removed dependency on vanished Display.ycp to fix build
- 2.12.8

-------------------------------------------------------------------
Mon Jul 11 11:14:18 CEST 2005 - ms@suse.de

- fixed race condition in checking servers exit code (#91342)
- fixed testX and xupdate paths

-------------------------------------------------------------------
Thu Jun  2 16:57:14 CEST 2005 - jsrain@suse.cz

- put focus on the release notes to allow scrolling without pushing
  Tab many times to move the focus (#80215)

-------------------------------------------------------------------
Wed Jun  1 14:12:06 CEST 2005 - mvidner@suse.cz

- Added a scr file for .etc.install_inf_options (#75720).
- 2.12.7

-------------------------------------------------------------------
Tue May 31 11:39:56 CEST 2005 - ms@suse.de

- implement check for driver update mode (#84155)

-------------------------------------------------------------------
Tue May 31 11:04:04 CEST 2005 - ms@suse.de

- applied patch from Olaf to avoid some time consuming calls (#86178)
- allow "vnc=1 usessh=1" as install and debug method (#45127)

-------------------------------------------------------------------
Mon May 30 15:55:55 CEST 2005 - jsrain@suse.cz

- display message when fallen into text mode installation (#53748)

-------------------------------------------------------------------
Mon May 16 10:53:27 CEST 2005 - jsrain@suse.cz

- renamed 'default' variable
- 2.12.6

-------------------------------------------------------------------
Tue May 10 14:05:01 CEST 2005 - jsrain@suse.cz

- copy /etc/X11/xorg.conf instead of XF86Config to the target
  system
- 2.12.5

-------------------------------------------------------------------
Mon May  9 18:27:54 CEST 2005 - ms@suse.de

- removed sed update of BusID (#78950)

-------------------------------------------------------------------
Wed Apr 27 12:56:15 CEST 2005 - jsrain@suse.cz

- modularized inst_finish.ycp
- 2.12.4

-------------------------------------------------------------------
Thu Apr 21 11:14:04 CEST 2005 - ms@suse.de

- fixed X11 config patching code, related to (#66989)

-------------------------------------------------------------------
Mon Apr 18 17:10:55 CEST 2005 - jsrain@suse.cz

- one more fix for new ProductFeatures.ycp interface
- 2.12.3

-------------------------------------------------------------------
Mon Apr 18 15:19:44 CEST 2005 - jsrain@suse.cz

- adapted to new interface of ProductFeatures.ycp
- 2.12.2

-------------------------------------------------------------------
Thu Apr 14 17:19:30 CEST 2005 - visnov@suse.cz

- 2.12.1

-------------------------------------------------------------------
Wed Apr  6 15:39:25 CEST 2005 - ms@suse.de

- inst-sys move XF86Config to xorg.conf (#66989)

-------------------------------------------------------------------
Tue Mar 29 14:23:17 CET 2005 - jsrain@suse.cz

- updated the layout of the source files in the repository
- 2.12.0

-------------------------------------------------------------------
Wed Mar 23 15:04:17 CET 2005 - ms@suse.de

- fixed vnc server arguments (#70896)

-------------------------------------------------------------------
Sat Mar 19 10:15:14 CET 2005 - ms@suse.de

- fixed second stage locale setup for textbased installation (#73631)

-------------------------------------------------------------------
Tue Mar 15 16:59:19 CET 2005 - ms@suse.de

- IMPORTANT: fixed locale setup (#72145)

-------------------------------------------------------------------
Tue Mar 15 09:44:32 CET 2005 - jsrain@suse.cz

- enable netdaemon if GNOME is default desktop (#72018)

-------------------------------------------------------------------
Mon Mar 14 15:23:17 CET 2005 - jsrain@suse.cz

- enable FAM daemon when GNOME is installed

-------------------------------------------------------------------
Mon Mar 14 14:15:34 CET 2005 - ms@suse.de

- fixed missing reboot on SSH installation (#67043)

-------------------------------------------------------------------
Fri Mar 11 16:50:14 CET 2005 - ms@suse.de

- added option --auto-fonts to Y2_QT_ARGS (#72174)

-------------------------------------------------------------------
Fri Mar 11 12:57:37 CET 2005 - ms@suse.de

- fixed setting TERM variable (#71771)

-------------------------------------------------------------------
Mon Mar  7 08:27:03 CET 2005 - jsrain@suse.cz

- initialize &product; macro in inst_suseconfig (#70899)
- set hwcfg file for parallel printer (#64412)

-------------------------------------------------------------------
Thu Mar  3 17:36:56 CET 2005 - ms@suse.de

- fixed LANG setting in F03-language (#66498)

-------------------------------------------------------------------
Thu Mar  3 12:53:00 CET 2005 - ms@suse.de

- fixed startup scripts for pcmcia/usb network installations (#65164)

-------------------------------------------------------------------
Wed Mar  2 10:53:37 CET 2005 - jsrain@suse.cz

- merged texts from proofread

-------------------------------------------------------------------
Wed Mar  2 06:42:11 CET 2005 - nashif@suse.de

- url in last dialog is set to www.novell.com/linux

-------------------------------------------------------------------
Tue Mar  1 12:13:09 CET 2005 - jsrain@suse.cz

- removed obsolete symlink juggling (#66016)

-------------------------------------------------------------------
Thu Feb 24 16:10:03 CET 2005 - ms@suse.de

- added logsize check to FirstStage/F07-logging

-------------------------------------------------------------------
Wed Feb 23 11:35:18 CET 2005 - jsrain@suse.cz

- fixed comments for translators

-------------------------------------------------------------------
Tue Feb 22 18:30:15 CET 2005 - ms@suse.de

- fixed check for X11 configuration in continue mode (#66224)

-------------------------------------------------------------------
Tue Feb 22 13:11:41 CET 2005 - sh@suse.de

- V 2.11.17

-------------------------------------------------------------------
Tue Feb 22 13:05:23 CET 2005 - ms@suse.de

- fixed Y2MAXLOGSIZE setting, which was set to 0 because df within
  inst-sys is not an option for checking the filesystem space

-------------------------------------------------------------------
Mon Feb 21 18:10:26 CET 2005 - sh@suse.de

- Proper log-rotating in inst_finish
- V 2.11.16

-------------------------------------------------------------------
Fri Feb 18 10:55:09 CET 2005 - jsrain@suse.cz

- added "Initializing..." title to installation before something
  else is shown (#51039)

-------------------------------------------------------------------
Thu Feb 17 12:41:33 CET 2005 - ms@suse.de

- fixed inst-sys copy process of XF86Config to take care
  about the new name xorg.conf

-------------------------------------------------------------------
Wed Feb 16 14:53:57 CET 2005 - jsrain@suse.cz

- fix displaying release notes if the localized version is not
  available (#50911)

-------------------------------------------------------------------
Thu Feb 10 13:13:50 CET 2005 - jsrain@suse.cz

- reduced forced minimal size of the release notes popup (#50637)
- fixed the order of proposal creation (and thus firewall
  is enabled again) (#50622)
- 2.11.15

-------------------------------------------------------------------
Wed Feb  9 19:16:22 CET 2005 - nashif@suse.de

- Save files control.xml and info.txt from installation into
  /etc/YaST2.

-------------------------------------------------------------------
Wed Feb  9 15:05:33 CET 2005 - jsrain@suse.cz

- additional kernel parameters in control file Prof moved to
  the new variable (#50369)

-------------------------------------------------------------------
Tue Feb  8 16:14:44 CET 2005 - nashif@suse.de

- Moved ProductControl to yast2 package

-------------------------------------------------------------------
Mon Feb  7 13:46:48 CET 2005 - jsrain@suse.cz

- fixed order of items in the "Change" button in proposals (#50204)
- merged texts from proofread
- added label informing about release notes from media
- fixed translating empty string in the installation steps
- 2.11.12

-------------------------------------------------------------------
Fri Feb  4 13:14:54 CET 2005 - jsrain@suse.cz

- display release notes from installation proposal

-------------------------------------------------------------------
Wed Feb  2 18:21:48 CET 2005 - ms@suse.de

- fixed control center call (#50389)

-------------------------------------------------------------------
Tue Feb  1 17:02:20 CET 2005 - nashif@suse.de

- Fixed left "steps" display problems (#50388)

-------------------------------------------------------------------
Wed Jan 26 16:12:23 CET 2005 - nashif@suse.de

- install inst_default_desktop.ycp (#49838)

-------------------------------------------------------------------
Tue Jan 25 07:21:53 CET 2005 - nashif@suse.de

- Fixed arguments in control file
- Fixed deleting completed steps
- 2.11.10

-------------------------------------------------------------------
Mon Jan 24 16:29:32 CET 2005 - nashif@suse.de

- Moved installation workflow routines out of installation.ycp
- Adapted arguments of installation clients
- Enhanced control file and made it more readable (arguments of clients
  are clearer now)

-------------------------------------------------------------------
Mon Jan 24 11:27:55 CET 2005 - ms@suse.de

- fixed language environment (#49811)

-------------------------------------------------------------------
Thu Jan 13 11:35:45 CET 2005 - jsrain@suse.cz

- changed the "System will boot now..." message at the end of
  isnt_finish.ycp (#41592)
- 2.11.8

-------------------------------------------------------------------
Wed Jan 12 12:44:29 CET 2005 - ms@suse.de

- removed xmset calls to disable/enable the mouse pointer.
- prevent patching X11 configuration in continue mode

-------------------------------------------------------------------
Wed Jan 12 11:39:31 CET 2005 - ms@suse.de

- fixed yast startup in continue mode. The evaluation of the
  variables USE_SSH and VNC was wrong in S08-start and
  S09-cleanup

-------------------------------------------------------------------
Tue Jan 11 16:16:38 CET 2005 - jsrain@suse.cz

- prevent disabling the Next button in the proposal (#46708)

-------------------------------------------------------------------
Wed Jan  5 17:30:11 CET 2005 - jsrain@suse.cz

- removed unneeded imports and variables from installation.ycp
- adapted to changed interface of Kernel.ycp
- 2.11.7

-------------------------------------------------------------------
Tue Jan  4 09:45:17 CET 2005 - jsrain@suse.cz

- on SGI Altix add fetchop and mmtimer to MODULES_LOADED_ON_BOOT
  (was disabled due to problems in Kernel.ycp) (bug #46971)
- disable Back/Accept buttons in inst_finish.ycp (#37025)

-------------------------------------------------------------------
Thu Dec 16 15:13:23 CET 2004 - sh@suse.de

- Applied patch from bug #49275: Enable user to skip proposal
  even if there is a blocker error in it

-------------------------------------------------------------------
Thu Dec 09 10:52:54 CET 2004 - arvin@suse.de

- disable inclusion of fetchop and mmtimer in
  MODULES_LOADED_ON_BOOT on SGI Altix (bug #46971)

-------------------------------------------------------------------
Fri Dec  3 15:05:57 CET 2004 - ms@suse.de

- include some patches from old startup code which has been
  changed while developing the new startup concept. Please note
  all architecture dependant code has to be part of the startup/arch
  directories and must be included in a clean way to the new scripts.
  I will not include any arch changes made in the last weeks because
  this will lead to the same horrible situation we had in the past.
  if there is anything which has to be handled differntly on another
  architecture this must be done separately to be able to maintain
  that code longer than two days

-------------------------------------------------------------------
Wed Dec  1 12:04:13 CET 2004 - sh@suse.de

- Fixed bug #48722: Inconsistent lower/upper case in mode dialog

-------------------------------------------------------------------
Mon Nov 29 12:32:36 CET 2004 - ms@suse.de

- startup scripts ready now. reports can be send using bug: (#46886)

-------------------------------------------------------------------
Thu Nov 11 18:11:38 CET 2004 - arvin@suse.de

- always use Directory::logdir

-------------------------------------------------------------------
Thu Nov 11 17:47:45 CET 2004 - sh@suse.de

- Record macros during installation:
  /var/log/YaST2/macro_inst_initial.ycp for initial stage,
  /var/log/YaST2/macro_inst_cont.ycp  for "continue" mode

-------------------------------------------------------------------
Tue Nov 02 08:45:57 CET 2004 - arvin@suse.de

- allow to select repair/boot in installation mode selection even
  when no update is possible (bug #39874)

-------------------------------------------------------------------
Mon Nov  1 14:32:25 CET 2004 - visnov@suse.cz

- set product name in wizard (#46247)

-------------------------------------------------------------------
Wed Oct 27 11:20:44 CEST 2004 - arvin@suse.de

- on SGI Altix add fetchop and mmtimer to MODULES_LOADED_ON_BOOT
  (bug #46971)

-------------------------------------------------------------------
Tue Oct 26 12:36:26 CEST 2004 - jsrain@suse.cz

- moved parts of Mode.ycp to Installation.ycp
- adapted to Mode.ycp clean-up
- 2.11.2

-------------------------------------------------------------------
Tue Oct 19 10:46:15 CEST 2004 - lslezak@suse.cz

- UML mode: copy /etc/mtab file to host system (#42859)
- version 2.11.1

-------------------------------------------------------------------
Mon Oct 11 15:04:26 CEST 2004 - jsrain@suse.cz

- adapted to functional interface of Arch.ycp

-------------------------------------------------------------------
Mon Oct 11 10:43:25 CEST 2004 - jsrain@suse.cz

- moved default logon/window manager setting to extra client,
  setting it according to the base package selection (#46619)
- 2.11.0

-------------------------------------------------------------------
Thu Sep 30 15:12:09 CEST 2004 - sh@suse.de

- V 2.10.30
- Made final confirmation popup higher to accomodate all text
  without scrolling even in more verbose languages (de, fr)

-------------------------------------------------------------------
Wed Sep 29 14:13:35 CEST 2004 - mls@suse.de

- stop splash animation before starting yast
- go to verbose mode if X didn't start

-------------------------------------------------------------------
Mon Sep 27 15:37:03 CEST 2004 - arvin@suse.de

- don't create top-level "media" convenience links (bug #46152)

-------------------------------------------------------------------
Wed Sep 22 16:48:43 CEST 2004 - sh@suse.de

- Made final installation confirmation dialog wider and higher
  to avoid scrolling even for more verbose languages (de, fr)
- V 2.10.27

-------------------------------------------------------------------
Wed Sep 22 09:30:45 CEST 2004 - visnov@suse.cz

- reinitialize dialog after mode chosen (#45784)

-------------------------------------------------------------------
Tue Sep 21 14:48:15 CEST 2004 - arvin@suse.de

- use suse marble in congratulation screen (bug #45712)

-------------------------------------------------------------------
Mon Sep 20 13:52:35 CEST 2004 - sh@suse.de

- V 2.10.24
- Merged accidentially split translatable messages

-------------------------------------------------------------------
Fri Sep 17 16:12:53 CEST 2004 - sh@suse.de

- V 2.10.23
- Changed final installation confirmation dialog according to
  bug #45279

-------------------------------------------------------------------
Fri Sep 17 12:12:12 CEST 2004 - arvin@suse.de

- moved popup with boot message further to the end (bug #45432)

-------------------------------------------------------------------
Thu Sep 16 17:00:17 CEST 2004 - snwint@suse.de

- use language info from linuxrc to set LANG in YaST.start; this is
  just to run ncurses yast in fbiterm for exotic languages

-------------------------------------------------------------------
Wed Sep 15 15:16:41 CEST 2004 - arvin@suse.de

- fixed back button in internet test dialog (bug #45319)

-------------------------------------------------------------------
Wed Sep 15 14:48:09 CEST 2004 - visnov@suse.cz

- initialize proposal heading before creating dialog (#45340)

-------------------------------------------------------------------
Tue Sep 14 18:22:06 CEST 2004 - sh@suse.de

- V 2.10.20
- Fixed bug #45271: Mixture of en_UK / en_US: "licence" / "license"

-------------------------------------------------------------------
Tue Sep 14 17:05:15 CEST 2004 - mvidner@suse.cz

- Copy the DHCP cache to the right place (#45150).

-------------------------------------------------------------------
Tue Sep 14 12:46:53 CEST 2004 - arvin@suse.de

- fixed help text in main proposal (bug #45093)

-------------------------------------------------------------------
Tue Sep 14 10:53:02 CEST 2004 - jsrain@suse.cz

- added enable_firewall and firewall_ssh_enable to control file
  for PROF
- added related handlinng to ProductControl

-------------------------------------------------------------------
Mon Sep 13 12:57:41 CEST 2004 - jsrain@suse.cz

- set FAM_ONLY_LOCAL and start fam according to default windowmanager
- 2.10.18

-------------------------------------------------------------------
Mon Sep 13 11:28:33 CEST 2004 - arvin@suse.de

- added system info entry to update proposal (bug #45096)

-------------------------------------------------------------------
Fri Sep 10 13:03:30 CEST 2004 - snwint@suse.de

- use vesa driver as fallback, not vga (see #38253, comment #11)

-------------------------------------------------------------------
Thu Sep  9 15:49:46 CEST 2004 - mvidner@suse.cz

- Added a client to test the network and hardware proposals (#44677).
- 2.10.16

-------------------------------------------------------------------
Wed Sep  8 15:47:16 CEST 2004 - visnov@suse.cz

- implemented reordering of proposal items
- implemented support for hyperlinks in proposal summaries

-------------------------------------------------------------------
Tue Sep 07 14:18:56 CEST 2004 - arvin@suse.de

- added proposal step to initialize sources during update before
  mounting filesystems (needed to solve bug #44724)

-------------------------------------------------------------------
Mon Sep  6 13:33:34 CEST 2004 - mvidner@suse.cz

- Copy the DHCP client cache so that we can request the same IP
  (#43974).
- 2.10.14

-------------------------------------------------------------------
Mon Sep  6 09:50:37 CEST 2004 - jsrain@suse.cz

- avoid asking to confirm one license multiple times (#44145)

-------------------------------------------------------------------
Fri Sep 03 14:33:07 CEST 2004 - arvin@suse.de

- call Bootloader::Update instead of Bootloader::Write during
  update (bug #44286)

-------------------------------------------------------------------
Mon Aug 30 17:23:29 CEST 2004 - jsrain@suse.cz

- ask to confirm licenses of packages before installing/updating
  (#44145)
- 2.10.12

-------------------------------------------------------------------
Fri Aug 27 16:59:56 CEST 2004 - mvidner@suse.cz

- When showing the address for a VNC installation, don't rely on
  install.inf, print the current IP (#43974).
- 2.10.11

-------------------------------------------------------------------
Fri Aug 27 15:09:13 CEST 2004 - arvin@suse.de

- merged proof read messages

-------------------------------------------------------------------
Wed Aug 25 11:56:57 CEST 2004 - arvin@suse.de

- avoid tmp file in /tmp (bug #39444)

-------------------------------------------------------------------
Wed Aug 18 09:10:38 CEST 2004 - arvin@suse.de

- updated fvwmrc.yast2 (see bug #43796)

-------------------------------------------------------------------
Tue Aug 17 15:27:40 CEST 2004 - nashif@suse.de

- XFree86 -> xorg-x11 (#43832)

-------------------------------------------------------------------
Fri Aug 13 22:12:31 CEST 2004 - nashif@suse.de

- Fixed update (#43795)

-------------------------------------------------------------------
Wed Aug 11 18:03:11 CEST 2004 - nashif@suse.de

- Copy EULA to installed system for later use in firstboot module

-------------------------------------------------------------------
Wed Aug 11 16:09:43 CEST 2004 - nashif@suse.de

- Added firewall to network proposal (#43718)

-------------------------------------------------------------------
Tue Aug 10 15:21:56 CEST 2004 - nashif@suse.de

- Add default label for proposals

-------------------------------------------------------------------
Tue Aug 10 14:31:34 CEST 2004 - mvidner@suse.cz

- Fixed arguments for proposals (`initial)

-------------------------------------------------------------------
Mon Aug  9 19:37:28 CEST 2004 - nashif@suse.de

- Enable locking of proposals in control file
- Updated DTD for control file

-------------------------------------------------------------------
Thu Jul 29 10:10:04 CEST 2004 - nashif@suse.de

- New variables for ui and language handling added to control file
- Use Linuxrc module for install.inf and yast.inf handling

-------------------------------------------------------------------
Tue Jul 20 11:18:33 CEST 2004 - arvin@suse.de

- use capitalized SUSE in congratulation screen (bug #38853)

-------------------------------------------------------------------
Tue Jun 15 19:16:26 CEST 2004 - sh@suse.de

- Fixed typo in ssh install script (#42058)

-------------------------------------------------------------------
Tue Jun 15 14:11:06 CEST 2004 - sh@suse.de

- Fixed bug #41597: EULA must be scrolled in both dimensions

-------------------------------------------------------------------
Tue Jun 15 12:23:23 CEST 2004 - arvin@suse.de

- added Requires for yast2-update (bug #42013)

-------------------------------------------------------------------
Fri Jun 11 00:58:40 CEST 2004 - nashif@suse.de

- Added variable software_proposal to control file (NLD)

-------------------------------------------------------------------
Thu Jun 10 03:53:14 CEST 2004 - nashif@suse.de

- Added control for NLD

-------------------------------------------------------------------
Tue Jun  8 04:55:22 CEST 2004 - nashif@suse.de

- Also install control file for SLES to avoid lots of possible
  confusion when control file is not found on installation media
  and fallback file is used.
  (#41696)

-------------------------------------------------------------------
Tue Jun  8 04:37:03 CEST 2004 - nashif@suse.de

- Fixed bug #41696: yast uses elevator=anticipatory instead of
  elevator=as

-------------------------------------------------------------------
Sun May 30 00:38:55 CEST 2004 - nashif@suse.de

- Added Services to main control file for translation (#41367)
- 2.9.83

-------------------------------------------------------------------
Thu May 27 14:40:46 CEST 2004 - mvidner@suse.cz

- Added variables to ProductFeatures
  so that yast2-nis-client testsuite passes (~#41038).
- 2.9.82

-------------------------------------------------------------------
Thu May 27 12:21:19 CEST 2004 - arvin@suse.de

- added special console handling for iSeries (bug #39025)

-------------------------------------------------------------------
Wed May 26 11:12:56 CEST 2004 - arvin@suse.de

- set LD_LIBRARY_PATH in 1st stage installation start script
  (bug #40833)

-------------------------------------------------------------------
Tue May 25 14:10:33 CEST 2004 - jsrain@suse.cz

- set the I/O scheduler in ProductFeatures (#41038)
- 2.9.79

-------------------------------------------------------------------
Mon May 24 14:58:50 CEST 2004 - arvin@suse.de

- again ask for TERM variable if it's set to "vt100" (bug #40991)

-------------------------------------------------------------------
Tue May 18 15:32:30 CEST 2004 - arvin@suse.de

- moved fvwmrc.notitle from sax2 here (bug #37480)

-------------------------------------------------------------------
Tue May 11 13:54:26 CEST 2004 - lslezak@suse.cz

- don't ask for TERM variable if it's already set to "xterm"
  or "vt100" from linuxrc (don't ask in UML installation) (#39947)
- version 2.9.76

-------------------------------------------------------------------
Tue May 04 11:13:53 CEST 2004 - arvin@suse.de

- merged proofread messages

-------------------------------------------------------------------
Fri Apr 30 16:30:13 CEST 2004 - arvin@suse.de

- readded vnc remote proposal to SLES workflow (bug #31023)

-------------------------------------------------------------------
Wed Apr 28 15:38:45 CEST 2004 - arvin@suse.de

- quick implementation of execution of update.post2 scripts
  (bug #38677)

-------------------------------------------------------------------
Wed Apr 28 15:26:30 CEST 2004 - lslezak@suse.cz

- set Ctrl+Alt+Del handler in /etc/inittab to halt (instead of
  reboot) in UML system (safe shutdown from host system using
  uml_mconsole)
- version 2.9.73

-------------------------------------------------------------------
Tue Apr 27 18:25:25 CEST 2004 - gs@suse.de

- write Console: entry for p690 hvc console before reading
  /etc/install.inf (bug #39527)

-------------------------------------------------------------------
Tue Apr 27 10:34:06 CEST 2004 - arvin@suse.de

- call Pkg::SetAdditionalLocales after language change from
  proposal (bug #38366)

-------------------------------------------------------------------
Mon Apr 26 12:34:02 CEST 2004 - arvin@suse.de

- activate lvm and md before booting into a installed system
  (bug #39423)

-------------------------------------------------------------------
Thu Apr 22 18:12:43 CEST 2004 - arvin@suse.de

- removed support of starting yast2 installation without keyboard
  (linuxrc always reports a keyboard now) (bug #39235)

-------------------------------------------------------------------
Thu Apr 22 11:08:53 CEST 2004 - arvin@suse.de

- run unicode_{start,stop} only if they are present (bug #35714)

-------------------------------------------------------------------
Wed Apr 21 13:23:17 CEST 2004 - arvin@suse.de

- uses special sles screen for user authentication on sles

-------------------------------------------------------------------
Mon Apr 19 08:44:01 CEST 2004 - lslezak@suse.cz

- UML mode fixes: don't copy mtab to the host (it's not needed),
  find kernel and initrd even when symlinks are missing
  (workaround for bug #39063)
- added help text in UML installation proposal
- version 2.9.64

-------------------------------------------------------------------
Fri Apr 16 17:58:43 CEST 2004 - nashif@suse.de

- store variables needed in run-time in a sysconfig like file
- first try to load saved control file before fallback to packaged one.

-------------------------------------------------------------------
Fri Apr 16 14:57:44 CEST 2004 - arvin@suse.de

- fixed network start for remote x11 installation (bug #38832)

-------------------------------------------------------------------
Fri Apr 16 14:26:09 CEST 2004 - lslezak@suse.cz

- UML mode fixes: don't copy mtab to the host (it's not needed),
  find kernel and initrd even when symlinks are missing
  (workaround for bug #39063)
- added help text in UML installation proposal

-------------------------------------------------------------------
Fri Apr 16 11:08:42 CEST 2004 - arvin@suse.de

- removed keyboard proposal from update proposal for the update
  in the running system (bug #37817)

-------------------------------------------------------------------
Fri Apr 16 10:57:57 CEST 2004 - arvin@suse.de

- don't run on serial console in case of vnc or ssh installation
  (bug #37325)

-------------------------------------------------------------------
Thu Apr 15 18:26:04 CEST 2004 - arvin@suse.de

- add "service" proposal to SLES installation

-------------------------------------------------------------------
Thu Apr 15 12:03:00 CEST 2004 - arvin@suse.de

- log fvwm output for vnc installation (bug #30061)

-------------------------------------------------------------------
Wed Apr 07 12:37:53 CEST 2004 - arvin@suse.de

- avoid tmp file creation in check.boot script (bug #38572)

-------------------------------------------------------------------
Tue Apr 06 19:04:33 CEST 2004 - arvin@suse.de

- use fbiterm for CJK locales if appropriate (bug #37823)

-------------------------------------------------------------------
Tue Apr  6 18:55:20 CEST 2004 - nashif@suse.de

- only_update_selected option added to product feature set
- V 2.9.56

-------------------------------------------------------------------
Tue Apr  6 16:26:14 CEST 2004 - sh@suse.de

- V 2.9.55
- Fixed bug #36908: Use dynamic fonts based on resolution

-------------------------------------------------------------------
Mon Apr  5 14:38:22 CEST 2004 - fehr@suse.de

- load module dm-snapshort at to prevent hangs if LVM contains
  snapshot LVs (#36422)

-------------------------------------------------------------------
Mon Apr 05 11:32:21 CEST 2004 - arvin@suse.de

- show correct warning in second stage installation when xserver
  can't be started (bug #38298)

-------------------------------------------------------------------
Mon Apr 05 11:04:34 CEST 2004 - arvin@suse.de

- adjusted decision of frontend depending on memory size to memory
  requirements of new interpreter (bug #38298)
- fixed memory value in warning popup

-------------------------------------------------------------------
Sat Apr 03 17:44:03 CEST 2004 - arvin@suse.de

- use fbiterm for CJK locales if appropriate (bug #37823)

-------------------------------------------------------------------
Fri Apr 02 15:59:59 CEST 2004 - arvin@suse.de

- finally changed license to GPL for good

-------------------------------------------------------------------
Thu Apr 01 11:34:10 CEST 2004 - arvin@suse.de

- symmetricalized calls to inst_netsetup (bug #37763)

-------------------------------------------------------------------
Thu Apr 01 11:03:37 CEST 2004 - arvin@suse.de

- removed step label for inst_netsetup (bug #37546)

-------------------------------------------------------------------
Wed Mar 31 19:41:34 CEST 2004 - nashif@suse.de

- Added 2 options to control file:
   inform_about_suboptimal_distribution
   use_desktop_scheduler

-------------------------------------------------------------------
Wed Mar 31 17:19:12 CEST 2004 - lslezak@suse.cz

- inst_finish.ycp - copy kernel image, initrd and /etc/mtab to
  the host system in UML installation mode

-------------------------------------------------------------------
Tue Mar 30 11:25:44 CEST 2004 - arvin@suse.de

- disable virtual desktops in fvwm during vnc installation
  (bug #37480)

-------------------------------------------------------------------
Mon Mar 29 14:48:56 CEST 2004 - fehr@suse.de

- call Storage::FinishInstall() at end of installation

-------------------------------------------------------------------
Mon Mar 29 14:46:51 CEST 2004 - sh@suse.de

- Fixed bug #36713 (relies on yast2-core with fix for bug #36711):
  textdomain for wizard steps should come from control.xml

-------------------------------------------------------------------
Mon Mar 29 05:22:12 CEST 2004 - nashif@suse.de

- fixed copying of hook script logs into installed system

-------------------------------------------------------------------
Sun Mar 28 16:05:19 CEST 2004 - nashif@suse.de

- fixed hook scrips, now using WFM::Read(.local...) (#36831 )
- Not executing any scripting after last client
- Detecting mode before installation steps are sets (#37070 )
- logging hook output to /var/log/YaST2 and copying those
file to installed system.

-------------------------------------------------------------------
Thu Mar 25 16:49:04 CET 2004 - sh@suse.de

- Fixed bug #34618: Don't use full-screen if started remotely

-------------------------------------------------------------------
Thu Mar 25 14:50:07 CET 2004 - ms@suse.de

- fixed driver to use on ia64 systems. there is no framebuffer
  available but the vesa driver is working now (#34909)
- fixed possible loop at installation. handle different exit codes
  from testX in scripts/YaST2. The needed changes to testX have
  been made within the sax2 package (#36794)

-------------------------------------------------------------------
Thu Mar 25 12:12:44 CET 2004 - arvin@suse.de

- removed network proposal from update work flow

-------------------------------------------------------------------
Wed Mar 24 16:10:31 CET 2004 - arvin@suse.de

- renamed usbdevfs to usbfs (bug #31869)

-------------------------------------------------------------------
Wed Mar 24 15:07:03 CET 2004 - sh@suse.de

- Fixed bug #36850: Strange texts in y2qt wizard side bar
- V 2.9.42

-------------------------------------------------------------------
Wed Mar 24 11:13:46 CET 2004 - gs@suse.de

- workaround beta3 pre bug: deactivate Hooks::Run
  (causes crash after inst_finish)
- V 2.9.41

-------------------------------------------------------------------
Mon Mar 22 20:32:41 CET 2004 - nashif@suse.de

- Execute features client if variables are set in control file
- V 2.9.40

-------------------------------------------------------------------
Mon Mar 22 15:58:33 CET 2004 - sh@suse.de

- V 2.9.39
- Fixed bug #36292: Wizard steps not translated
- Preliminary fix for bug #36713: Use textdomain from XML file

-------------------------------------------------------------------
Mon Mar 22 11:14:07 CET 2004 - arvin@suse.de

- introduced and handle new variable Installation::scr_destdir
  to be used by Storage (bug #34996)

-------------------------------------------------------------------
Sun Mar 21 19:48:42 CET 2004 - nashif@suse.de

- read/set language/keyboard/timezone
- added client to set product variables before entering proposal

-------------------------------------------------------------------
Fri Mar 19 15:47:08 CET 2004 - arvin@suse.de

- omit skip/don't skip buttons in uml proposal

-------------------------------------------------------------------
Thu Mar 18 16:18:30 CET 2004 - arvin@suse.de

- fixed update work flow setting (bug #36429 and #35007)

-------------------------------------------------------------------
Thu Mar 18 09:59:01 CET 2004 - mvidner@suse.cz

- Fall back to runlevel 3 if we accidentally don't set it
  in the installation proposal. It would be 0 (#35662).

-------------------------------------------------------------------
Wed Mar 17 22:56:12 CET 2004 - nashif@suse.de

- Add runlevel to s390 proposal
- remove x11 from autoinst workflow (handled differently)

-------------------------------------------------------------------
Wed Mar 17 05:46:03 CET 2004 - nashif@suse.de

- update wizard steps at the right spot to enable switching back
  to installation mode

-------------------------------------------------------------------
Tue Mar 16 21:18:06 CET 2004 - kkaempf@suse.de

- run cleanup script for GNOME (#36196)

-------------------------------------------------------------------
Tue Mar 16 16:02:52 CET 2004 - msvec@suse.cz

- added icons to network and hardware proposals

-------------------------------------------------------------------
Tue Mar 16 14:26:03 CET 2004 - fehr@suse.de

- fix typo devmap_mkmod.sh -> devmap_mknod.sh
- 2.9.32

-------------------------------------------------------------------
Tue Mar 16 01:53:54 CET 2004 - nashif@suse.de

- Enabled evms_config in control file

-------------------------------------------------------------------
Tue Mar 16 01:31:55 CET 2004 - nashif@suse.de

- Update steps when switching modes (#35590)

-------------------------------------------------------------------
Mon Mar 15 12:00:07 CET 2004 - arvin@suse.de

- don't ask for terminal type during vnc installation (bug #33534)

-------------------------------------------------------------------
Fri Mar 12 06:45:02 CET 2004 - nashif@suse.de

- Update control file for autoinst
- Enable swittching of steps upon mode change
- Added possibility to disable a workflow step in runtime

-------------------------------------------------------------------
Thu Mar 11 18:50:55 CET 2004 - sh@suse.de

- Fixed bug #34618: Don't use full screen in remote installation

-------------------------------------------------------------------
Wed Mar 10 14:40:11 CET 2004 - arvin@suse.de

- don't warn if only no disk controller can be found (bug #35546)

-------------------------------------------------------------------
Wed Mar 10 09:51:29 CET 2004 - arvin@suse.de

- extended uml installation work flow

-------------------------------------------------------------------
Wed Mar 10 07:08:09 CET 2004 - nashif@suse.de

- Set wizard steps depending on installation mode

-------------------------------------------------------------------
Wed Mar 10 03:04:53 CET 2004 - nashif@suse.de

- removed include dir from spec

-------------------------------------------------------------------
Wed Mar 10 01:07:58 CET 2004 - sh@suse.de

- V 2.9.24
- Migration to new wizard

-------------------------------------------------------------------
Tue Mar  9 13:08:25 CET 2004 - msvec@suse.cz

- replaced X11 version detection code with (simpler) YCP
- package could be noarch currently (reduced NFB a lot)

-------------------------------------------------------------------
Mon Mar 08 11:54:40 CET 2004 - arvin@suse.de

- call more generalized storage function during update

-------------------------------------------------------------------
Fri Mar 05 12:07:50 CET 2004 - arvin@suse.de

- load correct device mapper module and create nodes

-------------------------------------------------------------------
Thu Mar  4 16:40:36 CET 2004 - visnov@suse.cz

- added type info
- 2.9.20

-------------------------------------------------------------------
Wed Mar  3 17:48:49 CET 2004 - nashif@suse.de

- Moved product features to new feature module

-------------------------------------------------------------------
Wed Mar  3 17:43:45 CET 2004 - sh@suse.de

- Applied rw's patch for bug #34531

-------------------------------------------------------------------
Wed Mar 03 15:45:45 CET 2004 - arvin@suse.de

- call storage function to update fstab (bug #34996)

-------------------------------------------------------------------
Tue Mar  2 17:47:11 CET 2004 - sh@suse.de

- Added user-visible workflow step descriptions for new wizard
  layout

-------------------------------------------------------------------
Mon Mar 01 16:53:44 CET 2004 - arvin@suse.de

- work on UML installation

-------------------------------------------------------------------
Fri Feb 27 03:31:46 CET 2004 - nashif@suse.de

- New control file based installation merged

-------------------------------------------------------------------
Fri Feb 20 19:53:00 CET 2004 - arvin@suse.de

- handle abort button in inst_finish (bug #30303)

-------------------------------------------------------------------
Fri Feb 20 11:28:26 CET 2004 - arvin@suse.de

- removed obsolete code from start scripts (bug #31805)

-------------------------------------------------------------------
Mon Feb 16 16:52:00 CET 2004 - mvidner@suse.cz

- set the runlevel according to the proposal
- 2.9.15

-------------------------------------------------------------------
Mon Feb 16 16:01:35 CET 2004 - arvin@suse.de

- added more flexible package handling for products

-------------------------------------------------------------------
Mon Feb 16 13:49:50 CET 2004 - mvidner@suse.cz

- added runlevel_proposal to installation_proposals (#30028)
- 2.9.14

-------------------------------------------------------------------
Mon Feb 16 11:20:01 CET 2004 - arvin@suse.de

- removed obsolete Mode::hardBoot

-------------------------------------------------------------------
Fri Feb 13 15:16:41 CET 2004 - sh@suse.de

- Applied patch from bug #34531: Kernel 2.6 hotplug handling

-------------------------------------------------------------------
Wed Feb 11 16:11:02 CET 2004 - arvin@suse.de

- more control over base selection handling

-------------------------------------------------------------------
Tue Feb 10 17:59:40 CET 2004 - arvin@suse.de

- added type specification in inst_proposal.ycp

-------------------------------------------------------------------
Tue Feb 10 16:02:19 CET 2004 - nashif@suse.de

- remove x11 from workflow for autoyast

-------------------------------------------------------------------
Tue Feb 10 10:32:08 CET 2004 - arvin@suse.de

- fixed building on s390

-------------------------------------------------------------------
Sat Feb  7 09:33:56 CET 2004 - nashif@suse.de

- remove vendor.y2cc file

-------------------------------------------------------------------
Fri Feb 06 16:13:58 CET 2004 - arvin@suse.de

- set default runlevel to 3 or 5 during installation depending
  on the presents of X11 (see bug #32366)

-------------------------------------------------------------------
Fri Feb 06 11:46:47 CET 2004 - arvin@suse.de

- fixed copying of temporary X11 config

-------------------------------------------------------------------
Mon Feb  2 15:49:46 CET 2004 - lslezak@suse.cz

- InitHWinfo module enabled in installation proposal
- version 2.9.4

-------------------------------------------------------------------
Sat Jan 31 21:07:11 CET 2004 - arvin@suse.de

- removed useless 'global'

-------------------------------------------------------------------
Mon Jan 26 17:28:06 CET 2004 - jsrain@suse.de

- removed cfg_susecnfig.scr from file list (was moved to yast2.rpm)
- 2.9.2

-------------------------------------------------------------------
Fri Dec 12 14:23:14 CET 2003 - jsrain@suse.de

- don't check if module is present in initrd before loading it

-------------------------------------------------------------------
Fri Oct 24 15:58:50 CEST 2003 - ms@suse.de

- added stuff from yast2/library/x11 to installation package

-------------------------------------------------------------------
Fri Oct 24 13:09:25 CEST 2003 - arvin@suse.de

- added help text for "Repair Installed System" (bug #30402)

-------------------------------------------------------------------
Fri Oct 17 11:37:46 CEST 2003 - ms@suse.de

- inst_finish: (#32366)
  removed runlevel setup code which is handled within the X11
  module now (XProposal.ycp). The update code for initdefault
  is still present because during update the X11 configuration
  is not started

- inst_x11: (#32366)
  removed dead code which sets the default runlevel to 3 if there
  is no XF86Config file present. This task is done if the X11
  configuration is finished and if there is no X11 configuration
  the default initdefault with aaa_base is set to 3 already

-------------------------------------------------------------------
Wed Sep 24 12:25:08 CEST 2003 - snwint@suse.de

- look for x11 drivers in lib64 dir on x86_64 (#31649)

-------------------------------------------------------------------
Thu Sep 18 11:38:50 CEST 2003 - arvin@suse.de

- shut down temporary network before online test during update
  (bug #31030)

-------------------------------------------------------------------
Thu Sep 18 10:55:43 CEST 2003 - arvin@suse.de

- don't use external pcmcia during firstboot (bug #31252)

-------------------------------------------------------------------
Mon Sep 15 19:26:33 CEST 2003 - msvec@suse.cz

- 2.8.34

-------------------------------------------------------------------
Mon Sep 15 15:15:25 CEST 2003 - gs@suse.de

- YaST2.start: set default value for LANGUAGE

-------------------------------------------------------------------
Mon Sep 15 11:03:04 CEST 2003 - arvin@suse.de

- skip network probing during update (bug #30545)

-------------------------------------------------------------------
Sun Sep 14 15:07:36 CEST 2003 - arvin@suse.de

- reset packagemanager when changing installation mode (bug #27970)

-------------------------------------------------------------------
Sun Sep 14 14:27:12 CEST 2003 - snwint@suse.de

- added test for utf8 serial console to YaST2.{start,firstboot}

-------------------------------------------------------------------
Sat Sep 13 18:39:23 CEST 2003 - nashif@suse.de

- remove inst_startup from autoinst workflow, add it autoinst_init
  (bug #30678)

-------------------------------------------------------------------
Fri Sep 12 17:25:56 CEST 2003 - ms@suse.de

- added milestone texts for X11 config update/inject (#30612)
- fixed lookup path for XFree86 3.x config (#30612)

-------------------------------------------------------------------
Fri Sep 12 14:06:05 CEST 2003 - arvin@suse.de

- fixed permissions of /var/lib/YaST2/install.inf (bug #30630)

-------------------------------------------------------------------
Thu Sep 11 17:32:40 CEST 2003 - kkaempf@suse.de

- use kernel k_smp4G on SMP-systems with
  memory <= 4GB or without PAE support

-------------------------------------------------------------------
Thu Sep 11 11:12:36 CEST 2003 - arvin@suse.de

- check for /proc/splash (bug #30472)

-------------------------------------------------------------------
Wed Sep 10 11:34:10 CEST 2003 - sh@suse.de

- Fixed max log file size calculation:
  Set LANG only in subshell,
  don't rely on /dev in 'df' output - use last line instead

-------------------------------------------------------------------
Tue Sep  9 12:48:47 CEST 2003 - kkaempf@suse.de

- use kernel k_psmp on smp-systems with
  less than 4GB memory or without PAE support

-------------------------------------------------------------------
Tue Sep 09 12:42:20 CEST 2003 - arvin@suse.de

- added kernel option desktop

-------------------------------------------------------------------
Mon Sep  8 18:01:53 CEST 2003 - sh@suse.de

- V 2.8.24
- Fixed bug #29927: Logfile setting too restrictive
  Now checking free space on RAM disk with 'df' and using
  max 10% of that per log file (max 5000)

-------------------------------------------------------------------
Mon Sep  8 11:53:17 CEST 2003 - snwint@suse.de

- advance splash progress bar in YaST2{,.start}
- driver updates are applied in inst_setup (used to be in YaST2.start)
- don't clear screen in YaST2.start

-------------------------------------------------------------------
Thu Sep 04 17:45:53 CEST 2003 - arvin@suse.de

- proof-read messages

-------------------------------------------------------------------
Wed Sep  3 17:27:51 CEST 2003 - gs@suse.de

- installation.ycp: call UI::SetKeyboard in continue mode
  (enable unicode for ncurses in UTF-8 locale)

-------------------------------------------------------------------
Wed Sep  3 10:15:44 CEST 2003 - kkaempf@suse.de

- copy XF86Config from inst-sys to XF86Config.install in
  the system (#29910)

-------------------------------------------------------------------
Tue Sep  2 13:54:53 CEST 2003 - kkaempf@suse.de

- make repair system accessible

-------------------------------------------------------------------
Mon Sep 01 17:42:20 CEST 2003 - arvin@suse.de

- removed obsolete inst_hw_config.ycp and inst_confirm_abort.ycp

-------------------------------------------------------------------
Sun Aug 31 14:56:10 CEST 2003 - arvin@suse.de

- use Popup::ConfirmAbort

-------------------------------------------------------------------
Sat Aug 30 22:27:57 CEST 2003 - arvin@suse.de

- moved reactivation of network to yast2-network (bug #29561)
- moved display of into.txt into separate file

-------------------------------------------------------------------
Thu Aug 28 16:55:51 CEST 2003 - ms@suse.de

- fixed xmigrate call (#29535)

-------------------------------------------------------------------
Thu Aug 28 16:04:41 CEST 2003 - kkaempf@suse.de

- Install default kernel on SMP systems without 'PAE'
  (i.e. Pentium1-SMP)
- Drop check for unsupported Cyrix-CPUs without 'TSC'

-------------------------------------------------------------------
Tue Aug 26 11:49:21 CEST 2003 - arvin@suse.de

- don't gray out next button in proposal in case of blockers
  (bug #29320)

-------------------------------------------------------------------
Fri Aug 22 18:11:20 CEST 2003 - arvin@suse.de

- fixed reading of memory info (bug #29017)

-------------------------------------------------------------------
Fri Aug 22 11:27:23 CEST 2003 - arvin@suse.de

- fixed update workflow

-------------------------------------------------------------------
Thu Aug 21 14:42:12 CEST 2003 - arvin@suse.de

- removed obsolete installation_ui.ycp

-------------------------------------------------------------------
Thu Aug 21 10:04:25 CEST 2003 - kkaempf@suse.de

- copy badlist (if existing) to installed system (#29092)

-------------------------------------------------------------------
Tue Aug 19 08:13:17 CEST 2003 - arvin@suse.de

- better way for mouse probing in text mode (bug #29005)

-------------------------------------------------------------------
Mon Aug 18 11:22:04 CEST 2003 - arvin@suse.de

- don't probe mouse in text mode (bug #29005)

-------------------------------------------------------------------
Fri Aug 15 15:20:38 CEST 2003 - arvin@suse.de

- removed obsolete showlog_defines.ycp

-------------------------------------------------------------------
Tue Aug 12 20:31:12 CEST 2003 - arvin@suse.de

- added remote administration proposal to network proposal

-------------------------------------------------------------------
Tue Aug 12 14:38:03 CEST 2003 - gs@suse.de

- YaST2.start: don't run in UTF-8 mode on a console which is
  connected to a serial port

-------------------------------------------------------------------
Mon Aug 11 15:51:52 CEST 2003 - arvin@suse.de

- use ycp based ncurses menu at end of installation

-------------------------------------------------------------------
Fri Aug 08 10:54:34 CEST 2003 - arvin@suse.de

- variable handling of release notes url

-------------------------------------------------------------------
Wed Aug 06 09:37:19 CEST 2003 - arvin@suse.de

- don't copy kernel config from to /usr/src/linux (bug #28496)

-------------------------------------------------------------------
Fri Aug 01 20:10:11 CEST 2003 - arvin@suse.de

- call inst_netprobe during install
- added desktop files

-------------------------------------------------------------------
Wed Jul 30 11:42:24 CEST 2003 - arvin@suse.de

- don't complain when no storage controllers can be found
  (bug #23686)

-------------------------------------------------------------------
Wed Jul 30 10:23:01 CEST 2003 - arvin@suse.de

- always let YaST run in an UTF-8 environment during installation
  (bug #14751)

-------------------------------------------------------------------
Fri Jul 25 15:13:04 CEST 2003 - arvin@suse.de

- removed handling of XFree86 Version 3 from YaST2.start

-------------------------------------------------------------------
Fri Jul 25 15:12:25 CEST 2003 - gs@suse.de

- YaST2.firstboot: read RC_LANG from /etc/sysconfig/language and
                   export LANG accordingly;
		   call unicode_start/unicode_stop (if required)

-------------------------------------------------------------------
Thu Jul 24 13:39:36 CEST 2003 - gs@suse.de

- YaST2.start: call unicode_start/unicode_stop;
               export YAST_DOES_ACS removed

-------------------------------------------------------------------
Fri Jul 04 13:21:20 CEST 2003 - arvin@suse.de

- convert update workflow into a proposal

-------------------------------------------------------------------
Fri May 23 15:20:32 CEST 2003 - arvin@suse.de

- take kernel command line from install.inf (bug #25745)

-------------------------------------------------------------------
Mon Apr 28 17:25:45 CEST 2003 - arvin@suse.de

- fixes for live eval (bug #26457)

-------------------------------------------------------------------
Wed Apr 23 12:09:20 CEST 2003 - ms@suse.de

- add config migration from 3x to 4x if possible
- ensure XF86Config is available if someone performs an update
  within a XFree86 3.x environment

-------------------------------------------------------------------
Tue Apr 15 17:18:13 CEST 2003 - arvin@suse.de

- removed call of SuSEconfig.3ddiag and switch2mesasoft after
  reboot during installation since they don't exist anymore

-------------------------------------------------------------------
Thu Apr 10 15:49:20 CEST 2003 - ms@suse.de

- fixed conditions of xmset calls (#26214)

-------------------------------------------------------------------
Tue Apr  8 12:51:55 CEST 2003 - jsrain@suse.de

- fixed parsing of kernel parameters containing blank space
  (#26147)

-------------------------------------------------------------------
Tue Apr  1 15:44:12 CEST 2003 - jsrain@suse.de

- added init= kernel parameter to discard list (#25478)

-------------------------------------------------------------------
Tue Mar 18 13:37:15 CET 2003 - kkaempf@suse.de

- drop "insserv apache" again, opens port 80
- 2.7.43

-------------------------------------------------------------------
Mon Mar 17 18:11:40 CET 2003 - kkaempf@suse.de

- "insserv apache" if it's DOC_SERVER (#25436)
- 2.7.42

-------------------------------------------------------------------
Mon Mar 17 16:36:24 CET 2003 - arvin@suse.de

- start fvwm2 for vnc installation (bug #25405)

-------------------------------------------------------------------
Mon Mar 17 15:30:26 CET 2003 - arvin@suse.de

- turn of silent splash mode before displaying messages during
  vnc and ssh installation (bug #25407)

-------------------------------------------------------------------
Mon Mar 17 09:21:22 CET 2003 - kkaempf@suse.de

- start apache as doc_server if suse_help_viewer isn't provided
  by kdebase3-SuSE (25436)
- 2.7.39

-------------------------------------------------------------------
Sat Mar 15 22:54:09 CET 2003 - kkaempf@suse.de

- gdm2 might not be installed yet but earmarked for installation
  (#25410)
- 2.7.38

-------------------------------------------------------------------
Fri Mar 14 17:41:40 CET 2003 - sh@suse.de

- The final and super-great ultimate path for release notes:
  /usr/share/doc/release-notes/RELEASE-NOTES.*.rtf

-------------------------------------------------------------------
Fri Mar 14 17:38:44 CET 2003 - sh@suse.de

- Moved RTF version of release notes from /usr/share/doc to
  /usr/share/doc/release_notes

-------------------------------------------------------------------
Fri Mar 14 17:32:20 CET 2003 - sh@suse.de

- Using file name RELEASE_NOTES.rtf to allow coexistence with
  RELEASE_NOTES.html for Konqueror

-------------------------------------------------------------------
Fri Mar 14 11:14:01 CET 2003 - fehr@suse.de

- remove handling of IDE recorders from inst_finish.ycp
  this is now done much sooner in StorageDevices.ycp (bug #25293)

-------------------------------------------------------------------
Wed Mar 12 15:12:54 CET 2003 - arvin@suse.de

- fixed focus in last installation dialog (bug #25171)

-------------------------------------------------------------------
Wed Mar 12 10:19:51 CET 2003 - ms@suse.de

- fixed broken mouse bug in continue mode (#24914)

-------------------------------------------------------------------
Tue Mar 11 17:16:03 CET 2003 - kkaempf@suse.de

- also set /etc/sysconfig/displaymanager:DISPLAYMANAGER (#25087)

-------------------------------------------------------------------
Mon Mar 10 19:03:34 CET 2003 - kkaempf@suse.de

- check for existance of /usr/src/linux/include/linux before
  copying kernel config.
- 2.7.32

-------------------------------------------------------------------
Mon Mar 10 18:34:58 CET 2003 - mvidner@suse.de

- Added .etc.install_inf_alias to work around an ini-agent
  limitation (#24836).
- 2.7.31

-------------------------------------------------------------------
Mon Mar 10 16:10:27 CET 2003 - arvin@suse.de

- fixed compose characters for certain locales (bug #14751)

-------------------------------------------------------------------
Fri Mar  7 17:21:06 CET 2003 - nashif@suse.de

- Dont read product data from installed system if in config mode
  (#24772 )

-------------------------------------------------------------------
Fri Mar  7 14:04:21 CET 2003 - kkaempf@suse.de

- copy kernel config to /usr/src/linux/... (#24835)

-------------------------------------------------------------------
Thu Mar  6 13:33:40 CET 2003 - fehr@suse.de

- umount fs based on crypto loop files before all other umounts
  (#24751)

-------------------------------------------------------------------
Thu Mar  6 12:58:31 CET 2003 - ms@suse.de

- removed mouse probing code from inst_startup.ycp and put
  that code into installation.ycp. Changed the mouse probing
  code to disconnect the device in front of the probing and
  re-connect it after the probing is done to avoid any
  jumping mouse cursors (#24355)

-------------------------------------------------------------------
Tue Mar 04 21:13:02 CET 2003 - arvin@suse.de

- handle flags from content file in Product module (bug #21561)

-------------------------------------------------------------------
Tue Mar  4 13:07:02 CET 2003 - sh@suse.de

- Fixed bug #24542: Bad license agreement button text

-------------------------------------------------------------------
Mon Mar  3 16:47:07 CET 2003 - sh@suse.de

- Fixed bug #10990: Boot installed system does not unmount

-------------------------------------------------------------------
Mon Mar  3 11:06:28 CET 2003 - fehr@suse.de

- call win resize module not only on i386 but also on x86_64 and ia64

-------------------------------------------------------------------
Thu Feb 27 12:36:16 CET 2003 - arvin@suse.de

- kill (with SIGKILL) shell on tty2 after installation (bug #24404)

-------------------------------------------------------------------
Wed Feb 26 17:17:43 CET 2003 - kkaempf@suse.de

- pass language to packagemanager (#23828)

-------------------------------------------------------------------
Wed Feb 26 12:31:27 CET 2003 - arvin@suse.de

- disable all sources if user aborts installation (bug #24292)

-------------------------------------------------------------------
Tue Feb 25 11:19:26 CET 2003 - arvin@suse.de

- make Hardware Configuration Dialog unconfuseable (bug #24020)

-------------------------------------------------------------------
Mon Feb 24 19:55:43 CET 2003 - kkaempf@suse.de

- add debug hooks (#23787)

-------------------------------------------------------------------
Mon Feb 24 18:25:31 CET 2003 - sh@suse.de

- V 2.7.20
- Fixed bug #24038: Installation language re-selection does not work

-------------------------------------------------------------------
Mon Feb 24 18:00:37 CET 2003 - gs@suse.de

- don't add .UTF-8 to LANG variable (causes problems with ncurses)
  bug #23348

-------------------------------------------------------------------
Mon Feb 24 17:23:55 CET 2003 - mvidner@suse.de

- Added proxy to the network configuration proposal (#24204).

-------------------------------------------------------------------
Fri Feb 21 15:21:41 CET 2003 - arvin@suse.de

- better text for "abort installation" popup (bug #24019)

-------------------------------------------------------------------
Fri Feb 21 12:40:55 CET 2003 - arvin@suse.de

- fixed button labels and help texts (bug #23912)

-------------------------------------------------------------------
Fri Feb 21 12:00:14 CET 2003 - sh@suse.de

- Fixed bug #24027: Root exploit in inst_suseconfig

-------------------------------------------------------------------
Fri Feb 21 11:30:37 CET 2003 - arvin@suse.de

- always do hard reboot (bug #23903)

-------------------------------------------------------------------
Thu Feb 20 15:49:44 CET 2003 - kkaempf@suse.de

- drop /etc/XF86Config (#23965)

-------------------------------------------------------------------
Thu Feb 20 11:39:23 CET 2003 - arvin@suse.de

- use title-style capitalization for menu names (bug #23848)

-------------------------------------------------------------------
Thu Feb 20 09:51:29 CET 2003 - ms@suse.de

- add support for mouse wheel during installation (#21660)

-------------------------------------------------------------------
Wed Feb 19 16:42:22 CET 2003 - arvin@suse.de

- disable all sources if user aborts installation (bug #23776)

-------------------------------------------------------------------
Wed Feb 19 16:07:29 CET 2003 - fehr@suse.de

- fix wrong variable of keyboard module in inst_finish.ycp (#23782)

-------------------------------------------------------------------
Wed Feb 19 08:35:05 CET 2003 - arvin@suse.de

- run SuSEconfig fonts during inst_finish for anti aliased fonts
  (bug #23768)

-------------------------------------------------------------------
Tue Feb 18 20:47:55 CET 2003 - arvin@suse.de

- fixed reading of content file if FLAGS line is missing

-------------------------------------------------------------------
Sat Feb 15 16:26:26 CET 2003 - nashif@suse.de

- call inst_x11 in autoinst mode

-------------------------------------------------------------------
Wed Feb 12 15:23:00 CET 2003 - kkaempf@suse.de

- remove call to mkinfodir (#23588)

-------------------------------------------------------------------
Wed Feb 12 12:03:24 CET 2003 - fehr@suse.de

- Write keytable info to yast.inf again in inst_finish.ycp

-------------------------------------------------------------------
Tue Feb 11 21:39:29 CET 2003 - arvin@suse.de

- handle update flag from content file (bug #21561)

-------------------------------------------------------------------
Mon Feb 10 20:53:53 CET 2003 - arvin@suse.de

- setup complete environment for qt during installation

-------------------------------------------------------------------
Mon Feb 10 18:24:12 CET 2003 - arvin@suse.de

- skip proposal dialog if it's empty (bug #23520)

-------------------------------------------------------------------
Fri Feb  7 16:12:49 CET 2003 - jsuchome@suse.de

- adapted inst_confirm_abort for the use from yast2-repair

-------------------------------------------------------------------
Thu Feb  6 16:16:29 CET 2003 - jsrain@suse.de

- removed missleading help text about starting of network during
  hardware proposal, when network has already been started (#20912)

-------------------------------------------------------------------
Wed Feb 05 17:05:43 CET 2003 - arvin@suse.de

- merged proofread messages

-------------------------------------------------------------------
Mon Feb  3 18:18:08 CET 2003 - sh@suse.de

- V 2.7.7
- Added default function key handling

-------------------------------------------------------------------
Thu Jan 30 16:08:44 CET 2003 - kkaempf@suse.de

- call /usr/bin/mkinfodir in inst_suseconfig
  (replaces SuSEconfig.man_info)

-------------------------------------------------------------------
Wed Jan 29 14:42:42 CET 2003 - arvin@suse.de

- added dialog to ask for preferred method of user authentication

-------------------------------------------------------------------
Tue Jan 28 18:47:16 CET 2003 - arvin@suse.de

- added final congratulations dialog
- added dialog with release notes

-------------------------------------------------------------------
Mon Jan 27 17:47:38 CET 2003 - sh@suse.de

- V 2.7.5
- Use new y2base/qt command line options for better WM cooperation
- Don't start a WM any more in YaST2 start script
  (testX does that now)

-------------------------------------------------------------------
Wed Jan 22 17:11:20 CET 2003 - arvin@suse.de

- use newer interface to modules agent (bug #22995)

-------------------------------------------------------------------
Wed Jan 22 11:36:10 CET 2003 - jsrain@suse.de

- returned accidentally removed call of Bootloader::Write ()
  function (bug #23018)
- 2.7.3

-------------------------------------------------------------------
Fri Dec 20 17:25:00 CET 2002 - arvin@suse.de

- changed label of second button of popup with info.txt (EULA)
  from "Cancel" to "Do Not Accept" (bug #21874)

-------------------------------------------------------------------
Fri Dec 20 17:04:37 CET 2002 - arvin@suse.de

- merged from 8.1 branch:
  - only set hostname during vnc installation if necessary
    (bug #21454)
  - popup with info.txt (EULA) now has a timeout during
    autoinstallation (bug #21413)
  - remove /root/.vnc/passwd after installation (bug #21360)
  - popup with info.txt now has two buttons (accept and cancel)
  - start portmapper if instmode==nfs also on s390 (#21094)

-------------------------------------------------------------------
Thu Dec 12 12:40:22 CET 2002 - jsrain@suse.de

- added handling of modules required to be loaded early after
  mounting root
- not adding ide-scsi to initrd, but scheduling relevant modules
  to be loaded after boot (#19376)

-------------------------------------------------------------------
Wed Dec 11 16:51:45 CET 2002 - lslezak@suse.cz

- .proc.cpuinfo agent rewritten to INI-agent (now supports
  multiple CPU, all keys from /proc/cpuinfo can be read)

-------------------------------------------------------------------
Mon Dec 09 12:49:20 CET 2002 - arvin@suse.de

- add modules ide-cd and cdrom before ide-scsi to INITRD_MODULES
  when an ide cdwriter is found (bug #22343)

-------------------------------------------------------------------
Wed Dec  4 15:29:17 CET 2002 - jsrain@suse.cz

- adapted to new bootloader module interface
- 2.7.1

-------------------------------------------------------------------
Tue Oct 22 16:53:21 CEST 2002 - ms@suse.de

- removed inst_x11 to be part of the installation workflow
- add x11_proposal to:
  hw-config-proposals-home-pc.ycp
  hw-config-proposals-networked-pc.ycp

-------------------------------------------------------------------
Wed Oct 16 14:03:27 CEST 2002 - arvin@suse.de

- correctly handle quotes in /etc/install.inf (bug #20986)

-------------------------------------------------------------------
Wed Oct 16 11:10:07 CEST 2002 - kkaempf@suse.de

- use proper tmpdir for vendor-supplied script when loading
  vendor driver disk (#20967)
- 2.6.87

-------------------------------------------------------------------
Tue Oct 15 16:29:21 CEST 2002 - choeger@suse.de

- renamed product id text from "Open Team Server" to "Openexchange Server",
  because this text is shown into the installation window and the name of
  the cd is associated with this name

-------------------------------------------------------------------
Mon Oct 14 18:21:52 CEST 2002 - sh@suse.de

- V 2.6.85
- Fixed bug #19214: Return to proposal after update

-------------------------------------------------------------------
Mon Oct 14 15:57:34 CEST 2002 - kkaempf@suse.de

- use "UpdateDir" from install.inf when checking vendor
  update media (#19442)
- set /sysconfig/suseconfig/CWD_IN_USER_PATH="no" on non-box
  products (#17464)
- 2.6.84

-------------------------------------------------------------------
Mon Oct 14 15:41:33 CEST 2002 - sh@suse.de

- V 2.6.83
- Fixed bug #19628: Obsolete MediaUI::ChangeMedium() call

-------------------------------------------------------------------
Thu Oct 10 15:26:07 CEST 2002 - arvin@suse.de

- make info text (aka beta warning) scroll-able (bug #20063)

-------------------------------------------------------------------
Wed Oct  9 09:23:53 CEST 2002 - jsrain@suse.cz

- now not enabling 2 gettys on same serial line on p690 (#19788)

-------------------------------------------------------------------
Tue Oct  8 15:37:59 CEST 2002 - kkaempf@suse.de

- disable update for non-box products (#20695)
- 2.6.80

-------------------------------------------------------------------
Mon Oct  7 17:09:46 CEST 2002 - kkaempf@suse.de

- display media.1/info.txt if exists before starting installation
  (#18504)

-------------------------------------------------------------------
Tue Oct  1 17:01:15 CEST 2002 - kkaempf@suse.de

- runlevel 5 only where applicable (#20369)

-------------------------------------------------------------------
Thu Sep 26 18:17:35 CEST 2002 - arvin@suse.de

- remove console kernel option if it's autodectected like
  pseries can do (bug #20177)

-------------------------------------------------------------------
Thu Sep 26 12:56:01 CEST 2002 - choeger@suse.de

- call product specific YaST2 modules before finishing the
  installation

-------------------------------------------------------------------
Tue Sep 24 11:48:17 CEST 2002 - arvin@suse.de

- run depmod after network setup for ssh and vnc installation
  (bug #20040)

-------------------------------------------------------------------
Mon Sep 23 15:31:25 CEST 2002 - arvin@suse.de

- again fix for qt background color (bug #18926)

-------------------------------------------------------------------
Fri Sep 20 17:02:45 CEST 2002 - arvin@suse.de

- in final proposal screen hide button to start control center if
  the control center is not available (bug #19926)

-------------------------------------------------------------------
Fri Sep 20 16:58:14 CEST 2002 - kkaempf@suse.de

- re-init Product module in running system from cached
  product data properly
- 2.6.72

-------------------------------------------------------------------
Fri Sep 20 13:30:40 CEST 2002 - kkaempf@suse.de

- initialize Product module from content data
- 2.6.71

-------------------------------------------------------------------
Fri Sep 20 13:08:08 CEST 2002 - kkaempf@suse.de

- add agent to read "/content" file
- 2.6.69

-------------------------------------------------------------------
Fri Sep 20 11:47:05 CEST 2002 - kkaempf@suse.de

- linuxrc provides 'content' at / now, no need to mount the source.
- 2.6.70

-------------------------------------------------------------------
Fri Sep 20 11:32:26 CEST 2002 - kkaempf@suse.de

- force reboot on s390 after installation
- 2.6.69

-------------------------------------------------------------------
Thu Sep 19 21:17:17 CEST 2002 - kkaempf@suse.de

- umount /var/adm/mount after retrieving content file
- 2.6.68

-------------------------------------------------------------------
Wed Sep 18 17:49:20 CEST 2002 - kkaempf@suse.de

- added product hooks to installation workflow
- 2.6.67

-------------------------------------------------------------------
Wed Sep 18 16:28:57 CEST 2002 - arvin@suse.de

- removed all code regarding zilo (bug #19821)
- fixed qt background color (bug #18926)

-------------------------------------------------------------------
Wed Sep 18 16:00:39 CEST 2002 - arvin@suse.de

- provides/obsoletes the old yast

-------------------------------------------------------------------
Mon Sep 16 12:37:32 CEST 2002 - kkaempf@suse.de

- remove unneeded Save() functions (#19591)

-------------------------------------------------------------------
Thu Sep 12 22:14:45 CEST 2002 - fehr@suse.de

- remove obsolete LVM and MD initialisation in inst_mode.ycp
- 2.6.63

-------------------------------------------------------------------
Thu Sep 12 17:15:52 CEST 2002 - kkaempf@suse.de

- remove control files (#19564)
- 2.6.62

-------------------------------------------------------------------
Thu Sep 12 15:26:35 CEST 2002 - kkaempf@suse.de

- fix vendor path for UnitedLinux (#19442)
- 2.6.61

-------------------------------------------------------------------
Thu Sep 12 14:38:52 CEST 2002 - kkaempf@suse.de

- dont warn about kernel if not in update mode.
- 2.6.60

-------------------------------------------------------------------
Thu Sep 12 13:10:40 CEST 2002 - kkaempf@suse.de

- symlink *.shipped to *.suse on update for LILO compatibility
- 2.6.59

-------------------------------------------------------------------
Wed Sep 11 13:40:41 CEST 2002 - kkaempf@suse.de

- properly unmount sources also on abort and end of update
- move package log to yast2-packager
- handle run-time kernel switch extra
- 2.6.58

-------------------------------------------------------------------
Wed Sep 11 00:42:12 CEST 2002 - kkaempf@suse.de

- remove obsolete package data after update
- release source (CD) and target (rpmdb)
- 2.6.57

-------------------------------------------------------------------
Tue Sep 10 16:15:09 CEST 2002 - arvin@suse.de

- added more provides/obsoletes (bug #19325)

-------------------------------------------------------------------
Tue Sep 10 14:34:13 CEST 2002 - arvin@suse.de

- again fix initial language

-------------------------------------------------------------------
Mon Sep  9 15:46:39 CEST 2002 - kkaempf@suse.de

- fix initial language
- 2.6.54

-------------------------------------------------------------------
Mon Sep 09 15:41:19 CEST 2002 - arvin@suse.de

- run ncurses control center after installation (instead of ycp
  based one) (bug #19246)

-------------------------------------------------------------------
Mon Sep  9 12:48:38 CEST 2002 - kkaempf@suse.de

- drop "noarch"
- 2.6.53

-------------------------------------------------------------------
Mon Sep 09 12:24:03 CEST 2002 - arvin@suse.de

- setup proxy configuration for installation (bug #19189)

-------------------------------------------------------------------
Mon Sep  9 12:20:13 CEST 2002 - kkaempf@suse.de

- remove runme_at_boot at end
- 2.6.51

-------------------------------------------------------------------
Fri Sep  6 12:56:08 CEST 2002 - kkaempf@suse.de

- s390'ers want it different -> k_deflt on smp systems (#18990)
- 2.6.50

-------------------------------------------------------------------
Fri Sep  6 12:48:51 CEST 2002 - kkaempf@suse.de

- properly detect update_mode after restart
- 2.6.49

-------------------------------------------------------------------
Thu Sep  5 20:47:47 CEST 2002 - kkaempf@suse.de

- continue with inst_rpmcopy after update
- 2.6.48

-------------------------------------------------------------------
Thu Sep 05 19:10:43 CEST 2002 - arvin@suse.de

- more old trans-package fun

-------------------------------------------------------------------
Thu Sep 05 15:01:29 CEST 2002 - arvin@suse.de

- always run depmod after installation (bug #18382)
- set HOME=/root during installation (bug #18882)

-------------------------------------------------------------------
Wed Sep  4 16:12:19 CEST 2002 - kkaempf@suse.de

- move update branch to yast2-update (#18876)
- 2.6.45

-------------------------------------------------------------------
Wed Sep 04 12:48:03 CEST 2002 - arvin@suse.de

- fixed provide/obsolete of trans packages (bug #18691)

-------------------------------------------------------------------
Tue Sep  3 22:34:44 CEST 2002 - kkaempf@suse.de

- adapt update workflow to package manager
- 2.6.41

-------------------------------------------------------------------
Mon Sep 02 14:14:15 CEST 2002 - arvin@suse.de

- set default runlevel back to 3 if X11 is not configured
  (bug #18705)

-------------------------------------------------------------------
Mon Sep 02 11:04:17 CEST 2002 - arvin@suse.de

- set HOME=/tmp during installation so qt doesn't pollute root
  filesystem (bug #18663)

-------------------------------------------------------------------
Fri Aug 30 11:18:15 CEST 2002 - arvin@suse.de

- hide output of kill in YaST2.firstboot (bug #18585)
- moved X11Version.ycp to yast2 package

-------------------------------------------------------------------
Thu Aug 29 10:43:43 CEST 2002 - arvin@suse.de

- fixed network start for ssh installation (bug #18506)
- fixed password saving for ssh installation (bug #18507)
- start in textmode for ssh installation (bug #18571)

-------------------------------------------------------------------
Thu Aug 29 10:41:00 CEST 2002 - kkaempf@suse.de

- close source in inst_finish (#18508)

-------------------------------------------------------------------
Wed Aug 28 22:34:37 CEST 2002 - kkaempf@suse.de

- trigger cache copying at end
- 2.6.35

-------------------------------------------------------------------
Tue Aug 27 23:16:31 CEST 2002 - kkaempf@suse.de

- init packagemanager properly
- drop all references to old data (suse/setup/descr/info)

-------------------------------------------------------------------
Tue Aug 27 12:10:15 CEST 2002 - arvin@suse.de

- load firewire support during installation (bug #18379)
- create_interfaces has moved from / to /sbin

-------------------------------------------------------------------
Tue Aug 27 10:43:05 CEST 2002 - arvin@suse.de

- fixes for ssh installation

-------------------------------------------------------------------
Mon Aug 26 12:43:26 CEST 2002 - arvin@suse.de

- don't run x11 configuration if x11 is missing (bug #18208)

-------------------------------------------------------------------
Mon Aug 26 10:18:44 CEST 2002 - kkaempf@suse.de

- ignore even more boot options (#18154)

-------------------------------------------------------------------
Thu Aug 22 20:18:17 CEST 2002 - fehr@suse.de

- call /sbin/vgscan if root filesystem is on LVM before calling
  Boot::Save() (#18180)

-------------------------------------------------------------------
Thu Aug 22 14:43:26 CEST 2002 - arvin@suse.de

- use the same workflow on s390 as on other architectures

-------------------------------------------------------------------
Thu Aug 22 12:31:17 CEST 2002 - kkaempf@suse.de

- drop "ht" flag probing, done in libhd now (#13532).

-------------------------------------------------------------------
Thu Aug 22 10:45:21 CEST 2002 - kkaempf@suse.de

- run "SuSEconfig --module bootsplash" before bootloader
  V 2.6.29

-------------------------------------------------------------------
Thu Aug 22 09:46:46 CEST 2002 - kkaempf@suse.de

- selected packages are also provided after installation
  V 2.6.28

-------------------------------------------------------------------
Thu Aug 22 09:22:28 CEST 2002 - kkaempf@suse.de

- dont use .package agent in inst_finish
  V 2.6.27

-------------------------------------------------------------------
Wed Aug 21 18:01:05 CEST 2002 - kkaempf@suse.de

- fix for build
  V 2.6.26

-------------------------------------------------------------------
Wed Aug 21 16:31:59 CEST 2002 - kkaempf@suse.de

- adaptions to new packager
- V 2.6.25

-------------------------------------------------------------------
Tue Aug 20 19:08:14 CEST 2002 - arvin@suse.de

- use new Mode::x11_setup_needed and Arch::x11_setup_needed

-------------------------------------------------------------------
Tue Aug 20 12:00:23 CEST 2002 - arvin@suse.de

- don't probe for mouse, floppy and usb devices on iseries

-------------------------------------------------------------------
Mon Aug 19 17:58:45 CEST 2002 - olh@suse.de

- implemented starting of ssh in installed system (needed for
  some kinds of remote installation)

-------------------------------------------------------------------
Mon Aug 19 17:53:40 CEST 2002 - arvin@suse.de

- don't probe for mouse, floppy and usb devices on s390

-------------------------------------------------------------------
Mon Aug 19 16:24:31 CEST 2002 - arvin@suse.de

- don't run X11 configuration on S390 (bug #17371)

-------------------------------------------------------------------
Mon Aug 19 09:32:04 CEST 2002 - kkaempf@suse.de

- Moving target by ppc team. One bit more entered to #17739.

-------------------------------------------------------------------
Fri Aug 16 15:21:48 CEST 2002 - kkaempf@suse.de

- drop BOOT_IMAGE=apic evaluation. enableapic is passed
  as normal kernel parameter to k_deflt now.
- add "SuSE" to list of kernel parameters to discard.

-------------------------------------------------------------------
Thu Aug 15 13:53:54 CEST 2002 - kkaempf@suse.de

- linuxrc doesn't reboot on PCMCIA systems any more (#17739)

-------------------------------------------------------------------
Wed Aug 14 17:12:01 CEST 2002 - arvin@suse.de

- added special hardware configuration list for ppc64 and s390
  (bug #17742)

-------------------------------------------------------------------
Wed Aug 14 11:32:07 CEST 2002 - kkaempf@suse.de

- fix NoShell: check (#17714)

-------------------------------------------------------------------
Mon Aug 12 17:01:52 CEST 2002 - kkaempf@suse.de

- fix network parameters passing from /etc/install.inf
- install k_athlon if vendor_id == "AuthenticAMD"  && cpu family >= 6
- drop "acpismp=force" for hyperthreading SMP

-------------------------------------------------------------------
Mon Aug 12 15:48:57 CEST 2002 - kkaempf@suse.de

- read /etc/install.inf:InstMode correctly

-------------------------------------------------------------------
Thu Aug  8 16:23:00 CEST 2002 - kkaempf@suse.de

- honor "/etc/install.inf:NoShell" to suppress extra shell on tty2.

-------------------------------------------------------------------
Wed Aug  7 12:16:33 CEST 2002 - kkaempf@suse.de

- allow for multiple foreign primary partitions (#17458)

-------------------------------------------------------------------
Wed Aug 07 10:47:45 CEST 2002 - arvin@suse.de

- removed access to variable DEFAULT_LANGUAGE in YaST2 start
  script (now only RC_LANG is unsed)

-------------------------------------------------------------------
Tue Aug 06 12:51:33 CEST 2002 - arvin@suse.de

- don't start vnc server twice after reboot during installation
  (bug #17415)

-------------------------------------------------------------------
Mon Aug 05 18:56:15 CEST 2002 - arvin@suse.de

- even more changed for new /etc/install.inf agent

-------------------------------------------------------------------
Mon Aug  5 16:57:21 CEST 2002 - ms@suse.de

- do not call module x11 if serial_console or vnc session
  is active: (#17233)

-------------------------------------------------------------------
Mon Aug  5 15:17:53 CEST 2002 - kkaempf@suse.de

- call "/create_interface <destdir>" on S/390 in order to get network
  setup data to installed system.

-------------------------------------------------------------------
Mon Aug 05 12:10:21 CEST 2002 - arvin@suse.de

- further changed for new /etc/install.inf agent

-------------------------------------------------------------------
Sat Aug 03 15:33:51 CEST 2002 - arvin@suse.de

- removed option -noxim for qt frontend since bug #17161 is now
  solved by changes to yast2-qt

-------------------------------------------------------------------
Fri Aug 02 15:02:54 CEST 2002 - arvin@suse.de

- run qt frontend with option -noxim (bug #17161)
- configure only network card on iSeries

-------------------------------------------------------------------
Fri Aug  2 14:31:49 CEST 2002 - olh@suse.de

- export Y2DEBUG and increase logsize in YaST2.firstboot when
  booted with 'debug'

-------------------------------------------------------------------
Wed Jul 31 16:21:07 CEST 2002 - msvec@suse.cz

- remove MakeCDLinks from inst_finish.ycp (#17309)

-------------------------------------------------------------------
Wed Jul 31 16:21:07 CEST 2002 - msvec@suse.cz

- new agent for /etc/install.inf

-------------------------------------------------------------------
Mon Jul 29 18:15:45 CEST 2002 - arvin@suse.de

- fixed return value in inst_x11.ycp

-------------------------------------------------------------------
Fri Jul 26 13:35:24 CEST 2002 - ms@suse.de

- add subdirectory x11 and include the base modules
  X11Version and inst_x11 to be present at any time

-------------------------------------------------------------------
Tue Jul 23 15:29:46 CEST 2002 - olh@suse.de

- new kernel names and binaries for ppc.

-------------------------------------------------------------------
Tue Jul 23 12:17:48 CEST 2002 - olh@suse.de

- add -httpd /usr/share/vnc/classes to inst_setup_vnc

-------------------------------------------------------------------
Sat Jul 20 11:35:06 CEST 2002 - olh@suse.de

- use WFM::Execute (.local to copy vnc data to target directory

-------------------------------------------------------------------
Fri Jul 19 18:05:51 CEST 2002 - fehr@suse.de

- removed writing of /etc/fstab from inst_finish it is now in
  inst_prepdisk
- version 2.6.5

-------------------------------------------------------------------
Thu Jul 18 13:37:59 CEST 2002 - fehr@suse.de

- moved variable immediate_prepdisk from module Installation to
  module Storage.

-------------------------------------------------------------------
Wed Jul 17 16:29:25 CEST 2002 - arvin@suse.de

- fixed S390 reboot message (bug #17049)

-------------------------------------------------------------------
Tue Jul 16 17:25:31 CEST 2002 - sh@suse.de

- provide/obsolete yast2-trans-inst-proposal and
  yast2-trans-inst-general

-------------------------------------------------------------------
Wed Jul 10 15:51:00 CEST 2002 - arvin@suse.de

- omit keyboard, mouse and bootloader in initial proposal on s390
- fixed location of ycp data files

-------------------------------------------------------------------
Thu Jul 04 16:10:45 CEST 2002 - arvin@suse.de

- moved non binary files to /usr/share/YaST2

-------------------------------------------------------------------
Mon Jun 24 15:24:43 CEST 2002 - kkaempf@suse.de

- New package: split off purely installation related code
  from yast2.rpm<|MERGE_RESOLUTION|>--- conflicted
+++ resolved
@@ -1,5 +1,10 @@
 -------------------------------------------------------------------
-<<<<<<< HEAD
+Thu Sep  9 15:54:57 UTC 2021 - Ladislav Slezák <lslezak@suse.cz>
+
+- Display release notes during upgrade (bsc#1186044)
+- 4.4.18
+
+-------------------------------------------------------------------
 Tue Aug 24 14:58:48 UTC 2021 - Stefan Hundhammer <shundhammer@suse.com>
 
 - Refactored umount_finish.rb (bsc#1149980)
@@ -18,12 +23,6 @@
 - only list specific files installed in common directories (metainfo,
   icons, fillupdir) (bsc#1184786)
 - 4.4.16
-=======
-Wed Sep  8 15:20:21 UTC 2021 - Ladislav Slezák <lslezak@suse.cz>
-
-- Display release notes during upgrade (bsc#1186044)
-- 4.3.42
->>>>>>> 238328de
 
 -------------------------------------------------------------------
 Mon Aug  2 14:31:22 UTC 2021 - José Iván López González <jlopez@suse.com>
