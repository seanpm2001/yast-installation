-------------------------------------------------------------------
<<<<<<< HEAD
Mon Mar 13 08:35:59 UTC 2023 - Ladislav Slezák <lslezak@suse.com>

- Removed unnecessary executable flag from file security_proposal.rb
  (bsc#1209094)
- 4.5.16

-------------------------------------------------------------------
Wed Jan 25 19:56:12 UTC 2023 - Knut Anderssen <kanderssen@suse.com>

- Connect only NBFT when linuxrc sets UseNBFT (jsc#PED-967)
- 4.5.15

-------------------------------------------------------------------
Wed Jan 25 15:25:50 UTC 2023 - Knut Anderssen <kanderssen@suse.com>

- Discover and connect to all NVMe-over-Fabrics subsystems in case
  that linuxrc sets UseNBFT (jsc#PED-967).
- 4.5.14

-------------------------------------------------------------------
Thu Jan 12 07:42:55 UTC 2023 - Ladislav Slezák <lslezak@suse.com>

- yupdate - added suport for patching containers (bsc#1207069)
- 4.5.13

-------------------------------------------------------------------
Fri Jan  6 12:33:29 UTC 2023 - Ladislav Slezák <lslezak@suse.com>

- yupdate - added suport for patching the D-Installer
  (bsc#1206927)
- 4.5.12

-------------------------------------------------------------------
Mon Dec  5 10:13:28 UTC 2022 - Stefan Hundhammer <shundhammer@suse.com>

- Use default depth for Xvnc, no longer enforce depth 16
  (bsc#1205585)
- 4.5.11

-------------------------------------------------------------------
Thu Nov 24 09:24:34 UTC 2022 - Martin Vidner <mvidner@suse.com>

- Fix hash vs keyword arguments in RSpec expectations (bsc#1204871)
- 4.5.10

-------------------------------------------------------------------
Tue Nov 15 13:43:41 UTC 2022 - Ancor Gonzalez Sosa <ancor@suse.com>
=======
Thu Jun 15 15:01:13 UTC 2023 - Stefan Hundhammer <shundhammer@suse.com>

- Don't always enable sshd and open the ssh port (bsc#1211764)
- 4.4.59

-------------------------------------------------------------------
Mon Nov  7 16:42:03 UTC 2022 - Ancor Gonzalez Sosa <ancor@suse.com>
>>>>>>> e20bc0a1

- Fixed the help in the installation summary to include the texts
  from the corresponding proposals (related to jsc#SLE-24764).
- 4.5.9

-------------------------------------------------------------------
Tue Nov 15 13:42:41 UTC 2022 - José Iván López González <jlopez@suse.com>

- Write config for ssg-apply script according to the enabled
  security policy (part of jsc#SLE-24764).

-------------------------------------------------------------------
 Tue Nov 15 13:41:41 UTC 2022 - Knut Anderssen <kanderssen@suse.com>

- Fix copy of entropy pool during installation (bsc#1204559).

-------------------------------------------------------------------
Tue Nov 15 13:40:41 UTC 2022 - Ladislav Slezák <lslezak@suse.cz>

- Do not use "xrdb" for setting the "Xft.dpi" value, use a specific
  YaST tool from the yast2-x11 package (bsc#1201532)
  (xrdb depends on the C pre-processor increasing the dependencies
   about of 22MB)
- Install yast2-x11 only when GUI (libyui-qt) is installed,
  avoid installing the dependent X libraries in minimal (text mode)
  installation (bsc#1201966)

-------------------------------------------------------------------
Thu Oct 20 13:53:14 UTC 2022 - Steffen Winterfeldt <snwint@suse.com>

- add 'repo', 'cd', 'dvd', 'hd', and 'label' schemes to
  Yast::Transfer::FileFromUrl (jsc#SLE-22578, jsc#SLE-24584)
- 4.5.8

-------------------------------------------------------------------
Thu Sep 15 14:04:42 UTC 2022 - Stefan Hundhammer <shundhammer@suse.com>

- Don't set QT_SCALE_FACTOR unless > 1 (bsc#1199020)
  to avoid forcing QA to recreate all needles for all standard cases
- 4.5.7

-------------------------------------------------------------------
Tue Sep 13 12:13:19 UTC 2022 - Stefan Hundhammer <shundhammer@suse.com>

- Directly calculate the Qt scale factor, no longer rely on the
  Xft.dpi X resource (bsc#1199020)
- Support YAST_MON_WIDTH_MM=xx at installation boot prompt
- Support YaST2.call script debugging with FAKE_MON_WIDTH_MM=xx
- Support up to 392 dpi (up to scale factor 4.0)
  More details: https://github.com/yast/yast-installation/pull/1057
- No more console warnings if no EDID (bsc#1203161)
- 4.5.6

-------------------------------------------------------------------
Fri Jul 22 11:35:42 UTC 2022 - Knut Anderssen <kanderssen@suse.com>

- AutoYaST SecondStage: Revert changes introduced in 4.3.46 running
  the initscript service before systemd-user-sessions again once
  systemd patched logind (bsc#1195059, bsc#1200780)
- 4.5.5

-------------------------------------------------------------------
Mon Jul 18 16:05:26 UTC 2022 - Ladislav Slezák <lslezak@suse.cz>

- Do not use "xrdb" for setting the "Xft.dpi" value, use a specific
  YaST tool from the yast2-x11 package (bsc#1201532)
  (xrdb depends on the C pre-processor increasing the dependencies
   about of 22MB)
- Install yast2-x11 only when GUI (libyui-qt) is installed,
  avoid installing the dependent X libraries in minimal (text mode)
  installation
- 4.5.4

-------------------------------------------------------------------
Wed Jun 15 11:28:30 UTC 2022 - Knut Anderssen <kanderssen@suse.com>

- Do not restart services when updating the package (bsc#1199480,
  bsc#1200274)
- 4.5.3

-------------------------------------------------------------------
Mon May 23 15:42:10 UTC 2022 - Knut Anderssen <kanderssen@suse.com>

- AutoYaST Second Stage: Added a missing dependency to the service
  to prevent getty-autogeneration listen on 5901 port (bsc#1199746)
- 4.5.2

-------------------------------------------------------------------
Mon Apr 25 23:10:17 UTC 2022 - Knut Anderssen <kanderssen@suse.com>

- Revert changes introduced in v4.3.50 as it produces some ordering
  cycle issues (bsc#1198294)
- 4.5.1

-------------------------------------------------------------------
Wed Apr 06 13:24:58 UTC 2022 - Ladislav Slezák <lslezak@suse.cz>

- Bump version to 4.5.0 (bsc#1198109)

-------------------------------------------------------------------
Tue Mar 29 09:25:58 UTC 2022 - Martin Vidner <mvidner@suse.com>

- AutoYaST: move custom file creation past user creation so that
  the element files/file/file_owner actually has an effect
  (bsc#1196595)
- 4.4.51

-------------------------------------------------------------------
Fri Mar 18 11:20:47 UTC 2022 - Knut Anderssen <kanderssen@suse.com>

- Do not stop xvnc.socket but run the YaST2-Second-Stage and
  YaST2-Firsboot services before it in order to prevent early
  vnc connections (bsc#1197265)
-4.4.50

-------------------------------------------------------------------
Thu Mar 17 12:46:16 UTC 2022 - Knut Anderssen <kanderssen@suse.com>

- Run the YaST2-Second-Stage and YaST2-Firsboot services after
  purge-kernels to prevent a zypper lock error message
  (bsc#1196431).
- 4.4.49

-------------------------------------------------------------------
Tue Mar  8 19:25:42 UTC 2022 - José Iván López González <jlopez@suse.com>

- Prevent getty auto-generation because it makes xvnc to fail when
  it is started in YaST second stage (bsc#1196614).
- 4.4.48

-------------------------------------------------------------------
Tue Mar  4 13:14:15 UTC 2022 - José Iván López González <jlopez@suse.com>

- Avoid terminal login prompt when running Second Stage service
  (bsc#1196594 and related to bsc#1195059).
- 4.4.47

-------------------------------------------------------------------
Thu Mar  3 17:58:27 UTC 2022 - Ladislav Slezák <lslezak@suse.cz>

- Fixed crash when starting the expert console (bsc#1196724)
- 4.4.46

-------------------------------------------------------------------
Mon Feb 28 14:35:31 UTC 2022 - Ancor Gonzalez Sosa <ancor@suse.com>

- Fixed the start of the VNC server during installation. Done by
  Joan Torres López <joan.torres@suse.com> (bsc#1196201).
- 4.4.45

-------------------------------------------------------------------
Tue Feb 22 13:06:51 UTC 2022 - Ladislav Slezák <lslezak@suse.cz>

- Use the default UI theme in SSH installation, the
  "installation_slim" theme does not exist anymore (bsc#1196287)
- memsample-archive-to-csv - handle "ps" errors in the data file
- 4.4.44

-------------------------------------------------------------------
Mon Feb 21 14:59:55 UTC 2022 - Knut Anderssen <kanderssen@suse.com>

- Modified Second Stage service dependencies fixing a root login
  systemd timeout when installing with ssh (bsc#1195059)
- 4.4.43

-------------------------------------------------------------------
Sun Feb 20 09:35:26 UTC 2022 - Imobach Gonzalez Sosa <igonzalezsosa@suse.com>

- Do not create a Btrfs snapshot at the end of the installation
  or upgrade when the root filesystem is mounted as read-only
  (jsc#SLE-22560).
- 4.4.42

-------------------------------------------------------------------
Fri Feb 18 08:47:35 UTC 2022 - Knut Anderssen <kanderssen@suse.com>

- LSM: Adjusted installation summary labels (bsc#1196013).
- 4.4.41

-------------------------------------------------------------------
Wed Feb  9 15:05:32 UTC 2022 - Antonio Larrosa <alarrosa@suse.com>

- Set the Xft.dpi resource after running the X server,
  before running yast to fix hidpi issues with Qt 5.15
  (boo#1173451)
- 4.4.40

-------------------------------------------------------------------
Wed Feb  2 11:46:42 UTC 2022 - Ladislav Slezák <lslezak@suse.cz>

- Fixed crash in Ruby 3.1 after pressing the hamburger menu icon
  in the welcome screen (bsc#1195422)
- 4.4.39

-------------------------------------------------------------------
Tue Feb  1 07:52:48 UTC 2022 - Ladislav Slezák <lslezak@suse.cz>

- Redirect the STDERR output in the memsample script to not
  break the YaST UI (bsc#1195116)
- 4.4.38

-------------------------------------------------------------------
Thu Jan 27 07:50:21 UTC 2022 - Ladislav Slezák <lslezak@suse.cz>

- Handle service name collision during upgrade (bsc#1194453),
  do not delete the new services which have the same name
  as an old service
- 4.4.37

-------------------------------------------------------------------
Wed Jan 26 14:24:43 UTC 2022 - Knut Anderssen <kanderssen@suse.com>

- Adjusted Linux Security Module configuration wording
  (related to jsc#SLE-22069).
- 4.4.36

-------------------------------------------------------------------
Thu Jan 20 08:52:18 UTC 2022 - Ladislav Slezák <lslezak@suse.cz>

- Enable RSpec verifying doubles in unit tests to ensue that
  the mocked methods really exist (bsc#1194784)
- Fixed crash when importing an SSH configuration in AutoYaST
  installation
- 4.4.35

-------------------------------------------------------------------
Wed Jan 12 13:02:56 UTC 2022 - Josef Reidinger <jreidinger@suse.com>

- Show release notes button in progress in Qt interface
  (jsc#SLE-20437)
- 4.4.34

-------------------------------------------------------------------
Fri Jan  7 09:02:05 UTC 2022 - Knut Anderssen <kanderssen@suse.com>

- Updated yast2 dependency to ensure the new
  Y2Packager::Resolvable.none? method is used (bsc#1194387)
- 4.4.33

-------------------------------------------------------------------
Wed Jan  5 09:45:20 UTC 2022 - Knut Anderssen <kanderssen@suse.com>

- Do not propose Linux Security Module default configuration when
  it is declared as not configurable in the control file or in the
  AutoYaST profile (related to jsc#SLE-22069).
- 4.4.32

-------------------------------------------------------------------
Mon Dec 27 07:22:50 UTC 2021 - Knut Alejandro Anderssen González <kanderssen@suse.com>

- Add support for selecting and configuring the desired Linux
  Security Module during installation (jsc#SLE-22069)
- 4.4.31

-------------------------------------------------------------------
Thu Dec 16 13:43:05 UTC 2021 - Ladislav Slezák <lslezak@suse.cz>

- Self-update now supports relative URLs (relurl://), it defines
  the self-update repository relatively to the main installation
  repository (jsc#SLE-22669)
- 4.4.30

-------------------------------------------------------------------
Thu Dec 16 07:34:27 UTC 2021 - Imobach Gonzalez Sosa <igonzalezsosa@suse.com>

- Do not preselect any product during upgrade (related to
  bsc#1192230).
- 4.4.29

-------------------------------------------------------------------
Thu Dec  9 16:07:34 UTC 2021 - Ladislav Slezák <lslezak@suse.cz>

- Improve the self-update process, do not read the products from
  the installation medium (bsc#1193536)
- Adde more /etc/os-release replacements in the self-update URL
- 4.4.28

-------------------------------------------------------------------
Thu Dec  9 14:11:35 UTC 2021 - Imobach Gonzalez Sosa <igonzalezsosa@suse.com>

- Display the correct title in the welcome screen depending
  on its content (related to bsc#1193223 and bsc#1192230).
- 4.4.27

-------------------------------------------------------------------
Fri Dec  3 06:53:52 UTC 2021 - Imobach Gonzalez Sosa <igonzalezsosa@suse.com>

- Display the product's license when only 1 product is available
  in the online medium (bsc#1193223).
- Do not display the product's selector during upgrade
  (kanderssen@suse.com, bsc#1192230).
- 4.4.26

-------------------------------------------------------------------
Thu Dec  2 16:56:16 UTC 2021 - Ladislav Slezák <lslezak@suse.cz>

- Drop support for subscription-tools, that package is not present
  in SLE15 anymore (bsc#1193339)
- 4.4.25

-------------------------------------------------------------------
Tue Nov 30 14:45:45 UTC 2021 - Imobach Gonzalez Sosa <igonzalezsosa@suse.com>

- Do not crash when it is not possible to fetch the package
  containing the release notes (bsc#1193148).
- 4.4.24

-------------------------------------------------------------------
Wed Nov 24 15:13:23 UTC 2021 - David Diaz <dgonzalez@suse.com>

- Remove no longer used extra warning about destructive actions
  before starting the installation process (related to bsc#1057437).
- 4.4.23

-------------------------------------------------------------------
Fri Nov 12 14:08:02 UTC 2021 - Imobach Gonzalez Sosa <igonzalezsosa@suse.com>

- bsc#1192626:
  - Adapt the code to the new product specification API.
  - Remove the code to handle the selected product from the
    InstComplexWelcome client.
- 4.4.22

-------------------------------------------------------------------
Mon Nov  1 12:48:19 UTC 2021 - Martin Vidner <mvidner@suse.com>

- Filter the installation proposals (in the Installation Settings
  screen) according to the AutoYaST profile even before
  tab switching (related to bsc#1190294)
- 4.4.21

-------------------------------------------------------------------
Thu Oct 28 08:33:55 UTC 2021 - José Iván López González <jlopez@suse.com>

- Remove obsolete prep_shrink client (with yast2-storage-ng such a
  client is not needed anymore).

-------------------------------------------------------------------
Fri Oct  8 10:04:16 UTC 2021 - Imobach Gonzalez Sosa <igonzalezsosa@suse.com>

- Fix file copying when using relurl:// and file:// naming schemes
  (bsc#1191160).
- 4.4.20

-------------------------------------------------------------------
Wed Sep 29 16:13:17 UTC 2021 - Ladislav Slezák <lslezak@suse.cz>

- Release the sources and close the libzypp cache to allow
  cleanly unmounting /mnt/var/cache/zypp directory (bsc#1189793)
- 4.4.19

-------------------------------------------------------------------
Thu Sep  9 15:54:57 UTC 2021 - Ladislav Slezák <lslezak@suse.cz>

- Display release notes during upgrade (bsc#1186044)
- 4.4.18

-------------------------------------------------------------------
Tue Aug 24 14:58:48 UTC 2021 - Stefan Hundhammer <shundhammer@suse.com>

- Refactored umount_finish.rb (bsc#1149980)
  More details: https://github.com/yast/yast-installation/pull/975
  - Moved out the unmounting part to a new (testable!) Unmounter class
  - Now using a dedicated FinishClient base class
  - Killed a lot of YCP zombies
  - Removed dead code going back to storage-old
  - Modularized the code
  - Made the client invokable stand-alone
- 4.4.17

-------------------------------------------------------------------
Wed Aug 11 20:43:04 UTC 2021 - Dirk Müller <dmueller@suse.com>

- only list specific files installed in common directories (metainfo,
  icons, fillupdir) (bsc#1184786)
- 4.4.16

-------------------------------------------------------------------
Mon Aug  2 14:31:22 UTC 2021 - José Iván López González <jlopez@suse.com>

- Activate devices before probing (bsc#1187220).
- 4.4.15

-------------------------------------------------------------------
Wed Jun 16 14:10:33 UTC 2021 - José Iván López González <jlopez@suse.com>

- Adapt code to Y2Users (part of jsc#PM-2620).
- 4.4.14

-------------------------------------------------------------------
Wed Jun 16 10:35:42 UTC 2021 - David Diaz <dgonzalez@suse.com>

- Fix scope resolution for ::Users::UsersDatabase
  (related to fate#319624)
- 4.4.13

-------------------------------------------------------------------
Tue Jun  8 08:28:28 UTC 2021 - Knut Anderssen <kanderssen@suse.com>

- Export also the https_proxy environment variable when a proxy
  config is given through linuxrc (bsc#1185016)
- 4.4.12

-------------------------------------------------------------------
Mon Jun  7 16:03:30 UTC 2021 - Ladislav Slezák <lslezak@suse.cz>

- Better evaluate the old and new repositories during upgrade,
  do not preselect new repositories for removal if they
  accidentally use the same repository as already present in
  the system (bsc#1185822)
- 4.4.11

-------------------------------------------------------------------
Mon May 31 08:43:52 UTC 2021 - Knut Anderssen <kanderssen@suse.com>

- Modify IP forwarding network configuration using the defaults
  defined in the control file when selecting the role (bsc#1186280)
- 4.4.10

-------------------------------------------------------------------
Mon May 24 11:20:46 UTC 2021 - Ladislav Slezák <lslezak@suse.cz>

- The InstallationData class has been moved to yast2-packager
  (related to the previous fix, e.g. bsc#1180888)
- 4.4.9

-------------------------------------------------------------------
Thu May 20 14:29:15 UTC 2021 - Ladislav Slezák <lslezak@suse.cz>

- Logging all available product information into directory
  /var/log/YaST2/installation_info. This should help for evaluating
  the cause of e.g. bsc#1180888, bsc#1180908, bsc#1178688.
- 4.4.8

-------------------------------------------------------------------
Tue May 18 12:39:25 UTC 2021 - Knut Anderssen <kanderssen@suse.com>

- Fallback to ncurses when a X display is not opened after 15
  seconds (bsc#1185095)
- 4.4.7

-------------------------------------------------------------------
Thu Apr 29 15:59:52 UTC 2021 - Martin Vidner <mvidner@suse.com>

- Allow memory profiling of the main installer process, via
  boot parameters: (bsc#1182649)
  - MASSIF=1 enables Valgrind/Massif (C/C++ level)
  - MEMORY_PROFILER=1 enables Ruby level
- 4.4.6

-------------------------------------------------------------------
Tue Apr 27 09:23:17 UTC 2021 - Knut Anderssen <kanderssen@suse.com>

- Remove Yast::LanItems dependency (bsc#1185338)
- 4.4.5

-------------------------------------------------------------------
Fri Apr 16 10:19:04 UTC 2021 - Dirk Müller <dmueller@suse.com>

- spec-cleaner part five out of five: sort and deduplicate requires
- 4.4.4

-------------------------------------------------------------------
Fri Apr 16 09:50:49 UTC 2021 - Dirk Müller <dmueller@suse.com>

- spec-cleaner part two out of five: move conditionalized sections at the end
- spec-cleaner part three out of five: move weak requires (recommends) below requires
- spec-cleaner part four out of five: sort and deduplicate BuildRequires

-------------------------------------------------------------------
Fri Apr 16 08:39:17 UTC 2021 - Dirk Müller <dmueller@suse.com>

- remove check for non-systemd distros
- first out of 5 splits of "spec-cleaner -m -i *ec" run (for easier review)

-------------------------------------------------------------------
Wed Apr 14 11:08:52 UTC 2021 - Knut Anderssen <kanderssen@suse.com>

- Show 'Default' in the proposal summary as the PolicyKit Default
  Privileges to be used when it is not specified or specified as
  empty in the control file (bsc#1184277)
- 4.4.3

-------------------------------------------------------------------
Wed Apr 14 09:46:38 UTC 2021 - Ludwig Nussel <lnussel@suse.com>

- Check for usr/lib/modules to handle usrmerge (bsc#1029961)
- 4.4.2

-------------------------------------------------------------------
Wed Apr 14 08:44:31 UTC 2021 - Dominique Leuenberger <dimstar@opensuse.org>

- Do not own system directories (like /usr/bin) (bsc#1184787):
  + filesystem is responsible to bring those directories with the
    correct permission flags. Owning them here only introduces
    races/conflicts.
  + As a result: expand the files section for bindir and unitdir to
    be exact on the files.

-------------------------------------------------------------------
Fri Apr  9 16:21:31 UTC 2021 - Ladislav Slezák <lslezak@suse.cz>

- Start the "memsample" tool in a subshell to avoid "Terminated"
  message displayed at the end (bsc#1184491)
- 4.4.1

-------------------------------------------------------------------
Wed Apr  7 10:54:58 UTC 2021 - David Diaz <dgonzalez@suse.com>

- Hide the abort button when the network client is called
  (bsc#1183586).
- 4.4.0

-------------------------------------------------------------------
Mon Mar 29 16:25:00 UTC 2021 - Ladislav Slezák <lslezak@suse.cz>

- Expert console: fixed "shell" command
  - Run X terminal in GUI instead of "dash" (related to the previous
    fix for job control error messages bsc#1183648)
  - Override TERM to "vt100" when running in fbiterm,
    a workaround for frozen vim (bsc#1183652)
- 4.3.36

-------------------------------------------------------------------
Wed Mar 17 16:53:42 UTC 2021 - Ladislav Slezák <lslezak@suse.cz>

- Expert console: use "dash" if available instead of "bash" shell
  to avoid job control error messages (bsc#1183648)
- 4.3.35

-------------------------------------------------------------------
Thu Mar 11 15:13:16 UTC 2021 - Ladislav Slezák <lslezak@suse.cz>

- Remove the libzypp cache symlink (related to bsc#1182928)
- Improved "memsample" script handling
   - Do not start it again if it is already running
     (might happen if YaST is started again after crash)
   - Stop it when YaST finishes
- 4.3.34

-------------------------------------------------------------------
Wed Mar 10 17:25:29 UTC 2021 - Knut Anderssen <kanderssen@suse.com>

- Do not trigger any kernel event with udevadm from the
  kernel_finish client (bsc#1180535)
- 4.3.33

-------------------------------------------------------------------
Wed Mar 10 10:06:00 UTC 2021 - Imobach Gonzalez Sosa <igonzalezsosa@suse.com>

- Reduce self-update mechanism memory consumption (bsc#1182928):
  - Make sure to download the package only once.
  - Use a single squash file system for each update repository.
  - Ignore unchanged files and directories like /usr/share/man,
    /usr/share/info, etc.
- 4.3.32

-------------------------------------------------------------------
Thu Mar  4 13:49:52 UTC 2021 - Ladislav Slezák <lslezak@suse.cz>

- Added special installer configuration dialog
  (jsc#PM-1895, jsc#SLE-16263)

  - Can be started from the initial language selection dialog
    using an "hambuger" button  (openSUSE Tumbleweed only)
  - Or in any dialog using a keyboard shortcut:
    - Ctrl+Alt+Shift+C in graphical (Qt) UI
    - Ctrl+D Shift+C in text mode (ncurses)

- 4.3.31

-------------------------------------------------------------------
Tue Mar  2 11:09:17 UTC 2021 - Josef Reidinger <jreidinger@suse.com>

- Do not write selinux and polkit default rules during upgrade
  (bsc#1182894)
- 4.3.30

-------------------------------------------------------------------
Mon Mar  1 10:41:52 UTC 2021 - Josef Reidinger <jreidinger@suse.com>

- move properly security finish client (bsc#1182821)
- 4.3.29

-------------------------------------------------------------------
Thu Feb 25 17:50:27 UTC 2021 - Josef Reidinger <jreidinger@suse.com>

- Fix previous change to include in proposal summary selinux
  (jsc#SLE-17307)
- 4.3.28

-------------------------------------------------------------------
Wed Feb 24 20:56:30 UTC 2021 - Josef Reidinger <jreidinger@suse.com>

- Add new security proposal and finish clients to replace firewall
  one as the new clients contain also configuration for cpu
  mitigation, policy kit default privileges (jsc#SLE-15840)
  and selinux mode (jsc#SLE-17307)
- 4.3.27

-------------------------------------------------------------------
Thu Feb 18 21:34:23 UTC 2021 - Josef Reidinger <jreidinger@suse.com>

- Adapted unit test to recent changes in Yast::Report (related to
  bsc#1179893).
- 4.3.26

-------------------------------------------------------------------
Wed Feb 10 08:01:33 UTC 2021 - Imobach Gonzalez Sosa <igonzalezsosa@suse.com>

- Do not crash when it is not possible to create a snapshot after
  installing or upgrading the system (bsc#1180142).
- 4.3.25

-------------------------------------------------------------------
Mon Dec  7 09:27:38 UTC 2020 - Ladislav Slezák <lslezak@suse.cz>

- Do not cleanup the libzypp cache when the system has low memory,
  incomplete cache confuses libzypp later (bsc#1179415)
- 4.3.24

-------------------------------------------------------------------
Fri Dec  4 17:08:17 UTC 2020 - Stefan Schubert <schubi@suse.de>

- Starting YAST2 Control Center if it has been set while an
  yast2-firstboot installation workflow (bsc#1178834).
- 4.3.23

-------------------------------------------------------------------
Thu Nov 26 19:13:34 UTC 2020 - Josef Reidinger <jreidinger@suse.com>

- correct add-on spelling (jsc#SLE-14772)
- 4.3.22

-------------------------------------------------------------------
Thu Nov 26 14:06:30 UTC 2020 - Steffen Winterfeldt <snwint@suse.com>

- fix full media product selection (bsc#1179094, bsc#1176424)
- 4.3.21

-------------------------------------------------------------------
Tue Oct 27 22:30:43 UTC 2020 - Knut Anderssen <kanderssen@suse.com>

- Write hostname and proxy configuration to the inst-sys when
  configured through linuxrc not only during an installation but
  also when running an autoinstallation (bsc#1177768)
- 4.3.20

-------------------------------------------------------------------
Tue Oct 27 15:36:13 UTC 2020 - Ladislav Slezák <lslezak@suse.cz>

- yupdate - also make /usr/share/icons writable by default
  (needed for updating yast2-theme)

-------------------------------------------------------------------
Fri Oct 16 06:28:53 UTC 2020 - Imobach Gonzalez Sosa <igonzalezsosa@suse.com>

- Run configuration_management_finish client after *.repo files
  are available in the installed system (bsc#1177522).
- 4.3.19

-------------------------------------------------------------------
Mon Oct 12 17:13:51 CEST 2020 - schubi@suse.de

- Control.xml docu: Added "product_upgrades" tag in software/upgrade
  (jsc#SLE-14807).
- 4.3.18

-------------------------------------------------------------------
Tue Sep  8 09:20:52 CEST 2020 - schubi@suse.de

- Using ":" in the autoyast(...) supplements (bsc#1146494).
- 4.3.17

-------------------------------------------------------------------
Tue Sep  1 14:58:31 UTC 2020 - Ladislav Slezák <lslezak@suse.cz>

- Self-update improvement: write the list of updated packages to
  the /.packages.self_update file in the inst-sys (bsc#1175614)
- 4.3.16

-------------------------------------------------------------------
Mon Aug 24 09:35:13 UTC 2020 - Steffen Winterfeldt <snwint@suse.com>

- save random pool to /var/lib/systemd/random-seed (bsc#1174964)
- 4.3.15

-------------------------------------------------------------------
Tue Aug 11 10:33:04 CEST 2020 - schubi@suse.de

- AutoYaST: Added supplements: autoyast(deploy_image,ssh_import)
  into the spec file in order to install this packages if the
  section has been defined in the AY configuration file (bsc#1146494).
- 4.3.14

-------------------------------------------------------------------
Mon Jul 27 17:04:26 CEST 2020 - schubi@suse.de

- AY: Removed "image" section from "software" section
  (bsc#1140711).
- 4.3.13

-------------------------------------------------------------------
Mon Jul 27 13:43:29 UTC 2020 - Josef Reidinger <jreidinger@suse.com>

- Handle exceptions when parsing xml file (related to bsc#1170886)
- 4.3.12

-------------------------------------------------------------------
Mon Jul 27 08:14:24 UTC 2020 - Steffen Winterfeldt <snwint@suse.com>

- handle device autoconfig setting in summary screen (bsc#1168036)
- 4.3.11

-------------------------------------------------------------------
Fri Jul 24 06:48:57 UTC 2020 - José Iván López González <jlopez@suse.com>

- Configure the wizard layout according to the product features.
- Related to jsc#PM-1998.
- 4.3.10

-------------------------------------------------------------------
Thu Jul 16 11:01:42 CEST 2020 - schubi@suse.de

- Moving <files> section handling from second installation stage
  to first installation stage. (bsc#1174194)
- 4.3.9  
  
-------------------------------------------------------------------
Wed Jul 15 15:09:07 UTC 2020 - Josef Reidinger <jreidinger@suse.com>

- Do not use Profile.current unless necessary (bsc#1174173)
- 4.3.8

-------------------------------------------------------------------
Thu Jun 25 13:24:45 UTC 2020 - Martin Vidner <mvidner@suse.com>

- Fix "Cmdline: parameter not set" for virt-install (bsc#1172139)
- 4.3.7

-------------------------------------------------------------------
Thu Jun 25 11:07:53 CEST 2020 - aschnell@suse.com

- copy NVMe hostnqn and hostid from installation system to target
  system during installation (bsc#1172853)
- 4.3.6

-------------------------------------------------------------------
Wed Jun 24 09:18:28 UTC 2020 - Martin Vidner <mvidner@suse.com>

- memsample: at install time sample memory consumption each 5s,
  enabling CSV and PNG reports (bsc#1172139)
- startup/common/network.sh: remove bashisms to enable
  switching inst_setup to dash
- 4.3.5

-------------------------------------------------------------------
Tue Jun 23 10:53:54 UTC 2020 - Josef Reidinger <jreidinger@suse.com>

- Do not export to autoyast profile image deployment unless
  requested (bsc#1172552)
- 4.3.4

-------------------------------------------------------------------
Fri Jun 12 16:09:32 UTC 2020 - David Diaz <dgonzalez@suse.com>

- Improve the UX of the Previously Used Repositories dialog by
  using more accurate labels.

-------------------------------------------------------------------

Fri Jun 12 15:03:11 UTC 2020 - Josef Reidinger <jreidinger@suse.com>

- Remove ssh_import section from AY when cloning (bsc#1172749)
- 4.3.3

-------------------------------------------------------------------
Wed Jun 10 12:43:33 UTC 2020 - Ladislav Slezák <lslezak@suse.cz>

- Fixed yupdate script to correctly install the needed Ruby gems
  (bsc#1172793)
- 4.3.2

-------------------------------------------------------------------
Tue May 12 08:39:02 UTC 2020 - Josef Reidinger <jreidinger@suse.com>

- Autoyast schema: Allow optional types for string and map objects
  (bsc#1170886)
- 4.3.1

-------------------------------------------------------------------
Mon May 11 07:46:52 UTC 2020 - Steffen Winterfeldt <snwint@suse.com>

- remove obsolete proposal_settings_editable (bsc#1171423)
- 4.3.0

-------------------------------------------------------------------
Tue May  5 15:54:11 UTC 2020 - David Diaz <dgonzalez@suse.com>

- Restore missing icons for ssh import and image deployment
  auto clients (bsc#1168123).
- 4.2.42

-------------------------------------------------------------------
Mon Apr 20 12:10:19 UTC 2020 - Knut Anderssen <kanderssen@suse.com>

- Force the use of en_US.UTF-8 when running firstboot or the
  AutoYaST Second Stage with 'POSIX' or 'C as RC_LANG (bsc#1169017)
- 4.2.41

-------------------------------------------------------------------
Fri Mar 20 14:04:48 UTC 2020 - Imobach Gonzalez Sosa <igonzalezsosa@suse.com>

- In the proposal runner, restore the scroll only when it was
  previously saved (bsc#1167248).
- 4.2.40

-------------------------------------------------------------------
Wed Mar 18 16:52:30 UTC 2020 - Ladislav Slezák <lslezak@suse.cz>

- Verify the package versions before applying the self-update
  fixes (related to bsc#1163084)
- 4.2.39

-------------------------------------------------------------------
Tue Mar 17 12:59:50 UTC 2020 - Josef Reidinger <jreidinger@suse.com>

- Drop few not needed recommends to have identical package on
  opensuse and SLE (jsc#SLE-11936, jsc#SLE-11851)
- 4.2.38

-------------------------------------------------------------------
Fri Mar 13 09:26:49 UTC 2020 - Josef Reidinger <jreidinger@suse.com>

- Add Abort confirmation for inst_welcome client used in firstboot
  (bsc#1163347)
- 4.2.37

-------------------------------------------------------------------
Thu Feb 27 15:03:36 UTC 2020 - Stefan Hundhammer <shundhammer@suse.com>

- Make sure to show release notes for add-on products (bsc#1158287)
- 4.2.36

-------------------------------------------------------------------
Fri Feb 21 09:45:10 UTC 2020 - Ladislav Slezák <lslezak@suse.cz>

- Added "yupdate" script to simplify patching the installer
  (bsc#1163691)
- 4.2.35

-------------------------------------------------------------------
Thu Feb 20 15:12:39 UTC 2020 - Imobach Gonzalez Sosa <igonzalezsosa@suse.com>

- Rely on the new Y2Network::NtpServer class (jsc#SLE-7188).
- 4.2.34

-------------------------------------------------------------------
Thu Feb 20 11:24:41 UTC 2020 - Imobach Gonzalez Sosa <igonzalezsosa@suse.com>

- Allow to modify the control file at installation time using a
  skelcd-* package (bsc#1164468).
- 4.2.33

-------------------------------------------------------------------
Wed Feb 19 09:40:45 UTC 2020 - Steffen Winterfeldt <snwint@suse.com>

- don't start getty on hvc0 & ttyAMA0 before Yast2-Firstboot (bsc#1157233)
- 4.2.32

-------------------------------------------------------------------
Mon Feb 17 17:44:48 UTC 2020 - Stefan Hundhammer <shundhammer@suse.com>

- Fixed user-visible messages (bsc#1084015)
- 4.2.31

-------------------------------------------------------------------
Wed Jan 29 13:52:29 UTC 2020 - Ladislav Slezák <lslezak@suse.cz>

- Reimplemented the "Previously Used Repositories" dialog
  (inst_upgrade_urls.rb) to properly evaluate the new and the old
  system repositories (bsc#1159433)
- 4.2.30

-------------------------------------------------------------------
Thu Jan 23 12:53:29 UTC 2020 - Steffen Winterfeldt <snwint@suse.com>

- don't use /bin/systemctl compat symlink (bsc#1160890)
- 4.2.29

-------------------------------------------------------------------
Wed Jan 22 13:44:48 CET 2020 - schubi@suse.de
- Using tag $os_release_version in the control.xml file
  (entry <self_update_url>) which will be replaced by the
  value of VERSION in /etc/os-release. (improvement for fate#325834)
- 4.2.28

-------------------------------------------------------------------
Wed Jan 15 10:22:58 CET 2020 - aschnell@suse.com

- use udevadm in /usr/bin instead of /sbin (bsc#1160890)
- 4.2.27

-------------------------------------------------------------------
Tue Jan 14 11:25:19 UTC 2020 - Josef Reidinger <jreidinger@suse.com>

- drop starting of hal as it is also obsolete and no longer exist
  (jsc#SLE-10976)
- drop deprecated network technologies (jsc#SLE-7753)
- replace rc* and init.d usage by systemd or start_service
  depending if it runs in first stage or second (jsc#SLE-10976)
- 4.2.26

-------------------------------------------------------------------
Thu Nov 21 14:33:50 UTC 2019 - schubi@suse.de

- Using Y2Packager::Resolvable.any? and Y2Packager::Resolvable.find
  in order to decrease the required memory (bsc#1132650,
  bsc#1140037).
- 4.2.25

-------------------------------------------------------------------
Thu Nov 21 14:32:50 UTC 2019 - Knut Anderssen <kanderssen@suse.com>

- Do not remove /etc/install.inf from inst-sys (bsc#1122493,
  bsc#1157476).
- 4.2.24

-------------------------------------------------------------------
Fri Nov 15 08:58:40 UTC 2019 - Oliver Kurz <okurz@suse.com>

- Use linuxrc option "reboot_timeout" to configure the timeout
  before reboot (bsc#1122493)
- 4.2.23

-------------------------------------------------------------------
Thu Nov 14 09:56:21 UTC 2019 - David Diaz <dgonzalez@suse.com>

- Save and restore the proposal vertical scroll (related to a
  problem reseting the scroll position reported in bsc#1143558)
- 4.2.22

-------------------------------------------------------------------
Sun Nov 10 18:56:53 UTC 2019 - David Diaz <dgonzalez@suse.com>

- Improve the role selection dialog using a new scrollable widget
  to select a role (related to bsc#1084674, bsc#bsc#1086187).
- 4.2.21
-------------------------------------------------------------------

Thu Nov  7 09:32:00 UTC 2019 - Ladislav Slezák <lslezak@suse.cz>

- Implement upgrade for the Full medium (jsc#SLE-7101)
- 4.2.20

-------------------------------------------------------------------
Fri Oct 25 11:44:58 UTC 2019 - Josef Reidinger <jreidinger@suse.com>

- implement upgrade for online medium (jsc#SLE-7214)
- 4.2.19

-------------------------------------------------------------------
Tue Oct 11 09:24:17 CEST 2019 - schubi@suse.de

- Adapted to new Keyboard handling.
- Checked also CLI suppot (bsc#1142957).
- 4.2.18

-------------------------------------------------------------------
Thu Oct 10 11:19:06 UTC 2019 - Josef Reidinger <jreidinger@suse.com>

- fix crash when os-release contain empty value (bsc#1139518)
- 4.2.17

-------------------------------------------------------------------
Tue Oct  1 16:09:07 UTC 2019 - Ladislav Slezák <lslezak@suse.cz>

- Support for the offline installation medium (jsc#SLE-7101)
- 4.2.16

-------------------------------------------------------------------
Wed Sep 25 08:29:19 UTC 2019 - Steffen Winterfeldt <snwint@suse.com>

- do not stop haveged process (bsc#1140171)
- 4.2.15

-------------------------------------------------------------------
Fri Sep 20 13:39:18 UTC 2019 - Ladislav Slezák <lslezak@suse.cz>

- Support for the online installation medium (jsc#SLE-7214)
- 4.2.14

-------------------------------------------------------------------
Wed Sep 11 13:17:21 UTC 2019 - Steffen Winterfeldt <snwint@suse.com>

- do NOT remove /mnt/run, it's a mounted directory (bsc#1149011)
- 4.2.13

-------------------------------------------------------------------
Wed Aug 28 11:08:18 CEST 2019 - schubi@suse.de

- Set X-SuSE-YaST-AutoInstResource in desktop file (bsc#144894).
- 4.2.12

-------------------------------------------------------------------
Thu Aug 22 17:04:27 CEST 2019 - schubi@suse.de

- Using rb_default_ruby_abi tag in the spec file in order to
  handle several ruby versions (bsc#1146403).
- 4.2.11

-------------------------------------------------------------------
Wed Aug 14 13:33:56 UTC 2019 - David Diaz <dgonzalez@suse.com>

- Undo the change introduced in 4.2.7 because forcing the focus
  is not a solution: now the it's always caught by the installation
  summary after every action (related to bsc#1142353).
- 4.2.10

-------------------------------------------------------------------
Wed Aug  7 12:16:15 UTC 2019 - Martin Vidner <mvidner@suse.com>

- Stop using the obsolete XVersion API (bsc#1144627)
- Detect missing textdomain during testing (bsc#1130822)
- 4.2.9

-------------------------------------------------------------------
Mon Aug  5 08:43:21 UTC 2019 - David Diaz <dgonzalez@suse.com>

- Improve the detection of a forced base product
  (bsc#1124590, bsc#1143943).
- 4.2.8

-------------------------------------------------------------------
Thu Jul 25 11:52:07 UTC 2019 - David Diaz <dgonzalez@suse.com>

- Avoid to lost the focus in the proposal installation summary when
  the user makes changes using the available options on it
  (bsc#1142353).
- 4.2.7

-------------------------------------------------------------------
Mon Jun 17 13:37:35 UTC 2019 - José Iván López González <jlopez@suse.com>

- Copy multipath config files into the target system.
- Related to bsc#1133045.
- 4.2.6

-------------------------------------------------------------------
Sat Jun  8 01:49:48 UTC 2019 - Stasiek Michalski <hellcp@mailbox.org>

- Use new schema of desktop files (boo#1084864)
- Clean up spec
- Rename desktop files
- 4.2.5

-------------------------------------------------------------------
Fri May 10 15:07:17 CEST 2019 - schubi@suse.de

- Downloading files: Remounting CD with bind option correctly if
  the CD has already been mounted (bsc#1132915).
- 4.2.4

-------------------------------------------------------------------
Wed Apr 24 13:26:07 UTC 2019 - Stefan Hundhammer <shundhammer@suse.com>

- Make sure pkg target is active as long as still needed (bsc#1128385)
- 4.2.3

-------------------------------------------------------------------
Thu Apr  4 08:10:42 UTC 2019 - Ladislav Slezák <lslezak@suse.cz>

- Removed BuildRequires: yast2-ntp-client (causing dependency cycle)
  (related to the previous fix bsc#1129095)
- 4.2.2

-------------------------------------------------------------------
Fri Mar 29 12:58:51 UTC 2019 - David Diaz <dgonzalez@suse.com>

- Add a new installation dialog which allows to setup the NTP
  servers (bsc#1129095).
- 4.2.1

-------------------------------------------------------------------
Tue Mar 19 09:19:10 UTC 2019 - David Díaz <dgonzalez@suse.com>

- Use the select_product attribute from control file to filter
  available products (bsc#1124590).
- 4.2.0

-------------------------------------------------------------------
Fri Mar 15 10:38:35 UTC 2019 - snwint@suse.com

- revert SSH textmode patches (bsc#1129375, bsc#1047470)
- 4.1.45

-------------------------------------------------------------------
Thu Mar 14 14:12:22 UTC 2019 - snwint@suse.com

- ensure that installation with VNC + textmode still installs
  via VNC (bsc#1129073)
- 4.1.44

-------------------------------------------------------------------
Tue Mar 12 15:48:13 UTC 2019 - David Díaz <dgonzalez@suse.com>

- Update the hard-coded fallback path for licenses directory
  (fate#324053, jsc#SLE-4173)
- 4.1.43

-------------------------------------------------------------------
Fri Mar  8 16:08:48 UTC 2019 - José Iván López González <jlopez@suse.com>

- Fix patterns and packages selection when going back to the system
  role selection (bsc#1126517).
- 4.1.42

-------------------------------------------------------------------
Thu Mar  7 08:10:33 UTC 2019 - Ladislav Slezák <lslezak@suse.cz>

- Retranslate also the side bar steps when changing the language
  (bsc#1128153)
- 4.1.41

-------------------------------------------------------------------
Wed Mar  6 13:01:03 UTC 2019 - jreidinger@suse.com

- Do not change polkit default privileges during upgrade
  (bsc#1120720)
- 4.1.40

-------------------------------------------------------------------
Tue Mar  5 11:12:13 UTC 2019 - José Iván López González <jlopez@suse.com>

- Do not write the displaymanager value (part of bsc#1125040).
- 4.1.39

-------------------------------------------------------------------
Tue Mar  5 10:31:35 UTC 2019 - mvidner@suse.com

- Respect Textmode=1 when installing over SSH with a DISPLAY (bsc#1047470)
- 4.1.38

-------------------------------------------------------------------
Fri Mar  1 12:12:31 UTC 2019 - mvidner@suse.com

- copy_files_finish: ensure that /mnt/etc/YaST2 exists (bsc#1127182).
- 4.1.37

-------------------------------------------------------------------
Thu Feb 14 12:23:31 UTC 2019 - lslezak@suse.cz

- Save the used repositories at the end of installation to not
  offer the driver packages again (bsc#953522)
- 4.1.36

-------------------------------------------------------------------
Fri Feb  1 13:13:31 CET 2019 - schubi@suse.de

- Copying SSH keys from a privious installation into the new one:
  Set the right file permissions for the SSH deamon (bnc#1122303).
- 4.1.35

-------------------------------------------------------------------
Thu Jan  3 10:51:28 UTC 2019 - jreidinger@suse.com

- remove no longer used SCR agents without replacement:
  sysconfig.boot, sysconfig.fam, etc.passwd and
  install_inf workarounds for aliases and options
- remove no longer used clients:
  - inst_ask_online_update replaced by registration for SLE and
  online_repos for openSUSE.
  - inst_check_autoinst_mode dropped without replacement. Floppy
  support was dropped.
  - inst_scenarios replaced by system roles.
  - update_wizard_steps replaced by direct call of code without
    client

-------------------------------------------------------------------
Mon Dec 17 09:03:47 UTC 2018 - jlopez@suse.com

- Hardening commands execution (part of bsc#1118291).
- Replace backticks by Yast::Execute.
- 4.1.34

-------------------------------------------------------------------
Wed Dec 12 15:26:26 UTC 2018 - Josef Reidinger <jreidinger@suse.com>

- always use absolute path to binaries (bsc#1118291)
- properly escape shell arguments (bsc#1118291)
- 4.1.33

-------------------------------------------------------------------
Fri Dec  7 14:45:24 UTC 2018 - lslezak@suse.cz

- More aggresive inst-sys cleaner, clean the libzypp cache
  when running in graphical mode with less than 1GB RAM
  (in text mode keep the current limit 640MB), this avoids
  crashes on low memory systems (bsc#1118643)
- Also adapted the computing the default y2log size - use
  smaller size in low memory systems, on the other hand limit the
  maximum size to avoid huge log files
- 4.1.32

-------------------------------------------------------------------
Thu Dec  6 12:59:03 UTC 2018 - lslezak@suse.cz

- Improved saving y2logs during installation to use the /mnt/tmp
  space instead of the RAM disk to avoid possible crash (out of
  memory) (bsc#1118643)
- 4.1.31

-------------------------------------------------------------------
Sat Nov 24 19:40:43 UTC 2018 - Stasiek Michalski <hellcp@mailbox.org>

- Provide icon with module (boo#1109310)
- 4.1.30

-------------------------------------------------------------------
Wed Nov 21 17:42:44 UTC 2018 - Stefan Hundhammer <shundhammer@suse.com>

- Documented new control.xml global parameter enable_local_users
  (Fate#326447)
- Improved English in the documentation of control.xml
- 4.1.29

-------------------------------------------------------------------
Fri Nov 16 11:06:36 UTC 2018 - igonzalezsosa@suse.com

- Prefer fbiterm whenever is possible for textmode installation
  (fate#325746).
- 4.1.28

-------------------------------------------------------------------
Thu Nov 15 15:40:49 CET 2018 - schubi@suse.de

- Dialog complex_welcome: Translate the help button if the language
  has been changed (bsc#1098571).
- 4.1.27  

-------------------------------------------------------------------
Mon Nov 12 14:51:30 CET 2018 - schubi@suse.de

- Moving driver_update2_finish call just before unmounting system.
  (bnc#967103).
- 4.1.26

-------------------------------------------------------------------
Fri Nov  2 13:23:30 UTC 2018 - schubi@suse.de

- Writing security settings in first AY installation stage.
  So other modules (e.g. users) can rely on these settings now.
  (bnc#1112769)
- 4.1.25

-------------------------------------------------------------------
Thu Nov  1 08:03:27 UTC 2018 - jreidinger@suse.com

- extra_urls: compare unexpanded urls, so two identical
  repositories with variables are detected (bsc#1090193)
- 4.1.24

-------------------------------------------------------------------
Mon Oct 29 13:02:11 CET 2018 - schubi@suse.de

- Added save_y2logs client. (fate#325737)
- 4.1.23

-------------------------------------------------------------------
Thu Oct 25 08:02:13 UTC 2018 - lslezak@suse.cz

- Remember the selected role (related to FATE#325834)
- 4.1.22

-------------------------------------------------------------------
Tue Oct 23 14:17:49 CEST 2018 - schubi@suse.de

- Saving y2logs after the installation has been finished.
  (fate#325737)
- 4.1.21

-------------------------------------------------------------------
Tue Oct 16 13:52:00 CEST 2018 - schubi@suse.de

- Fixed path to license file. . Build error in fate#324713
- 4.1.20

-------------------------------------------------------------------
Tue Sep 25 15:11:15 UTC 2018 - dgonzalez@suse.com

- Skip the roles' dialog selection when there is only one available
  (fate#324713)
- 4.1.19

-------------------------------------------------------------------
Tue Sep 25 13:34:50 UTC 2018 - dgonzalez@suse.com

- Fix syntax error (bsc#1109659)
- 4.1.18

-------------------------------------------------------------------
Tue Sep 25 10:35:03 CEST 2018 - schubi@suse.de

- Updated docu for add_on_products.xml: Added tag "confirm_license"
  to handle Add-On-products licenses which will be added while
  installation. (bsc#1105758)
- 4.1.17  
  
-------------------------------------------------------------------
Tue Sep 18 09:33:59 UTC 2018 - dgonzalez@suse.com

- Avoid to restore old backups when upgrade fails (bsc#1097297)
- 4.1.16

-------------------------------------------------------------------
Thu Sep 13 16:37:43 UTC 2018 - lslezak@suse.cz

- Copy the selected packages from the self-update repository to an
  additional add-on repository, allow updating the installation
  workflow from the self-update repository (bsc#1101016)
- 4.1.15

-------------------------------------------------------------------
Tue Sep 11 15:29:22 CEST 2018 - aschnell@suse.com

- do not translate snapshot description (bsc#1092757)
- 4.1.14

-------------------------------------------------------------------
Tue Sep  4 13:34:17 UTC 2018 - dgonzalez@suse.com

- Use /media.1/media instead the /media.1/build (bsc#1062297)
- 4.1.13

-------------------------------------------------------------------
Mon Sep  3 08:38:32 UTC 2018 - dgonzalez@suse.com

- Add missing help for disks activation dialog (bsc#1098563)
- 4.1.12

-------------------------------------------------------------------
Fri Aug 24 14:42:15 UTC 2018 - jreidinger@suse.com

- Improve help text for system roles (bsc#1046619)
- 4.1.11

-------------------------------------------------------------------
Thu Aug 23 07:24:18 UTC 2018 - dgonzalez@suse.com

- Update calls to YaST2 systemd classes (related to fate#319428)
- 4.1.10

-------------------------------------------------------------------
Fri Aug 22 16:35:47 CEST 2018 - hellcp@opensuse.org

- Add an option to have a sidebar (boo#1088785)
- 4.1.9

-------------------------------------------------------------------
Mon Aug 20 15:18:28 CEST 2018 - schubi@suse.de

- Switched license in spec file from SPDX2 to SPDX3 format.
- Changed dir of COPYING file.

-------------------------------------------------------------------
Thu Aug  2 09:05:07 UTC 2018 - schubi@suse.de

- Disable display of status messages on the console (bsc#1099505).
- 4.1.8

-------------------------------------------------------------------
Thu Aug  2 08:05:07 UTC 2018 - knut.anderssen@suse.com

- Don not print errors if plymouth is not installed (bsc#1101879)

-------------------------------------------------------------------
Thu Jul 26 15:45:03 UTC 2018 - knut.anderssen@suse.com

- Do not crash if /etc/os-release is a directory (bsc#1097661)
- 4.1.7

-------------------------------------------------------------------
Thu Jul 26 14:34:27 CEST 2018 - schubi@suse.de

- Delete unneeded content of /mnt/run after installation/update.
  (bsc#1071745)
- 4.1.6

-------------------------------------------------------------------
Wed Jul  4 12:16:04 UTC 2018 - knut.anderssen@suse.com

- Fixed returned value calling copy_files_finish when
  some ssh file exist (bsc#1099104).
- 4.1.5

-------------------------------------------------------------------
Thu Jun 28 14:40:00 CEST 2018 - schubi@suse.de

- Added additional searchkeys to desktop file (fate#321043).
- 4.1.4

-------------------------------------------------------------------
Wed Jun 27 13:14:47 CEST 2018 - aschnell@suse.com

- adapted testsuite to change in yast2-storage-ng (bsc#1073633)
- 4.1.3

-------------------------------------------------------------------
Mon Jun 11 11:30:44 UTC 2018 - knut.anderssen@suse.com

- Firstboot.service: Shutdown on failure preventing the service to
  hang because of a systemd dependency when trying to call halt
  directly from the firsboot clients (bsc#1095253)
- 4.1.2

-------------------------------------------------------------------
Wed Jun  6 14:21:02 UTC 2018 - lslezak@suse.cz

- Fixed possibly broken system after aborting upgrade running
  over SSH (caused by a partially finished rollback) (bsc#1089643)

-------------------------------------------------------------------
Thu May 31 15:31:34 UTC 2018 - jreidinger@suse.com

- fix calling copy_files_finish to not crash
  (related to bsc#1095323)
- 4.1.1

-------------------------------------------------------------------
Thu May 31 10:17:19 UTC 2018 - jreidinger@suse.com

- Fix crash caused by previous fix when multipath is not available
  (bsc#1095323)
- Copy active_devices.txt for s390 to prevent blocking of
  important devices when cio_ignore is active (bsc#1095033)
- 4.1.0

-------------------------------------------------------------------
Fri May 18 13:16:30 UTC 2018 - igonzalezsosa@suse.com

- Fix installation mode detection (related to bsc#1089547).
- 4.0.61

-------------------------------------------------------------------
Wed May 16 12:50:36 UTC 2018 - jlopez@suse.com

- Do not try to set read-only property to default BTRFS subvolume
  if the filesystem already existed on disk (needed for
  bsc#1091047).
- 4.0.60

-------------------------------------------------------------------
Thu May 10 13:10:41 UTC 2018 - igonzalezsosa@suse.com

- Log a warning when umounting a filesystem fails after
  installation/upgrade (related to bsc#1090018).
- 4.0.59

-------------------------------------------------------------------
Tue May 08 12:04:00 CEST 2018 - aschnell@suse.com

- disable mdadm auto assembly for installation (bsc#1090690)
- 4.0.58

-------------------------------------------------------------------
Thu May  3 07:34:57 UTC 2018 - lslezak@suse.cz

- Keep the selected product in the desktop selection dialog
  (bsc#1088660)
- 4.0.57

-------------------------------------------------------------------
Wed May  2 15:44:18 UTC 2018 - shundhammer@suse.com

- Copy new /var/log/YaST2/storage-inst/ subdir to target at the
  end of the installation (part of fate #318196)
- 4.0.56

-------------------------------------------------------------------
Fri Apr 27 15:07:15 UTC 2018 - igonzalezsosa@suse.com

- Do not warn too soon about missing disks during autoinstallation
  (bsc#1091033)
- 4.0.55

-------------------------------------------------------------------
Fri Apr 27 13:22:53 UTC 2018 - lslezak@suse.cz

- Better handle the restore scripts when YaST is aborted or
  crashes (bsc#1089643)
- Delete the .repo files accidentally saved into inst-sys
  (fixes problems when restarting YaST after abort or crash)
- 4.0.54

-------------------------------------------------------------------
Wed Apr 25 10:43:58 UTC 2018 - jreidinger@suse.com

- fix regression to show again iscsi configuration for disk-less
  setup  (bsc#1090753)
- 4.0.53

-------------------------------------------------------------------
Wed Apr 25 06:03:53 UTC 2018 - igonzalezsosa@suse.com

- Fix text direction for RTL languages in the installer settings
  screen (bsc#1089846).
- 4.0.52

-------------------------------------------------------------------
Tue Apr 24 11:41:26 UTC 2018 - mvidner@suse.com

- Fixed "vnc.sh: /root/.profile: No such file or directory"
  (bsc#1089623).
- 4.0.51

-------------------------------------------------------------------
Thu Apr 19 13:05:23 UTC 2018 - lslezak@suse.cz

- Log more details when unmounting the target partition fails
  (to debug bsc#1090018)
- 4.0.50

-------------------------------------------------------------------
Tue Apr 17 12:37:12 UTC 2018 - igonzalezsosa@suse.com

- Installer Updates does not overwrite Driver Updates
  (bsc#1088685).
- 4.0.49

-------------------------------------------------------------------
Mon Apr 16 12:50:00 UTC 2018 - mvidner@suse.com

- Don't hard-code the role text color (bsc#1087399).
- 4.0.48

-------------------------------------------------------------------
Mon Apr 16 11:08:57 UTC 2018 - jreidinger@suse.com

- Ensure proper patterns are selected when going back to system
  role and switch to different role (bsc#1088883)
- 4.0.47

-------------------------------------------------------------------
Tue Apr 10 16:37:15 CEST 2018 - schubi@suse.de

- Set Add-On products for installation again after the base
  product has been selected (bnc#1086846).
- 4.0.46

-------------------------------------------------------------------
Fri Apr  6 17:25:51 UTC 2018 - jlopez@suse.com

- Use AbortException when user aborts (part of fate#318196).
- 4.0.45

-------------------------------------------------------------------
Fri Apr  6 12:26:45 UTC 2018 - mvidner@suse.com

- Start web VNC for the installation process (bsc#1078785)
- 4.0.44

-------------------------------------------------------------------
Tue Apr  3 10:54:42 UTC 2018 - jlopez@suse.com

- Fix tests to use correct storage instance (part of fate#318196).
- 4.0.43

-------------------------------------------------------------------
Fri Mar 23 09:57:56 UTC 2018 - mvidner@suse.com

- System roles: make the radio buttons match other dialogs,
  using images (bsc#1084674)
- 4.0.42

-------------------------------------------------------------------
Tue Mar 20 16:10:24 UTC 2018 - mvidner@suse.com

- Make many system roles fit in the dialog (using a RichText
  widget, bsc#1084674)
- 4.0.41

-------------------------------------------------------------------
Mon Mar 19 22:53:57 UTC 2018 - knut.anderssen@suse.com

- Self-Update report errors when the self_update is enabled
  explicitly by linuxrc or using an AutoYaST profile.
  (bsc#1084820)
- 4.0.40

-------------------------------------------------------------------
Tue Mar 13 16:37:23 UTC 2018 - igonzalezsosa@suse.com

- Set the 'ro' property on Btrfs filesystem when using an AutoYaST
  profile which sets the 'ro' option explicitly (related to
  bsc#1079000).
- 4.0.39

-------------------------------------------------------------------
Tue Mar 13 12:09:45 CET 2018 - schubi@suse.de

- complex_welcome: Translate license text if the language has been
  changed (bnc#1077733).
- 4.0.38

-------------------------------------------------------------------
Mon Mar 12 15:34:38 UTC 2018 - igonzalezsosa@suse.com

- Set Btrfs 'ro' property at the end of the installation
  when needed (bsc#1079000)
- 4.0.37

-------------------------------------------------------------------
Thu Mar  1 14:48:45 UTC 2018 - shundhammer@suse.com

- Pass args to parent class constructor (bsc#1083500)
- 4.0.36

-------------------------------------------------------------------
Tue Feb 27 12:23:03 UTC 2018 - jreidinger@suse.com

- fix marking texts for translation (bsc#1081361, bsc#1083015)
- 4.0.35

-------------------------------------------------------------------
Tue Feb 27 01:41:17 UTC 2018 - ancor@suse.com

- More gentle handling of aborts caused by hardware probing errors
  (bsc#1079228, bsc#1079817, bsc#1063059, bsc#1080554, bsc#1076776,
  bsc#1070459 and some others).
- Re-enable the old fix for bsc#298049 (abort button during ongoing
  hardware probing).
- Cleanup of dead code
- 4.0.34

-------------------------------------------------------------------
Tue Feb 13 12:53:44 UTC 2018 - jreidinger@suse.com

- Ensure previous role selection is cleared when doing desktop
  selection (bsc#1078961)
- 4.0.33

-------------------------------------------------------------------
Thu Feb  8 13:55:21 UTC 2018 - knut.anderssen@suse.com

- Startup scripts: Replaced xinetd by xvnc.socket (fate#323373)
- Revert changes added in 4.0.29 bringing back the enablement of
  the xvnc.socket during the first stage if Linuxrc.vnc is set.
  (bnc#1077236)
- 4.0.32

-------------------------------------------------------------------
Tue Feb  6 12:24:34 CET 2018 - schubi@suse.de

- Added requirement iproute2 to spec file. This is needed by
  the VNC AutoYaST installation in the second stage.
  (Follow up of bnc#1077236)
- 4.0.31

-------------------------------------------------------------------
Fri Feb  2 15:26:05 UTC 2018 - jreidinger@suse.com

- do not crash if no role is selected (bsc#1078809)
- 4.0.30

-------------------------------------------------------------------
Fri Feb  2 12:49:34 UTC 2018 - igonzalezsosa@suse.com

- Provides the current language when asking for the product's
  release notes to the yast2.rpm API (related to bsc#1079045).
- 4.0.29

-------------------------------------------------------------------
Wed Jan 31 13:09:51 CET 2018 - schubi@suse.de

- Do not enable xvnc.socket for second installation stage.
  Xvnc will be started by a direct call in vnc.sh. (bnc#1077236)
- 4.0.28

-------------------------------------------------------------------
Tue Jan 30 09:30:26 UTC 2018 - lslezak@suse.cz

- Reimplemented finding package upgrades to require less memory
  (related to bsc#1076768)
- 4.0.27

-------------------------------------------------------------------
Fri Jan 26 11:19:05 UTC 2018 - jreidinger@suse.com

- Start performing real installation with as much memory as
  possible  (bsc#1076768)
- 4.0.26

-------------------------------------------------------------------
Mon Jan 22 17:25:35 UTC 2018 - ancor@suse.com

- Read the root_subvolume_read_only setting from its new location
  (moved by libstorage-ng) in the control file (boo#1077047).
- 4.0.25

-------------------------------------------------------------------
Fri Jan 19 14:27:55 UTC 2018 - jsrain@suse.cz

- save keyboard settings before console settings (bsc#1076798)
- 4.0.24

-------------------------------------------------------------------
Thu Jan 18 12:48:55 UTC 2018 - qzhao@suse.com

- Update YaST2-Firstboot.service: Depreciate plymouth --wait, add
  conflict to plymouth start service.
- Update YaST2-Second-Stage.service: Depreciate plymouth deactivate
  command and add conflict to plymouth start service. For that will
  block TTY device activation(bsc#1042554).
- 4.0.23

-------------------------------------------------------------------
Wed Jan 10 14:32:39 UTC 2018 - igonzalezsosa@suse.com

- Fix initialization to copy the profile to /tmp/profile again
  (bsc#1075334)
- 4.0.22

-------------------------------------------------------------------
Wed Dec 20 13:24:37 CET 2017 - schubi@suse.de

- Fixed popup layout for bnc#1061754.
- 4.0.21

-------------------------------------------------------------------
Mon Dec 18 15:58:10 CET 2017 - schubi@suse.de

- Warn the user if the infrastructure is not available for running 
  the second stage (bnc#1061754)
- 4.0.20

-------------------------------------------------------------------
Mon Dec 18 13:20:47 UTC 2017 - gsouza@suse.com

- Removal of SYSTEMCTL_OPTIONS environment variable (fate#323393)
- 4.0.19

-------------------------------------------------------------------
Wed Dec 13 16:07:47 UTC 2017 - jreidinger@suse.com

- drop copy_to_system support (FATE#320873)
- 4.0.18

-------------------------------------------------------------------
Tue Dec 12 08:21:36 UTC 2017 - lslezak@suse.cz

- Log the system name at start to see which system is running
  in the inst-sys (for easier debugging)

-------------------------------------------------------------------
Mon Dec 11 15:50:04 UTC 2017 - knut.anderssen@suse.com

- Replaced Remote module by the new y2remote/remote class
  (bsc#1070582)
- Updated yast2-network dependency.
- 4.0.17

-------------------------------------------------------------------
Fri Dec  8 14:17:28 UTC 2017 - gsouza@suse.com

- Filter out modules extensions based on product, using white list
  approach (fate#324198)
- 4.0.16

-------------------------------------------------------------------
Mon Dec  4 12:32:49 UTC 2017 - igonzalezsosa@suse.com

- Break autoyast2 and yast2-installation dependency cycle
  (bsc#1070996) 
- 4.0.15

-------------------------------------------------------------------
Thu Nov 30 14:33:07 UTC 2017 - igonzalezsosa@suse.com

- Do not ignore start_multipath setting (bsc#1070343).
- 4.0.14

-------------------------------------------------------------------
Thu Nov 30 06:38:15 UTC 2017 - rbrown@suse.com

- Replace references to /var/adm/fillup-templates with new
  %_fillupdir macro (boo#1069468).

-------------------------------------------------------------------
Thu Nov  2 15:36:38 UTC 2017 - knut.anderssen@suse.com

- Unify firewall proposals and finish clients replacing
  firewall_stage1_finish by firewall_finish. (fate#323460)
- 4.0.13

-------------------------------------------------------------------
Thu Nov  2 13:05:34 CET 2017 - locilka@suse.com

- Cleanup old registration attempts before starting Installer. This
  is needed for restarted installation after it has been aborted
  earlier (bsc#1065167).
- 4.0.12

-------------------------------------------------------------------
Mon Oct 30 15:09:06 UTC 2017 - igonzalezsosa@suse.com

- Always show the license agreement on single product media,
  even during upgrade (bsc#1065172)
- 4.0.11

-------------------------------------------------------------------
Tue Oct 24 10:05:38 UTC 2017 - lslezak@suse.cz

- Less eager inst-sys cleanup, libzypp actually needs some cached
  files during package installation, remove only the white listed
  known files (bsc#1063459)
- 4.0.10

-------------------------------------------------------------------
Fri Oct 20 12:59:37 UTC 2017 - jsrain@suse.cz

- umount efivars properly (bsc#1063063)
- 4.0.9

-------------------------------------------------------------------
Mon Oct 16 15:29:07 UTC 2017 - jreidinger@suse.com

- Write polkit settings even if no desktop is selected
  (bsc#1062788)
- 4.0.8

-------------------------------------------------------------------
Sun Oct 15 22:00:11 UTC 2017 - knut.anderssen@suse.com

- Adapted complex welcome client allowing to continue with the
  installation when there are no products available. (bsc#1059070)
- 4.0.7

-------------------------------------------------------------------
Tue Oct 10 08:34:44 UTC 2017 - jreidinger@suse.com

- Dropped call of dasd_reload which caused renumbering of disks and
  user got confused.(FATE#318138)
- 4.0.6

-------------------------------------------------------------------
Wed Oct  4 10:32:55 CEST 2017 - schubi@suse.de

- AY: Warn the user if an remote installation is not completely
  possible because there are not all needed packages availble in
  the installed system. (bnc#1055279, bnc#1058071)
- 4.0.5

-------------------------------------------------------------------
Tue Sep 26 13:37:17 UTC 2017 - igonzalezsosa@suse.com

- Add support to read release notes from an RPM in the
  repository (fate#323273)
- 4.0.4

-------------------------------------------------------------------
Tue Sep 26 13:35:36 UTC 2017 - jreidinger@suse.com

- Add support for system roles ordering (related to bsc#1049297)

-------------------------------------------------------------------
Tue Sep 26 08:50:31 UTC 2017 - igonzalezsosa@suse.com

- Do not allow changing the selected base product on an already
  registered system (bsc#1060252)

-------------------------------------------------------------------
Mon Sep 25 08:23:25 UTC 2017 - ancor@suse.com

- Re-activated the step to search for system files (users and SSH
  keys) in existing systems. It was temporarily disabled during the
  migration to storage-ng (part of fate#323837).
- 4.0.3

-------------------------------------------------------------------
Tue Sep 12 08:38:17 UTC 2017 - knut.anderssen@suse.com

- Removed obsolete inst_info client which is not used anymore.
  (bsc#1047060)
- 4.0.2

-------------------------------------------------------------------
Mon Sep 11 14:08:49 UTC 2017 - jreidinger@suse.com

- Adapt to new yast2-country changes (needed for FATE#323837)
- 4.0.1

-------------------------------------------------------------------
Tue Sep  5 11:41:50 UTC 2017 - lslezak@suse.cz

- Download release notes only for the selected products (if any
  product is already selected) (bsc#1056872)
- 4.0.0

-------------------------------------------------------------------
Tue Sep  5 10:20:43 UTC 2017 - igonzalezsosa@suse.com

- Fix license confirmation handling on single product medias
  (fate#322276)
- 3.3.13

-------------------------------------------------------------------
Mon Sep  4 12:18:45 UTC 2017 - ancor@suse.com

- Configure Snapper at the end of installation if requested
  (part of fate#318196).
- 3.3.12

-------------------------------------------------------------------
Fri Sep  1 12:43:42 UTC 2017 - igonzalezsosa@suse.com

- On multi-product installation medias, the product selection
  happens in the welcome screen (fate#322276)
- 3.3.11

-------------------------------------------------------------------
Thu Aug 31 12:26:51 UTC 2017 - gsouza@suse.com

- Skip complex welcome module in auto mode.
- 3.3.10

-------------------------------------------------------------------
Wed Aug 30 07:28:06 UTC 2017 - gsouza@suse.com

- Show README.BETA if it exists (bsc#1047060)
- 3.3.9

-------------------------------------------------------------------
Mon Aug 28 15:17:19 UTC 2017 - igonzalezsosa@suse.com

- Show the product's license from libzypp in the welcome screen
  (FATE#322276)
- 3.3.8

-------------------------------------------------------------------
Thu Aug 17 08:22:09 UTC 2017 - igonzalezsosa@suse.com

- Replace Installation::Product and Installation::ProductReader
  classes by Y2Packager::Product and Y2Packager::ProductReader
  (related to FATE#322276)
- 3.3.7

-------------------------------------------------------------------
Mon Aug 14 15:13:42 CEST 2017 - shundhammer@suse.de

- Merged storage-ng branch to master (fate#318196)
- Note: all changes below with this date belong to the merge.
- 3.3.6

-------------------------------------------------------------------
Mon Aug 14 15:13:42 CEST 2017 - ancor@suse.com

- storage-ng: adapted to the new Y2Storage::StorageManager API
  and improved probing and activation of storage devices.

-------------------------------------------------------------------
Mon Aug 14 15:13:42 CEST 2017 - aschnell@suse.com

- adapted inst_disks_activate.rb to storage-ng

-------------------------------------------------------------------
Mon Aug 14 15:13:42 CEST 2017 - schubi@suse.de

- storage-ng: Taking /usr/bin/findmnt in order to evaluate mount
  points. Floppy support removed.

-------------------------------------------------------------------
Mon Aug 14 15:13:42 CEST 2017 - ancor@suse.com

- storage-ng: use the new library for storage hardware probing
  (devicegraph) instead of the old one (targetmap)

-------------------------------------------------------------------
Mon Aug 14 15:13:42 CEST 2017 - ancor@suse.com

- storage-ng: removed dependency from (old) yast2-storage, even
  if it breaks some functionality.

-------------------------------------------------------------------
Mon Aug 14 15:13:42 CEST 2017 - ancor@suse.com

- storage-ng: commented installation-related code relying on the
  old yast2-storage

-------------------------------------------------------------------
Mon Aug  7 13:43:34 UTC 2017 - jreidinger@suse.com

- Fix crash when going back from product selection (FATE#323450)
- 3.3.5

-------------------------------------------------------------------
Fri Aug  4 06:26:43 UTC 2017 - lslezak@suse.com

- Allow using base products from additional repositories
  (FATE#323450)
- 3.3.4

-------------------------------------------------------------------
Mon Jul 31 08:16:23 UTC 2017 - jreidinger@suse.com

- New client for product selection (FATE#323450)
- 3.3.3

-------------------------------------------------------------------
Wed Jul 26 14:42:15 UTC 2017 - jreidinger@suse.com

- drop reading /content (FATE#322386)
- 3.3.2

-------------------------------------------------------------------
Thu Jun 29 11:51:55 UTC 2017 - jreidinger@suse.com

- openSUSE only: reword title of desktop selection dialog
  (boo#1045180)
- 3.3.1

-------------------------------------------------------------------
Thu Jun 29 08:40:43 UTC 2017 - jreidinger@suse.com

- when custom role is selected in desktop selection
  keep default value in /etc/sysconfig/windowmanager (bsc#1030873)
- 3.3.0

-------------------------------------------------------------------
Mon Jun 26 11:11:19 CEST 2017 - shundhammer@suse.de

- Allow different mount point for home partition (Fate#323532)
- 3.2.46

-------------------------------------------------------------------
Mon Jun 19 07:03:16 UTC 2017 - lslezak@suse.cz

- install the yast2-registration package only in SLE (bsc#1043122)
- 3.2.45

-------------------------------------------------------------------
Thu Jun  1 12:58:03 CEST 2017 - schubi@suse.de

- "custom" roles: Initialize pattern selection screen with settings
  defined in the control files. (bnc#1031295)
- 3.2.44

-------------------------------------------------------------------
Tue May 31 21:47:24 UTC 2017 - knut.anderssen@suse.com

- Do not lose the desktop selection when the online repositories is
  pressed. (bsc#1033594)
- Do not allow to continue without desktop selection. (bsc#1040884)
- 3.2.43

-------------------------------------------------------------------
Wed May 31 10:52:59 UTC 2017 - lslezak@suse.cz

- Fixed path to the "adddir" command (it is /sbin instead of /etc)
  (bsc#1041882)
- 3.2.42

-------------------------------------------------------------------
Mon May 29 08:37:19 UTC 2017 - knut.anderssen@suse.com

- Added requirement of 'cwm/widget' in hiding_place as consequence
  of changes made in CWM. (boo#1039901).
- 3.2.41

-------------------------------------------------------------------
Mon May 22 10:50:32 UTC 2017 - lslezak@suse.cz

- Fixed push button label ("Configure Online Repositories")
  (bsc#1039988)
- 3.2.40

-------------------------------------------------------------------
Mon May  8 13:17:17 UTC 2017 - knut.anderssen@suse.com

- Don't crash if the regurl provided by linuxrc is invalid using
  the one provided by the control file as fallback (bsc#1035908).
- 3.2.39

-------------------------------------------------------------------
Wed Apr 26 15:03:33 UTC 2017 - igonzalezsosa@suse.com

- Move CaaSP specific code to yast2-caasp package
  (bsc#1036838)
- 3.2.38

-------------------------------------------------------------------
Wed Apr 26 09:52:01 UTC 2017 - gsouza@suse.com

- bsc#1031840
  - changed CheckFreeSpaceNow to use LANG=en_US.UTF-8

-------------------------------------------------------------------
Thu Apr 20 14:00:08 UTC 2017 - igonzalezsosa@suse.com

- Add a NTP Servers settings to the overview dialog
  (FATE#323249)

-------------------------------------------------------------------
Wed Apr  5 11:31:12 CEST 2017 - jreidinger@suse.com

- Use y2start script instead of y2base (bsc#1027181)
- 3.2.37

-------------------------------------------------------------------
Wed Apr  5 10:31:12 CEST 2017 - schubi@suse.de

- Added configuration-management to inst_finish.
  (FATE#319830)
- 3.2.36

-------------------------------------------------------------------
Tue Apr  4 14:16:28 UTC 2017 - mvidner@suse.com

- Renamed Controller Node to Administration Node (bsc#1032057).
- 3.2.35

-------------------------------------------------------------------
Mon Mar 27 13:39:38 UTC 2017 - igonzalezsosa@suse.com

- Move CaaSP specific code to yast2-caasp (bsc#1030874)
- 3.2.34

-------------------------------------------------------------------
Mon Mar 27 06:50:29 UTC 2017 - lslezak@suse.cz

- Use the shared package download and extraction functionality
  from FATE#320772
- 3.2.33

-------------------------------------------------------------------
Tue Mar 21 11:59:26 UTC 2017 - ancor@suse.com

- Added some extra space to the openSUSE desktop/roles selection
  dialog (improvement on the fix for poo#14936, bsc#1025415).
- 3.2.32

-------------------------------------------------------------------
Thu Mar 16 13:07:44 UTC 2017 - mvidner@suse.com

- Allow proceeding with the installation after a blocking condition
  has been corrected in the overview dialog (bsc#1029291).
- 3.2.31

-------------------------------------------------------------------
Wed Mar 15 10:19:33 UTC 2017 - igonzalezsosa@suse.com

- Improve roles buttons distribution in textmode (related to
  FATE#320772)
- 3.2.30 

-------------------------------------------------------------------
Tue Mar 14 12:05:44 UTC 2017 - igonzalezsosa@suse.com

- Fix desktop selection during installation (bsc#1029312)
- 3.2.29

-------------------------------------------------------------------
Mon Mar 13 12:16:23 UTC 2017 - igonzalezsosa@suse.com

- Support to add roles through addons (FATE#320772)
- 3.2.28

-------------------------------------------------------------------
Thu Mar  9 17:48:25 UTC 2017 - jreidinger@suse.com

- fix crash when reading if desktop role should have default
  pre-selected (bsc#1025415)
- 3.2.27

-------------------------------------------------------------------
Wed Mar  8 16:11:59 CET 2017 - mvidner@suse.cz

- Really use the directory.yast file (fate#322372)
- 3.2.26

-------------------------------------------------------------------
Thu Mar  6 13:33:41 UTC 2017 - mfilka@suse.com

- fate#322328
  - adapted all-in-one dialog according to comments from UX
- 3.2.25

-------------------------------------------------------------------
Mon Mar  6 09:39:00 UTC 2017 - mfilka@suse.com

- CaaSP: do not crash when used a dashed url for the controller
  node location (bsc#1024965)
- CaaSP AY: Adapted requirements of yast2-services-manager.
  (FATE#321738)
- bnc#1022546
  - update all-in-one's subdialog (network/kdump/partitioning/...)
    overview when the dialog is closed and do not lose another
    content already entered by user.
- 3.2.24

-------------------------------------------------------------------
Wed Feb 15 17:58:16 UTC 2017 - jreidinger@suse.com

- Add new desktop selection client for opensuse based on roles
  (poo#14936, bsc#1025415)
- drop "inst_new_desktop" client which was replaced by new desktop
  selection one
- 3.2.23

-------------------------------------------------------------------
Tue Feb 14 14:55:08 UTC 2017 - igonzalezsosa@suse.com

- Self-Update only shows errors when a custom URL is used
  (bsc#1025251)
- 3.2.22

-------------------------------------------------------------------
Wed Feb  8 16:42:29 UTC 2017 - kanderssen@suse.com

- CaaSP all-in-one-dialog: added validation to the controller node
  location field, modified label and write it to the minion
  master.conf file at the end of the installation (FATE#321738)
- CaaSP: Display the Beta product warning at start when it is
  present (bsc#1016887)
- Enable CaaSP specific services on the installed system
  (FATE#321738)
- Do not crash if role contain own service to enable (bsc#1022762)
- 3.2.21

-------------------------------------------------------------------
Fri Feb  3 10:07:35 UTC 2017 - jsrain@suse.cz

- Downloading release notes: Do not download them at all during
  AutoYaST (bsc#1009276)
- Use the directory.yast file to check avilable
  translations (fate#322372)
- 3.2.20

-------------------------------------------------------------------
Wed Feb  1 17:07:23 CET 2017 - schubi@suse.de

- Downloading release notes: Do not try again if the host or the
  proxy cannot be resolved (bnc#1022784)
- 3.2.19

-------------------------------------------------------------------
Fri Jan 27 15:55:33 UTC 2017 - kanderssen@suse.com

- Ask for installation confirmation in all-in-one dialog before
  proceed with it. (Fate#322328)
- 3.2.18

-------------------------------------------------------------------
Fri Jan 27 09:11:32 UTC 2017 - jreidinger@suse.com

- Respect newly registered update repos in software proposal and
  do register. (FATE#322328)

-------------------------------------------------------------------
Thu Jan 26 14:16:43 UTC 2017 - jreidinger@suse.com

- handle proposal errors in all-in-one dialog (FATE#322328)

-------------------------------------------------------------------
Wed Jan 25 15:29:02 UTC 2017 - mvidner@suse.com

- Added an all-in-one installation overview for CaaSP (FATE#322328)

-------------------------------------------------------------------
Wed Jan 25 10:41:33 UTC 2017 - igonzalezsosa@suse.com

- Add an option to disable the self-update feature through the
  AutoYaST profile (FATE#319716)
- 3.2.17

-------------------------------------------------------------------
Fri Jan 20 08:44:28 UTC 2017 - mfilka@suse.com

- bnc#1017752
  - do not show language change warning in software proposal
    incorrectly when language was not changed.
- 3.2.16

-------------------------------------------------------------------
Tue Jan 17 15:34:22 UTC 2017 - igonzalezsosa@suse.com

- Do not retry to download release notes if a previous attempt
  failed (bsc#1015794)
- 3.2.15

-------------------------------------------------------------------
Mon Jan 16 12:42:52 UTC 2017 - jreidinger@suse.com

- add ability to roles to enable list of services when selected
  (FATE#321754)

-------------------------------------------------------------------
Mon Jan 16 12:17:38 UTC 2017 - mfilka@suse.com

- fate#321739
  - Made user's interaction possible in case of error in read-only
    proposal.
- 3.2.14

-------------------------------------------------------------------
Thu Jan  5 13:16:08 CET 2017 - schubi@suse.de

- AutoYaST after second stage: Initialize tty1 in order to remove
  old YaST output and to show the cursor again.
  (bnc#1018037)
- 3.2.13

-------------------------------------------------------------------
Wed Dec 14 15:47:02 UTC 2016 - jreidinger@suse.com

Port changes from CASP1.0:

- Change layout of new installation dialog according to UX team
  suggestion (FATE#321754)
- Set root subvolume read-only if configured (Fate##321755)
- Document new control.xml parameter root_subvolume_read_only
- Add new installation dialog with keyboard layout and root
  password (FATE#321754)
- Added worker role dialog (Fate#321754)
- implement support for running additional dialogs for specific
  roles (FATE#321754)
- Added description for readonly_timezone and
  clone_install_recommended_default flag in control-file
  documentation. (Fate#321754, Fate#321764)
- 3.2.12

-------------------------------------------------------------------
Wed Dec  7 14:00:53 UTC 2016 - igonzalezsosa@suse.com

- Do not crash when the proposal screen is configured through
  an AutoYaST profile and tabs are not being used (bsc#1013976)
- 3.2.11

-------------------------------------------------------------------
Tue Nov 22 12:27:17 UTC 2016 - jreidinger@suse.com

- fix missing icon next to SSH Key Import in autoyast
  (bsc#988377)

-------------------------------------------------------------------
Fri Nov 18 15:10:49 UTC 2016 - jreidinger@suse.com

- add missing file causing crash (introduced with generic fix of
  bsc#1003682)
  (invisible in master since autotools support is dropped there)
- 3.2.10

-------------------------------------------------------------------
Thu Nov 17 11:59:06 CET 2016 - shundhammer@suse.de

- Documentation for new storage related parameters in control.xml
  (Fate#321736)

-------------------------------------------------------------------
Mon Nov 14 14:30:12 UTC 2016 - jreidinger@suse.com

- The user has to confirm when the configuration proposal contains
  a non-blocking error (generic fix for bsc#1003682)
- 3.2.9

-------------------------------------------------------------------
Fri Nov 11 16:41:25 CET 2016 - schubi@suse.de

- Fixed bug: AutoYaST hangs while running second stage.
  Removed network.service in the Before section of
  YaST2-Firstboot.service. (bnc#1007752)
- 3.2.8

-------------------------------------------------------------------
Fri Nov 11 13:50:06 UTC 2016 - jreidinger@suse.com

- Do not crash if importing ssh config from system which
  /etc/os-release does not contain pretty name (bsc#1009492)
- 3.2.7

-------------------------------------------------------------------
Mon Oct 31 13:23:38 UTC 2016 - lslezak@suse.cz

- Added support for read-only proposal modules (fate#321739)
- 3.2.6

-------------------------------------------------------------------
Thu Oct 27 15:09:58 CEST 2016 - shundhammer@suse.de

- Documentation for subvolumes in control.xml (fate#321737)

-------------------------------------------------------------------
Thu Oct 20 09:52:00 UTC 2016 - jreidinger@suse.com

- more robust password filtering in y2start.log
  (bsc#798966)
- 3.2.5

-------------------------------------------------------------------
Thu Oct 13 14:15:23 UTC 2016 - igonzalezsosa@suse.com

- Set libyui-ncurses environment before starting the installer
  (related to bsc#780621)
- 3.2.4

-------------------------------------------------------------------
Thu Oct 13 13:55:33 UTC 2016 - igonzalezsosa@suse.com

- Bump version number to release fixes for bnc#999895,
  bsc#988700 and bnc#999953.
- 3.2.3

-------------------------------------------------------------------
Thu Oct  6 12:55:58 CEST 2016 - schubi@suse.de

- AutoYaST upgrade: Do not override the Report module settings in
  the AutoYaST upgrade mode, keep the previous settings
  (bnc#999895).

-------------------------------------------------------------------
Thu Sep 29 08:09:28 UTC 2016 - igonzalezsosa@suse.com

- Translate description of Snapper snapshots (bsc#988700)
- 3.2.2

-------------------------------------------------------------------
Wed Sep 21 11:00:27 CEST 2016 - schubi@suse.de

- Fixed crash if one defined proposal module has not been found on
  system while switching back from "Expert" proposal.
  (bnc#999953)
- 3.2.1

-------------------------------------------------------------------
Wed Sep 14 13:53:41 UTC 2016 - jreidinger@suse.com

- reduce time needed for building this package
- 3.2.0

-------------------------------------------------------------------
Tue Sep 13 12:37:57 UTC 2016 - jreidinger@suse.com

- fix skipping of proposal returning empty hash otherwise it
  creates non sense proposal entry in UI (bnc#994127)
- 3.1.215

-------------------------------------------------------------------
Tue Aug 30 06:55:13 UTC 2016 - lslezak@suse.cz

- Display a warning popup when the installer self-update uses
  the fallback URL instead of the selected SMT or the default SCC
  server (bsc#996179)
- Do not contact the registration server in self-update when
  network is not running, skip self-update completely
- 3.1.214

-------------------------------------------------------------------
Thu Aug 25 14:23:20 UTC 2016 - lslezak@suse.cz

- Move the installer self update step earlier in the workflow
  so the user entered values are not lost after restart and avoid
  repeating some steps again (bsc#985055)
- This also fixes losing some values due to restaring YaST (bsc#993690),
  (bsc#992608)
- Improved the self update URL handling - the boot parameter has
  the highest priority, always ask user when a SLP service is found,
  in AutoYaST mode SLP needs to be enabled in the profile
- Display progress when downloading and applying the updates
- 3.1.213

-------------------------------------------------------------------
Wed Aug 25 12:51:45 UTC 2016 - cwh@suse.com

- Replace unicode bullet char by asterisk for ncurses (bsc#995082)
- 3.1.212

-------------------------------------------------------------------
Thu Aug 25 07:33:10 UTC 2016 - jreidinger@suse.com

- fix writing proposals (bnc#994127)
- 3.1.211

-------------------------------------------------------------------
Wed Aug 17 15:02:02 UTC 2016 - jreidinger@suse.com

- filter out same repositories from extraurls if they differ only
  in trailing slash (bnc#970488)
- 3.1.210

-------------------------------------------------------------------
Tue Aug 16 15:34:43 UTC 2016 - kanderssen@suse.com

- SSH Importer: Width fix to avoid cut of CheckBoxFrame Label
  (fate##319624)
- 3.1.209

-------------------------------------------------------------------
Tue Aug 16 13:28:14 CEST 2016 - locilka@suse.com

- Fixed testsuite for inst_complex_welcome after implementing lazy
  loading in ProductLicense in yast2-packager (bsc#993285)
- 3.1.208

-------------------------------------------------------------------
Fri Aug  5 07:22:59 UTC 2016 - igonzalezsosa@suse.com

- Fix the registration screen initialization when SCC server
  is used during self-update (FATE#319716)
- 3.1.207

-------------------------------------------------------------------
Thu Aug  4 10:02:28 UTC 2016 - igonzalezsosa@suse.com

- Retrieve the self-update URL from the registration
  server (SCC/SMT) (FATE#319716)
- 3.1.206

-------------------------------------------------------------------
Wed Aug  3 17:06:46 CEST 2016 - locilka@suse.com

- UI, UX and internal handling for the Welcome screen optimized to
  prevent from not showing that the license needs to be accepted
  (bsc#980374).
- 3.1.205

-------------------------------------------------------------------
Fri Jul 29 07:32:46 UTC 2016 - ancor@suse.com

- If the user has skipped multipath activation, don't ask again
  after installer self-update (bsc#989770)
- 3.1.204

-------------------------------------------------------------------
Fri Jul 22 13:48:12 UTC 2016 - igonzalezsosa@suse.com

- Don't halt the installation if installer updates server
  cannot be reached when using AutoYaST (bsc#988949)
- 3.1.203

-------------------------------------------------------------------
Thu Jul 21 11:52:59 UTC 2016 - jreidinger@suse.com

- simplify and speed up inst_finish client (bnc#986649)
- add test suite for inst_finish client
- 3.1.202

-------------------------------------------------------------------
Mon Jul 18 13:13:05 UTC 2016 - lslezak@suse.cz

- Run extra inst-sys cleanup to free more memory on systems with
  low memory (bsc#974601)
- 3.1.201

-------------------------------------------------------------------
Thu Jul 14 08:10:16 UTC 2016 - lslezak@suse.cz

- Properly adjust the OOM killer (oom_score_adj has a different
  range than the original oom_adj) (bsc#974601)
- 3.1.200

-------------------------------------------------------------------
Tue Jul 12 16:14:28 CEST 2016 - schubi@suse.de

- Added AutoYaST schema file "ssh_import".
  (fate#319624)
- 3.1.199

-------------------------------------------------------------------
Mon Jun 27 13:00:24 UTC 2016 - jreidinger@suse.com

- Make writing of bootloader settings the last step so that other
  installation steps (kdump, cio-ignore) do not have to waste time
  repeating it
  (bnc#986649)
- 3.1.198

-------------------------------------------------------------------
Thu Jun 23 08:17:24 UTC 2016 - lslezak@suse.cz

- Display more information in the error popup when downloading
  the optional installer updates fails (bsc#986091)
- 3.1.197

-------------------------------------------------------------------
Thu Jun 16 13:31:16 UTC 2016 - igonzalezsosa@suse.com

- Avoid restarting YaST when self-update repository exists but
  is empty (bsc#985113)
- 3.1.196

-------------------------------------------------------------------
Wed Jun 15 15:15:15 CEST 2016 - snwint@suse.de

- call set_videomode to adjust video mode (bsc#974821)
- 3.1.195

-------------------------------------------------------------------
Tue Jun 14 14:17:53 UTC 2016 - igonzalezsosa@suse.com

- Fix architecture detection during self-update (bsc#984656)
- 3.1.194

-------------------------------------------------------------------
Thu Jun  2 11:09:33 UTC 2016 - schubi@suse.de

- Adapt AutoYaST to support import of SSH server keys/configuration
  (fate#319624)
- 3.1.193

-------------------------------------------------------------------
Thu Jun  2 10:09:33 UTC 2016 - igonzalezsosa@suse.com

- Drop yast2-installation-devel-doc package (fate#320356)
- 3.1.192

-------------------------------------------------------------------
Wed Jun  1 11:41:27 UTC 2016 - igonzalezsosa@suse.com

- When importing SSH keys/configuration, only regular files
  will be considered (bsc#982522)
- Force YaST2-Firstboot.service to run after
  YaST2-Second-Stage.service (bsc#980365)
- 3.1.191

-------------------------------------------------------------------
Mon May 30 14:35:05 UTC 2016 - lslezak@suse.cz

- Move the debugger invocation code to yast2-ruby-bindings package
  to use the same implementation at run time (FATE#318421)
- 3.1.190

-------------------------------------------------------------------
Thu May 26 13:17:42 UTC 2016 - kanderssen@suse.com

- System Role: centered dialog (ncurses).

-------------------------------------------------------------------
Wed May 25 15:49:41 UTC 2016 - kanderssen@suse.com

- More visual improvements in the SSH keys importing proposal
  summary based on blog entry feedback. (Fate#319624)
- 3.1.189

-------------------------------------------------------------------
Wed May 25 13:07:59 UTC 2016 - lslezak@suse.cz

- Start the Ruby debugger at the beginning of installation
  when Y2DEBUGGER is set (FATE#318421)
- 3.1.188

-------------------------------------------------------------------
Tue May 17 08:17:51 UTC 2016 - ancor@suse.com

- Visual improvement in the SSH keys importing proposal summary

-------------------------------------------------------------------
Mon May 16 16:39:34 UTC 2016 - ancor@suse.com

- The user is now informed about SSH keys to be reused (copied
  from a previous system) during system installation.
- The user can select a different partition (or none) to read the
  keys from and whether to also copy config files.
- SSH import functionality not longer depending from
  "copy_to_system" feature.
- Fate#319624
- 3.1.187

-------------------------------------------------------------------
Mon May 16 08:29:25 UTC 2016 - lslezak@suse.cz

- SSH installation: handle closing the initial installation screen
  by the window manager close button (bsc#979499)
- 3.1.186

-------------------------------------------------------------------
Mon May  9 15:14:22 CEST 2016 - schubi@suse.de

- Do not copy licenses from inst-sys to target system.
  Showing EULA location in the installed system.
  (fate#219341)
- 3.1.185

-------------------------------------------------------------------
Fri May  6 11:09:28 UTC 2016 - jsrain@suse.cz

- get more texts for roles dialog from control file, allow
  a general label (bsc#974625)
- 3.1.184

-------------------------------------------------------------------
Thu May  5 13:39:46 UTC 2016 - ancor@suse.com

- Always read the lists of local users in the previous system to
  have them available during user importing (part of fate#319624)
- 3.1.183

-------------------------------------------------------------------
Wed Apr 20 10:47:12 UTC 2016 - knut.anderssen@suse.com

- Disk Activation step will be skipped in case of installer update
  success (bsc#974409)
- License agreement will be remembered in case of going back after
  a installer update.
- 3.1.182

-------------------------------------------------------------------
Tue Apr 19 09:08:35 UTC 2016 - igonzalezsosa@suse.com

- Fix handling of license acceptance in welcome screen
  (bsc#975774)
- 3.1.181

-------------------------------------------------------------------
Fri Apr 15 12:51:00 UTC 2016 - lslezak@suse.cz

- Run the automatic installer self update also in the AutoYaST
  mode, read the optional custom URL from the profile ("general" ->
  "self_update_url" node) (FATE#319716)
- 3.1.180

-------------------------------------------------------------------
Wed Apr 13 07:14:09 UTC 2016 - mfilka@suse.com

- bsc#956473
  - improved formatting of network interfaces listing
- 3.1.179

-------------------------------------------------------------------
Tue Apr 12 15:09:15 UTC 2016 - jreidinger@suse.com

- do not install perl-Bootloader-YAML on target system as it is no
  longer needed (FATE#317701)
- 3.1.178

-------------------------------------------------------------------
Mon Apr  4 09:48:42 UTC 2016 - igonzalezsosa@suse.com

- Automatic update during installation will use Zypper repositories
  instead of Driver Update Disks (FATE#319716).
- 3.1.177

-------------------------------------------------------------------
Wed Mar 23 16:32:31 UTC 2016 - cwh@suse.com

- Moved proc_modules.scr to yast2.rpm to avoid that yast-sound
  depends on yast-installation (bsc#972310)
- 3.1.176

-------------------------------------------------------------------
Tue Mar 15 07:41:01 UTC 2016 - knut.anderssen@suse.com

- Added automatic update during installation (FATE#319716)
- 3.1.175

-------------------------------------------------------------------
Mon Mar 14 13:09:52 UTC 2016 - mvidner@suse.com

- System Role: align labels (FATE#317481).
- System Role: pop-up if changing the role to a different one.
- 3.1.174

-------------------------------------------------------------------
Mon Mar 14 09:39:50 UTC 2016 - igonzalezsosa@suse.com

- Moved Yast::Transfer::FileFromUrl here from yast2-update
  (FATE#319716).
- 3.1.173

-------------------------------------------------------------------
Fri Mar  4 14:24:49 UTC 2016 - mvidner@suse.com

- Added a System Role step in the installation (FATE#317481).
- 3.1.172

-------------------------------------------------------------------
Mon Feb 29 09:05:16 UTC 2016 - mfilka@suse.com

- bsc#956473
  - network interfaces listing shows all IPv4 / IPv6 addresses per
    device
- 3.1.171

-------------------------------------------------------------------
Fri Feb 26 08:36:55 UTC 2016 - ancor@suse.com

- Ensure plymouth does not interfere with X11 when executing
  yast2-firstboot (bsc#966874)
- 3.1.170

-------------------------------------------------------------------
Sun Feb 21 21:15:02 UTC 2016 - mfilka@suse.com

- bnc#960703
  - network service setup moved into yast2-network package.
- 3.1.169

-------------------------------------------------------------------
Wed Feb 17 16:03:56 UTC 2016 - cwh@suse.com

- Remove autoyast clone button (fate#317970) 
- 3.1.168

-------------------------------------------------------------------
Thu Dec 22 15:53:34 CET 2015 - schubi@suse.de

- Removing network dependencies in the service files in order to
  prevent booting cycles in Tumbleweed. (bnc#954908)
- 3.1.167

-------------------------------------------------------------------
Mon Dec 21 08:08:15 UTC 2015 - jsrain@suse.cz

- fixed function name to check zKVM hypervisor (bsc#956736)
- 3.1.166

-------------------------------------------------------------------
Fri Dec 11 09:17:16 UTC 2015 - jsrain@suse.cz

- don't enforce the disk activation dialog on zKVM (bsc#956736)
- 3.1.165

-------------------------------------------------------------------
Wed Dec  2 13:55:07 UTC 2015 - mvidner@suse.com

- Ensure second stage and YaST-Firstboot don't get killed by
  getty when running over 2nd or 3rd serial console (bsc#935965)
- 3.1.164

-------------------------------------------------------------------
Thu Nov 26 09:09:59 UTC 2015 - jreidinger@suse.com

- Do not crash in proposal client if zfcp proposal reports itself
  as unavailable (bnc#956745)

-------------------------------------------------------------------
Wed Nov 25 13:15:19 UTC 2015 - lslezak@suse.cz

- Save the software selection for using it later in AutoYaST
  when deploying installation images (bsc#956325, bsc#910728)
- 3.1.163

-------------------------------------------------------------------
Fri Nov  6 11:59:26 UTC 2015 - ancor@suse.com

- Ensure second stage and YaST-Firstboot don't get killed by
  getty when running over serial console (bsc#935965)
- 3.1.162

-------------------------------------------------------------------
Fri Oct  9 13:32:36 UTC 2015 - ancor@suse.com

- Language selection screen fixed to immediately apply the keyboard
  layout after changing it automatically (bsc#947969).
- 3.1.161

-------------------------------------------------------------------
Thu Oct  1 15:55:54 UTC 2015 - ancor@suse.com

- Simplified second stage systemd unit to avoid dependencies cycles
  (bnc#947521 and bnc#931643). Logic moved to YaST startup scripts.
- 3.1.160

-------------------------------------------------------------------
Fri Sep  4 07:07:33 UTC 2015 - jsrain@suse.cz

- fix bug preventing to finish proposal in some sutuations
  (bsc#944334)
- 3.1.159

-------------------------------------------------------------------
Thu Sep  3 14:41:07 CEST 2015 - locilka@suse.com

- Fixed setting language / languages in the installation welcome
  screen (bsc#943746, bsc#944035)
- 3.1.158

-------------------------------------------------------------------
Wed Sep  2 09:43:21 UTC 2015 - igonzalezsosa@suse.com

- Move #second_stage_required? method to InstFunctions module
  to be used by AutoYaST (bnc#892091)
- 3.1.157

-------------------------------------------------------------------
Tue Aug 25 10:17:24 CEST 2015 - schubi@suse.de

- fixed cio_ignore testcase
  This testcase is for bnc#941406
- 3.1.156

-------------------------------------------------------------------
Thu Aug 13 13:26:56 CEST 2015 - schubi@suse.de

- AutoYaST S390: handling cio_ignore
  Entry <general><cio_ignore> in order to set it
  (values: true/false). If it is not set cio_ignore is true.
  So it is backward compatible.
  (bnc#941406)
- cio_ignore does not make sense for KVM or z/VM. So checking
  for KVM and z/VM and evtl. disabling cio_ignore (fate#317861).
- 3.1.155

-------------------------------------------------------------------
Tue Aug 11 15:50:49 CEST 2015 - schubi@suse.de

- AutoYaST second stage: YaST2-Second-Stage.service
  Continue installation even if plymouth has returned an error.
  (bnc#940878)
- 3.1.154

-------------------------------------------------------------------
Fri Aug  7 12:53:08 UTC 2015 - igonzalezsosa@suse.com

- Fix release notes loading when network is not working (bsc#940648)
- 3.1.153

-------------------------------------------------------------------
Wed Aug  5 11:45:25 UTC 2015 - jsrain@suse.cz

- store cio_ignore settings before installing bootloader
  (bsc#933177)
- 3.1.152

-------------------------------------------------------------------
Fri Jul 24 13:01:22 UTC 2015 - jsrain@suse.cz

- avoid duplicating release notes for products (bsc#935599)
- 3.1.151

-------------------------------------------------------------------
Tue Jul 21 09:16:03 UTC 2015 - mvidner@suse.com

- Moved client code to lib/installation/clients to enable test
  coverage measurements.
- 3.1.150

-------------------------------------------------------------------
Wed Jul  1 13:50:55 CEST 2015 - shundhammer@suse.de

- Cleanup for snapshots made during installation (bnc#935923)
- 3.1.149 

-------------------------------------------------------------------
Wed Jul  1 10:46:50 CEST 2015 - locilka@suse.com

- Fixed handling user request to change an installation proposal
  (bsc#936448)
- 3.1.148

-------------------------------------------------------------------
Mon Jun 29 13:11:57 UTC 2015 - lslezak@suse.cz

- fixed menu button label in the proposal (bsc#936427)
- 3.1.147

-------------------------------------------------------------------
Mon Jun 29 08:41:17 UTC 2015 - jreidinger@suse.com

- add ability to hide export button (fate#315161)
- 3.1.146

-------------------------------------------------------------------
Wed Jun 17 09:29:09 CEST 2015 - locilka@suse.com

- Implemented triggers for installation proposal (FATE#317488).
  Any *_proposal client can define 'trigger' in 'MakeProposal'
  that defines in which circumstances it should be called again
  after all proposals have been called, e.g., if partitioning or
  software selection changes.
- 3.1.145

-------------------------------------------------------------------
Tue Jun  2 08:41:03 UTC 2015 - jreidinger@suse.com

- fix crash in Upgrade when creating post upgrade snapshot
  (fate#317973)
- 3.1.144

-------------------------------------------------------------------
Thu May 28 12:41:49 UTC 2015 - igonzalezsosa@suse.com

- add a client to create a snapshot after installation/upgrade
  (fate#317973)
- 3.1.143

-------------------------------------------------------------------
Wed May 20 19:29:48 UTC 2015 - lslezak@suse.cz

- set Xvnc server resolution to 96 dpi to fix broken layout in VNC
  installations (defaults to 75 dpi) (bsc#919456)
- 3.1.142

-------------------------------------------------------------------
Fri Apr 24 06:01:14 UTC 2015 - ancor@suse.com

- Fixed an error preventing the VNC connection during second
  installation stage of AutoYaST when using VNC=1 (bnc#923901)
- 3.1.141

-------------------------------------------------------------------
Wed Apr 20 13:11:40 CEST 2015 - schubi@suse.de

- Fixed differnt bugs in proposal overview with multiple tabs.
- Checking if plymouth is available while starting second
  installation stage for AutoYaST.
- 3.1.140

-------------------------------------------------------------------
Thu Apr 16 13:02:23 CEST 2015 - locilka@suse.com

- Always enable systemd startup services for Second Stage and
  Firstboot (bsc#924278)
- 3.1.139

-------------------------------------------------------------------
Thu Apr  2 09:27:55 UTC 2015 - jreidinger@suse.com

- avoid endless loop when confirm update in proposal runner
  (FATE#315161)
- 3.1.138

-------------------------------------------------------------------
Wed Apr  1 18:54:34 UTC 2015 - jreidinger@suse.com

- fix method missing error in proposal_runner (FATE#315161)
- 3.1.137

-------------------------------------------------------------------
Wed Apr  1 11:39:32 UTC 2015 - jreidinger@suse.com

- fix dependencies in proposal_store (FATE#315161)
- 3.1.136

-------------------------------------------------------------------
Fri Mar 27 13:14:22 UTC 2015 - jreidinger@suse.com

- allow proposal runner dialog to use different proposal store
  (FATE#315161)
- 3.1.135

-------------------------------------------------------------------
Tue Feb 17 14:24:19 CET 2015 - aschnell@suse.de

- get list of mounts from /proc/mounts in umount_finish (for
  fate#318392)
- 3.1.134

-------------------------------------------------------------------
Mon Feb 16 12:44:16 UTC 2015 - cwh@suse.com

- Delete or copy install.inf as applicable (bnc#897066)
- 3.1.133

-------------------------------------------------------------------
Wed Feb 11 09:03:38 UTC 2015 - lslezak@suse.cz

- removed redundant initialization label (bnc#878538)
- 3.1.132

-------------------------------------------------------------------
Fri Feb  6 12:56:53 UTC 2015 - ancor@suse.com

- The unit tests are now compatible with RSpec 3 (bnc#916364)
- 3.1.131

-------------------------------------------------------------------
Wed Feb  4 13:15:43 UTC 2015 - lslezak@suse.cz

- support custom display number in "display_ip" boot option
  (bnc#913888)
- 3.1.130

-------------------------------------------------------------------
Tue Feb  3 11:11:49 CET 2015 - schubi@suse.de

- AutoYaST: If the system starts in multi-user mode plymouth will
  be quit while installation in order to ensure that installation
  will be finished on console 1 and the login prompt will be
  shown.
  (bnc#903682,889757,897956)

-------------------------------------------------------------------
Thu Jan 29 17:10:44 UTC 2015 - jsrain@suse.cz

- allow keyboard layout testing in language dialog (bsc#889549)
- 3.1.129

-------------------------------------------------------------------
Tue Jan 27 13:39:57 CET 2015 - jsuchome@suse.cz

- explicitely set language packages for installation during the
  live install (bnc#904103)
- 3.1.128

-------------------------------------------------------------------
Mon Jan 26 16:09:01 UTC 2015 - jreidinger@suse.com

- fix typo causing error in installation ( catched by openQA ) 

-------------------------------------------------------------------
Mon Jan 26 10:21:19 UTC 2015 - jreidinger@suse.com

- Properly install new Proposal* libs to fix installation

-------------------------------------------------------------------
Tue Jan 13 12:27:52 UTC 2015 - jreidinger@suse.com

- Refactored inst_proposal into Installation::ProposalRunner and
  Installation::ProposalStore.
- 3.1.127

-------------------------------------------------------------------
Tue Jan 13 12:27:40 UTC 2015 - jsrain@suse.cz

- fixed progress bar during (live) image installation (bsc#854378)

-------------------------------------------------------------------
Wed Jan  7 14:27:28 UTC 2015 - jreidinger@suse.com

- do not stuck during copy of logs files (bnc#897091)
- 3.1.126

-------------------------------------------------------------------
Thu Dec 18 20:12:47 UTC 2014 - lslezak@suse.cz

- Fix bashisms and shebangs in scripts (by "Ledest")
- 3.1.125

-------------------------------------------------------------------
Wed Dec 10 15:57:59 CET 2014 - aschnell@suse.de

- drop check for Gtk since Gtk UI of YaST is no longer supported
  (bsc#908607)
- 3.1.124

-------------------------------------------------------------------
Thu Dec  4 09:50:16 UTC 2014 - jreidinger@suse.com

- remove X-KDE-Library from desktop file (bnc#899104)

-------------------------------------------------------------------
Wed Nov 26 16:53:17 UTC 2014 - ancor@suse.com

- Added more debug information in order to track bnc#897091
- 3.1.122

-------------------------------------------------------------------
Fri Nov 14 09:51:04 UTC 2014 - ancor@suse.com

- Merging changes from 3.1.116.1 (SLE12 maintenance branch)
- Fixed the "previously used repositories" step to work properly
  when reached using the back button (bnc#889791)
- 3.1.121

-------------------------------------------------------------------
Tue Nov  4 08:32:27 UTC 2014 - jreidinger@suse.com

- Improve dialog asking if system should be cloned (bnc#900028)
- 3.1.120

-------------------------------------------------------------------
Mon Nov  3 16:19:30 CET 2014 - schubi@suse.de

- AutoYaST Second Stage: Fixed a crash in package management when
  running in Qt UI with libproxy1-config-kde4 package installed.
  (bnc#866692)
- 3.1.119

-------------------------------------------------------------------
Fri Oct 31 07:41:09 UTC 2014 - jreidinger@suse.com

- do not write obsolete /etc/syconfig/boot RUN_PARALLEL key
  (bnc#896207)
- 3.1.118

-------------------------------------------------------------------
Thu Oct 30 07:35:52 UTC 2014 - lslezak@suse.cz

- properly setup locale in installation start script to display
  texts and labels correctly in a texmode installation and also
  to translate all buttons in graphical mode (removed "testutf8"
  calls, it has been dropped, always set UTF-8 locale) (bnc#902411)
- 3.1.117

-------------------------------------------------------------------
Wed Sep 17 16:04:11 UTC 2014 - lslezak@suse.cz

- additionaly return file system type in ".run.df" agent result,
  (to use it in the disk usage calculation bnc#896176)
- 3.1.116

-------------------------------------------------------------------
Thu Sep  4 12:21:25 UTC 2014 - mvidner@suse.com

- Use a more flexible rubygem requirement syntax (bnc#895069)
- 3.1.115

-------------------------------------------------------------------
Wed Aug 28 15:31:55 UTC 2014 - ancor@suse.com

- Enabled remote access on systems installed using VNC (bnc#893501)
- 3.1.114

-------------------------------------------------------------------
Thu Aug 28 15:04:59 CEST 2014 - locilka@suse.com

- Setting data for &product; macro (used in helps) as soon as
  the base-product repository is initialized (bnc#886608)
- 3.1.113

-------------------------------------------------------------------
Wed Aug 27 15:39:52 CEST 2014 - locilka@suse.com

- Fixed [Abort] button handling in Disks Activation dialog
  (bnc#893281)
- 3.1.112

-------------------------------------------------------------------
Wed Aug 27 10:33:03 CEST 2014 - schubi@suse.de

- Autoyast: Second stage will not be called at all. This bug has
  been generated due the fix in bnc#886464.
- 3.1.111

-------------------------------------------------------------------
Mon Aug 25 09:15:13 CEST 2014 - schubi@suse.de

- Autoyast
  -- Disabling second installation stage via autoyast
     configuration "second_stage".
  -- Centralized minimal configuration and disabling more
     configuration steps like X11, user, default_desktop,...
  -- bnc#886464 and bnc#892091
- 3.1.110

-------------------------------------------------------------------
Mon Aug 18 12:30:53 UTC 2014 - jreidinger@suse.com

- workaround problem with missing capabilities in image deployment
  (bnc#889489)
- 3.1.109

-------------------------------------------------------------------
Thu Aug  7 11:50:28 CEST 2014 - snwint@suse.de

- use oom_score_adj instead of oom_adj (bnc #890432)
- 3.1.108

-------------------------------------------------------------------
Thu Aug  7 08:20:36 UTC 2014 - jreidinger@suse.com

- update ca certificates after upgrade (bnc#889616)
- 3.1.107

-------------------------------------------------------------------
Mon Jul 28 11:52:43 UTC 2014 - lslezak@suse.cz

- use short product name for the default base product release notes
  (read from the installation medium) (bnc#885247)
- display at least an empty dialog when downloading release notes
  to hide the previous dialog in the installation workflow
  (bnc#889196)
- 3.1.106

-------------------------------------------------------------------
Thu Jul 24 14:42:59 UTC 2014 - lslezak@suse.cz

- do not repeat release notes downloading on network time out
  (bnc#885486)
- 3.1.105

-------------------------------------------------------------------
Thu Jul 24 11:52:43 CEST 2014 - aschnell@suse.de

- do not log sensitive information in y2start.log (bnc#888645)
- 3.1.104

-------------------------------------------------------------------
Tue Jul 22 08:13:41 CEST 2014 - snwint@suse.de

- linuxrc already provides proxy settings in URL form - so use it
- 3.1.103

-------------------------------------------------------------------
Mon Jul 21 12:10:43 CEST 2014 - schubi@suse.de

- taking display-manager.service instead of xdm.service in the
  second boot stage (bnc#886654, 884447)
- Workaround of bug in plymouth --> using deactivate option
  in second boot stage in order to start ncurses yast correctly
  (bnc#886488)
- 3.1.102

-------------------------------------------------------------------
Wed Jul 16 09:15:10 UTC 2014 - jsrain@suse.cz

- retranslate release notes button when going back in workflow
  (bnc#886660)
- 3.1.101

-------------------------------------------------------------------
Tue Jul 15 15:44:41 CEST 2014 - locilka@suse.com

- Asking user for confirmation while aborting the installation in
  disk activation dialog (bnc#886662)
- 3.1.100

-------------------------------------------------------------------
Fri Jul  4 08:48:03 UTC 2014 - jreidinger@suse.com

- Copy multipath blacklist to target system (bnc#885628)
- 3.1.99

-------------------------------------------------------------------
Thu Jul  3 09:14:53 UTC 2014 - jreidinger@suse.com

- remove useless steps from system analysis because it confuses
  users (bnc#885609)
- 3.1.98

-------------------------------------------------------------------
Mon Jun 30 14:34:59 UTC 2014 - jreidinger@suse.cz

- restore: use restore script instead of manual unpacking tarball
  to also remove newly generated content when rollbacking
  (bnc#882039)
- 3.1.97

-------------------------------------------------------------------
Mon Jun 23 16:09:32 CEST 2014 - locilka@suse.com

- Changed /bin/rm path to /usr/bin/rm path (bnc#882453)
- 3.1.96

-------------------------------------------------------------------
Mon Jun 23 13:02:27 UTC 2014 - jreidinger@suse.com

- directly export autoyast profile to target file (bnc#881108)
- 3.1.95

-------------------------------------------------------------------
Thu Jun 19 19:05:10 UTC 2014 - lslezak@suse.cz

- removed random_finish client, haveged service is by default
  enabled, no need for explicit enabling by Yast
  (gh#yast/yast-installation#214)
- 3.1.94

-------------------------------------------------------------------
Wed Jun 18 11:47:26 UTC 2014 - lslezak@suse.cz

- make sure the CIO ignore config file ends with a new line
  (bnc#883198)
- 3.1.93

-------------------------------------------------------------------
Tue Jun 17 12:34:33 UTC 2014 - lslezak@suse.cz

- inst_upgrade_urls.rb: set the future target distribution to not
  ignore the SCC online repositories in libzypp (bnc#881320)
- 3.1.92

-------------------------------------------------------------------
Mon Jun 16 12:33:18 UTC 2014 - jreidinger@suse.com

- write list of active devices for cio_ignore ( partially written
  by Ihno )
- 3.1.91

-------------------------------------------------------------------
Thu Jun 12 15:20:04 UTC 2014 - jreidinger@suse.com

- restore backup if yast failed during installation/upgrade
  (bnc#882039)
- 3.1.90

-------------------------------------------------------------------
Thu Jun 12 08:27:01 UTC 2014 - lslezak@suse.cz

- properly enable the add-on module in the installation workflow
- 3.1.89

-------------------------------------------------------------------
Tue Jun  3 13:53:15 UTC 2014 - lslezak@suse.cz

- inst_upgrade_urls.rb client:
  - remove old repositories (repo files) to avoid loading old
    SLE11 repositories when refreshing a registered service
    (bnc#880971)
  - remove old services to get rid of the old NCC service
  (Note: everything is backed up into /var/adm/backup/upgrade/zypp
  directory)
- 3.1.88

-------------------------------------------------------------------
Thu May 29 08:23:21 UTC 2014 - lslezak@suse.cz

- better error message for accepting the license (bnc#875183)
- 3.1.87

-------------------------------------------------------------------
Wed May 28 11:00:51 CEST 2014 - aschnell@suse.de

- close port 6000 during installation (bnc#879262)
- 3.1.86

-------------------------------------------------------------------
Wed May 21 10:32:51 UTC 2014 - jreidinger@suse.com

- do not call reipl multiple times (patch by Ihno)
- 3.1.85

-------------------------------------------------------------------
Fri May 16 12:19:30 UTC 2014 - jsrain@suse.cz

- reduced time-out for downloading release notes when behind
  firewall (bnc#878265)
- 3.1.84

-------------------------------------------------------------------
Fri May 16 08:37:23 UTC 2014 - mvidner@suse.com

- Fixed "undefined method" if an add-on has empty release notes URL
  (bnc#877705)
- 3.1.83

-------------------------------------------------------------------
Fri May 16 07:11:52 UTC 2014 - jsrain@suse.cz

- adjusted wording when deploying image to disk (bnc#877666)
- 3.1.82

-------------------------------------------------------------------
Wed May 14 11:10:05 UTC 2014 - jreidinger@suse.com

- Use new bootloader API to set kernel parameters (bnc#869608)
- 3.1.81

-------------------------------------------------------------------
Tue May 13 13:51:52 UTC 2014 - jreidinger@suse.com

- Fix haveged path to kill it properly (patch by Ihno) (bnc#876876)
- 3.1.80

-------------------------------------------------------------------
Tue May 13 10:09:55 CEST 2014 - gs@suse.de

- enable services for FCoE by calling fcoe-client finish script
  (bnc#877352)
- 3.1.79

-------------------------------------------------------------------
Fri May  9 10:44:11 UTC 2014 - jreidinger@suse.com

- ensure maximum size of prep partition for ppc64 (bnc#867345)
  ( part of patch made by dinaar@suse.com )
- 3.1.78

-------------------------------------------------------------------
Fri May  9 10:15:34 UTC 2014 - jsrain@suse.cz

- adjusted downloading release notes to work also for extensions
  (bnc#876700)
- 3.1.77

-------------------------------------------------------------------
Wed Apr 30 11:01:12 UTC 2014 - jreidinger@suse.com

- use correct keywords for cio ignore kernel params (bnc#874902)
- move cio_ignore step after bootloader step to have sections 
  generated (bnc#873996)
- 3.1.76

-------------------------------------------------------------------
Fri Apr 25 13:21:52 UTC 2014 - mfilka@suse.com

- bnc#872086
  - always copy network configuration. Even if network is not
    running during installation
- 3.1.75

-------------------------------------------------------------------
Fri Apr 25 08:22:06 UTC 2014 - jsrain@suse.cz

- enhanced handling of release notes from media (contrary to those
  downloaded on-line) (bnc#874996)
- 3.1.74

-------------------------------------------------------------------
Thu Apr 24 16:02:13 CEST 2014 - locilka@suse.com

- Changed inst_system_analysis to read Product information
  (that uses libzypp) after initializing libzypp (bnc#873877)
- 3.1.73

-------------------------------------------------------------------
Wed Apr 23 08:48:13 UTC 2014 - jsrain@suse.cz

- enable top bar with logo during installation (bnc#868722)
- 3.1.72

-------------------------------------------------------------------
Tue Apr 15 16:51:58 CEST 2014 - locilka@suse.com

- Switched from the old to the new network setup client for remote
  repositories (bnc#869640)
- 3.1.71

-------------------------------------------------------------------
Tue Apr 15 07:02:35 UTC 2014 - jreidinger@suse.com

- fix crash from last fix and adapt it to cooperate nice with
  autoinstallation (bnc#873458)
- 3.1.70

-------------------------------------------------------------------
Mon Apr 14 14:38:22 UTC 2014 - jreidinger@suse.com

- return error message if base product not found and continue in
  installation(bnc#873458)
- 3.1.69

-------------------------------------------------------------------
Mon Apr 14 10:11:52 CEST 2014 - locilka@suse.com

- removed loading 'pciehp' Kernel module (added for SLE 11 by FATE
  #311991) - it is now built-in Kernel (bnc#865834)
- 3.1.68

-------------------------------------------------------------------
Fri Apr 11 08:44:10 UTC 2014 - jsrain@suse.cz

- added missing files to package (bnc#872925)
- 3.1.67

-------------------------------------------------------------------
Thu Apr 10 09:34:30 UTC 2014 - mvidner@suse.com

- Put wizard title on the left instead of on top (bnc#868859)
- 3.1.66

-------------------------------------------------------------------
Thu Apr 10 09:15:56 UTC 2014 - jsrain@suse.cz

- added handling of release notes for slide show (bnc#871158)
- 3.1.65

-------------------------------------------------------------------
Wed Apr  9 10:07:02 CEST 2014 - snwint@suse.de

- save a copy of pbl.log
- 3.1.64

-------------------------------------------------------------------
Fri Apr  4 15:33:40 CEST 2014 - snwint@suse.de

- remove LIBGL_ALWAYS_INDIRECT (bnc #869172)
- 3.1.63

-------------------------------------------------------------------
Thu Apr  3 12:15:49 UTC 2014 - jreidinger@suse.com

- do not write network configuration from upgrade to system
  (bnc#871178)
- 3.1.62

-------------------------------------------------------------------
Wed Apr  2 09:25:38 UTC 2014 - jreidinger@suse.com

- remove ssh_service_finish as it is handle in
  firewall_stage1_finish due to split of ssh port open and sshd
  enablement (bnc#865056)
- 3.1.61

-------------------------------------------------------------------
Sun Mar 30 17:15:03 UTC 2014 - mfilka@suse.com

- bnc#869719
  - fixed parameters forcing manual network configuration on user's
    request at disks activation screen
- 3.1.60 

-------------------------------------------------------------------
Mon Mar 24 14:48:36 UTC 2014 - jreidinger@suse.com

- change cio_ignore kernel parameter according to kernel changes
  (bnc#869463)
- 3.1.59

-------------------------------------------------------------------
Mon Mar 24 12:33:47 UTC 2014 - jreidinger@suse.com

- avoid constant redefinition warning(BNC#869202)
- 3.1.58

-------------------------------------------------------------------
Wed Mar 19 12:45:27 UTC 2014 - lslezak@suse.cz

- skip "Installation Options" dialog when online repository option
  should not be displayed (part of bnc#868942)
- 3.1.57

-------------------------------------------------------------------
Fri Mar 14 14:43:06 CET 2014 - snwint@suse.de

- set LIBGL_ALWAYS_INDIRECT in ssh mode (bnc #868175)
- enable yast theme in ssh mode
- 3.1.56

-------------------------------------------------------------------
Fri Mar 14 08:15:01 UTC 2014 - jsrain@suse.cz

- download on-line version of release notes (fate#314695)
- 3.1.55

-------------------------------------------------------------------
Thu Mar 13 09:46:18 UTC 2014 - jreidinger@suse.com

- add kernel parameters for s390 when cio_ignore enabled to never
  blacklist console or ipl devices (fate#315318)
- 3.1.54

-------------------------------------------------------------------
Wed Mar 12 12:00:40 UTC 2014 - mfilka@suse.com

- bnc#858523
  - dropped disabling network configuration code. yast2-network is
    in charge of it now.
- 3.1.53 

-------------------------------------------------------------------
Mon Mar 10 13:01:48 UTC 2014 - jsrain@suse.cz

- don't hide ReleaseNotes button going back fron inst proposal
  (bnc#867389)
- 3.1.52

-------------------------------------------------------------------
Fri Mar  7 16:00:42 UTC 2014 - lslezak@suse.cz

- run scc_finish client if present (FATE#312012)
- 3.1.51

-------------------------------------------------------------------
Thu Mar  6 09:15:24 UTC 2014 - jreidinger@suse.com

- fix malformed string exception if cio ignore is disabled
  (bnc#866995)
- 3.1.50

-------------------------------------------------------------------
Tue Mar  4 09:13:41 UTC 2014 - jreidinger@suse.com

- call proper bash agent otherwise cio ignore feature do not work
  (bnc#866614)
- 3.1.49

-------------------------------------------------------------------
Mon Mar  3 12:57:24 UTC 2014 - jreidinger@suse.com

- do not crash if there is no general section in autoyast profile
  (BNC#866529)
- 3.1.48

-------------------------------------------------------------------
Thu Feb 27 15:08:12 CET 2014 - aschnell@suse.de

- reset proposal after rescanning storage (bnc#865579)
- 3.1.47

-------------------------------------------------------------------
Thu Feb 27 13:55:16 UTC 2014 - jreidinger@suse.com

- revert back complete skip of probing due to disks with activation
  (BNC#865579)
- 3.1.46

-------------------------------------------------------------------
Thu Feb 27 12:54:37 UTC 2014 - jreidinger@suse.com

- Do not rerun system probing as it is already done (BNC#865579)
- 3.1.45

-------------------------------------------------------------------
Wed Feb 26 09:15:50 UTC 2014 - jreidinger@suse.com

- implement cio ignore feature during installation for s390x
  (FATE#315586)
- 3.1.44

-------------------------------------------------------------------
Tue Feb 25 16:11:08 CET 2014 - locilka@suse.com

- Removed an icon from License Agreement dialog (bnc#865575)
- 3.1.43

-------------------------------------------------------------------
Tue Feb 25 14:14:59 CET 2014 - locilka@suse.com

- Adapted ignored_features to handle possibly missing Cmdline entry
  from Linuxrc (bnc#861465)
- 3.1.42

-------------------------------------------------------------------
Tue Feb 25 13:27:34 CET 2014 - locilka@suse.cz

- Removed hard-coded color and RichText formatting from
  installation confirmation dialog (#bnc#865371)
- 3.1.41

-------------------------------------------------------------------
Fri Feb 21 14:54:01 CET 2014 - snwint@suse.de

- Make vnc use real yast theme (bnc #855246) and make vnc screen size configurable.
- 3.1.40

-------------------------------------------------------------------
Fri Feb 21 09:16:18 UTC 2014 - mvidner@suse.com

- ssh installation: fix network start after reboot (bnc#850446)
- 3.1.39

-------------------------------------------------------------------
Wed Feb 19 15:22:00 CET 2014 - locilka@suse.com

- Prevent from re-defining CopyFilesFinishClient class (bnc#864631)
- 3.1.38

-------------------------------------------------------------------
Wed Feb 19 14:51:24 CET 2014 - locilka@suse.com

- Writing bootloader as late as possible, several configs need to
  be written and coppied to the installed system first (bnc#860089)
- 3.1.37

-------------------------------------------------------------------
Tue Feb 18 17:09:08 CET 2014 - locilka@suse.com

- Copying all udev rules from inst-sys to installed system
  (bnc#860089)
- 3.1.36

-------------------------------------------------------------------
Mon Feb 17 13:45:08 UTC 2014 - jreidinger@suse.com

- fix detection if ssh daemon run otherwise ssh installation do not
  reboot after first stage(BNC#864260)
- 3.1.35

-------------------------------------------------------------------
Wed Feb 12 11:44:20 UTC 2014 - jreidinger@suse.com

- fix namespace collision that cause error in installation
- 3.1.34

-------------------------------------------------------------------
Mon Feb 11 15:26:47 UTC 2014 - jreidinger@suse.com

- keep proper installation mode after cloning(BNC#861520)
- 3.1.33

-------------------------------------------------------------------
Tue Feb 11 14:55:36 UTC 2014 - jreidinger@suse.com

- fix dependencies to properly require new ruby bindings
- 3.1.32

-------------------------------------------------------------------
Mon Feb 10 14:31:52 UTC 2014 - jsrain@suse.cz

- removed unused release_notes_popup.rb


- Remove initialisation of Report in autoinst mode from 
  inst_system_analysis. Not needed any more since autoyast Profile 
  is now processed before inst_system_analysis gets called
  (bnc#862829).
- 3.1.31

-------------------------------------------------------------------
Fri Feb  7 09:36:00 UTC 2014 - jreidinger@suse.com

- Implement minimal installation feature (FATE#313149)
- 3.1.30

-------------------------------------------------------------------
Mon Feb  3 14:36:34 UTC 2014 - jreidinger@suse.com

- fix false positive errors in log for easier debugging in future
- 3.1.29

-------------------------------------------------------------------
Fri Jan 31 12:04:52 UTC 2014 - lslezak@suse.cz

- inst_inc_all.rb - added missing import (bnc#860263)
- 3.1.28

-------------------------------------------------------------------
Thu Jan 30 15:43:05 UTC 2014 - jreidinger@suse.com

- Remove write to non-existing /etc/sysconfig/suseconfig
  (FATE#100011)
- 3.1.27

-------------------------------------------------------------------
Thu Jan 30 15:42:52 CET 2014 - aschnell@suse.de

- fixed DASD detection (bnc#860398)
- 3.1.26

-------------------------------------------------------------------
Tue Jan 28 15:37:15 UTC 2014 - jreidinger@suse.com

- Fix exporting configuration in first stage (FATE#308539)
- 3.1.25

-------------------------------------------------------------------
Mon Jan 27 09:56:26 UTC 2014 - mfilka@suse.com

- fate#316768, bnc#854500
  - enable network service according product feature
- 3.1.24

-------------------------------------------------------------------
Fri Jan 24 12:01:29 UTC 2014 - lslezak@suse.cz

- removed inst_scc.rb client (moved to yast2-registration)
- 3.1.23

-------------------------------------------------------------------
Tue Jan 21 14:18:08 UTC 2014 - jreidinger@suse.com

- Remove icons from system analysis according to Ken's comments
  (fate#314695)
- 3.1.22

-------------------------------------------------------------------
Tue Jan 21 12:15:21 UTC 2014 - jreidinger@suse.com

- Remove "Change..." button in non-textual installation
- Add "Export Configuration" button in non-textual installation
  (FATE#308539)
- Add "Export Configuration" menu item in textual installation
  (FATE#308539)
- 3.1.21

-------------------------------------------------------------------
Tue Jan 21 08:48:17 UTC 2014 - jsrain@suse.cz

- adjusted UI according to Ken's comments (fate#314695)
- 3.1.20

-------------------------------------------------------------------
Mon Jan 13 09:58:46 UTC 2014 - jreidinger@suse.com

- add clone proposal and finish client (FATE#308539)
- 3.1.19

-------------------------------------------------------------------
Wed Jan  8 12:46:34 UTC 2014 - jsrain@suse.cz

- added capability to install OEM images (fate#316326)
- added handling Release Notes button (fate#314695)

-------------------------------------------------------------------
Fri Dec 20 09:32:08 UTC 2013 - vmoravec@suse.com

- Add abort and fail hooks for installation
- 3.1.18

-------------------------------------------------------------------
Thu Dec 12 14:50:32 UTC 2013 - lslezak@suse.cz

- control files have been moved to a separate package/git repo
  (https://github.com/yast/yast-installation-control)
- 3.1.17

-------------------------------------------------------------------
Wed Dec 11 09:54:10 UTC 2013 - lslezak@suse.cz

- fixed Makefile.am (added missing inst_scc.rb)
- 3.1.16

-------------------------------------------------------------------
Tue Dec 10 08:46:11 UTC 2013 - vmoravec@suse.com

- Show hook summary only if some hooks failed
- 3.1.15

-------------------------------------------------------------------
Thu Dec  5 15:32:24 UTC 2013 - jreidinger@suse.com

- fix opening zfcp client in disk activation on s390
- 3.1.14

-------------------------------------------------------------------
Thu Dec  5 15:25:18 UTC 2013 - lslezak@suse.cz

- added a new client for SCC registration (first iteration, UI
  only, does not work yet)

-------------------------------------------------------------------
Wed Dec  4 16:11:37 UTC 2013 - jreidinger@suse.com

- fix failure in remote disks activation client
- 3.1.13

-------------------------------------------------------------------
Wed Dec  4 08:30:37 UTC 2013 - lslezak@suse.cz

- removed "trang" dependency (requires complete Java stack, convert
  the file directly in the source repository)
- 3.1.12

-------------------------------------------------------------------
Tue Dec  3 15:11:17 UTC 2013 - jreidinger@suse.com

- remove server base scenario and media check clients from SLE
  installation (FATE#314695)
- add storage proposal dialog to SLE installation (FATE#314695)
- 3.1.11

-------------------------------------------------------------------
Tue Dec  3 13:40:27 UTC 2013 - vmoravec@suse.com

- Show popup window with used hooks before installation finished
- 3.1.10

-------------------------------------------------------------------
Mon Dec  2 12:28:26 UTC 2013 - jreidinger@suse.com

- Add direct link to network communication from remote disks
  activation (FATE#314695, part of NI requirements)
- 3.1.9

-------------------------------------------------------------------
Thu Nov 28 13:01:44 UTC 2013 - vmoravec@suse.com

- Add hooks to main installation client
- 3.1.8

-------------------------------------------------------------------
Wed Nov 20 13:21:57 UTC 2013 - lslezak@suse.cz

- removed support for automatic 2nd stage (the 2nd stage has been
  dropped completely) (FATE#314695)
- 3.1.7

-------------------------------------------------------------------
Tue Nov 19 10:19:13 CET 2013 - locilka@suse.com

- Proposing separate /home partition on SLES and SLES for VMware
  (FATE#316624)

-------------------------------------------------------------------
Mon Nov 18 13:28:32 UTC 2013 - lslezak@suse.cz

- move some steps from removed 2nd stage to the 1st stage
- "inst_mode" client: removed installation/update switch,
  renamed to "inst_installation_options" 
- 3.1.6

-------------------------------------------------------------------
Tue Nov 12 09:24:25 UTC 2013 - lslezak@suse.cz

- control file cleanup:
  * remove the 2nd stage in installation (FATE#314695)
  * removed autoconfiguration support in the 2nd stage (the 2nd
    stage has been removed completely)
  * repair mode removed (not supported) (FATE#308679)

-------------------------------------------------------------------
Mon Nov 11 14:21:37 UTC 2013 - vmoravec@suse.com

- 3.1.5
- replace runlevel entries in control files with default_target
  entries
- replace dependency on yast2-runlevel with yast2-services-manager

-------------------------------------------------------------------
Thu Nov  7 11:45:45 UTC 2013 - mfilka@suse.com

- bnc#849391
  - removed explicit start of second phase of SuSEfirewall2 
    initialization. Not needed when systemd is in use.
- 3.1.4

-------------------------------------------------------------------
Thu Oct 31 11:32:01 UTC 2013 - lslezak@suse.cz

- install "perl-Bootloader-YAML" package
- removed "Use Automatic Configuration" option from the
  installation mode dialog (the 2nd stage has been removed)
- 3.1.3

-------------------------------------------------------------------
Tue Oct 29 13:17:59 UTC 2013 - lslezak@suse.cz

- install only "perl-YAML-LibYAML" and "perl-bootloader" packages
  to the target system
- updated scr_switch_debugger.rb client

-------------------------------------------------------------------
Fri Oct 26 11:39:17 UTC 2013 - jsrain@suse.cz

- show release notes button (fate#314695)

-------------------------------------------------------------------
Fri Oct 25 10:06:07 CEST 2013 - aschnell@suse.de

- removed long obsolete EVMS entries from control file (see
  fate#305007)

-------------------------------------------------------------------
Wed Oct 23 07:27:28 UTC 2013 - lslezak@suse.cz

- removed autorepeat workaround for bnc#346186, not needed anymore,
  xset might not be installed (bnc#846768)
- 3.1.2

-------------------------------------------------------------------
Tue Oct 22 16:46:18 CEST 2013 - locilka@suse.com

- Extended support for ignored_features: They can be also mentioned
  in PTOptions and thus not appended to Kernel command line
  (FATE#314982)

-------------------------------------------------------------------
Tue Oct 15 14:15:31 CEST 2013 - locilka@suse.com

- Added support for ignore[d][_]feature[s] (FATE#314982) allowing
  to skip some unwanted features of the installer
- 3.1.1

-------------------------------------------------------------------
Thu Oct 10 14:48:46 CEST 2013 - locilka@suse.com

- Dropped modem and DSL detection (and configuration) from
  installation proposal (FATE#316263, FATE#316264)

-------------------------------------------------------------------
Fri Sep 27 16:34:11 UTC 2013 - lslezak@suse.cz

- do not use *.spec.in template, use *.spec file with RPM macros
  instead
- 3.1.0

-------------------------------------------------------------------
Fri Sep 27 14:17:54 CEST 2013 - jsuchome@suse.cz

- yast2-mouse was dropped, do not call its components (bnc#841960)
- 3.0.7 

-------------------------------------------------------------------
Thu Sep 26 10:47:32 CEST 2013 - jsuchome@suse.cz

- fix console status after the installation (bnc#750326)
- 3.0.6 

-------------------------------------------------------------------
Tue Sep  3 11:55:45 CEST 2013 - jsuchome@suse.cz

- do not mention xorg-x11 in the control files (bnc#837450) 
- remove obsoleted part of X11 related code
- 3.0.5

-------------------------------------------------------------------
Fri Aug  9 06:36:31 UTC 2013 - mfilka@suse.com

- bnc#798620
    - removed proposed hotfix for the bug. The hotfix could block 
    starting firewall under some circunstances.
    - (re)starting firewall is handled in yast2.rpm since 3.0.2
- 3.0.4 

-------------------------------------------------------------------
Wed Aug  7 12:57:05 CEST 2013 - jsuchome@suse.cz

- use pure ruby solution when sorting proposal items

-------------------------------------------------------------------
Tue Aug  6 11:30:53 CEST 2013 - jsuchome@suse.cz

- use pure ruby solution when sorting destkop items, so major desktop
  (with same order number) won't get resorted
- 3.0.3

-------------------------------------------------------------------
Mon Aug  5 13:16:04 CEST 2013 - jsuchome@suse.cz

- check the product profiles during system analysis and
  copy them to installed system (backport of fate#310730)
- 3.0.2

-------------------------------------------------------------------
Sun Aug  4 11:48:21 UTC 2013 - lslezak@suse.cz

- removed empty agents/Makefile.am and unused testsuite/Makefile.am
- removed obsolete BuildRequires: doxygen perl-XML-Writer sgml-skel
  yast2-testsuite yast2-storage yast2-pkg-bindings yast2-packager

-------------------------------------------------------------------
Fri Aug  2 14:25:07 CEST 2013 - jsuchome@suse.cz

- remove trang from BuildRequires: rng can be created during
  packaging, not needed during build

-------------------------------------------------------------------
Thu Aug  1 11:21:35 CEST 2013 - jsuchome@suse.cz

- correctly write supporturl (port of bnc#520169) 
- limit the number of the searched disks to 8 of each kind to
  shorten time needed for finding SSH keys (port of fate#305873)
- 3.0.1

-------------------------------------------------------------------
Wed Jul 31 08:30:58 UTC 2013 - yast-devel@opensuse.org

- converted from YCP to Ruby by YCP Killer
  (https://github.com/yast/ycp-killer)
- version 3.0.0

-------------------------------------------------------------------
Mon Jul 29 13:43:13 CEST 2013 - fehr@suse.de

- ignore SIGHUP in YaST2.Second-Stage to make autoyast installs
  with serial console succeed again (bnc#825728, bnc#823224)

-------------------------------------------------------------------
Thu Jul 11 12:23:36 CEST 2013 - aschnell@suse.de

- fixed sshd check (bnc#825160)
- 2.24.10

-------------------------------------------------------------------
Thu Jul  4 13:56:19 CEST 2013 - jsuchome@suse.cz

- show release notes of newest product first (bnc#827590)
- 2.24.9

-------------------------------------------------------------------
Tue Jun 25 10:17:46 CEST 2013 - jsuchome@suse.cz

- adapt control.xml to offical Factory one:
  added e17 desktop, enabled online repositories
- 2.24.8

-------------------------------------------------------------------
Fri Jun 21 16:55:50 CEST 2013 - jsuchome@suse.cz

- only show desktops for which their defined patterns are known
  (needed when desktop defined in control file is only available
  via some optional installation source - fate#315061)
- 2.24.7

-------------------------------------------------------------------
Wed Jun 19 11:42:59 CEST 2013 - aschnell@suse.de

- make check for sshd more robust (bnc#825160)
- 2.24.6

-------------------------------------------------------------------
Thu Jun  6 08:29:44 UTC 2013 - mfilka@suse.com

- bnc#774301
    - fixed udev events handling in kernel_finish 
- 2.24.5

-------------------------------------------------------------------
Wed Jun  5 13:02:06 UTC 2013 - lslezak@suse.cz

- use WFM::ClientExists() call instead of checking *.ycp file
  presence (works also with non-YCP clients and checks also e.g.
  /y2update/clients path)

-------------------------------------------------------------------
Mon May 27 15:27:12 CEST 2013 - locilka@suse.com

- Using unique IDs while calling rpmcopy_secondstage to prevent
  from disabling this step in AutoYaST or Upgrade while it should
  be disabled only in Installation (bnc#813072).

-------------------------------------------------------------------
Mon May 13 09:40:15 CEST 2013 - jsuchome@suse.cz

- startup scripts: if RC_LANG is not set, use en_US as default
  (bnc#815265)
- 2.24.4

-------------------------------------------------------------------
Fri May 03 12:18:43 CEST 2013 - aschnell@suse.de

- call unicode_start/stop and initviocons only on consoles
  (bnc#800790)
- fixed check for missing initviocons
- 2.24.3

-------------------------------------------------------------------
Mon Apr 22 14:59:35 CEST 2013 - jsuchome@suse.cz

- show dialog for all available disk controlers (bnc#807026)
- 2.24.2 

-------------------------------------------------------------------
Wed Apr 17 14:50:48 CEST 2013 - jsuchome@suse.cz

- force disk activation when Storage reports no disk was found
  (bnc#810823) 
- 2.24.1

-------------------------------------------------------------------
Fri Mar 29 11:58:02 CET 2013 - jsuchome@suse.cz

- always return boolean from DeployTarImage (bnc#804293)
- make the "Check drivers" error message depend on control.xml
  variable (fate#312875, bnc#805251) 
- 2.24.0

-------------------------------------------------------------------
Wed Mar 13 12:35:54 UTC 2013 - mfilka@suse.com

- NetworkManager is enabled and active after second stage (bnc#808039)
- 2.23.13 

-------------------------------------------------------------------
Mon Mar 04 14:42:03 CET 2013 - aschnell@suse.de

- deactivate RAID before going back to "Disk Activation" during
  installation (bnc#806454)

-------------------------------------------------------------------
Thu Feb 14 17:06:53 CET 2013 - fehr@suse.de

- fix got_kernel_param in misc.sh to not match substrings (so far 
  kernel parameters like systemd.log_level=debug activated Y2DEBUG)
- 2.23.12
 
-------------------------------------------------------------------
Wed Jan 23 16:00:21 CET 2013 - jsuchome@suse.cz

- prevent systemctl hang in 2nd stage (from fcrozat@suse.com,
  bnc#798620)
- 2.23.11

-------------------------------------------------------------------
Sun Jan 20 15:27:33 UTC 2013 - lslezak@suse.cz

- start the add-on module also when "addon" boot parameter is
  present (fate#314318)
- 2.23.10

-------------------------------------------------------------------
Mon Jan 14 13:45:23 UTC 2013 - locilka@suse.com

- Adding repositories that cannot be (re)added as enabled in
  a disabled state (bnc#779396).
- 2.23.9

-------------------------------------------------------------------
Fri Jan 11 10:47:11 CET 2013 - jsuchome@suse.cz

- adapted to changes in Storage.ycp API (bnc#797245)
- 2.23.8

-------------------------------------------------------------------
Mon Jan  7 13:06:32 CET 2013 - jsuchome@suse.cz

- set new keyboard layout right after selecting (bnc#796589)
- added SYSTEMCTL_OPTIONS to Firstboot/Second Stage services
  (bnc#791076)
- 2.23.7

-------------------------------------------------------------------
Fri Dec 21 08:23:47 CET 2012 - jsuchome@suse.cz

- show the info about possibility to download drivers
  from drivers.suse.com (fate#312875) 
- added KVM installation scenario (bnc#795067)
- 2.23.6

-------------------------------------------------------------------
Fri Dec 14 15:16:52 CET 2012 - jsuchome@suse.cz

- disable USB sources after installation (bnc#793709) 
- 2.23.5

-------------------------------------------------------------------
Tue Dec  4 16:54:56 CET 2012 - jsuchome@suse.cz

- allow using local repositories during update (bnc#779397)
- 2.23.4

-------------------------------------------------------------------
Mon Nov  5 08:21:41 CET 2012 - jsuchome@suse.cz

- fixed installation of systemd units (crrodriguez)
- 2.23.3

-------------------------------------------------------------------
Wed Oct 31 08:16:46 CET 2012 - jsuchome@suse.cz

- removed fonts_finish, its only action was to call obsolete
  SuSEconfig script
- removed inst_suseconfig client (fate#100011)
- 2.23.2 

-------------------------------------------------------------------
Fri Oct 26 08:44:43 CEST 2012 - jsuchome@suse.cz

- do not allow to go next without desktop selected (bnc#786507)
- 2.23.1

-------------------------------------------------------------------
Wed Oct 24 11:12:55 CEST 2012 - jsuchome@suse.cz

- removed suseconfig step from installation sequence (fate#100011)
- 2.23.0

-------------------------------------------------------------------
Wed Jul 11 15:56:38 CEST 2012 - jsuchome@suse.cz

- create simpler and non translated aliases for update sources 
  (bnc#768624)
- 2.22.10

-------------------------------------------------------------------
Thu Jun 28 14:36:08 CEST 2012 - jsuchome@suse.cz

- set TERM=linux for 2nd stage services, to keep ncurses nice
  (bnc#768356)
- 2.22.9

-------------------------------------------------------------------
Mon Jun 25 15:43:43 CEST 2012 - jsuchome@suse.cz

- ensure Plymouth is hiddent before 2nd start, to prevent system
  freeze (bnc#768185)
- ensure 2nd stage is started before SuSEfirewall2_init (bnc#733361)
- 2.22.8

-------------------------------------------------------------------
Tue Jun 19 14:49:52 CEST 2012 - aschnell@suse.de

- kill console before reboot (bnc#759627)
  (otherwise systemd will not proceed with system shutdown)

-------------------------------------------------------------------
Wed Jun  6 11:27:02 CEST 2012 - jsuchome@suse.cz

- require yast2-proxy for 2nd stage (bnc#764951)
- show a message if network config has failed (bnc#765129)
- 2.22.7

-------------------------------------------------------------------
Tue Apr 17 16:03:55 CEST 2012 - jsuchome@suse.cz

- enhanced image installation help text (bnc#732914)

-------------------------------------------------------------------
Tue Apr 03 14:56:55 CEST 2012 - aschnell@suse.de

- adapted to move of testX (see bnc#749184)
- 2.22.6

-------------------------------------------------------------------
Wed Mar 14 15:42:19 CET 2012 - aschnell@suse.de

- create link yast.ssh for 2nd stage ssh installation (bnc#745340)
- 2.22.5

-------------------------------------------------------------------
Wed Feb 15 11:46:45 CET 2012 - gs@suse.de

- Improve layout of the release notes dialog (bnc #550610)
- 2.22.4 

-------------------------------------------------------------------
Thu Feb  9 10:53:01 CET 2012 - jsuchome@suse.cz

- adapt the style only for ssh installation, not vnc (bnc#742777)
- 2.22.3 

-------------------------------------------------------------------
Tue Feb  7 17:22:46 CET 2012 - tgoettlicher@suse.de

- Fixed bnc #742777: ssh installation needs to much bandwidth
- 2.22.2

-------------------------------------------------------------------
Fri Jan 13 11:02:40 CET 2012 - jsuchome@suse.cz

- confirmed license
- 2.22.1

-------------------------------------------------------------------
Mon Jan  9 14:29:34 CET 2012 - locilka@suse.cz

- save ecdsa keys as well (bnc#726468) (added where missing)

-------------------------------------------------------------------
Mon Jan  9 13:39:10 CET 2012 - locilka@suse.cz

- Added ntp-client into list of cloned modules in control file
  (bnc #738019).

-------------------------------------------------------------------
Wed Jan  4 15:21:30 CET 2012 - locilka@suse.cz

- Reading the current random/poolsize from /proc to store the exact
  number of bytes (bnc#692799).

-------------------------------------------------------------------
Tue Jan  3 16:21:42 CET 2012 - locilka@suse.cz

- Modified saving state of the current randomness (bnc#692799).

-------------------------------------------------------------------
Thu Dec  8 16:45:15 CET 2011 - locilka@suse.cz

- Fixed saving state of the current randomness (bnc#692799).

-------------------------------------------------------------------
Fri Nov 25 11:35:04 CET 2011 - jsuchome@suse.cz

- ask for Abort confirmation in Update URLs step (bnc#728907)

-------------------------------------------------------------------
Wed Nov 16 13:18:40 CET 2011 - jsuchome@suse.cz

- merged texts from proofreading
- 2.22.0 

-------------------------------------------------------------------
Thu Nov 10 14:27:55 UTC 2011 - fcrozat@suse.com

- Disable routing initscript commands through systemd, prevent
  lockups.

-------------------------------------------------------------------
Thu Nov 03 11:52:08 CET 2011 - aschnell@suse.de

- use same code to display ip addresses during vnc and ssh
  installation (bnc#727802)
- 2.21.28

-------------------------------------------------------------------
Wed Nov  2 17:14:51 CET 2011 - fcrozat@suse.com

- Ensure network is not started by systemd before Firstboot /
  SecondStage (bnc#726823)
- 2.21.27

-------------------------------------------------------------------
Mon Oct 31 09:18:46 CET 2011 - jsuchome@suse.cz

- control files: save ecdsa keys (bnc#726468)
- 2.21.26 

-------------------------------------------------------------------
Wed Oct 19 16:25:41 CEST 2011 - locilka@suse.cz

- Creating /etc/mtab linking to /proc/self/mounts in umount_finish
  (bnc#725166)
- 2.21.25

-------------------------------------------------------------------
Fri Oct 14 11:27:58 CEST 2011 - fcrozat@suse.com

- Fix text mode handled in systemd (bnc#724115)
- 2.21.24

-------------------------------------------------------------------
Tue Oct 11 08:52:43 CEST 2011 - jsuchome@suse.cz

- compress the log file from 1st stage of installation (bnc#716938)
- 2.21.23

-------------------------------------------------------------------
Fri Oct  7 11:38:39 UTC 2011 - fcrozat@suse.com

- Use latest macros for systemd
- Drop workaround for bnc#719221, systemd is fixed now.
- 2.21.22

-------------------------------------------------------------------
Fri Oct  7 11:30:21 UTC 2011 - jsrain@suse.cz

- change the URL for congratulation dialog (bnc#720481)

-------------------------------------------------------------------
Mon Sep 26 10:41:38 CEST 2011 - jsuchome@suse.cz

- control.openSUSE: use lightdm as default DM for Xfce 
- 2.21.21

-------------------------------------------------------------------
Fri Sep 23 15:36:11 CEST 2011 - jsuchome@suse.cz

- updated systemd service files (bnc#719221)
- 2.21.20 

-------------------------------------------------------------------
Fri Sep 23 14:27:36 CEST 2011 - jsuchome@suse.cz

- unmount previously mounted /run (bnc#717321)
- 2.21.19

-------------------------------------------------------------------
Thu Sep 15 12:16:49 UTC 2011 - lslezak@suse.cz

- improved package update check - display only the repositories
  with an update available, display package updates in details
- 2.21.18

-------------------------------------------------------------------
Tue Sep  6 10:05:00 CEST 2011 - jsuchome@suse.cz

- enable system cloning only when autoyast2 is installed
  (bnc#692790)
- 2.21.17

-------------------------------------------------------------------
Wed Aug 31 14:33:50 CEST 2011 - jsuchome@suse.cz

- fix build for older distributions
- 2.21.16 

-------------------------------------------------------------------
Mon Aug 29 12:12:55 CEST 2011 - jsuchome@suse.cz

- added systemd .service files for second stage and firstboot
  (from fcrozat@suse.com, bnc#713760)
- 2.21.15

-------------------------------------------------------------------
Fri Aug 12 13:58:01 CEST 2011 - jsuchome@suse.cz

- expect there might me extra checks for disk controllers with
  s390 (bnc#706911)
- adapted help text and label in installation mode selection
  (bnc#711160)
- 2.21.14 

-------------------------------------------------------------------
Fri Aug  5 12:13:13 UTC 2011 - lslezak@suse.cz

- upgrade_urls.ycp - do not display reading and writing progress,
  it is pretty quick and just causes screen flickering
  (the write progress is displayed only when there is an enabled
  repo to add, refreshing it can take long time) (bnc#692614)
- 2.21.13

-------------------------------------------------------------------
Fri Aug  5 12:32:16 CEST 2011 - tgoettlicher@suse.de

- fixed .desktop file (bnc #681249)

-------------------------------------------------------------------
Thu Aug  4 14:50:33 UTC 2011 - lslezak@suse.cz

- 2.21.12

-------------------------------------------------------------------
Thu Aug  4 14:07:38 CEST 2011 - mvidner@suse.cz

- Copy network interface naming rules early to get them to initrd (bnc#666079).

-------------------------------------------------------------------
Thu Aug  4 11:37:02 UTC 2011 - lslezak@suse.cz

- extraurls: check whether there is an update candidate in the
  added extra repositories - openSUSE DVD does not contain all
  packages, packages from OSS repository which are not on DVD
  medium were not upgraded and were left in the old version even
  after adding new OSS repository with updated version (bnc#693230)

-------------------------------------------------------------------
Wed Aug  3 13:19:50 UTC 2011 - lslezak@suse.cz

- cleanup: removed obsoleted SourceManager::SyncAddedAndDeleted()
  call (zmd sync has been removed)
- 2.21.11

-------------------------------------------------------------------
Wed Aug  3 08:53:14 UTC 2011 - lslezak@suse.cz

- use term "Software manager" instead of "Package manager"
  (bnc#585679)
- 2.21.10

-------------------------------------------------------------------
Tue Aug  2 13:37:03 CEST 2011 - locilka@suse.cz

- Preserving the /dev/urandom state from inst-sys after the
  installation (bnc#692799)
- Automatically enabling haveged service if installed (bnc#692799)
- 2.21.9

-------------------------------------------------------------------
Mon Aug  1 15:38:32 CEST 2011 - locilka@suse.cz

- Added control.SLES-for-VMware into the SVN

-------------------------------------------------------------------
Fri Jul 22 15:00:30 CEST 2011 - locilka@suse.cz

- Removed obsoleted X-KDE-SubstituteUID from deploy_image.desktop
  (bnc#540627)
- 2.21.8

-------------------------------------------------------------------
Tue Jul 12 15:34:38 CEST 2011 - jsuchome@suse.cz

- Show Xen Virtualization Host Server Installation scenario
  only for x86_64 architecture (bnc#702103)
- 2.21.7

-------------------------------------------------------------------
Thu Jun 30 14:09:17 CEST 2011 - jsuchome@suse.cz

- fixed typos (bnc#703119)
- 2.21.6 

-------------------------------------------------------------------
Wed Jun  1 17:24:25 CEST 2011 - locilka@suse.cz

- always loading 'pciehp' kernel module on Dell hardware
  (FATE #311991)
- fixed control file validation
- stricter btrfs_increase_percentage definition in all control
  files (only 'integer' is allowed)

-------------------------------------------------------------------
Wed Jun  1 11:56:08 CEST 2011 - fehr@suse.de

- add btrfs_increase_percentage to to category "partitioning" in
  config.xml files
- 2.21.5 

-------------------------------------------------------------------
Thu May 19 14:22:10 CEST 2011 - jsuchome@suse.cz

- enable YaST restart in the 1st stage (bnc#694299)
- 2.21.4 

-------------------------------------------------------------------
Wed Apr 27 15:08:04 CEST 2011 - jsuchome@suse.cz

- added option to configure FCoE Interfaces when started with
  WithFCoE=1 argument (fate#307445)
- 2.21.3 

-------------------------------------------------------------------
Wed Apr 27 11:19:50 CEST 2011 - jsuchome@suse.cz

- Copy /media.1/build to the installed system (fate#311377)
- 2.21.2 

-------------------------------------------------------------------
Fri Mar 25 10:26:44 CET 2011 - jsuchome@suse.cz

- show the 'before-reboot' message in RichText, so possible command
  can be copy-pasted (bnc#383519)
- 2.21.1

-------------------------------------------------------------------
Thu Mar 24 16:14:02 CET 2011 - jsuchome@suse.cz

- do not start automatic configuration for autoYaST (bnc#679435)
- 2.21.0

-------------------------------------------------------------------
Mon Feb 28 14:52:26 CET 2011 - locilka@suse.cz

- Handling disabled installation steps also in Live Installation
  mode (BNC #675516)
- 2.20.6

-------------------------------------------------------------------
Thu Feb 17 13:49:19 CET 2011 - aschnell@suse.de

- fixed braille support during installation (bnc #672086)
- 2.20.5

-------------------------------------------------------------------
Tue Feb  8 15:10:25 CET 2011 - locilka@suse.cz

- Adapted openSUSE control file to the current naming schema of
  desktops (BNC #667408)

-------------------------------------------------------------------
Thu Jan 20 14:18:41 CET 2011 - jsrain@suse.cz

- fix initialization of AutoUpgrade for 2nd stage
- 2.20.4

-------------------------------------------------------------------
Wed Jan 19 15:38:20 CET 2011 - jsrain@suse.cz

- adaptations for unattended migration (fate#310481)
- don't delete /etc/mtab if it is a symlink (bnc#665437)
- 2.20.3

-------------------------------------------------------------------
Wed Jan 19 12:53:00 CET 2011 - jsrain@suse.cz

- fixed progress during live installation (bnc#665413)
- 2.20.2

-------------------------------------------------------------------
Fri Jan  7 13:43:01 CET 2011 - jsrain@suse.cz

- update XFCE desktop definition

-------------------------------------------------------------------
Thu Jan  6 10:47:00 CET 2011 - locilka@suse.cz

- Using wider space for licence displayed in non-textual interface
  (BNC #607135).
- Fixed DUD deployment (BNC #626337)

-------------------------------------------------------------------
Thu Nov 16 16:13:48 UTC 2010 - jsrain@suse.cz

- fixed behavior of window closing in installation proposal
  (bnc#636980)
- use df for estimating partition size for live installer
  (bnc#555288)
- 2.20.1

-------------------------------------------------------------------
Thu Sep 30 17:33:48 UTC 2010 - lslezak@suse.cz

- don't use spaces in repo alias (bnc#596950)
- inst_addon_update_sources.ycp - removed obsoleted ZMD sync call
- 2.20.0

-------------------------------------------------------------------
Wed Jun  2 13:52:02 CEST 2010 - jsrain@suse.cz

- removed link to repairing the system
- 2.19.20

-------------------------------------------------------------------
Wed May 12 15:33:24 CEST 2010 - ug@suse.de

- fixed the cloning at the end of a manual
  installation (bnc#605132)
- 2.19.7

-------------------------------------------------------------------
Mon Apr 19 12:29:08 CEST 2010 - aschnell@suse.de

- allow btrfs as root fs
- 2.19.6

-------------------------------------------------------------------
Thu Apr 15 17:12:28 CEST 2010 - locilka@suse.cz

- Script copy_files_finish copies files with --dereference to
  prevent from copying symlinks instead of the files content
  (BNC #596938).

-------------------------------------------------------------------
Fri Apr 09 17:09:27 CEST 2010 - aschnell@suse.de

- disable Qt/Gtk frontend if testX is unavailable (bnc #585432)
- 2.19.5

-------------------------------------------------------------------
Tue Apr  6 17:44:25 CEST 2010 - locilka@suse.cz

- Searching for LiveCD license in /usr/share/doc/licenses and /
  directories (BNC #594042).

-------------------------------------------------------------------
Fri Mar 26 11:26:04 CET 2010 - ug@suse.de

- fixed a broken yast2-installation.spec.in
- fixed broken schema validation files for control.xml files
- 2.19.4

-------------------------------------------------------------------
Wed Mar 24 07:42:19 UTC 2010 - lslezak@suse.cz

- inst_suseconfig.ycp - do not reset UI product name
  (&product; macro) (bnc#539906)

-------------------------------------------------------------------
Thu Mar 18 14:55:20 CET 2010 - locilka@suse.cz

- Previously used repositories switched from enabled/disabled mode
  to removed/enabled/disabled mode (BNC #588659).

-------------------------------------------------------------------
Fri Mar 12 13:19:15 CET 2010 - kmachalkova@suse.cz

- Port from SLE11 SP1: process files in _datadir/autoinstall/modules 
  with %suse_update_desktop_file. This passes their strings into
  translation (bnc#549944)

-------------------------------------------------------------------
Fri Mar 12 10:53:55 CET 2010 - locilka@suse.cz

- Unique identification in inst_upgrade_urls switched from URL to
  ALIAS (BNC #587517).
- In case of re-adding CD/DVD media, user is asked to insert
  correct media before adding it (BNC #587517).
- Only upgrade packages if upgrading from SLES 11, otherwise use
  patterns for upgrade (BNC #587544).

-------------------------------------------------------------------
Tue Mar  9 15:35:48 CET 2010 - locilka@suse.cz

- Fixed calling update.post from DUD (BNC #586609).

-------------------------------------------------------------------
Tue Mar  2 14:30:31 CET 2010 - locilka@suse.cz

- CIM service is proposed as disabled by default (BNC #584524).

-------------------------------------------------------------------
Mon Feb 22 17:48:57 CET 2010 - locilka@suse.cz

- Documented YaST RELAX NG schema (FATE #305551).
- Correctly re-added unique_id to RNC - AC steps and proposals
  (BNC #582094).

-------------------------------------------------------------------
Wed Feb 17 11:05:12 CET 2010 - ug@suse.de

- clone checkbox at the end of the installation is always
  enabled now and can install the autoyast2 package if needed
  (bnc#547486)

-------------------------------------------------------------------
Mon Feb 15 15:48:51 CET 2010 - ug@suse.de

- UI for autoinstallation images added to deploy_image_auto

-------------------------------------------------------------------
Tue Feb  9 17:06:15 CET 2010 - locilka@suse.cz

- Steps 'user' and 'auth' enabled again in Live mode (BNC #547931).

-------------------------------------------------------------------
Tue Feb  9 14:49:33 CET 2010 - locilka@suse.cz

- Fixed license agreement check box visibility (BNC #571846).
- 2.19.3

-------------------------------------------------------------------
Tue Feb  2 11:03:04 CET 2010 - locilka@suse.cz

- Added LXDE to openSUSE control file (FATE #307729).

-------------------------------------------------------------------
Mon Feb  1 11:35:15 CET 2010 - locilka@suse.cz

- Fixed 'going back' from services proposal BNC #572734.

-------------------------------------------------------------------
Fri Jan 22 15:56:07 CET 2010 - aschnell@suse.de

- fixed message during ssh installation (bnc #518616)

-------------------------------------------------------------------
Fri Jan 15 17:29:45 CET 2010 - aschnell@suse.de

- updated control.rnc
- 2.19.2

-------------------------------------------------------------------
Thu Jan  7 15:29:13 CET 2010 - jsuchome@suse.cz

- inst_complex_welcome adapted to Language::SwitchToEnglishIfNeeded
  (bnc#479529)
- 2.19.1

-------------------------------------------------------------------
Fri Dec 11 16:48:58 CET 2009 - locilka@suse.cz

- Adapted for new API to ProductLicense (FATE #306295).

-------------------------------------------------------------------
Wed Dec  9 16:44:34 CET 2009 - locilka@suse.cz

- Package kde4-kdm has been renamed to kdm (SLES, SLED control
  files) (bnc #561627).

-------------------------------------------------------------------
Wed Dec  9 14:58:38 CET 2009 - kmachalkova@suse.cz

- Un-check automatic configuration box when user selects update
  (bnc#537625)  

-------------------------------------------------------------------
Wed Dec  9 14:12:21 CET 2009 - locilka@suse.cz

- Enabled CIM by default (SLES and SLED) (FATE #305583)
- Adapted RNC for control files

-------------------------------------------------------------------
Wed Dec  9 12:49:08 CET 2009 - jsrain@suse.cz

- dereference hardlinks when deploying live CD so that it can
  be also deployed on multiple separate partitions (bnc#549158)

-------------------------------------------------------------------
Mon Nov 30 14:38:26 CET 2009 - locilka@suse.cz

- Repositories added by inst_addon_update_sources use
  Pkg::RepositoryAdd that does not need access to network
  (bnc #557723)

-------------------------------------------------------------------
Tue Nov 24 16:13:31 CET 2009 - kmachalkova@suse.cz

Cumulative patch with SLE11 SP1 features:
- In TUI (ncurses), use plain text (.txt) file with release notes, 
  if found (FaTE#306167)
- Set /etc/sysconfig/boot:RUN_PARALLEL according to corresponding
  value in control file (FaTE#307555) 
- 2.19.0

-------------------------------------------------------------------
Thu Nov 19 16:51:55 CET 2009 - locilka@suse.cz

- Added control file configuration option require_registration
  (FATE #305578).

-------------------------------------------------------------------
Wed Nov  4 16:31:17 CET 2009 - mzugec@suse.cz

- lan module in 1st stage (FaTE#303069)
- 2.18.34 

-------------------------------------------------------------------
Fri Oct 23 07:40:56 CEST 2009 - jsuchome@suse.cz

- during update, do not save timezone and console settings
  (bnc#547587)
- 2.18.33 

-------------------------------------------------------------------
Fri Oct 16 14:36:11 CEST 2009 - locilka@suse.cz

- Fixed handling repositories during upgrade (bnc #543468).
- 2.18.32

-------------------------------------------------------------------
Wed Oct  7 15:36:44 CEST 2009 - jsuchome@suse.cz

- set the time after chroot (bnc#538357)
- 2.18.31 

-------------------------------------------------------------------
Wed Oct  7 12:17:52 CEST 2009 - jsuchome@suse.cz

- correctly set the keyboard layout in 2nd stage (bnc#542009)
- 2.18.30

-------------------------------------------------------------------
Thu Oct  1 13:27:16 CEST 2009 - locilka@suse.cz

- Adjusting understandable name for update URLs added during second
  stage of installation (bnc #542792).
- 2.18.29

-------------------------------------------------------------------
Tue Sep 29 16:41:32 CEST 2009 - kmachalkova@suse.cz

- Correct HTML format tags in helptext (bnc#540784)
- Set firewall status according to user's choice also in non-automatic 
  2nd stage (missing call for AdjustDisabledSubProposals) (bnc#534862)
- 2.18.28 

-------------------------------------------------------------------
Thu Sep 24 15:51:15 CEST 2009 - kmachalkova@suse.cz

- Enable SSH service after reboot if this is SSH or VNC installation 
  (new ssh_service_finish client) (bnc#535206)
- 2.18.27 

-------------------------------------------------------------------
Mon Sep 14 15:27:19 CEST 2009 - jsrain@suse.cz

- enhanced display of release notes (fate#306237)
- 2.18.26

-------------------------------------------------------------------
Wed Sep  9 14:33:14 CEST 2009 - jsrain@suse.cz

- better error handling for image installation (bnc#533601)
- 2.18.25

-------------------------------------------------------------------
Fri Sep  4 19:00:27 CEST 2009 - kmachalkova@suse.cz

- Introducing unique IDs to unambiguously identify AC steps and 
  sub-proposals
- Writing disabled AC steps and subproposals at the end of 1st 
  stage, reading them back at the end of 2nd stage
- Filtering out disabled AC steps from AC workflow (FaTE #303859 and 
  bnc#534862)
- Require new yast2 base 
- 2.18.24

-------------------------------------------------------------------
Fri Sep  4 09:07:42 CEST 2009 - locilka@suse.cz

- Dropped unnecessary fallback text from the fallback control file
  (BNC #536288).

-------------------------------------------------------------------
Wed Aug 26 15:33:51 CEST 2009 - locilka@suse.cz

- Do not copy xorg.conf to installed system anymore (bnc #441404).
- 2.18.23

-------------------------------------------------------------------
Fri Aug 21 12:38:42 CEST 2009 - aschnell@suse.de

- do not disable qt/gtk frontends if xorg.conf is missing (bnc
  #533159)
- 2.18.22

-------------------------------------------------------------------
Fri Aug 14 18:26:49 CEST 2009 - kmachalkova@suse.cz

- Simple network (firewall) configuration in 1st stage (FaTE #303859) 

-------------------------------------------------------------------
Mon Aug 10 14:18:11 CEST 2009 - locilka@suse.cz

- added calling bootloader client bootloader_preupdate to control
  file to fix multiple grub entries (bnc #414490, bnc #477778).

-------------------------------------------------------------------
Thu Jul 30 20:26:30 CEST 2009 - jdsn@suse.de

- disable yast2-x11 during installation (bnc#441404) 
- 2.18.21

-------------------------------------------------------------------
Thu Jul 30 15:32:37 CEST 2009 - jsuchome@suse.cz

- adapted to changes in yast2-country: no saving of xorg.conf
  (bnc#441404) 
- 2.18.20

-------------------------------------------------------------------
Wed Jun 24 10:02:20 CEST 2009 - locilka@suse.cz

- Fixed Welcome dialog layout to have more license content visible
  and to align language and keyboard widgets with it.
- Not offering installation images if there are none (bnc #492745).
- 2.18.19

-------------------------------------------------------------------
Mon Jun 22 20:20:18 CEST 2009 - coolo@novell.com

- fix build with automake 1.11
- 2.18.18

-------------------------------------------------------------------
Thu Jun 11 12:57:14 CEST 2009 - jsrain@suse.cz

- adapted for unified progress during live installation
  (bnc#435680)
- 2.18.17

-------------------------------------------------------------------
Mon Jun 08 14:03:30 CEST 2009 - aschnell@suse.de

- use minimalistic xorg.conf during installation (bnc #510015)
- 2.18.16

-------------------------------------------------------------------
Wed May 20 12:45:47 CEST 2009 - aschnell@suse.de

- moved .proc.mounts agent from yast2-installation to yast2 (bnc
  #504429)

-------------------------------------------------------------------
Mon May 18 16:46:03 CEST 2009 - juhliarik@suse.cz

- added kdump support for autoyast installation (FATE#305588) 

-------------------------------------------------------------------
Thu May 14 13:45:08 CEST 2009 - locilka@suse.cz

- Installation/Upgrade newly require some packages essential for
  them to succeed (bnc #469730).

-------------------------------------------------------------------
Mon Apr 27 10:22:24 CEST 2009 - locilka@suse.cz

- Using a new yast-spanner (old yast icon) for Repair.
- 2.18.14

-------------------------------------------------------------------
Mon Apr 20 13:59:31 CEST 2009 - locilka@suse.cz

- Fixed Vendor module to use zypp history file instead of using
  y2logRPM (bnc #456446).
- 2.18.13

-------------------------------------------------------------------
Thu Apr 16 16:58:07 CEST 2009 - locilka@suse.cz

- Added documentation for installation images.

-------------------------------------------------------------------
Fri Apr 10 14:11:46 CEST 2009 - locilka@suse.cz

- KDE 3.x dropped from openSUSE control file (bnc #493547).

-------------------------------------------------------------------
Tue Apr  7 13:02:39 CEST 2009 - ug@suse.de

- changed the error message of missing hard disks during
  autoinstallation. Might confuse s390/iSCSI users. (bnc#476147)

-------------------------------------------------------------------
Mon Mar 30 14:20:57 CEST 2009 - locilka@suse.cz

- Fixing reevaluation of packages to remove, install and/or upgrade
  after images are deployed during first stage (bnc #489448).
- 2.18.12

-------------------------------------------------------------------
Fri Mar 27 18:15:15 CET 2009 - locilka@suse.cz

- Added new globals->ac_redraw_and_ignore control file item
  (openSUSE and SLED) that ignores if AC UI is missing and just
  redraws it. An error is still reported in case of missing Wizard
  widget (bnc #487565).

-------------------------------------------------------------------
Thu Mar 19 14:14:34 CET 2009 - locilka@suse.cz

- Continuing on Repair integration.
- Handling missing FLAGS in the content file.
- 2.18.11

-------------------------------------------------------------------
Wed Mar 18 13:17:58 CET 2009 - locilka@suse.cz

- Location /etc/modprobe.d/blacklist has been renamed to
  /etc/modprobe.d/50-blacklist.conf (bnc #485980).
- Unified inst_mode handling, especially correct handling of
  Automatic Configuration together with switching to Update mode
  (originally reported as bnc #469273).
- Repair workflow unified with the rest of installation.
- 2.18.10

-------------------------------------------------------------------
Mon Mar 16 14:47:46 CET 2009 - locilka@suse.cz

- Fixed help for "License Translations..." button (bnc #481113).

-------------------------------------------------------------------
Tue Mar 10 10:26:02 CET 2009 - locilka@suse.cz

- Obsolete 'tar --preserve' replaced with
  'tar --preserve-permissions --preserve-order' (bnc #483791).
- Added recovery support for AC (dialogs) possibly called by AC
  scripts (bnc #483211).

-------------------------------------------------------------------
Thu Feb 26 16:00:44 CET 2009 - ug@suse.de

- RPMs via driverupdate were not possible

-------------------------------------------------------------------
Tue Feb 24 13:30:15 CET 2009 - locilka@suse.cz

- Added support for .xz images deployment (bnc #476079).
- Added support for `reboot_same_step (bnc #475650).
- 2.18.9

-------------------------------------------------------------------
Mon Feb 23 16:36:56 CET 2009 - locilka@suse.cz

- Offering to configure network if remote repositories are used
  during upgrade (inst_upgrade_urls). Setup can be safely skipped
  and comes from the Online Repositories (bnc #478024).
- 2.18.8

-------------------------------------------------------------------
Fri Feb 20 20:40:09 CET 2009 - locilka@suse.cz

- save network configuration also for IPv6 only (bnc#477917)
- 2.18.7

-------------------------------------------------------------------
Tue Feb 17 16:56:09 CET 2009 - locilka@suse.cz

- Writing additional-control-files index file after removing and
  recreating the directory where it is stored (bnc #475516).
- 2.18.6

-------------------------------------------------------------------
Mon Feb  9 13:21:50 CET 2009 - locilka@suse.cz

- Enabling online update in (SLED) Automatic Configuration
  (bnc #449128).

-------------------------------------------------------------------
Fri Feb  6 10:39:20 CET 2009 - locilka@suse.cz

- InstError has been moved to yast2-2.18.6
- 2.18.5

-------------------------------------------------------------------
Thu Feb  5 18:16:17 CET 2009 - locilka@suse.cz

- InstError extended and documented.

-------------------------------------------------------------------
Mon Feb  2 13:09:08 CET 2009 - locilka@suse.cz

- Erasing all old additional control files in the final step of
  upgrade before rebooting to the second stage (bnc #471454).
- InstError can now save YaST logs on user request.
- 2.18.4

-------------------------------------------------------------------
Wed Jan 28 14:33:09 CET 2009 - locilka@suse.cz

- Added new InstError module for unified reporting of errors
  during installation.
- Better SlideShow support in inst_finish.
- Reporting more errors in inst_finish.
- 2.18.3

-------------------------------------------------------------------
Tue Jan 27 17:13:57 CET 2009 - locilka@suse.cz

- Added test for checking free space when SCR switch fails
  (bnc #460477).

-------------------------------------------------------------------
Mon Jan 26 13:58:00 CET 2009 - locilka@suse.cz

- Disabling [Back] buttons in the very first interactive dialogs
  in second stage, SLES and SLED control files (bnc #468677).

-------------------------------------------------------------------
Thu Jan 22 12:50:38 CET 2009 - locilka@suse.cz

- Dropping mode_proposal client - not in use anymore.
- 2.18.2

-------------------------------------------------------------------
Wed Jan 21 13:09:33 CET 2009 - locilka@suse.cz

- Removing dependency on yast2-runlevel (duplicate code in runlevel
  proposal).
- Removing dependency on yast2-mouse by moving the mouse-related
  scripts to yast2-mouse-2.18.0.
- Removing dependency on yast2-bootloader.
- inst_finish script newly uses the SlideShow module.

-------------------------------------------------------------------
Tue Jan 20 13:37:03 CET 2009 - locilka@suse.cz

- Possibility to move the base installation window has been
  disabled (bnc #466827)
- 2.18.1

-------------------------------------------------------------------
Tue Jan 13 12:15:42 CET 2009 - locilka@suse.cz

- Adapted the inst_proposal to better reflect the current situation
  'analyzing...' vs. 'adapting the proposal...' (bnc #463567).

-------------------------------------------------------------------
Fri Dec 19 13:07:49 CET 2008 - locilka@suse.cz

- Pattern WBEM added into two server scenarios (bnc #458332).

-------------------------------------------------------------------
Thu Dec 18 18:04:47 CET 2008 - locilka@suse.cz

- Updated control file documentation (bnc #438678).

-------------------------------------------------------------------
Wed Dec 17 14:42:22 CET 2008 - locilka@suse.cz

- Added yet another xset call (bnc #455771 comment #40)

-------------------------------------------------------------------
Tue Dec 16 17:13:38 CET 2008 - aschnell@suse.de

- adapted to storage API changes
- 2.18.0

-------------------------------------------------------------------
Tue Dec 16 12:29:27 CET 2008 - locilka@suse.cz

- Removed SLED control file labels that should be hidden
  (bnc #459080).
- Using a better help text for inst_new_desktop (bnc #432912).

-------------------------------------------------------------------
Mon Dec 15 14:32:27 CET 2008 - locilka@suse.cz

- Removed all (inst_)do_rezise calls from all control files on
  aschnell's request.

-------------------------------------------------------------------
Fri Dec 12 16:36:28 CET 2008 - aschnell@suse.de

- require initviocons (bnc #173426)
- 2.17.47

-------------------------------------------------------------------
Tue Dec  9 16:40:35 CET 2008 - locilka@suse.cz

- Updated control.rnc
- 2.17.46

-------------------------------------------------------------------
Mon Dec  8 13:16:33 CET 2008 - locilka@suse.cz

- Updated control.rnc
- Added two more control-file examples.
- Checking all control files during build.
- Adjusted control-file examples (all bnc #438678).
- Checking the process exit status returned after deploying an
  image (bnc #456337).
- 2.17.45

-------------------------------------------------------------------
Fri Dec  5 10:38:41 CET 2008 - locilka@suse.cz

- New control.rnc/rng for control file validation (bnc #455994).
- Added build-time control file validation.
- 2.17.44

-------------------------------------------------------------------
Wed Dec  3 18:33:59 CET 2008 - locilka@suse.cz

- inst_extrasources moved before inst_ask_online_update to register
  the online update repository before checking for patches
  (bnc #450229).

-------------------------------------------------------------------
Mon Dec  1 16:59:14 CET 2008 - locilka@suse.cz

- Fixed proposing the online update depending on the fact whether
  network is running (bnc #450229).
- 2.17.43

-------------------------------------------------------------------
Fri Nov 28 15:05:02 CET 2008 - locilka@suse.cz

- Updated labels of Installation Scenarios for SLES (bnc #428202).

-------------------------------------------------------------------
Fri Nov 28 12:16:03 CET 2008 - locilka@suse.cz

- Fixed behavior of inst_new_desktop when user switched to another
  language later (bnc #449818).
- 2.17.42

-------------------------------------------------------------------
Thu Nov 27 16:49:11 CET 2008 - locilka@suse.cz

- Using yast-live-install-finish icon when finishing LiveCD
  installation/inst_finish (bnc #438154).
- Fixed ImageInstallation SlideShow - download progress is shown
  only when downloading the images, not the other helper files
  (bnc #449792).
- Adjusting ImageInstallation-related SlideShow only if
  ImageInstallation is in use (bnc #439104).

-------------------------------------------------------------------
Thu Nov 27 15:05:11 CET 2008 - ug@suse.de

- the real fix for bnc#442691
  deploy_image_auto doesn't use the boolean variable 
  image_installation
- 2.17.41

-------------------------------------------------------------------
Tue Nov 25 14:42:31 CET 2008 - locilka@suse.cz

- Handling new feature of licenses ProductLicense::AcceptanceNeeded
  (bnc #448598).
- 2.17.40

-------------------------------------------------------------------
Mon Nov 24 12:51:48 CET 2008 - locilka@suse.cz

- Completely initializing the target and sources before checking
  for available patches and offering online update (bnc #447080).
- 2.17.39

-------------------------------------------------------------------
Thu Nov 20 18:21:32 CET 2008 - locilka@suse.cz

- Pkg::SourceStartManager in inst_ask_online_update to replace
  obsolete Pkg::PkgEstablish (bnc #447080).
- Reading all supported desktops to define the order of desktops
  in desktop_finish (bnc #446640).
- Added shadow desktops to SLES and SLED desktop files to have
  a fallback if user selects some other desktop than the default
  one (bnc #446640).
- 2.17.38

-------------------------------------------------------------------
Wed Nov 19 16:01:53 CET 2008 - locilka@suse.cz

- Added pciutils to Requires, lspci was called but not required
  (bnc #446533).
- 2.17.37

-------------------------------------------------------------------
Wed Nov 19 13:23:10 CET 2008 - locilka@suse.cz

- Added inst_fallback_controlfile client reporting about using
  a fallback control file.
- Calling inst_fallback_controlfile in the fallback control file
  (both bnc #440982).
- 2.17.36

-------------------------------------------------------------------
Fri Nov 14 12:17:47 CET 2008 - aschnell@suse.de

- don't start iscsid in second stage start scripts (bnc #444976)
- 2.17.35

-------------------------------------------------------------------
Thu Nov 13 17:36:53 CET 2008 - locilka@suse.cz

- Flushing the cache before calling a set_polkit_default_privs that
  uses the written data (bnc #440182).
- 2.17.34

-------------------------------------------------------------------
Thu Nov 13 11:21:11 CET 2008 - locilka@suse.cz

- Handling errors while deploying images, installation will abort
  (bnc #444209).
- 2.17.33

-------------------------------------------------------------------
Thu Nov 13 10:21:13 CET 2008 - ug@suse.de

- checkboxes in the congratulations dialog did not work anymore
  (bnc#444214)

-------------------------------------------------------------------
Tue Nov 11 13:58:17 CET 2008 - ug@suse.de

- fix for image deployment during autoinstallation

-------------------------------------------------------------------
Tue Nov 11 12:20:00 CET 2008 - juhliarik@suse.cz

- changed order of yast modules in Expert tab for installation
  (bnc #441434) 

-------------------------------------------------------------------
Tue Nov 11 10:53:25 CET 2008 - jsrain@suse.cz

- fixed switching to a tab with an error in the proposal
  (bnc #441434)
- 2.17.32

-------------------------------------------------------------------
Tue Nov 11 10:48:03 CET 2008 - aschnell@suse.de

- use accelerated xserver during installation for certain Intel
  cards (bnc #442413)
- 2.17.31

-------------------------------------------------------------------
Fri Nov  7 16:32:28 CET 2008 - locilka@suse.cz

- Fixed deploy_image_auto to handle AutoYaST settings correctly
  (bnc #442691).
- Removing the congrats dialog content before cloning, storing
  the sources, finishing (bnc #441452).
- Using Pkg::SourceProvideDigestedFile function when deploying
  images and in release_notes_popup (bnc #409927).
- 2.17.30

-------------------------------------------------------------------
Thu Nov  6 16:35:10 CET 2008 - locilka@suse.cz

- Fixed progress (SlideShow) information about images being
  deployed (bnc #442286).
- Changing inst_deploy_images to use PackagesUI for opening a
  package selector while debugging mode is turned on (bnc #435479).

-------------------------------------------------------------------
Thu Nov  6 16:19:59 CET 2008 - jsuchome@suse.cz

- S09-cleanup: check for additional services requiring restart
  (bnc#395402)

-------------------------------------------------------------------
Wed Nov  5 17:25:01 CET 2008 - locilka@suse.cz

- Calling set_polkit_default_privs without checking for it using
  FileUtils, checking by 'test -x' instead (bnc #440182).
- 2.17.29

-------------------------------------------------------------------
Wed Nov  5 13:09:04 CET 2008 - locilka@suse.cz

- Added yast2-storage >= 2.17.47 because of the previous fix
  implementation.
- 2.17.28

-------------------------------------------------------------------
Tue Nov 04 13:14:10 CET 2008 - aschnell@suse.de

- improved warning about partitioning (fate #302857)
- 2.17.27

-------------------------------------------------------------------
Mon Nov  3 18:34:30 CET 2008 - locilka@suse.cz

- Writing 'SecondStageRequired' 0/1 to /etc/install.inf even while
  rebooting during second stage (bnc #432005).
- 2.17.26

-------------------------------------------------------------------
Mon Nov 03 14:28:14 CET 2008 - aschnell@suse.de

- better reboot message during ssh installation (bnc #439572 and
  bnc #432005)
- 2.17.25

-------------------------------------------------------------------
Fri Oct 31 16:28:23 CET 2008 - locilka@suse.cz

- Fixed checking whether running the second stage is required.
- Added writing 'SecondStageRequired' 0/1 to /etc/install.inf
  (both bnc #439572)
- 2.17.24

-------------------------------------------------------------------
Thu Oct 30 14:42:15 CET 2008 - locilka@suse.cz

- Saving sources at the end of inst_extrasources if some were
  added (bnc #440184).
- 2.17.23

-------------------------------------------------------------------
Mon Oct 27 10:18:47 CET 2008 - locilka@suse.cz

- Added lnussel's patch to run set_polkit_default_privs at
  desktop_finish script (bnc #438698).
- Bigger license window (bnc #438100).
- Calling inst_prepareprogress also during Upgrade, all control
  files changed (bnc #438848).
- Disabling users and auth in LiveCD second stage (bnc #435965).
- Removing label for user_non_interactive (bnc #401319).
- Desktop 'startkde4' replaced with 'startkde' (bnc #438212).
- Added 'kdump' to 'clone_modules' (SLES) (bnc #436365).
- 2.17.22

-------------------------------------------------------------------
Tue Oct 21 16:46:00 CEST 2008 - locilka@suse.cz

- Added handling for globals->debug_deploying (bnc #436842).

-------------------------------------------------------------------
Mon Oct 20 12:56:32 CEST 2008 - locilka@suse.cz

- Fixed a typo (bnc #436471).

-------------------------------------------------------------------
Fri Oct 17 10:51:05 CEST 2008 - locilka@suse.cz

- Adapted SLES and SLED control files to write default desktop
  settings (bnc #436094).
- Added software->display_support_status flag to SLES/SLED
  (bnc #435479).

-------------------------------------------------------------------
Tue Oct 14 14:15:11 CEST 2008 - locilka@suse.cz

- Changed YaST icons while probing the system (bnc #404809).
- Enhanced scr_switch_debugger - Sending USR1 signal to the new SCR
  (bnc #433057).
- 2.17.21

-------------------------------------------------------------------
Mon Oct 13 13:29:04 CEST 2008 - locilka@suse.cz

- Enabled going_back in Add-Ons during installation (bnc #434735).

-------------------------------------------------------------------
Mon Oct 13 13:10:58 CEST 2008 - mzugec@suse.de

- configure supportconfig in installation (fate#305180)
- 2.17.20

-------------------------------------------------------------------
Mon Oct 13 09:45:23 CEST 2008 - locilka@suse.cz

- Fixed install/update confirmation dialog (bnc #433249).
- Fixed text in openSUSE control file (bnc #432911).
- Fixed typo (bnc #433794).

-------------------------------------------------------------------
Fri Oct 10 14:49:58 CEST 2008 - locilka@suse.cz

- Enhanced scr_switch_debugger (bnc #433057).
- Enabling key-repeating if not running in XEN (bnc #433338).

-------------------------------------------------------------------
Thu Oct  9 21:00:01 CEST 2008 - locilka@suse.cz

- Loading the Target while initializing libzypp in
  inst_upgrade_urls (bnc #429080).
- Running a simple SCR Test after chrooting to the installed system
  in scr_switch_finish, full-test is called in case of simple test
  failure (bnc #433057).
- Added more checking around 'searching for files' (bnc #427879).

-------------------------------------------------------------------
Wed Oct 08 12:51:01 CEST 2008 - aschnell@suse.de

- removed cp of proc/mounts to /etc/mtab (bnc #425464)
- 2.17.19

-------------------------------------------------------------------
Mon Oct  6 15:30:53 CEST 2008 - locilka@suse.cz

- Do not display any system type for SLES/SLED in installation
  overview (bnc #431336).
- Clients inst_new_desktop and inst_scenarios converted to use
  PackagesProposal API instead of using Pkg calls directly (bnc
  #432572)
- Dropping obsolete inst_software_selection client instead of
  convwerting it - not in use anymore (bnc #432572).
- Always change initial proposal [Next] button to [Install],
  resp. [Update] (bnc #431567).
- Removing desktop definitions and default_desktop from SLED
  control file, the required patterns are selected by PATTERNS
  in content file already (bnc #431902).
- Adding lnussel's patch for desktop_finish to write
  POLKIT_DEFAULT_PRIVS if defined in globals->polkit_default_privs
  (bnc #431158).
- Adding polkit_default_privs="restrictive" for SLES (bnc #431158).
- 2.17.18

-------------------------------------------------------------------
Fri Oct  3 16:31:10 CEST 2008 - locilka@suse.cz

- Enabling some steps in second stage even if Automatic
  Configuration is in use.
- Feature added into openSUSE and SLED control files
  (both bnc #428190).

-------------------------------------------------------------------
Thu Oct  2 22:00:46 CEST 2008 - mzugec@suse.de

- changed Release Notes into Support group (bnc#430005)

-------------------------------------------------------------------
Thu Oct  2 19:13:07 CEST 2008 - locilka@suse.cz

- Adjusted presentation_order for SLES and SLED installation
  proposals - software has to be proposed as almost the last one
  (bnc #431580).

-------------------------------------------------------------------
Thu Oct  2 14:00:49 CEST 2008 - locilka@suse.cz

- Added 'default_ntp_setup' into control files (SLES/D: false,
  openSUSE: true) (bnc #431259).

-------------------------------------------------------------------
Thu Oct  2 11:39:48 CEST 2008 - locilka@suse.cz

- Using two default desktops, one for inst_scenarios, another
  one (default) while inst_scenarios not used (bnc #431251,
  bnc #431503).
- Switching scenario_virtual_machine and
  scenario_virtualization_host in SLES control file (bnc #431251).
- 2.17.17

-------------------------------------------------------------------
Wed Oct  1 16:03:32 CEST 2008 - mzugec@suse.de

- use rpcbind instead of portmap for nfs installation (bnc#423026)
- 2.17.16

-------------------------------------------------------------------
Wed Oct  1 15:41:12 CEST 2008 - jsuchome@suse.cz

- if nn_NO language is selected, use nb_NO in YaST (bnc#426124)

-------------------------------------------------------------------
Wed Oct  1 13:42:18 CEST 2008 - locilka@suse.cz

- Changing pattern "Documentation" to "documentation" (bnc #431218)

-------------------------------------------------------------------
Tue Sep 30 13:20:09 CEST 2008 - locilka@suse.cz

- Replacing "networkmanager" proposal call with "general"
  (bnc #430704).

-------------------------------------------------------------------
Mon Sep 29 15:11:33 CEST 2008 - locilka@suse.cz

- Server scenarios work for i386, x86_64 archs only (bnc #430612).

-------------------------------------------------------------------
Mon Sep 29 14:56:45 CEST 2008 - kukuk@suse.de

- Replaced Minimal+Xen with Dom0.
- Removed xen_server from virtualization machine (bnc #429061).
- Added "XEN" suffix to Virtualization Host.

-------------------------------------------------------------------
Mon Sep 29 13:38:13 CEST 2008 - locilka@suse.cz

- Adding inst_lilo_convert to the update workflow (bnc #430579).

-------------------------------------------------------------------
Fri Sep 26 12:27:55 CEST 2008 - locilka@suse.cz

- Optimizing server_selections dialog layout (bnc #429977).
- Better text for installation initialization (bnc #428103).
- Better protection from removing the initial repository
  (bnc #429920).
- 2.17.15

-------------------------------------------------------------------
Thu Sep 25 14:33:36 CEST 2008 - juhliarik@suse.cz

- added calling kdump_finish to inst_finish.ycp (bnc #427732)

-------------------------------------------------------------------
Tue Sep 23 16:17:27 CEST 2008 - locilka@suse.cz

- Buggy SCR Agent run.get.suseconfig.modules replaced with
  .target.dir (bnc #429146).
- Added functionality to recover from failed read of previously
  used repositories in inst_upgrade_urls (bnc #429059).
- 2.17.14

-------------------------------------------------------------------
Mon Sep 22 16:14:54 CEST 2008 - locilka@suse.cz

- Fixed checking whether directory is mounted already (bnc #428368)

-------------------------------------------------------------------
Mon Sep 22 13:59:50 CEST 2008 - locilka@suse.cz

- KDE 3.5 moved to 'Others', removed KDE 3.5 description text.
- GNOME 2.22 changed to 2.24.
- Fixed Installation Mode dialog to show icons again (bnc #427344).
- 2.17.13

-------------------------------------------------------------------
Mon Sep 22 10:45:44 CEST 2008 - locilka@suse.cz

- Changing /sbin/udevtrigger & /sbin/udevsettle to /sbin/udevadm
  trigger & settle (bnc #427705).
- 2.17.12

-------------------------------------------------------------------
Thu Sep 18 10:35:32 CEST 2008 - locilka@suse.cz

- Definition of supported desktops added into SLES and SLED control
  files, added also default_desktop definition (bnc #427061).
- Added control file documentation for supported_desktops section.

-------------------------------------------------------------------
Fri Sep 12 15:01:46 CEST 2008 - locilka@suse.cz

- Disabling inst_suse_register in openSUSE control file
  (FATE #303458).

-------------------------------------------------------------------
Fri Sep 12 10:32:11 CEST 2008 - locilka@suse.cz

- Do not remove installation repository with the same URL as URL
  just being removed by inst_upgrade_urls (bnc #400823).
- 2.17.11

-------------------------------------------------------------------
Thu Sep 11 14:52:25 CEST 2008 - ug@suse.de

- deploy_image.desktop added (Fate #301321)
- deploy_image.rnc added

-------------------------------------------------------------------
Thu Sep 11 13:40:10 CEST 2008 - locilka@suse.cz

- Calling new client reipl_finish from yast2_inf_finish on s390
  (FATE #304960).

-------------------------------------------------------------------
Wed Sep 10 17:15:22 CEST 2008 - locilka@suse.cz

- Fixing control files to call 'inst_proposal' instead of
  'proposal' (bnc #425198).

-------------------------------------------------------------------
Wed Sep 10 15:53:44 CEST 2008 - locilka@suse.cz

- Desktop selection dialog definitions have been moved to control
  file (bnc #424678).
- 2.17.10

-------------------------------------------------------------------
Tue Sep  9 16:02:03 CEST 2008 - locilka@suse.cz

- Replacing usage of barexml with anyxml SCR  agent (bnc #424263).

-------------------------------------------------------------------
Mon Sep  8 17:49:11 CEST 2008 - locilka@suse.cz

- merged texts from proofread

-------------------------------------------------------------------
Mon Sep  8 15:57:09 CEST 2008 - locilka@suse.cz

- Added new AutoYaST client deploy_images_auto to support
  installation from images also in AutoYaST (FATE #301321).
- 2.17.9

-------------------------------------------------------------------
Fri Sep  5 12:45:00 CEST 2008 - locilka@suse.cz

- Some inst_finish steps are called in live installer only.
- Client vm_finish called only if yast2-vm is installed.
- Using WFM::ClientExists (new in yast2-core-2.17.10).
- Adjusted RPM dependencies.
- 2.17.8

-------------------------------------------------------------------
Thu Sep  4 15:02:01 CEST 2008 - sschober@suse.de

- cloning section in control.xml changed.

-------------------------------------------------------------------
Wed Sep 03 14:49:19 CEST 2008 - aschnell@suse.de

- adapted size values in control files to stricter parser in
  storage

-------------------------------------------------------------------
Tue Sep  2 15:20:09 CEST 2008 - locilka@suse.cz

- Using new <execute/> tag in control file to explicitly define
  a client to be called instead of guessing it from <name/> tag
  (openSUSE, SLED control files) (bnc #401319).
- Updated control files to call inst_prepareprogress to
  "Provide consistent progress during installation" (FATE #303860).
- All 'inst_proposal' calls changed to use the new 'execute'
  feature to have unique 'name's (needed for merging add-on control
  files).
- Adjusted RPM dependencies (FATE #303860).
- 2.17.7

-------------------------------------------------------------------
Tue Sep  2 11:10:01 CEST 2008 - visnov@suse.cz

- Use unified progressbar during installation (FATE #303860)

-------------------------------------------------------------------
Thu Aug 28 15:19:57 CEST 2008 - locilka@suse.cz

- Using new ButtonBox widget.
- Adjusted RPM dependencies.

-------------------------------------------------------------------
Thu Aug 21 13:01:40 CEST 2008 - jsuchome@suse.cz

- check for command line mode in inst_suseconfig (bnc#419132)

-------------------------------------------------------------------
Tue Aug 19 15:45:07 CEST 2008 - jsrain@suse.cz

- properly detect firstboot and do not destroy xorg.conf
  (bnc#354738)
- 2.17.6

-------------------------------------------------------------------
Fri Aug 15 10:41:24 CEST 2008 - locilka@suse.cz

- Added new globals->write_hostname_to_hosts control file option
  to configure the default for 127.0.0.2 issue (FATE #303875).
- 2.17.5

-------------------------------------------------------------------
Thu Aug 14 14:28:33 CEST 2008 - locilka@suse.cz

- Added documentation for add_on_products and its new format
  add_on_products.xml (FATE #303675).
- Fixed SCR Switch Debugger to show "Report Error" only once.

-------------------------------------------------------------------
Wed Aug 13 18:23:57 CEST 2008 - locilka@suse.cz

- Dropped some obsolete documentation.
- Started installation-features documentation (FATE #303675).
- Fixed building documentation for proposal-API.

-------------------------------------------------------------------
Tue Aug 12 10:28:24 CEST 2008 - locilka@suse.cz

- Added documentation and example for list of files to be copied
  from the previous installation.
- 2.17.4

-------------------------------------------------------------------
Mon Aug 11 17:35:47 CEST 2008 - locilka@suse.cz

- List of files to be copied from the previous installation moved
  to control file, added new API to define own list (module
  SystemFilesCopy) (FATE #305019).
- Adapted control files.

-------------------------------------------------------------------
Mon Aug 11 10:06:02 CEST 2008 - locilka@suse.cz

- Fixed WFM::Execute to use .local instead of .target in
  copy_files_finish script.

-------------------------------------------------------------------
Thu Aug  7 16:40:32 CEST 2008 - locilka@suse.cz

- Added new client inst_scenarios to offer main scenarios of the
  newly installed system.
- Configuration for inst_scenarios is defined in control file (Only
  SLES so far), client added into SLES workflow.
- Extended control file documentation (All FATE #304373).
- 2.17.3

-------------------------------------------------------------------
Wed Aug  6 13:54:07 CEST 2008 - locilka@suse.cz

- New control file entry globals->enable_kdump (default value)
  (FATE #303893).
- Adjusted control file documentation.

-------------------------------------------------------------------
Tue Aug  5 11:48:44 CEST 2008 - locilka@suse.cz

- Calling reiplauto client in SLES control file before reboot
  (FATE #304940).
- Running SCR Switch Debugger unconditionally if switching to
  installed system fails (bnc #411832).

-------------------------------------------------------------------
Mon Aug 04 16:22:55 CEST 2008 - aschnell@suse.de

- improved text during ssh installation (bnc #411079)

-------------------------------------------------------------------
Mon Aug  4 10:39:41 CEST 2008 - locilka@suse.cz

- Added kdump proposal to SLES control file (FATE #303893).

-------------------------------------------------------------------
Thu Jul 24 13:21:14 CEST 2008 - locilka@suse.cz

- Using button label "License Translations..." in complex welcome
  dialog (bnc #400616).
- SLES and SLED control files adapted to features added in 11.0.
- Added Automatic Configuration support into SLED (FATE #303396).

-------------------------------------------------------------------
Tue Jul 15 16:59:38 CEST 2008 - aschnell@suse.de

- fixed vnc connect message during installation (bnc #395834)
- 2.17.2

-------------------------------------------------------------------
Tue Jul 15 09:54:48 CEST 2008 - locilka@suse.cz

- Not only DPMS->off, but also screen-saver->off (FATE #304395).
- Added new control file feature globals->rle_offer_rulevel_4
  plus control file documentation (FATE #303798).

-------------------------------------------------------------------
Mon Jul 14 15:15:15 CEST 2008 - locilka@suse.cz

- Base-product license directory moved to control file
  (base_product_license_directory) (FATE #304865).
- Copying licenses to the system in copy_files_finish.
- Reading the license directory in inst_license.
- Icons for AC steps defined in control file.
- Adjusting DPMS 'off' when installation starts, DPMS 'on' when
  finishes (FATE #304395).
- Icons for inst_finish.
- 2.17.1

-------------------------------------------------------------------
Fri Jul 11 11:11:11 CEST 2008 - locilka@suse.cz

- Added documentation for AC Setup and for texts in control file.

-------------------------------------------------------------------
Thu Jul 10 17:48:59 CEST 2008 - locilka@suse.cz

- Settings for Automatic Configuration moved to control file
  because of code reuse for different AC in first boot
  (FATE #303939).

-------------------------------------------------------------------
Thu Jul 10 13:31:00 CEST 2008 - locilka@suse.cz

- Only directories in release-notes directory are considered to be
  real release notes (bnc #407922).
- 2.17.0

-------------------------------------------------------------------
Wed Jul  9 17:09:15 CEST 2008 - mvidner@suse.cz

- Fixed building in a prefix (/etc).

-------------------------------------------------------------------
Wed Jul  9 15:12:53 CEST 2008 - locilka@suse.cz

- Initializing the 'use_automatic_configuration' in first-stage
  installation worker (bnc #404122).
- Adjusted dependency on autoyast2-installation bacause of new
  function AutoinstConfig::getProposalList().

-------------------------------------------------------------------
Thu Jun 26 16:43:32 CEST 2008 - locilka@suse.cz

- Fixed help text for deploying images (bnc #391086).
- Fixed 'Do not panic!' text (bnc #388251).

-------------------------------------------------------------------
Wed Jun 25 16:44:33 CEST 2008 - ug@suse.de

- proposal selection possible via autoyast profile (fate#302946)

-------------------------------------------------------------------
Tue Jun 17 14:23:04 CEST 2008 - lslezak@suse.cz

- use Pkg::SourceSaveAll() instead of Pkg::SourceFinishAll()
  (bnc#395738)

-------------------------------------------------------------------
Fri Jun 13 15:37:24 CEST 2008 - locilka@suse.cz

- Removing Pkg//Source and Target finish from inst_inc_all that
  had been saving sources also in case of aborting the installation
  and moving it to inst_congratulate and umount_finish
  (bnc #398315).
- Freeing internal variables in ImageInstallation module after
  images are deployed (bnc #395030).

-------------------------------------------------------------------
Thu Jun 12 16:33:24 CEST 2008 - locilka@suse.cz

- Special mounts (such as /proc) are never remounted read-only
  in umount_finish anymore (bnc #395034)
- Added progress for adding / removing repositories in
  inst_upgrade_urls client (bnc #399223)

-------------------------------------------------------------------
Wed Jun  4 11:57:07 CEST 2008 - locilka@suse.cz

- Copying /license.tar.gz to /etc/YaST2/license/ (bnc #396444).
- Initial mouse probing has been disabled (bnc #395426).

-------------------------------------------------------------------
Tue Jun  3 13:44:56 CEST 2008 - locilka@suse.cz

- Umounting temporary directory in inst_pre_install (if already
  mounted) before new mount is called.
- Always use --numeric-owner (always use numbers for user/group
  names) when deploying images (bnc #396689).

-------------------------------------------------------------------
Mon Jun  2 12:33:57 CEST 2008 - locilka@suse.cz

- Return `next when going back to the automatic configuration
  dialog instead of returning `auto that would finish YaST and
  never start it again (bnc #395098).
- 2.16.49

-------------------------------------------------------------------
Wed May 28 16:23:22 CEST 2008 - ug@suse.de

- timeout in case of hardware probing problems
  when autoyast is in use (especially for harddisk Reports)
  bnc#395099
- 2.16.48

-------------------------------------------------------------------
Mon May 19 09:29:15 CEST 2008 - locilka@suse.cz

- Creating SuSEConfig hook file at installation_settings_finish
  in case of update. The file has to be created to force the
  SuSEConfig run on first boot (bnc #390930).
- Workaround for as-big-dialog-as-possible in License Agreement
  dialog (bnc #385257).
- Adding FACTORY repositories with priority 120, update source with
  priority 20 (bnc #392039).
- 2.16.47

-------------------------------------------------------------------
Fri May 16 16:40:22 CEST 2008 - jsrain@suse.cz

- added categories Settings and System into desktop file
  (bnc #382778)

-------------------------------------------------------------------
Thu May 15 13:13:13 CEST 2008 - locilka@suse.cz

- Changed dialog content for starting the installation
  (bnc #390614).
- Fixed sorting of repositories offered during upgrade to sort by
  repository name (bnc #390612).
- 2.16.46

-------------------------------------------------------------------
Thu May 15 10:32:09 CEST 2008 - jsuchome@suse.cz

- sort keyboard list according to translated items (bnc #390610)

-------------------------------------------------------------------
Wed May 14 15:22:50 CEST 2008 - kmachalkova@suse.cz

- inst_hostname client added to automatic configuration scripts -
  needed to generate random hostname and 127.0.0.2 line in
  /etc/hosts (bnc #383336)

-------------------------------------------------------------------
Wed May 14 14:29:21 CEST 2008 - jsrain@suse.cz

- use process agent instead of background agent when installing
  live image (bnc #384960)
- 2.16.45

-------------------------------------------------------------------
Mon May 12 15:10:50 CEST 2008 - locilka@suse.cz

- Added help to "Image Deployment" (bnc #388665).

-------------------------------------------------------------------
Tue May  6 17:37:22 CEST 2008 - locilka@suse.cz

- When reusing the old repositories during upgrade, copying also
  'autorefresh' and 'alias' (bnc #387261).
- Added software->dropped_packages into the control file to replace
  'delete old packages' (bnc #300540).
- 2.16.44

-------------------------------------------------------------------
Mon May  5 13:26:27 CEST 2008 - locilka@suse.cz

- Typofix (bnc #386606).

-------------------------------------------------------------------
Fri May  2 22:27:21 CEST 2008 - mzugec@suse.cz

- Don't stop network (by killing dhcpcd) at the end of 1.st stage
  (bnc #386588)

-------------------------------------------------------------------
Wed Apr 30 12:07:45 CEST 2008 - locilka@suse.cz

- Adding name and alias tags to extrasources (irc #yast/today).
- 2.16.43

-------------------------------------------------------------------
Wed Apr 30 10:24:19 CEST 2008 - locilka@suse.cz

- Making automatic installation more robust (bnc #384972).
- 2.16.42

-------------------------------------------------------------------
Tue Apr 29 12:59:49 CEST 2008 - locilka@suse.cz

- Disabling Progress when calling inst_finish scripts.

-------------------------------------------------------------------
Mon Apr 28 11:42:21 CEST 2008 - locilka@suse.cz

- Handling KDE3 vs KDE4 in default logon and window managers
  (bnc #381821).
- Optional and extra URLs moved to control file as well as default
  update repository (bnc #381360).
- Added possibility to abort installation during image deployment
  (bnc #382326).
- Progress for inst_proposal.
- 2.16.41

-------------------------------------------------------------------
Fri Apr 25 18:15:09 CEST 2008 - locilka@suse.cz

- New desktop selection dialog (bnc #379157).
- 2.16.40

-------------------------------------------------------------------
Thu Apr 24 14:54:53 CEST 2008 - locilka@suse.cz

- New  better shiny unified progress for image deployment.
- Showing also the just-handled image name (bnc #381188).
- 2.16.39

-------------------------------------------------------------------
Wed Apr 23 15:10:24 CEST 2008 - locilka@suse.cz

- Enabling inst_suseconfig in Automatic configuration (bnc #381751)
- Fixed run_df agent to ignore read errors on rootfs (bnc #382733)

-------------------------------------------------------------------
Tue Apr 22 18:46:51 CEST 2008 - locilka@suse.cz

- Adjusting automatic configuration UI to use two progress bars
  instead of one.

-------------------------------------------------------------------
Tue Apr 22 12:26:52 CEST 2008 - locilka@suse.cz

- Fixed filtering-out already registered repos (bnc #379051).
- Client inst_prepare_image moved to installation proposal make
  disabling 'installation from images' easy (bnc #381234).
- 2.16.38

-------------------------------------------------------------------
Mon Apr 21 15:28:24 CEST 2008 - locilka@suse.cz

- Calling 'xset r off' & 'xset m 1' (bnc #376945).
- Better help for Automatic configuration (bnc #381904).

-------------------------------------------------------------------
Mon Apr 21 14:48:58 CEST 2008 - locilka@suse.cz

- Using new DefaultDesktop::SelectedDesktops for writing the
  display manager configuration.

-------------------------------------------------------------------
Fri Apr 18 16:17:54 CEST 2008 - locilka@suse.cz

- Calling 'xset -r off' at the beginning of installation (both
  first and second stage) in X on XEN (bnc #376945).

-------------------------------------------------------------------
Fri Apr 18 16:01:13 CEST 2008 - juhliarik@suse.cz

- Added text for using kexec (yast_inf_finish.ycp)

-------------------------------------------------------------------
Thu Apr 17 17:15:02 CEST 2008 - locilka@suse.cz

- Added more debugging messages into ImageInstallation module.

-------------------------------------------------------------------
Thu Apr 17 14:01:46 CEST 2008 - locilka@suse.cz

- Added image-downloading progress (reusing existent progress bar).
- 2.16.37

-------------------------------------------------------------------
Wed Apr 16 14:20:06 CEST 2008 - locilka@suse.cz

- Running runlevel proposal after software proposal (bnc #380141).
- Using new possibility to disable and then reenable package
  callbacks (system_analysis, deploy_images).

-------------------------------------------------------------------
Tue Apr 15 11:45:18 CEST 2008 - locilka@suse.cz

- ImageInstallation tries to find details-<arch>.xml, then
  details.xml to provide useful progress while deploying images.
- 2.16.36

-------------------------------------------------------------------
Tue Apr 15 10:22:04 CEST 2008 - mvidner@suse.cz

- Enable printing the last few debugging log messages in the crash
  handler, even if Y2DEBUG is not set (fate#302166).
- 2.16.35

-------------------------------------------------------------------
Mon Apr 14 16:44:09 CEST 2008 - locilka@suse.cz

- Fixed typo in inst_network_check (bnc #379491).
- Fixed help for inst_mode (bnc #374360).

-------------------------------------------------------------------
Mon Apr 14 13:54:42 CEST 2008 - locilka@suse.cz

- Modifying SystemFilesCopy::CopyFilesToSystem to newly accept
  a parameter which defines where to extract cached files
  (fate #302980).
- Caching system files in the System Analysis dialog.
- Some better texts (bnc #377959).
- Better text for Software Selection dialog (bnc #379157).
- 2.16.34

-------------------------------------------------------------------
Fri Apr 11 18:21:53 CEST 2008 - locilka@suse.cz

- Changing Accept buttons to Install, Update and OK (FATE #120373).

-------------------------------------------------------------------
Fri Apr 11 17:55:32 CEST 2008 - locilka@suse.cz

- Added another per-image progress into the Installation images
  deployment (it requires details.xml).
- 2.16.33

-------------------------------------------------------------------
Fri Apr 11 15:33:17 CEST 2008 - juhliarik@suse.cz

- Added loading kernel via kexec (fate #303395)

-------------------------------------------------------------------
Thu Apr 10 12:02:07 CEST 2008 - locilka@suse.cz

- Filtering installation imagesets using the default architecture.
- Installation from images sets the download area (SourceManager).
- Removing image after it is deployed.
- Preparing image installation dialog for two progress-bars.
- 2.16.32

-------------------------------------------------------------------
Wed Apr  9 16:39:36 CEST 2008 - jsrain@suse.cz

- handle compressed logs properly at the end of first stage
  installation (fate #300637)
- 2.16.31

-------------------------------------------------------------------
Tue Apr  8 19:40:58 CEST 2008 - locilka@suse.cz

- Adjusted control file to sort installation overview via
  presentation_order and propose it via the real appearance.
- Fixed selecting the right imageset - the rule is currently that
  all patterns in imageset must be selected for installation
  (bnc #378032).

-------------------------------------------------------------------
Mon Apr  7 15:20:14 CEST 2008 - locilka@suse.cz

- Added new control file entry kexec_reboot that defines whether
  kexec should be used instead of reboot at the end of the first
  stage installation (FATE #303395).

-------------------------------------------------------------------
Fri Apr  4 17:02:23 CEST 2008 - locilka@suse.cz

- Improved user-feedback during automatic configuration.
- 2.16.30

-------------------------------------------------------------------
Fri Apr  4 14:06:22 CEST 2008 - jsrain@suse.cz

- added restart handling for live installation

-------------------------------------------------------------------
Wed Apr  3 16:40:16 CEST 2008 - locilka@suse.cz

- Removed Winkeys support during installation (bnc 376248).
- Fixed the decision-making process which images fits the best.
- Added new control file entries to adjust the Community
  Repositories and Add-Ons during installation.
- Cosmetic changes when initializing the wizard steps according to
  control file.
- Fixed untarring bzip2 or gzip-based images.
- Changed instalation from images to count the best image-set
  from patterns (list of patterns in image-set) in images.xml.
- 2.16.29

-------------------------------------------------------------------
Tue Apr  1 13:12:00 CEST 2008 - locilka@suse.cz

- Automatic configuration can be newly defined by control file. Two
  new variables have been added enable_autoconfiguration and
  autoconfiguration_default.
- New functionality to select the best-matching image for image
  installation if more than one fit.
- 2.16.28

-------------------------------------------------------------------
Tue Apr  1 12:36:52 CEST 2008 - jsrain@suse.cz

- added live installation workflow to default control file
- updated inst_finish clients handling for live installation

-------------------------------------------------------------------
Tue Apr  1 10:15:34 CEST 2008 - jsrain@suse.cz

- merged texts from proofread

-------------------------------------------------------------------
Mon Mar 31 16:42:40 CEST 2008 - locilka@suse.cz

- There are currently two possible patterns/desktops that can use
  kdm: kde4-kdm and kdebase3-kdm (bnc #372506).

-------------------------------------------------------------------
Fri Mar 28 13:33:31 CET 2008 - locilka@suse.cz

- Automatic configuration has been moved from the end of the first
  stage to the second stage. It's non-interactive (FATE #303396).
- Fixed installation from images (FATE #303554).
- ImageInstallation can newly handle .lzma images.
- 2.16.27

-------------------------------------------------------------------
Thu Mar 27 13:37:02 CET 2008 - locilka@suse.cz

- Fixed ZMD service handling, the correct name is novell-zmd
  (bnc #356655).

-------------------------------------------------------------------
Wed Mar 26 11:21:18 CET 2008 - locilka@suse.cz

- Added new entry to control file root_password_as_first_user to
  make it configurable (bnc #359115 comment #14).
- Control file modified to call installation-from-images clients.

-------------------------------------------------------------------
Tue Mar 25 13:12:39 CET 2008 - locilka@suse.cz

- Using Image-Installation clients (done by jsrain).
- Store/Restore resolvable-state functions added into
  ImageInstallation module.

-------------------------------------------------------------------
Fri Mar 21 10:48:20 CET 2008 - locilka@suse.cz

- Dropping keep_installed_patches support from control file as it
  is currently handled by libzypp itself (bnc #349533).

-------------------------------------------------------------------
Thu Mar 20 10:27:09 CET 2008 - locilka@suse.cz

- Added system_settings_finish call to the inst_finish
  (bnc #340733).

-------------------------------------------------------------------
Wed Mar 19 17:27:30 CET 2008 - locilka@suse.cz

- Agent anyxml has been renamed to barexml as it can't really read
  all possible XML files (bnc #366867)

-------------------------------------------------------------------
Wed Mar 19 13:53:05 CET 2008 - locilka@suse.cz

- When checking whether to run the second stage, considering also
  autoinstallation, not only installation (bnc #372322).
- 2.16.26

-------------------------------------------------------------------
Tue Mar 18 18:19:00 CET 2008 - locilka@suse.cz

- Fixed writing disabled modules and proposals during the
  inst_finish run (bnc #364066).
- Calling pre_umount_finish also in AutoYaST (bnc #372322).
- 2.16.25

-------------------------------------------------------------------
Mon Mar 17 12:43:32 CET 2008 - jsrain@suse.cz

- added 'StartupNotify=true' to the desktop file (bnc #304964)

-------------------------------------------------------------------
Mon Mar 17 11:04:38 CET 2008 - locilka@suse.cz

- Automatic configuration is now disabled for mode update.
- The whole second stage in now disabled for mode update.
- Added help text for "Use Automatic Configuration" check-box.
- 2.16.24

-------------------------------------------------------------------
Fri Mar 14 15:02:27 CET 2008 - locilka@suse.cz

- Added possibility to run automatic configuration instead of the
  whole second stage installation (fate #303396).
- Adjusted RPM dependencies.
- Creating and removing the file runme_at_boot is currently handled
  by YaST (YCP) installation scripts.
- Added new client inst_rpmcopy_secondstage that calls inst_rpmcopy
  because of DisabledModules disabling both first and second stage
  occurency of that script.
- Changed control file to call the new script in second stage.
- 2.16.23

-------------------------------------------------------------------
Mon Mar 10 11:25:57 CET 2008 - locilka@suse.cz

- Disabling the window menu in IceWM preferences to make the
  inst-sys 600 kB smaller (*.mo files). Thanks to mmarek.

-------------------------------------------------------------------
Fri Mar  7 11:35:29 CET 2008 - jsuchome@suse.cz

- control.openSUSE.xml: country_simple is for keyboard and language,
  not for timezone
- added 1st stage step for root password dialog (fate#302980)
- 2.16.22

-------------------------------------------------------------------
Thu Mar 06 10:57:42 CET 2008 - aschnell@suse.de

- call rcnetwork with option onboot during start of second stage
  (bnc #363423)
- 2.16.21

-------------------------------------------------------------------
Wed Mar  5 18:52:30 CET 2008 - locilka@suse.cz

- Remember (first stage) and restore (second stage) DisabledModules
  (bnc #364066).
- 2.16.20

-------------------------------------------------------------------
Wed Mar  5 16:30:22 CET 2008 - locilka@suse.cz

- Using client country_simple instead of timezone and language in
  the installation overview (FATE #302980).
- Using new users client in that overview too (FATE #302980).
- Do not remove already registered installation repositories during
  upgrade if they match the old repositories on system
  (bnc #360109).

-------------------------------------------------------------------
Mon Mar  3 21:12:25 CET 2008 - coolo@suse.de

- trying to change defaults for running gdb (arvin's patch)

-------------------------------------------------------------------
Mon Mar  3 15:17:23 CET 2008 - locilka@suse.cz

- Requiring the latest Language::Set functionality by RPM deps.

-------------------------------------------------------------------
Tue Feb 26 12:39:37 CET 2008 - jsuchome@suse.cz

- functionality of integrate_translation_extension.ycp moved into
  Language::Set, inst_complex_welcome adapted (F#302955)

-------------------------------------------------------------------
Fri Feb 22 11:27:13 CET 2008 - locilka@suse.cz

- "iscsi-client" added into modules to clone (bnc #363229 c#1).
- Removing focus from release notes content to make the default
  button focussed instead (bnc #363976).

-------------------------------------------------------------------
Thu Feb 21 06:26:22 CET 2008 - coolo@suse.de

- don't repeat the header

-------------------------------------------------------------------
Wed Feb 20 10:35:04 CET 2008 - locilka@suse.cz

- Showing release notes in tabs only if more than one product is
  installed (bnc #359137).
- Added better text for the complex welcome dialog (bnc #359528).
- Adjusted RPM dependencies (new Language API, see below).
- 2.16.19

-------------------------------------------------------------------
Wed Feb 20 10:24:26 CET 2008 - jsuchome@suse.cz

- inst_complex_welcome: save keyboard settings (bnc #360559),
  use the API from Language.ycp for generating items

-------------------------------------------------------------------
Fri Feb 15 14:28:45 CET 2008 - jsrain@suse.cz

- updated image-based installatoin not to use any hardcoded
  image names

-------------------------------------------------------------------
Thu Feb 14 11:20:04 CET 2008 - locilka@suse.cz

- Function FileSystemCopy from live-installer has been moved
  to ImageInstallation module (installation).
- Adjusted RPM dependencies (Installation module in yast2).

-------------------------------------------------------------------
Wed Feb 13 14:18:16 CET 2008 - jsrain@suse.cz

- added handling of update initiated from running system

-------------------------------------------------------------------
Tue Feb 12 10:26:15 CET 2008 - locilka@suse.cz

- Added new update_wizard_steps YCP client for easy updating or
  redrawing installation wizard steps from other modules.

-------------------------------------------------------------------
Mon Feb 11 18:28:00 CET 2008 - locilka@suse.cz

- Installation clients 'auth', 'user', and 'root' have been
  disabled by default. First-stage users will enable them only
  if needed.

-------------------------------------------------------------------
Fri Feb 08 13:06:19 CET 2008 - aschnell@suse.de

- during installation allow yast to be started from gdb with
  Y2GDB=1 on kernel command line (fate #302346)

-------------------------------------------------------------------
Fri Feb  8 10:37:02 CET 2008 - locilka@suse.cz

- Umount(s) used with -l and -f params.

-------------------------------------------------------------------
Thu Feb  7 14:19:11 CET 2008 - locilka@suse.cz

- Functionality that integrates the just-selected language
  translation has been moved to integrate_translation_extension
  client to make it available for other modules.
- New label for "Show in Fullscreen" button to better match what
  it really does (bnc #359527).
- Module InstExtensionImage moved to yast2.
- Added new disintegrate_all_extensions client that is called at
  the end of the initial installation to umount and remove all
  integrated inst-sys extensions.
- 2.16.18

-------------------------------------------------------------------
Wed Feb  6 13:23:35 CET 2008 - locilka@suse.cz

- Better /lbin/wget handling in InstExtensionImage.
- Speed-up inst_complex_welcome optimalizations (e.g., skipping
  downloading extension already by Linuxrc)

-------------------------------------------------------------------
Tue Feb  5 16:04:15 CET 2008 - locilka@suse.cz

- Squashfs image needs to be mounted using '-o loop'.
- Displaying busy cursor when downloading the extension.
- 2.16.17

-------------------------------------------------------------------
Mon Feb  4 19:04:29 CET 2008 - locilka@suse.cz

- Modular inst-sys used for localizations (FATE #302955).
- Tabs have been removed from installation proposal.
- 2.16.16

-------------------------------------------------------------------
Fri Feb  1 16:08:26 CET 2008 - locilka@suse.cz

- Added new InstExtensionImage module for integration of modular
  inst-sys images on-the-fly (FATE #302955).

-------------------------------------------------------------------
Thu Jan 31 19:05:49 CET 2008 - aschnell@suse.de

- reflect init-script rename from suse-blinux to sbl
- 2.16.15

-------------------------------------------------------------------
Thu Jan 31 15:02:56 CET 2008 - jsuchome@suse.cz

- call users_finish.ycp from inst_finish.ycp (FATE #302980)

-------------------------------------------------------------------
Thu Jan 31 12:58:42 CET 2008 - locilka@suse.cz

- Fixed inst_restore_settings client: NetworkDevices are now
  NetworkInterfaces.
- 2.16.14

-------------------------------------------------------------------
Thu Jan 31 11:14:46 CET 2008 - locilka@suse.cz

- Added docu. for *_finish scripts (needed for FATE #302980).
- Welcome dialog can newly show the license according to the just
  selected language and also show other lozalizations if needed.
- 2.16.13

-------------------------------------------------------------------
Wed Jan 30 15:22:29 CET 2008 - aschnell@suse.de

- Use icewm instead of fvwm during installation (bnc #357240)
- 2.16.12

-------------------------------------------------------------------
Wed Jan 30 14:15:50 CET 2008 - fehr@suse.de

- Add installation step for disk partitioning between time zone
  and software selection
- put user config after disk partitioning

-------------------------------------------------------------------
Wed Jan 30 09:51:42 CET 2008 - locilka@suse.cz

- Added -noreset option to the VNC startup script (bnc #351338).
- Added inst_user_first.ycp call to the control file right before
  the installation proposal.
- Fixed visibility of ZMD Turnoff checkbox (bnc #356655).

-------------------------------------------------------------------
Tue Jan 29 17:34:03 CET 2008 - locilka@suse.cz

- New desktop selection dialog without system task combo-boxes.
  System selection with icons (bnc #356926).
- More UI checking in dialogs.
- Unified DefaultDesktop module and software/desktop selection
  dialog in installation.

-------------------------------------------------------------------
Mon Jan 28 13:00:19 CET 2008 - aschnell@suse.de

- support Qt and Gtk frontend in startup scripts
- hack for key-autorepeat during installation (bnc #346186)
- 2.16.11

-------------------------------------------------------------------
Fri Jan 25 13:35:13 CET 2008 - locilka@suse.cz

- Reduced Wizard redrawing in the installation workflow.

-------------------------------------------------------------------
Thu Jan 24 15:21:39 CET 2008 - aschnell@suse.de

- start service brld before suse-blinux (bug #354769)
- 2.16.10

-------------------------------------------------------------------
Mon Jan 21 11:05:16 CET 2008 - kmachalkova@suse.cz

- Re-enabled thread support for ncurses UI in YaST2.call
  (bug #164999, FaTE #301899)

-------------------------------------------------------------------
Mon Jan 21 10:53:50 CET 2008 - locilka@suse.cz

- Release Notes UI facelifting.
- Splitting Welcome script dialog single-loop into functions.

-------------------------------------------------------------------
Wed Jan 16 15:49:59 CET 2008 - locilka@suse.cz

- Calling SetPackageLocale and SetTextLocale in the initial
  installation dialog (selecting language) (#354133).

-------------------------------------------------------------------
Mon Jan 14 13:39:00 CET 2008 - locilka@suse.cz

- Added new Language/Keyboard/License dialog (FATE #302957).
- Updated control files.
- 2.16.9

-------------------------------------------------------------------
Thu Jan 10 14:08:17 CET 2008 - locilka@suse.cz

- Extended system type and software selection dialog. Added base
  pattern (selected desktop) description, helps, default status
  for secondary selections, ...
- Added possibility to control visibility of Online Repositories
  via the installation control file (hidden by default).
- Added more control-file documentation.

-------------------------------------------------------------------
Tue Dec 18 16:54:39 CET 2007 - locilka@suse.cz

- Added new desktop and software selection dialog.
- 2.16.8

-------------------------------------------------------------------
Mon Dec 17 11:08:42 CET 2007 - locilka@suse.cz

- Hidden Mouse-probing busy popup.
- New YCP module InstData stores the installation data that should
  be shared among the installation clients.
- Installation repository initialization moved to the unified
  progress when probing the system.
- System analysis has been split into two scripts: inst_mode and
  inst_system_analysis to make the maintenance easier (also in
  control file).
- 2.16.7

-------------------------------------------------------------------
Thu Dec 13 14:25:30 CET 2007 - locilka@suse.cz

- Added a possibility to stop and disable the ZMD service in the
  last (congratulate) dialog of installation (FATE #302495).
- Adjusted the SLES control file: module arguments
  'show_zmd_turnoff_checkbox' and 'zmd_turnoff_default_state'.

-------------------------------------------------------------------
Mon Dec 10 12:13:14 CET 2007 - locilka@suse.cz

- Removed dependency on yast2-country, added dependency on
  yast2-country-data.

-------------------------------------------------------------------
Wed Dec  5 11:13:05 CET 2007 - mzugec@suse.cz

- description says network cards are wireless (#346133)

-------------------------------------------------------------------
Mon Dec  3 16:49:46 CET 2007 - locilka@suse.cz

- Installation Mode dialog adapted to new bright and better mod_UI.
- Using informative icon in some inst_network_check script.
- 2.16.6

-------------------------------------------------------------------
Mon Dec  3 14:34:38 CET 2007 - locilka@suse.cz

- Installation Mode dialog adapted to new mod-UI and to new
  Image-Dimming support in UI.

-------------------------------------------------------------------
Thu Nov 29 16:27:59 CET 2007 - locilka@suse.cz

- Using Progress::NewProgressIcons to show icons during the network
  setup in first stage and during system probing.

-------------------------------------------------------------------
Tue Nov 27 19:14:15 CET 2007 - sh@suse.de

- Use string ID "contents" rather than YCPSymbol `contents
  for Wizard ReplacePoint
- 2.16.5

-------------------------------------------------------------------
Fri Nov 23 13:36:54 CET 2007 - locilka@suse.cz

- Using translations for inst_finish steps (#343783).
- 2.16.4

-------------------------------------------------------------------
Tue Nov 20 11:08:23 CET 2007 - locilka@suse.cz

- Shutting down all dhcpcd clients when reconfiguring network in
  the first stage and when finishing the installation (#308577).
- 'Copy 70-persistent-cd.rules' functionality has been moved here
  from yast2-network (#328126).

-------------------------------------------------------------------
Mon Nov 19 15:35:10 CET 2007 - locilka@suse.cz

- Fixed busy texts for restarting YaST vs. finishing the instal.
- Unified used terminology (repositories) (FATE #302970).

-------------------------------------------------------------------
Tue Nov 13 13:54:13 CET 2007 - locilka@suse.cz

- Script copy_files_finish.ycp cleaned up.

-------------------------------------------------------------------
Fri Nov  9 13:30:34 CET 2007 - locilka@suse.cz

- Boot Installed System option has been removed (#327505).
- Installation Mode dialog has been redesigned using
  self-descriptive icons for all options.
- Return value from inst_repair is evaluated, error is reported in
  case of failure.
- 2.16.3

-------------------------------------------------------------------
Fri Nov  2 16:31:06 CET 2007 - locilka@suse.cz

- Adjusted RPM dependencies (Internet module has been moved from
  yast2-network to yast2).

-------------------------------------------------------------------
Tue Oct 30 17:26:51 CET 2007 - locilka@suse.cz

- Modules Hotplug and HwStatus moved to yast2.rpm to remove
  dependency of storage on installation.
- 2.16.2

-------------------------------------------------------------------
Wed Oct 24 16:32:41 CEST 2007 - locilka@suse.cz

- Changes in StorageDevice module API (#335582).
- 2.16.1

-------------------------------------------------------------------
Mon Oct 15 16:00:06 CEST 2007 - locilka@suse.cz

- Abort the installation instead of halting the system in case of
  declining the license when installing from LiveCD (#330730).

-------------------------------------------------------------------
Thu Oct 11 15:00:03 CEST 2007 - jsrain@suse.cz

- show release notes properly in live installation (#332862)

-------------------------------------------------------------------
Wed Oct  3 17:50:11 CEST 2007 - locilka@suse.cz

- Added "Network Type" information to the First Stage Network Setup
- 2.16.0

-------------------------------------------------------------------
Wed Oct  3 09:53:55 CEST 2007 - mvidner@suse.cz

- Do not try to package COPYRIGHT.english, it is gone from
  devtools (#299144).

-------------------------------------------------------------------
Tue Oct  2 16:04:55 CEST 2007 - ug@suse.de

- typo fixed (#328172)

-------------------------------------------------------------------
Mon Sep 24 16:43:11 CEST 2007 - locilka@suse.cz

- Changed default delete_old_packages back to 'true' after finding
  and fixing all remaining issues with 'false' (changed by coolo)
- Added new option 'online_repos_preselected' into the control file
  to make default status of Online Repositories easily configurable
  (#327791).
- Initializing the default behavior of Online Repositories in
  inst_features according to the control file (#327791).
- 2.15.54

-------------------------------------------------------------------
Fri Sep 21 16:35:18 CEST 2007 - locilka@suse.cz

- Start dhcpcd using WFM instead of SCR (#326342).
- 2.15.53

-------------------------------------------------------------------
Fri Sep 21 09:53:37 CEST 2007 - locilka@suse.cz

- When normal umount at the end of the installation fails, try
  at least: sync, remount read-only, umount --force.
- Report all services running in the installation directory
  (both #326478).
- 2.15.52

-------------------------------------------------------------------
Thu Sep 20 12:23:01 CEST 2007 - locilka@suse.cz

- Changed inst_upgrade_urls to add sources not enabled during the
  upgrade in a disabled state instead of ignoring them (#326342).
- 2.15.51

-------------------------------------------------------------------
Tue Sep 18 19:50:52 CEST 2007 - locilka@suse.cz

- Fixed tar syntax: --ignore-failed-read param. position (#326055).
- 2.15.50

-------------------------------------------------------------------
Thu Sep 13 16:18:30 CEST 2007 - locilka@suse.cz

- Fixed inst_upgrade_urls to re-register sources with their
  repository names taken from the upgraded system (#310209).
- 2.15.49

-------------------------------------------------------------------
Tue Sep 11 20:03:02 CEST 2007 - aschnell@suse.de

- don't swapoff after 1st stage installation (bug #308121)
- 2.15.48

-------------------------------------------------------------------
Tue Sep 11 11:07:20 CEST 2007 - locilka@suse.cz

- Calling ntp-client_finish instead of ntp_client_finish in the
  inst_finish script (#309430).

-------------------------------------------------------------------
Wed Sep  5 14:48:33 CEST 2007 - locilka@suse.cz

- Reinitializing variable for skipping add-on-related clients with
  its default value in inst_system_analysis (#305554).
- 2.15.47

-------------------------------------------------------------------
Wed Sep  5 13:24:32 CEST 2007 - jsrain@suse.cz

- removed inst_fam.ycp (also from control files) (#307378)

-------------------------------------------------------------------
Mon Sep  3 12:45:41 CEST 2007 - locilka@suse.cz

- Creating symlinks to .curlrc and .wgetrc files from the root.
- Adjusting RPM dependencies (yast2-core, new builtin 'setenv').
- Adjusting ENV variables with proxy settings (all three #305163).
- Writing also proxy setting into Install.inf (#298001#c5).
- 2.15.46

-------------------------------------------------------------------
Fri Aug 31 16:26:07 CEST 2007 - locilka@suse.cz

- Calling ntp_client_finish client at the end of the installation
  (#299238#c9).
- 2.15.45

-------------------------------------------------------------------
Fri Aug 24 09:25:53 CEST 2007 - locilka@suse.cz

- Changing forgotten "catalogs" to "initializing..." (#302384).
- 2.15.44

-------------------------------------------------------------------
Tue Aug 21 16:10:16 CEST 2007 - locilka@suse.cz

- Fixed evaluating of "enabled" tag in map of repositories in
  inst_upgrade_urls (#300901).
- Added ssh_host_dsa_key ssh_host_dsa_key.pub ssh_host_rsa_key
  ssh_host_rsa_key.pub to be optionally copied as well as the SSH1
  keys (#298798).
- Allowing to abort the "System Probing" dialog (#298049).
- 2.15.43

-------------------------------------------------------------------
Wed Aug 15 17:30:06 CEST 2007 - mzugec@suse.cz

- mark string for translation (#300268)

-------------------------------------------------------------------
Fri Aug 10 11:19:36 CEST 2007 - locilka@suse.cz

- Using "Online Repositories" for Internet/Web-based/Additional/...
  repositories downloaded from web during the first stage
  installation (#296407).
- 2.15.42

-------------------------------------------------------------------
Wed Aug  8 12:35:28 CEST 2007 - jsrain@suse.cz

- show reboot message within live installation without timeout
  (#297691)
- 2.15.41

-------------------------------------------------------------------
Mon Aug  6 08:58:02 CEST 2007 - locilka@suse.cz

- Renamed product/default repositories check-box to "Add Internet
  Repositories Before Installation" (#297580).
- Added help for that check-box (#296810).
- First stage network setup dialog - changes in dialog alignment
  (#295043).
- Initialize mouse after installation steps are displayed (#296406)
- 2.15.40

-------------------------------------------------------------------
Thu Aug  2 08:53:56 CEST 2007 - jsrain@suse.cz

- do not show "Clone" check box in live installation
- 2.15.39

-------------------------------------------------------------------
Wed Aug  1 11:00:15 CEST 2007 - locilka@suse.cz

- Changing remote repositories link to http://download.opensuse.org
  (#297628)

-------------------------------------------------------------------
Wed Aug  1 10:33:45 CEST 2007 - mvidner@suse.cz

- Removed Provides/Obsoletes for ancient yast package names,
  with the devel-doc subpackage they broke yast2-schema build.
- 2.15.38

-------------------------------------------------------------------
Tue Jul 31 11:29:53 CEST 2007 - lslezak@suse.cz

- inst_extrasources - register the extra repositories in content
  file automatically without asking user (#290040), do not download
  metadata from the extra sources (offline registration) (#290040,
  #288640)

-------------------------------------------------------------------
Mon Jul 30 12:38:31 CEST 2007 - locilka@suse.cz

- Added inst_upgrade_urls client which offers URLs used on the
  system to be used during the upgrade as well (FATE #301785).
- Calling the client from control file.
- Adjusted RPM dependencies (.anyxml SCR agent).
- 2.15.37

-------------------------------------------------------------------
Sun Jul 29 22:39:31 CEST 2007 - locilka@suse.cz

- Fixed curl parameters for network test in first stage (#295484).

-------------------------------------------------------------------
Thu Jul 26 17:51:29 CEST 2007 - mzugec@suse.cz

- set variables VNC and USE_SSH in S07-medium (#294485)
- 2.15.36

-------------------------------------------------------------------
Wed Jul 25 12:48:50 CEST 2007 - mvidner@suse.cz

- startup scripts: Call initviocons only if it exists (#173426).
- 2.15.35

-------------------------------------------------------------------
Wed Jul 25 10:58:29 CEST 2007 - locilka@suse.cz

- Renamed yast2-installation-doc to yast2-installation-devel-doc
  (FATE #302461).
- Removed ping-based internet test from the First-stage network
  setup test.
- Sped up internet test by adding timeouts and by downloading only
  the page header.
- Added help texts to the network setup dialogs.

-------------------------------------------------------------------
Tue Jul 24 13:20:36 CEST 2007 - locilka@suse.cz

- Control file: Unified wizard step names with dialogs, removed
  Clean Up step part of the Online Update is now Registration
  (#293095).
- Call inst_network_check (and setup) only in Add-On products
  and/or Additional Product Sources were requested to be used
  (#293808).

-------------------------------------------------------------------
Tue Jul 24 10:48:02 CEST 2007 - locilka@suse.cz

- Splitting auto-generated documentation into separate package
  yast2-installation-doc (FATE #302461).
- 2.15.34

-------------------------------------------------------------------
Thu Jul 19 16:36:19 CEST 2007 - locilka@suse.cz

- If network setup in the first-stage installation is cancelled,
  return to the previous dialog (network check).
- Several minor updates of the network setup workflow (#292379).
- 2.15.33

-------------------------------------------------------------------
Wed Jul 18 10:54:26 CEST 2007 - locilka@suse.cz

- New progress and help messages when initializing the second
  stage (#292617).
- More debugging in switch_scr_finish.

-------------------------------------------------------------------
Thu Jul 12 12:59:32 CEST 2007 - locilka@suse.cz

- Client inst_productsources.ycp moved to yast2-packager.
- Changed link to list of servers in control file.
- Adjusted RPM dependencies.
- Installation sources are now Repositories.
- 2.15.32

-------------------------------------------------------------------
Wed Jul 11 09:09:58 CEST 2007 - locilka@suse.cz

- Changed default delete_old_packages to 'false'.

-------------------------------------------------------------------
Wed Jul  4 16:16:37 CEST 2007 - locilka@suse.cz

- Fixed workflow when user selects to Boot the installed system and
  then cancels that decision.
- 2.15.31

-------------------------------------------------------------------
Mon Jul  2 15:38:27 CEST 2007 - locilka@suse.cz

- Applied patch from sassmann@novell.com for PS3 support with
  576x384 resolution (#273147).

-------------------------------------------------------------------
Fri Jun 29 11:50:47 CEST 2007 - locilka@suse.cz

- Extended "Suggested Installation Sources" to support two levels
  of linking. First link contains list of links to be downloaded
  in order to get lists of suggested repositories.

-------------------------------------------------------------------
Thu Jun 28 21:34:19 CEST 2007 - jsrain@suse.cz

- updated for live CD installation

-------------------------------------------------------------------
Thu Jun 21 17:38:09 CEST 2007 - adrian@suse.de

- fix changelog entry order

-------------------------------------------------------------------
Thu Jun 21 10:34:10 CEST 2007 - locilka@suse.cz

- Added handling for "Suggested Installation Sources" during the
  first stage installation, initial evrsion (FATE #300898).
- Enhanced SCR-Switch installation-debugger.
- Added case-insensitive filter into the "Suggested Installation
  Sources" dialog.

-------------------------------------------------------------------
Wed Jun 20 13:12:10 CEST 2007 - locilka@suse.cz

- Fixed inst_license to really halt the system when license is
  declined (#282958).
- Fixed writing proxy settings during First-Stage Installation,
  Network Setup. Wrong Proxy::Import keys were used).
- Pre-selecting first connected network card in Network Card dialog
  in First-Stage Installation, Network Setup to avoid confusions.
- Fixed canceled Network Setup not to abort the entire
  installation.

-------------------------------------------------------------------
Fri Jun 15 14:34:01 CEST 2007 - locilka@suse.cz

- Fixing inst_addon_update_sources to initialize the target
  and sources before using Pkg:: builtins (#270899#c29).

-------------------------------------------------------------------
Thu Jun 14 11:28:26 CEST 2007 - locilka@suse.cz

- Enhanced network-test in the fist stage installation, three
  different servers are tested with 'ping' instead of only one.
- Current network settings are logged in case of failed network
  test (both #283841).
- Enhanced network-test in the fist stage installation, three
  different web-servers are tested with curl instead of only one.

-------------------------------------------------------------------
Wed Jun 13 15:44:05 CEST 2007 - locilka@suse.cz

- Implemented new feature that saves the content defined in control
  file from the installation system to the just installed system.
  Function, that does it, is SaveInstSysContent in SystemFilesCopy
  module (FATE #301937).
- Added new entry into the control file that defines what and where
  to save it, initially /root/ -> /root/inst-sys/.
- Adjusted control-file documentation.
- Fixed inst_restore_settings to start SuSEfirewall2_setup if it is
  enabled in the system init scripts to prevent from having
  half-started firewall after YOU kernel-update (#282871).

-------------------------------------------------------------------
Mon Jun 11 18:30:48 CEST 2007 - locilka@suse.cz

- Added lost fix from Andreas Schwab for startup scripts. The patch
  fixes evaluation of bash expressions.
- 2.15.30

-------------------------------------------------------------------
Mon Jun 11 17:55:23 CEST 2007 - locilka@suse.cz

- Adjusted SCR for install.inf to provide read/write access.
- Writing install.inf for save_network script at the end of
  the initial stage.
- Changed internal data structure for NetworkSetup in the initial
  stage.
- Added Internet test to the end of the NetworkSetup in the initial
  stage.
- 2.15.29

-------------------------------------------------------------------
Fri Jun  8 17:52:57 CEST 2007 - locilka@suse.cz

- Added initial implementation of possibility to setup network
  in the first stage installation. New YCP clients have beed added:
  inst_network_check and inst_network_setup. Scripts are called
  from inst_system_analysis before sources are initialized
  (FATE #301967).

-------------------------------------------------------------------
Thu Jun  7 15:08:08 CEST 2007 - locilka@suse.cz

- A new label "Writing YaST Configuration..." used in case of
  restarting system or installation.

-------------------------------------------------------------------
Fri Jun  1 12:41:10 CEST 2007 - mzugec@suse.cz

- use shared isNetworkRunning() function in network_finish
- 2.15.28

-------------------------------------------------------------------
Wed May 30 11:33:52 CEST 2007 - mzugec@suse.cz

- fixed spec requirements

-------------------------------------------------------------------
Mon May 28 16:02:38 CEST 2007 - mzugec@suse.cz

- removed netsetup item from control files

-------------------------------------------------------------------
Mon May 28 13:33:08 CEST 2007 - mzugec@suse.cz

- removed inst_netsetup item from control files

-------------------------------------------------------------------
Sun May 27 14:49:37 CEST 2007 - mzugec@suse.de

- installation network changes:
http://lists.opensuse.org/yast-devel/2007-05/msg00025.html
- 2.15.27

-------------------------------------------------------------------
Tue May 22 10:51:57 CEST 2007 - ug@suse.de

- reactivate hardware detection during autoinstall
- 2.15.26

-------------------------------------------------------------------
Mon May 21 10:40:20 CEST 2007 - locilka@suse.cz

- Fixed release-notes desktop file.
- 2.15.25

-------------------------------------------------------------------
Thu May 17 22:18:29 CEST 2007 - locilka@suse.cz

- Progress dialog for initializing installation sources.
- 2.15.24

-------------------------------------------------------------------
Tue May 15 14:14:13 CEST 2007 - locilka@suse.cz

- Changed control file in partitioning/evms_config section from
  'true' to 'false' (#274702).

-------------------------------------------------------------------
Fri May 11 16:30:06 CEST 2007 - locilka@suse.cz

- Removing directories '/var/lib/zypp/cache' and '/var/lib/zypp/db'
  if they exist at the beginning of the installation (#267763).
- 2.15.23

-------------------------------------------------------------------
Thu May 10 17:16:49 CEST 2007 - locilka@suse.cz

- Merged hardware probing (inst_startup) and system probing
  (inst_system_analysis) into one script to have only one progress
  dialog instead of two (#271291).
- openSUSE control file clean-up: The default value for enable_next
  and enable_back is 'yes'. Only few steps do not allow to go back
  (#270893).
- 2.15.22

-------------------------------------------------------------------
Wed May  9 10:25:37 CEST 2007 - locilka@suse.cz

- Safe qouting of bash command in desktop_finish.
- CommandLine for inst_release_notes (#269914).

-------------------------------------------------------------------
Mon May  7 13:43:54 CEST 2007 - ms@suse.de

- don't clobber existing /root/.vnc/passwd file (#271734)

-------------------------------------------------------------------
Wed Apr 18 09:13:10 CEST 2007 - locilka@suse.cz

- Root password dialog has been moved to be the first dialog of the
  second stage installation workflow (FATE #301924).
- "Root Password" step is now called "root Password" (#249706).
- Created new 'Check Installation' entry to the 'Configuration'
  part of the workflow. This section contains setting up network
  if needed, initializing target if needed, and installing
  remaining software (needed by FATE #301924).
- Added new client inst_initialization that creates initialization
  progress UI instead of blank screen.
- 2.15.20

-------------------------------------------------------------------
Tue Apr 17 11:11:37 CEST 2007 - locilka@suse.cz

- Fixed Add-On template to use generic 'control' textdomain
- 2.15.19

-------------------------------------------------------------------
Fri Apr 13 09:45:10 CEST 2007 - locilka@suse.cz

- Replacing networkmanager_proposal with general_proposal (network)
  that includes also IPv6 settings (#263337, #260261).

-------------------------------------------------------------------
Thu Apr 12 11:57:03 CEST 2007 - locilka@suse.cz

- Initialize the target and sources before adding extra sources.
  They needn't be initialized after YaST is restarted during the
  online update (#263289).

-------------------------------------------------------------------
Wed Apr 11 10:21:24 CEST 2007 - locilka@suse.cz

- Release Notes dialog is using a [Close] button if not running in
  installation (#262440).

-------------------------------------------------------------------
Fri Apr  6 16:48:58 CEST 2007 - locilka@suse.cz

- In case of reboot during installation, network services status
  is stored to a reboot_network_settings file and their status
  is restored again when starting the installation after reboot.
  Restoring the status uses Progress library for user feedback
  (#258742).
- Adjusted RPM dependencies.
- 2.15.18

-------------------------------------------------------------------
Thu Apr  5 13:34:48 CEST 2007 - locilka@suse.cz

- Using function PackagesUI::ConfirmLicenses() instead of
  maintaining own code with almost the same functionality (#256627)
- Adjusted RPM dependencies
- Unified inst_startup UI to use the Progress library instead of
  sequence of busy pop-ups.
- Unified inst_system_analysis UI to use the Progress library
  instead of empty dialog.
- 2.15.17

-------------------------------------------------------------------
Wed Apr  4 10:35:55 CEST 2007 - locilka@suse.cz

- Removed IPv6 proposal from installation control file. IPv6
  proposal has been merged into Network Mode proposal (#260261).

-------------------------------------------------------------------
Wed Mar 28 16:17:37 CEST 2007 - locilka@suse.cz

- Adjusted to use WorkflowManager instead AddOnProduct module
  in some cases to make Pattern-based installation and
  configuration workflow (FATE #129).
- Adjusted RPM dependencies and BuildRequires.
- 2.15.16

-------------------------------------------------------------------
Tue Mar 27 14:22:46 CEST 2007 - ms@suse.de

- fixed X11 preparation by checking /etc/reconfig_system (#252763)

-------------------------------------------------------------------
Wed Mar 21 16:47:14 CET 2007 - locilka@suse.cz

- Handling CloneSystem functionality when the client for cloning is
  not installed (checkbox is disabled).

-------------------------------------------------------------------
Mon Mar 19 13:09:57 CET 2007 - locilka@suse.cz

- Creating an empty /etc/sysconfig/displaymanager in desktop_finish
  if the sysconfing doesn't exist (minimal installation).
- Handling missing .proc.parport.devices agent (RPM recommends
  yast2-printer for that).

-------------------------------------------------------------------
Tue Mar 13 13:43:42 CET 2007 - locilka@suse.cz

- Reboot in case of the declined license during the initial
  installation (#252132).

-------------------------------------------------------------------
Mon Mar 12 08:44:19 CET 2007 - locilka@suse.cz

- Modules 'Product' and 'Installation' (installation settings) were
  moved from 'yast2-installation' to 'yast2' to minimize
  cross-package dependencies.
- Adjusted package dependencies.
- 2.15.15

-------------------------------------------------------------------
Fri Mar  9 10:05:20 CET 2007 - locilka@suse.cz

- Module InstShowInfo has been moved from yast2-installation to
  yast2-packager because this module is used by Add-Ons and
  installation sources only.
- Adjusted RPM Requires (yast2-packager >= 2.15.22).
- 2.15.14

-------------------------------------------------------------------
Thu Mar  8 16:59:35 CET 2007 - locilka@suse.cz

- Module GetInstArgs moved from yast2-installation to yast2, many
  clients required yast2-installation only because of this module.

-------------------------------------------------------------------
Thu Mar  8 14:45:39 CET 2007 - locilka@suse.cz

- Tag 'PATTERNS' in product content file is depracated by
  'REQUIRES' and/or 'RECOMMENDS' tag (#252122).

-------------------------------------------------------------------
Tue Mar  6 16:44:49 CET 2007 - kmachalkova@suse.cz

- Do not export LINES and COLUMNS variables, so that terminal
  resize event is handled correctly (#184179)

-------------------------------------------------------------------
Tue Mar  6 16:44:48 CET 2007 - locilka@suse.cz

- AddOnProduct and ProductLicense finally moved to yast2-packager
  from yast2-installation to avoid build cycles.
- 2.15.13

-------------------------------------------------------------------
Mon Mar  5 17:14:58 CET 2007 - locilka@suse.cz

- Moving AddOnProduct module back to yast2-installation because
  this module is needed in the second-stage installation.
- AddOnProduct-related testsuites moved back to yast2-installation.
- 2.15.12

-------------------------------------------------------------------
Mon Mar  5 12:58:21 CET 2007 - locilka@suse.cz

- Adding new installation client mouse_finish which is called
  before SCR is switched. This removes the dependency of
  yast2-installation on yast2-mouse.
- 2.15.11

-------------------------------------------------------------------
Fri Mar  2 15:27:14 CET 2007 - locilka@suse.cz

- Providing feedback (busy message) in inst_restore_settings.
  Starting network by calling 'network start' with timeout.
- Adding yast2-bootloader into required packages because it is
  needed after the SCR is switched into the installed system just
  before reboot (#249679).
- Added more logging into inst_system_analysis (booting installed
  system).
- 2.15.10

-------------------------------------------------------------------
Wed Feb 28 14:11:16 CET 2007 - jsrain@suse.cz

- added more logging to umount_finish (#247594)

-------------------------------------------------------------------
Mon Feb 26 16:03:42 CET 2007 - jsrain@suse.cz

- updated popup in case of license is not accepted (#162499)

-------------------------------------------------------------------
Thu Feb 22 13:52:12 CET 2007 - locilka@suse.cz

- Splitting installation_worker (main installation script) into
  inst_worker_initial and inst_worker_continue.
- Testsuites related to Add-Ons moved to yast2-add-on package.
- 2.15.9

-------------------------------------------------------------------
Wed Feb 21 17:24:30 CET 2007 - locilka@suse.cz

- Added documentation for silently_downgrade_packages and
  keep_installed_patches control file entries (plus their reverse
  lists) (FATE #301990, Bugzilla #238488).

-------------------------------------------------------------------
Mon Feb 19 16:00:23 CET 2007 - locilka@suse.cz

- More concrete fix of bug #160301: Displaying information about
  how to continue the second stage installation if SSH is the only
  installation method. This informational pop-up has disabled
  time-out (#245742).
- Moving parts of installation_worker script to includes based on
  in which installation stage they are used.

-------------------------------------------------------------------
Fri Feb 16 16:18:28 CET 2007 - locilka@suse.cz

- Add-Ons moved to a new package yast2-add-on-2.15.0 (#238673)

-------------------------------------------------------------------
Thu Feb 15 12:21:46 CET 2007 - locilka@suse.cz

- New entries silently_downgrade_packages, plus reverse list, and
  keep_installed_patches, plus reverse list, were added into SLES
  and SLED control files (FATE #301990, Bugzilla #238488).

-------------------------------------------------------------------
Mon Feb 12 13:40:41 CET 2007 - locilka@suse.cz

- Making release_notes modular.
- Rewriting RPM dependencies (#238679).
- Moving parts of installation_worker client into functions.
- Moving Mouse-init functions into inst_init_mouse client.
- Moving Storage-related functions (autoinstall) into
  inst_check_autoinst_mode client.
- Moving vendor client and desktop file to the yast2-update to
  minimize yast2-installation dependencies.
- Remove obsolete /proc/bus/usb mounting (#244950).

-------------------------------------------------------------------
Wed Feb  7 11:01:02 CET 2007 - locilka@suse.cz

- Correct Installation::destdir quoting in .local or .target bash
  commands.
- 2.15.8

-------------------------------------------------------------------
Tue Feb  6 16:29:55 CET 2007 - locilka@suse.cz

- Hide &product; in inst_suseconfig call to remove dependency on
  Product.ycp and not to be so ugly (#241553).

-------------------------------------------------------------------
Mon Feb  5 11:31:52 CET 2007 - locilka@suse.cz

- Store Add-Ons at the end of first stage installation and restore
  them before AutoYaST cloning at the end of the second stage
  installation (bugzilla #187558).
- Set license content before it is displayed for the first time,
  select license language before it is displayed (#220847).
- 2.15.7

-------------------------------------------------------------------
Fri Feb  2 15:25:04 CET 2007 - locilka@suse.cz

- Removing dependency on yast2-slp package.
- Moving all SLP-related functionality to yast2-packager-2.15.7.
- Handling not installed yast2-slp package in Add-Ons (#238680).

-------------------------------------------------------------------
Thu Feb  1 12:41:36 CET 2007 - locilka@suse.cz

- When an Add-On product is added and removed later, correctly
  remove also cached control file of that Add-On (#238307).
- 2.15.6

-------------------------------------------------------------------
Wed Jan 31 09:34:11 CET 2007 - locilka@suse.cz

- Rereading all SCR Agents in case of installation workflow changed
  by Add-On product (#239055).
- Calling PackageLock::Check before Pkg calls (#238556).

-------------------------------------------------------------------
Sun Jan 28 22:27:48 CET 2007 - locilka@suse.cz

- Removed tv and bluetooth hardware proposals from SLES control
  file. There are no such modules in that product (#238759).

-------------------------------------------------------------------
Mon Jan 22 13:46:20 CET 2007 - locilka@suse.cz

- Correct handling of CD/DVD Add-Ons in installation (#237264).
- Fixed switching between Installation Settings tabs in case of
  error in proposal. Every time, only the more-detailed tab is
  selected (#237291).
- Appropriate buttons for Add-Ons dialog for both dialog in
  installation workflow and installation proposal (#237297).
- 2.15.5

-------------------------------------------------------------------
Fri Jan 19 16:25:44 CET 2007 - locilka@suse.cz

- Fixed cancelling of entering a new Add-On (#236315).
- Added zFCP and DASD to installation/update proposal on S/390
  (jsrain) (#160399)
- 2.15.4

-------------------------------------------------------------------
Wed Jan 17 10:50:02 CET 2007 - locilka@suse.cz

- Changed control file documentation for Flexible Partitioning
  (bugzilla #229651 comment #15).
- Changed option <clone_module> "lan" to "networking" (#235457).

-------------------------------------------------------------------
Fri Jan 12 19:05:56 CET 2007 - ms@suse.de

- fixed TERM type setup in case of ssh based installations.
  if the installation is ssh based, TERM is not allowed to
  be overwritten by the value of install.inf. The TERM value
  of install.inf points to the console and not to the remote
  terminal type (#234032)

-------------------------------------------------------------------
Fri Jan 12 17:41:05 CET 2007 - locilka@suse.cz

- control file variable for monthly suse_register run (F#301822)
  (change made by jdsn)

-------------------------------------------------------------------
Thu Jan 11 10:59:40 CET 2007 - locilka@suse.cz

- Changed SLD and SLE control files to reflect demands described in
  bugzilla bug #233156:
  * Old packages are removed by default, only for upgrading from
    SLD 10 or SLE 10, packages are not removed by default.
  * New packages are selected for installation by default, only for
    upgrading from SLD 10 or SLE 10, packages are only updated.
  * Upgrading to new SLE 10 from is only supported from SLES9 and
    SLE 10, upgrading from another product will display warning.

-------------------------------------------------------------------
Sat Jan  6 19:32:23 CET 2007 - ms@suse.de

- fixed usage of fbiterm (#225229)

-------------------------------------------------------------------
Thu Jan  4 14:27:12 CET 2007 - locilka@suse.cz

- Added documentation for new features in control file:
  * boolean delete_old_packages and list of products for which this
    rule is inverted.
  * boolean only_update_selected and list of products for which
    this rule is inverted.
  * list of products supported for upgrade
  (All described in FATE #301844)

-------------------------------------------------------------------
Tue Jan  2 13:07:24 CET 2007 - locilka@suse.cz

- Allowing to add the very same product that has been already
  installed or selected for installation in case the url is
  different than any of the current urls. There can be more sources
  for the product because product urls can be removed and added
  also by inst_source module (#227605).
- Consistent spelling of "Add-On" and "add-on" (#229934).
- 2.15.3

-------------------------------------------------------------------
Tue Dec 12 10:57:21 CET 2006 - locilka@suse.cz

- Consistent spelling of 'AutoYaST' (#221275).

-------------------------------------------------------------------
Mon Dec 11 16:11:21 CET 2006 - locilka@suse.cz

- Handling new flag REGISTERPRODUCT from add-on product content
  file. This flag demands running the registration client after
  an add-on product is installed (on a running system) and demands
  running the registration client even if it is disabled in
  the base-product's control file (during installation)
  (FATE #301312).
- 2.15.2

-------------------------------------------------------------------
Thu Dec  7 18:28:21 CET 2006 - locilka@suse.cz

- Release Notes dialog in the second stage installation now offers
  to select a different language for release notes than the default
  one (#224875).

-------------------------------------------------------------------
Thu Dec  7 10:46:00 CET 2006 - locilka@suse.cz

- Reworked adding and removing Add-Ons during the first stage
  installation. If some Add-Ons are added or removed, the entire
  workflow is created from scratch (#221377).
- Using a separate temporary directory for Add-On licenses not to
  be confused by the previous Add-On.
- Fixed Second Stage Installation script to handle rebooting
  after kernel-patch correctly (#224251).
- Fixed Add-On handling when cancelling adding an Add-On product,
  before that return value from the previous adding was evaluated.
- Fixing some texts (#223880)
- 2.15.1

-------------------------------------------------------------------
Mon Dec  4 16:27:21 CET 2006 - locilka@suse.cz

- Adding support for own help texts for particular submodules in
  installation proposal (FATE #301151). Use key "help" in
  "MakeProposal"'s function result.
- Adding root_password_ca_check item into the globals of control
  file set to true for SLES and false otherwise (FATE #300438).
- A better fix for disabling [Back] button in License Agreement
  dialog when the previous (Language) dialog has been skipped
  (223258).
- 2.15.0

-------------------------------------------------------------------
Mon Dec  4 08:34:02 CET 2006 - lslezak@suse.cz

- "en_EN" -> "en_GB" in list of the preferred languages for EULA

-------------------------------------------------------------------
Thu Nov 23 11:10:14 CET 2006 - locilka@suse.cz

- Disabling [Back] button in License Agreement dialog when the
  previous (Language) dialog has been skipped (223258).
- 2.14.15

-------------------------------------------------------------------
Wed Nov 22 18:51:10 CET 2006 - ms@suse.de

- added hostname/IP information to Xvnc setup (#223266)
- fixed call of initvicons, deactivate s390 exception (#192052)
- 2.14.14

-------------------------------------------------------------------
Tue Nov 21 14:42:50 CET 2006 - locilka@suse.cz

- Reporting the failed or aborted installation only when it has
  been really aborted or when it really failed. YaST or system
  restarts on purpose (online update) are now handled correctly -
  there is no question whether user wants to continue with
  the installation (#222896).
- 2.14.13

-------------------------------------------------------------------
Mon Nov 20 15:25:11 CET 2006 - locilka@suse.cz

- Wider list of extra-sources 56->76 characters (#221984).
- Adding modules listed in Linuxrc entry brokenmodules into the
  /etc/modprobe.d/blacklist file (#221815).
- 2.14.12

-------------------------------------------------------------------
Mon Nov 20 11:49:53 CET 2006 - ms@suse.de

- fixed framebuffer color depth setup (#221139)
- 2.14.11

-------------------------------------------------------------------
Mon Nov 20 08:55:16 CET 2006 - locilka@suse.cz

- Show update-confirmation dialog in Mode::update() only (#221571).
- Pressing [Abort] button in the Add-On dialog during installation
  now opens-up a correct pop-up dialog with correct text (#218677).

-------------------------------------------------------------------
Wed Nov 15 15:30:03 CET 2006 - ms@suse.de

- fixed i810 based installation (#220403)
- 2.14.10

-------------------------------------------------------------------
Wed Nov 15 14:38:21 CET 2006 - locilka@suse.cz

- Defining the minimal size for release_notes pop-up to have the
  minimal size 76x22 or 3/4x2/3 in text mode and 100x30 in graphic
  mode (#221222).

-------------------------------------------------------------------
Wed Nov 15 11:40:48 CET 2006 - locilka@suse.cz

- Restoring the [ Next ] button in the inst_congratlate client when
  the [ Back ] button is pressed (#221190).

-------------------------------------------------------------------
Tue Nov 14 13:20:24 CET 2006 - locilka@suse.cz

- Changes in openSUSE control file (#219878):
  * limit_try_home: 5 GB -> 7 GB
  * root_base_size: 3 GB -> 5 GB

-------------------------------------------------------------------
Thu Nov  9 15:21:14 CET 2006 - locilka@suse.cz

- Always run the fonts_finish's Write() function. Skip running
  "SuSEconfig --module fonts" if script SuSEconfig.fonts does not
  exist (#216079).
- 2.14.9

-------------------------------------------------------------------
Thu Nov  9 10:22:00 CET 2006 - locilka@suse.cz

- Added confirmation dialog into the update workflow on the running
  system before the update really proceeds (#219097).
- confirmInstallation function moved from inst_doit to misc to make
  confirmation dialog possible (#219097).
- Set Product Name only when any Product Name found (#218720).
- 2.14.8

-------------------------------------------------------------------
Fri Nov  3 14:39:53 CET 2006 - locilka@suse.cz

- Preselecting already installed languages in the Language Add-On
  script (FATE #301239) (#217052).
- 2.14.7

-------------------------------------------------------------------
Fri Nov  3 10:17:37 CET 2006 - locilka@suse.cz

- Changed text of question asking whether the second stage
  installation should start again (FATE #300422) in case of
  previous failure or user-abort (#215697).

-------------------------------------------------------------------
Wed Nov  1 17:43:41 CET 2006 - locilka@suse.cz

- "Installation->Other->Boot Installed System->Cancel" now doesn't
  abort the installation but returns to the Installation Mode
  dialog (#216887).
- Correct handling of pressing Cancel or Abort buttons in pop-up
  windows in Add-On installation (#216910).

-------------------------------------------------------------------
Mon Oct 30 15:10:07 CET 2006 - lslezak@suse.cz

- updated inst_extrasources client to not download files from the
  installation sources (#213031)
- requires yast2-pkg-bindings >= 2.13.101
- 2.14.6

-------------------------------------------------------------------
Mon Oct 30 12:59:31 CET 2006 - locilka@suse.cz

- Moving ProductFeatures::Save() from inst_kickoff client to
  save_config_finish - client that is called after the SCR is
  switched to the running system (#209119).
- Calling Storage::RemoveDmMapsTo (device) in after the disks are
  probed in inst_system_analysis (#208222).
- Fixed including packager.

-------------------------------------------------------------------
Thu Oct 26 14:51:12 CEST 2006 - locilka@suse.cz

- Enabling back button in the License Agreement dialog (#215236).
- Adding add-on.rnc for AutoYaST profile validation (#215248).
- Providing an easier switch to disable IPv6 by a new ipv6 client
  in the network proposal (FATE #300604) (mzugec).
- 2.14.5

-------------------------------------------------------------------
Wed Oct 25 16:28:14 CEST 2006 - locilka@suse.cz

- Adding more debugging messages in order to fix random crashing
  of the second stage installation (#214886).

-------------------------------------------------------------------
Tue Oct 24 13:57:57 CEST 2006 - locilka@suse.cz

- Renamed control file control.PROF.xml to control.openSUSE.xml

-------------------------------------------------------------------
Tue Oct 24 10:58:18 CEST 2006 - ms@suse.de

- fixed nic detection (#213870)

-------------------------------------------------------------------
Mon Oct 23 16:04:30 CEST 2006 - locilka@suse.cz

- Added special installation client for Language Add-Ons
  inst_language_add-on and it's XML workflow
  add-on-template_installation.xml for calling this client after
  the Add-On Product is added by the add-on client (FATE #301239).
- Adding add-on client to list of clients that are enabled for
  AutoYaST cloning (bugzilla #198927).
- Added summary of the Release Notes client for the Control Center
  (bugzilla #213878).
- 2.14.4

-------------------------------------------------------------------
Wed Oct 18 16:13:12 CEST 2006 - locilka@suse.cz

- Added a life-belt into the second stage installation. It can be
  restarted under these circumstances:

  1.) User aborts the installation
  2.) Installation process is killed during the installation
  3.) Computer is restarted during the installation (reset)

  The very next time the system is restarted. YaST starts and
  informs user that the previous installation was aborted/failed.
  Then users are asked whether they want to rerun the second stage
  installation (FATE #300422).

- Fixed setting own Y2MAXLOGSIZE up in order to save memory
  requirements during the first stage installation.
- 2.14.3

-------------------------------------------------------------------
Mon Oct 16 13:18:43 CEST 2006 - locilka@suse.cz

- Timeout license in AutoYaST after 2 seconds (#206706).
  This solution doesn't break ncurses.
- 2.14.2

-------------------------------------------------------------------
Mon Oct 16 12:24:10 CEST 2006 - fehr@suse.de

- added new configurable values for LVM/EVMS based proposals
  (feature 300169)
- change evms_config to true

-------------------------------------------------------------------
Mon Oct 16 11:12:51 CEST 2006 - ms@suse.de

- disable oom-killing for X-Server process (#211860)

-------------------------------------------------------------------
Thu Oct 12 16:28:07 CEST 2006 - locilka@suse.cz

- Handle Installation::destdir in *.bash properly (#211576).
- 2.14.1

-------------------------------------------------------------------
Mon Oct  9 16:52:14 CEST 2006 - locilka@suse.cz

- Merged SLES10 SP1 branch to openSUSE 10.2.
- 2.14.0

-------------------------------------------------------------------
Mon Oct  9 09:33:31 CEST 2006 - locilka@suse.cz

- Remove old eula.txt and then copy new one if exists (#208908).
- Using the fullscreen mode again, background images temporarily
  removed from the RPM build (#208307).
- The default "Other Option" is Repair, not Boot (#208841).
- Removed some unneeded imports from inst_clients.
- 2.13.159

-------------------------------------------------------------------
Mon Oct  2 16:44:25 CEST 2006 - locilka@suse.cz

- Merged proofread texts
- 2.13.158

-------------------------------------------------------------------
Mon Oct  2 11:06:29 CEST 2006 - lslezak@suse.cz

- inst_extrasources.ycp - fixed name of the text domain
- 2.13.157

-------------------------------------------------------------------
Wed Sep 27 15:22:15 CEST 2006 - lslezak@suse.cz

- new inst_extrasources.ycp client - add extra installation sources
  during installation (in 2nd stage, after online update)
  (fate #100168, #300910)
- 2.13.156

-------------------------------------------------------------------
Wed Sep 27 09:58:53 CEST 2006 - locilka@suse.cz

- YCP modules that originated at yast2-packager were moved back.
- Usage of dgettext replaced with standard gettext strings.
- Removed yast2-slp and yast2-firewall from build-requirements.
- 2.13.155

-------------------------------------------------------------------
Mon Sep 25 17:45:54 CEST 2006 - locilka@suse.cz

- New icon for Hardware Proposal.
- Root Password dialog moved before Hostname and Domain Name
  (#208032).

-------------------------------------------------------------------
Mon Sep 25 13:21:35 CEST 2006 - locilka@suse.cz

- A bit rewritten code for language selected for second stage of
  update (FATE #300572). Mode::Set is now called before Mode::Get.
- New installation images from jimmac (#203510).
- Timeout and accept the license dialog when installing using
  AutoYaST. By defualt, it's 8 seconds (#206706).
- New busy message when finishing the installation (closing
  sources, etc.).
- 2.13.154

-------------------------------------------------------------------
Mon Sep 25 10:59:16 CEST 2006 - jsrain@suse.cz

- check properly for existing files in /proc (#205408)

-------------------------------------------------------------------
Fri Sep 22 16:01:25 CEST 2006 - jsuchome@suse.cz

- Remember the selected language for update and use it also in the
  second stage (FATE #300572).
- 2.13.153

-------------------------------------------------------------------
Fri Sep 22 14:14:44 CEST 2006 - lslezak@suse.cz

- x11_finish.ycp - removed workaround for #201121

-------------------------------------------------------------------
Fri Sep 22 09:35:36 CEST 2006 - locilka@suse.cz

- Fixed starting Installation in window: Exception for PPC, 832x624
  still runs in fullscreen. Fixed using a fallback image when
  the current resolution is not supported (#207321).
- Fixed counting offset for installation in window. Exceptions are
  now handled correctly (#207310).
- Changed fallback background image - a pure black suits better.
- Visual speeding-up initializing the installation - adding
  a wrapper installation.ycp around installation_worker.ycp client
  to provide UI ASAP.

-------------------------------------------------------------------
Thu Sep 21 16:36:42 CEST 2006 - ms@suse.de

- added patch from Olaf Hering to remove the DefaultColorDepth
  for special fb devices which are not VESA VGA (#207338)

-------------------------------------------------------------------
Tue Sep 19 17:14:28 CEST 2006 - locilka@suse.cz

- Removed Installation background 1600x800 px.
- Added installation background 1280x800 px.

-------------------------------------------------------------------
Mon Sep 18 09:53:18 CEST 2006 - locilka@suse.cz

- Icon for release notes (inst_release_notes).
- List of available SLP sources based on Product Name (SLP label),
  also with filter when more than 15 sources are listed
  (FATE #300619).
- Added background images for installation (thanks to jimmac)
  [1024x768, 1280x1024, 1400x1050, 1600x800, 1600x1200] (Bugzilla
  #203510).
- Replacing "Product %1" with "%1" for list of selected Add-On
  products - the column is already called "Product".
- 2.13.152

-------------------------------------------------------------------
Thu Sep 14 14:45:54 CEST 2006 - locilka@suse.cz

- Finally! Corrected path for importing user-related data to the
  just installed system (FATE #120103, comments #17, #18).

-------------------------------------------------------------------
Thu Sep 14 00:46:19 CEST 2006 - ro@suse.de

- added yast2-core-devel to BuildRequires

-------------------------------------------------------------------
Wed Sep 13 09:27:51 CEST 2006 - locilka@suse.cz

- Calling languages.ycp client has been changed to a function call
  Language::GetLanguagesMap (#204791).
- Added new Requirement: yast2-country >= 2.13.35
- Calling copy_systemfiles_finish from inst_finish (FATE #300421).
- New icon for Finishing Basic Installation dialog.
- Calling new pre_umount_finish client before umount_finish,
  umount_finish closes SCR (#205389).
- Correctly quote files that are added into the temporary archive
  (FATE #300421).
- Removing the leading slashes from filenames when archiving them.
- Reporting error (into log) if save_hw_status_finish.ycp goes
  wrong (partly fixed #205408).
- 2.13.151

-------------------------------------------------------------------
Tue Sep 12 18:40:34 CEST 2006 - locilka@suse.cz

- Found a better place for calling 'inst_pre_install' client, by
  now it is really called...
- Enhanced logging.
- Disabling the License Language combo-box in case of less than
  two languages in it (#203543).

-------------------------------------------------------------------
Tue Sep 12 17:07:19 CEST 2006 - locilka@suse.cz

- Fixed displaying license: Language name should always be either
  shown or the license is disabled as invalid; If there are both
  license.en.txt and license.txt, one of them is hidden because
  they have the very same content; An installation language is also
  pre-selected as a language for a license (if such exists).
- Fixed initializing the known languages via WFM::call("languages")
  (#204791).
- Another icon for Installation Mode dialog, it was the same as for
  Initialization and Analyzing the Computer dialogs.
- 2.13.150

-------------------------------------------------------------------
Mon Sep 11 09:59:15 CEST 2006 - locilka@suse.cz

- Added 'inst_pre_install' and 'copy_systemfiles_finish' clients,
  and module 'SystemFilesCopy' as a solution for FATE requests
  #300421 and #120103, which means that SSH keys are, by now,
  copied from another already installed system (if such exists).
  If there are more installed systems, the best ones are selected
  considering the newest access-time.
- More verbose dialog when initializing the installation (+icon).

-------------------------------------------------------------------
Thu Sep  7 15:13:54 CEST 2006 - locilka@suse.cz

- Added dialog content and help into the initial dialog of add-on
  client. Progress will be even better.
- Temporarily disabled buttons that don't work there.
- Added more "busy messages" into the add-on dialogs.
- Added new functionality for filtering services in SLP services
  table. Allowed characters are "a-zA-Z0-9 .*-".

-------------------------------------------------------------------
Wed Sep  6 17:41:07 CEST 2006 - mvidner@suse.cz

- To allow adding unsigned sources, temporarily "rug set-pref
  security-level none" when syncing in inst_source (#190403).
- 2.13.149

-------------------------------------------------------------------
Wed Sep  6 12:47:51 CEST 2006 - locilka@suse.cz

- No such headline "Mode" in the Installation Settings dialog.
  Help fixed (#203811).
- Added help into the Add-On Product Installation dialog.
- Add and Delete buttons in the same dialog were moved to the left
  side according the YaST style guide.
- Disabling Delete button in case of no Products listed
  (all filed as bug #203809).
- Used a correct (another) icon in License Agreement dialog
  (#203808).

-------------------------------------------------------------------
Mon Sep  4 15:59:47 CEST 2006 - locilka@suse.cz

- Running Installation in Wizard Window (#203510).
- Needed binaries in inst-sys: xquery and fvwm-root.
- Initially, a plain colored image is used as a background.
- 2.13.148

-------------------------------------------------------------------
Mon Sep  4 15:49:40 CEST 2006 - ms@suse.de

- fixed -fp setup of Xvnc (#203531)

-------------------------------------------------------------------
Fri Sep  1 08:48:50 CEST 2006 - locilka@suse.cz

- Fixed Installation Mode dialog to redraw itself only when needed.

-------------------------------------------------------------------
Wed Aug 23 16:59:03 CEST 2006 - locilka@suse.cz

- Added a new debugger tool scr_switch_debugger.ycp that is called
  when switching to the installed system in switch_scr_finish.ycp
  fails (#201058).
- Additionally, YaST logs from installed system are stored under
  the /var/log/YaST2/InstalledSystemLogs/ directory.
- 2.13.147

-------------------------------------------------------------------
Wed Aug 23 16:44:18 CEST 2006 - jsrain@suse.cz

- use version specific Xvnc parameters
- 2.13.146

-------------------------------------------------------------------
Wed Aug 23 13:05:35 CEST 2006 - jsrain@suse.cz

- temporary fix to copy /etc/X11/xorg.conf to the system during
  installation (#201121)
- 2.13.145

-------------------------------------------------------------------
Tue Aug 22 19:26:28 CEST 2006 - mvidner@suse.cz

- test_proposal and test_inst_client: also call
  Mode::SetMode ("installation");

-------------------------------------------------------------------
Tue Aug 22 14:27:53 CEST 2006 - locilka@suse.cz

- New Installation Mode dialog (#156529)
- 2.13.144

-------------------------------------------------------------------
Tue Aug 22 13:41:54 CEST 2006 - jsrain@suse.cz

- weaken dependency on suseRegister (#183656)

-------------------------------------------------------------------
Fri Aug 18 09:49:41 CEST 2006 - jsrain@suse.cz

- fixed building documentation
- 2.13.143

-------------------------------------------------------------------
Thu Aug 10 11:18:24 CEST 2006 - jsrain@suse.cz

- fixed congratulation text for openSUSE (#198252)
- 2.13.142

-------------------------------------------------------------------
Wed Aug  9 15:30:57 CEST 2006 - jsrain@suse.cz

- read info about products from package manager without parsing all
  metadata and reading RPM database (#66046)
- added unzip to Requires (#195911)

-------------------------------------------------------------------
Tue Aug  8 09:54:38 CEST 2006 - jsrain@suse.cz

- fixed 'Requires'
- 2.13.141

-------------------------------------------------------------------
Fri Aug  4 16:33:11 CEST 2006 - jsrain@suse.cz

- updated for X.Org 7
- 2.13.140

-------------------------------------------------------------------
Fri Aug  4 09:21:28 CEST 2006 - jsrain@suse.cz

- moved SLP source scanning to SourceManager.ycp

-------------------------------------------------------------------
Wed Aug  2 14:10:41 CEST 2006 - mvidner@suse.cz

- Added a configure-time check for fvwm directory

-------------------------------------------------------------------
Fri Jul 28 09:42:00 CEST 2006 - jsrain@suse.cz

- offer to eject the CD drive when asking for add-on CD (#181992)

-------------------------------------------------------------------
Thu Jul 27 14:18:01 CEST 2006 - jsrain@suse.cz

- added support for merging multiple proposal items as one proposal
  item (eg. to group langage and keyboard)
- 2.13.139

-------------------------------------------------------------------
Wed Jul 26 09:18:36 CEST 2006 - jsrain@suse.cz

- get version from installed product proper way (#157924)

-------------------------------------------------------------------
Tue Jul 25 14:32:18 CEST 2006 - jsrain@suse.cz

- beep before rebooting the machine during installation (#144614)

-------------------------------------------------------------------
Mon Jul 24 13:56:22 CEST 2006 - jsrain@suse.cz

- fixed error reporting when creating a source (#159695)
- abort installation if package manager initialization fails
  (#167674)
- report proper message if no catalog found via SLP and firewall
  is running (#156444)

-------------------------------------------------------------------
Tue Jul 18 16:57:08 CEST 2006 - jsrain@suse.cz

- fixed displaying catalog selection dialog if multiple catalogs
  found on add-on media (#192761)

-------------------------------------------------------------------
Tue Jul 18 16:14:17 CEST 2006 - jsrain@suse.cz

- fixed vendor URL in congratulate dialog (#187358)
- 2.13.138

-------------------------------------------------------------------
Mon Jul 17 10:12:58 CEST 2006 - jsrain@suse.cz

- check if there are any patches available before offering online
  update (jsuchome)
- merged inst_default_desktop.ycp to desktop_finish.ycp

-------------------------------------------------------------------
Sun Jul 16 08:54:55 CEST 2006 - olh@suse.de

- introduce a Linuxrc::display_ip and use it instead of Arch::s390
- 2.13.137

-------------------------------------------------------------------
Fri Jul 14 15:16:00 CEST 2006 - jsrain@suse.cz

- adapted to changes in yast2-packager
- use only one implementation of product license handling (#191523)
- 2.13.136

-------------------------------------------------------------------
Fri Jul 14 14:51:37 CEST 2006 - olh@suse.de

- move /tmp/vncserver.log to /var/log/YaST2/vncserver.log

-------------------------------------------------------------------
Mon Jul 10 10:47:57 CEST 2006 - jsrain@suse.cz

- correctly import add-on product control file even if no
  additional YaST modules are present on the media (#185768)
- 2.13.135

-------------------------------------------------------------------
Mon Jul 10 09:23:29 CEST 2006 - mvidner@suse.cz

- When running Novell Customer Center Configuration the second time,
  do not add duplicate update sources for graphic card drivers
  (#188572).
- 2.13.134

-------------------------------------------------------------------
Fri Jun 30 11:42:11 CEST 2006 - ug@suse.de

- during autoinstall, timeout early warning popups

-------------------------------------------------------------------
Tue Jun 27 14:02:45 CEST 2006 - mvidner@suse.cz

- Don't show the URL passwords in registration success popup (#186978).
- Include the password in URLs passed to ZMD (#186842).
- Don't log the URL passwords.
- 2.13.133

-------------------------------------------------------------------
Mon Jun 26 08:54:43 CEST 2006 - jsrain@suse.cz

- preselect patterns according to selected desktop (#183944)

-------------------------------------------------------------------
Wed Jun 21 11:03:58 CEST 2006 - jsrain@suse.cz

- display the source URL dialog if adding add-on product update
  source fails in order to allow to enter password (#186804)

-------------------------------------------------------------------
Tue Jun 20 14:50:48 CEST 2006 - mvidner@suse.cz

- When registration succeeds, display only the actually added sources
(#180820#c26).

-------------------------------------------------------------------
Tue Jun 20 14:35:15 CEST 2006 - jsrain@suse.cz

- translate the congratulate string (#186567)

-------------------------------------------------------------------
Mon Jun 19 14:05:21 CEST 2006 - jsrain@suse.cz

- report an error when failed to register the update source for
  an add-on product (#185846)
- 2.13.132

-------------------------------------------------------------------
Mon Jun 19 12:54:36 CEST 2006 - jsrain@suse.cz

- ask about accepting license of add-on product added via the
  /add_on_product file (#186148)
- 2.13.131

-------------------------------------------------------------------
Thu Jun 15 18:47:05 CEST 2006 - mvidner@suse.cz

- Do not complain if ZMD cannot be stopped (#166900).
- When syncing the _original_ installation sources to ZMD,
  temporarily turn off signature checking because the user has
  already decided to trust the sources (#182747).
- SourceManager: factored out the rug pathname.
- 2.13.130

-------------------------------------------------------------------
Thu Jun 15 12:45:27 CEST 2006 - jsrain@suse.cz

- set installation server as host name (not IP address) if it is
  defined as host name during installation (#178933)
- 2.13.129

-------------------------------------------------------------------
Thu Jun 15 10:20:39 CEST 2006 - visnov@suse.cz

- fix the please-wait string

-------------------------------------------------------------------
Wed Jun 14 15:07:04 CEST 2006 - jdsn@suse.de

- added a please-wait string in registration (already translated)
- 2.13.128

-------------------------------------------------------------------
Mon Jun 12 16:07:52 CEST 2006 - mvidner@suse.cz

- Fillup /etc/sysconfig/security:CHECK_SIGNATURES and initialize it
  based on an install time kernel parameter.
- 2.13.127

-------------------------------------------------------------------
Mon Jun 12 13:22:08 CEST 2006 - jdsn@suse.de

- run pango module creation as root (#165891)
- fixed SLE desktop file of suse_register for autoyast (mc, ug)
- 2.13.126

-------------------------------------------------------------------
Fri Jun  9 11:02:57 CEST 2006 - locilka@suse.cz

- Identify the downloaded release notes by the product name during
  the internet test. Changes were made in the module Product
  (#180581).
- 2.13.125

-------------------------------------------------------------------
Thu Jun  8 11:49:04 CEST 2006 - jdsn@suse.de

- create pango modules for registration browser (#165891)
- sync zypp update sources in autoyast mode as well (#181183)
- 2.13.124

-------------------------------------------------------------------
Wed Jun  7 16:15:36 CEST 2006 - jsrain@suse.cz

- avoid adding update source of an add-on product twice during
  installation (#182434)
- 2.13.123

-------------------------------------------------------------------
Tue Jun  6 18:56:57 CEST 2006 - mvidner@suse.cz

- Moved SourceManager + deps from yast2-packager to yast2-installation
  to avoid circular BuildRequires.
- 2.13.122

-------------------------------------------------------------------
Tue Jun  6 18:32:04 CEST 2006 - mvidner@suse.cz

- Call suse_register with --nozypp meaning that we will tell rug
  ourselves which zypp/yum sources it should add. This enables
  rejecting broken or untrusted sources (#180820).
- Moved the major part of Register::add_update_sources to
  SourceManager::AddUpdateSources.
- 2.13.121

-------------------------------------------------------------------
Tue Jun  6 09:53:16 CEST 2006 - jsrain@suse.cz

- sync add-on product source to ZMD (#181743)
- 2.13.120

-------------------------------------------------------------------
Thu Jun  1 17:57:23 CEST 2006 - mvidner@suse.cz

- Do log Report::{Message,Warning,Error} messages by default (#180862).
- 2.13.119

-------------------------------------------------------------------
Thu Jun  1 14:55:44 CEST 2006 - jsrain@suse.cz

- honor UPDATEURLS if installing add-on product in running system
  (#180417)
- 2.13.118

-------------------------------------------------------------------
Wed May 31 12:58:33 CEST 2006 - jsrain@suse.cz

- avoid calling Pkg::SourceStartCache during 1st stage of the
  installation (#178007)
- 2.13.117

-------------------------------------------------------------------
Tue May 30 18:02:54 CEST 2006 - jdsn@suse.de

- set correct title of installation step Customer Center (#179921)
- 2.13.116

-------------------------------------------------------------------
Fri May 26 14:27:56 CEST 2006 - jsrain@suse.cz

- fixed behavior if SLP source detection fails (#179036)
- 2.13.115

-------------------------------------------------------------------
Thu May 25 08:46:56 CEST 2006 - jsrain@suse.cz

- added possibility to specify add-on product URL as command-line
  parameter of add-on.ycp (to run add-on product workflow via
  autorun.sh)
- 2.13.114

-------------------------------------------------------------------
Wed May 24 12:52:21 CEST 2006 - jsrain@suse.cz

- properly integrate YCP code for add-on product installation in
  running system (if YCP code present) (#178311)
- 2.13.113

-------------------------------------------------------------------
Tue May 23 18:58:20 CEST 2006 - jdsn@suse.de

- gray out checkboxes in inst_suse_register when skipping (#178042)
- 2.13.112

-------------------------------------------------------------------
Tue May 23 15:07:42 CEST 2006 - jsrain@suse.cz

- added different desktop files for SLE and BOX/openSUSE
- 2.13.111

-------------------------------------------------------------------
Tue May 23 13:20:03 CEST 2006 - jdsn@suse.de

- fixed layouting in inst_ask_online_update (#177559)

-------------------------------------------------------------------
Fri May 19 17:57:10 CEST 2006 - jdsn@suse.de

- let inst_suse_register ask to install mozilla-xulrunner if
  missing (#175166)
- prevent non-root user to run inst_suse_register (#170736)
- 2.13.110

-------------------------------------------------------------------
Fri May 19 15:36:36 CEST 2006 - jsrain@suse.cz

- more verbose logging of storing hardware status (#170188)
- 2.13.109

-------------------------------------------------------------------
Thu May 18 17:07:13 CEST 2006 - hare@suse.de

- start iscsid if root is on iSCSI (#176804)

-------------------------------------------------------------------
Wed May 17 13:08:52 CEST 2006 - jsrain@suse.cz

- set DISPLAYMANAGER_SHUTDOWN according to control file (#169639)
- 2.13.108

-------------------------------------------------------------------
Tue May 16 13:29:38 CEST 2006 - jsrain@suse.cz

- marked missed text for translation (#175930)
- 2.13.107

-------------------------------------------------------------------
Mon May 15 12:59:58 CEST 2006 - jsrain@suse.cz

- handle additional data for installation restart (#167561)

-------------------------------------------------------------------
Fri May 12 14:11:18 CEST 2006 - jsrain@suse.cz

- initialize callbacks before adding an add-on product, properly
  handle installation sources of add-on products (both if preparing
  AutoYaST configuration (#172837)
- 2.13.106

-------------------------------------------------------------------
Thu May 11 13:50:29 CEST 2006 - jsrain@suse.cz

- do not disable automatic modprobe before adding add-on products
  (#172149)
- 2.13.105

-------------------------------------------------------------------
Thu May 11 12:02:13 CEST 2006 - ms@suse.de

- fixed message text (#172766)

-------------------------------------------------------------------
Thu May 11 09:55:08 CEST 2006 - ms@suse.de

- prevent ssh message from being displayed if vnc+ssh has
  been specified as installation method (#173486)

-------------------------------------------------------------------
Wed May 10 13:40:16 CEST 2006 - jdsn@suse.de

- removed search bar from registration browser (#169092)
- 2.13.104

-------------------------------------------------------------------
Tue May  9 19:35:47 CEST 2006 - jdsl@suse.de

- switched to Enterprise wording for inst_suse_register (#173970)
- 2.13.103

-------------------------------------------------------------------
Tue May  9 19:30:47 CEST 2006 - mvidner@suse.cz

- Save the update sources if registration is done later after the
  installation (#172665).
- When adding upate sources, do not add duplicates (check by the alias
  passed by suse_register on SLE), delete the duplicate beforehand
  (#168740#c3).
- 2.13.102

-------------------------------------------------------------------
Tue May  9 11:32:20 CEST 2006 - mvidner@suse.cz

- Start the network also when doing a remote X11 installation (#165458,
  hare).
- 2.13.101

-------------------------------------------------------------------
Mon May  8 17:32:59 CEST 2006 - jdsl@suse.de

- added hard require from y2-installation to suseRegister (hmuelle)
- added new w3m-jail for registration (#167225)
- fixed passing of url to browser(s) for registration (#167225)
- switched to Enterprise strings for inst_suse_register (shorn)
- 2.13.100

-------------------------------------------------------------------
Thu May  4 14:31:29 CEST 2006 - jsrain@suse.cz

- added congratulate text to the control file (#170881)
- 2.13.99

-------------------------------------------------------------------
Thu May  4 13:10:48 CEST 2006 - jsrain@suse.cz

- disable timeout in popup before installation reboot in case
  of SSH installation (#160301)

-------------------------------------------------------------------
Thu May  4 11:21:32 CEST 2006 - locilka@suse.cz

- include proofread message texts

-------------------------------------------------------------------
Wed May  3 10:26:29 CEST 2006 - locilka@suse.cz

- Busy cursor when "Contacting server" in suse_register (#171061).
- 2.13.97

-------------------------------------------------------------------
Tue May  2 15:25:35 CEST 2006 - locilka@suse.cz

- Display KDE-related help in the Congratulations dialog only
  in case of KDE as the default windowmanager (#170880).
- 2.13.96

-------------------------------------------------------------------
Fri Apr 28 14:10:50 CEST 2006 - locilka@suse.cz

- Proper checking for available network when adding an Add-On
  product. Network-related options are disabled in case of missing
  network both in installation and running system (#170147).
- 2.13.95

-------------------------------------------------------------------
Fri Apr 28 11:32:03 CEST 2006 - jsuchome@suse.cz

- initialize package callbacks for add on product workflow (#170317)
- 2.13.94

-------------------------------------------------------------------
Thu Apr 27 16:50:50 CEST 2006 - mvidner@suse.cz

- Tell libzypp-zmd-backend not to write sources to zypp db,
  we are going to do it ourselves (#170113).
- 2.13.93

-------------------------------------------------------------------
Thu Apr 27 16:03:39 CEST 2006 - jsrain@suse.de

- handle missing SHORTLABEL in content file (#170129)
- 2.13.92

-------------------------------------------------------------------
Thu Apr 27 14:57:23 CEST 2006 - fehr@suse.de

- set limit for separate /home to 14G for SLED (#169232)

-------------------------------------------------------------------
Thu Apr 27 11:16:56 CEST 2006 - ms@suse.de

- removed update_xf86config call, checking for /dev/psaux was
  broken and is no longer needed because the default mouse device
  is /dev/input/mice since many versions now (#168816)

-------------------------------------------------------------------
Thu Apr 27 10:52:08 CEST 2006 - mvidner@suse.cz

- When asking for update URLs, go trough products, not patterns (#169836).
- 2.13.91

-------------------------------------------------------------------
Thu Apr 27 08:34:33 CEST 2006 - locilka@suse.cz

- Making "SLP Catalog" selection bigger (maximum ncurses size)
  (#168718)
- 2.13.90

-------------------------------------------------------------------
Tue Apr 25 22:58:52 CEST 2006 - jsrain@suse.de

- fixed service proposal in SLES control file (#159771)

-------------------------------------------------------------------
Tue Apr 25 16:19:11 CEST 2006 - locilka@suse.cz

- Return `next instead of `ok in case of SLP Add-On Source (#165989)
- 2.13.89

-------------------------------------------------------------------
Mon Apr 24 16:22:14 CEST 2006 - jsrain@suse.de

- GDM is default if both KDE and GNOME installed (#155095)
- 2.13.88

-------------------------------------------------------------------
Mon Apr 24 13:30:50 CEST 2006 - sh@suse.de

- V 2.13.87
- Removed "Disagree with all" button (bug #163001)

-------------------------------------------------------------------
Mon Apr 24 12:35:52 CEST 2006 - ug@suse.de

- 2.13.86

-------------------------------------------------------------------
Mon Apr 24 11:52:47 CEST 2006 - ug@suse.de

- X-SuSE-YaST-AutoInstRequires=lan
  added to desktop file of suse register.
  Otherwise the registration fails.

-------------------------------------------------------------------
Mon Apr 24 09:37:57 CEST 2006 - lnussel@suse.de

- run rcSuSEfirewall2 reload when installing via vnc or ssh (#153467)
- 2.13.85

-------------------------------------------------------------------
Fri Apr 21 23:26:26 CEST 2006 - jsrain@suse.de

- determine base product accordign to flag (#160585)
- 2.13.84

-------------------------------------------------------------------
Fri Apr 21 17:26:15 CEST 2006 - jdsn@suse.de

- added proxy support for registration browser (#165891)
- 2.13.83

-------------------------------------------------------------------
Thu Apr 20 22:22:59 CEST 2006 - jsrain@suse.de

- handle installation restart with repeating last step (#167561)
- 2.13.82

-------------------------------------------------------------------
Thu Apr 20 18:51:55 CEST 2006 - jdsn@suse.de

- proxy support for registration process (#165891)
- disable w3m registration by control variable (aj)
- 2.13.81

-------------------------------------------------------------------
Thu Apr 20 16:09:23 CEST 2006 - mvidner@suse.cz

- When cloning, save installation sources beforehand (#165860).
- 2.13.80

-------------------------------------------------------------------
Wed Apr 19 19:55:47 CEST 2006 - jsrain@suse.de

- restore buttons after calling DASD or zFCP module (#160399)
- 2.13.79

-------------------------------------------------------------------
Wed Apr 19 15:04:03 CEST 2006 - locilka@suse.cz

- Added more debugging messages to the inst_proposal (#162831)
- 2.13.78

-------------------------------------------------------------------
Tue Apr 18 22:58:41 CEST 2006 - jsrain@suse.de

- display proper popup when aborting add-on product installation
  (#159689)

-------------------------------------------------------------------
Tue Apr 18 22:22:02 CEST 2006 - jdsn@suse.de

- in inst_suse_register:
- busy/waiting popups (#163366, #164794)
- text changes (#165509)
- autodisable checkbox "Registration Code" (# 165841)
- error handling in case no browser is available
- cleanup
- 2.13.77

-------------------------------------------------------------------
Tue Apr 18 21:44:45 CEST 2006 - jsrain@suse.de

- do not initialize catalogs before booting installed system (#162899)
- 2.13.76

-------------------------------------------------------------------
Tue Apr 18 18:08:18 CEST 2006 - mvidner@suse.cz

- Do not try to add empty URL as an update source (#165860#c12).

-------------------------------------------------------------------
Tue Apr 18 17:02:05 CEST 2006 - mvidner@suse.cz

- Fixed a typo in the previous change.
- 2.13.75

-------------------------------------------------------------------
Tue Apr 18 14:06:21 CEST 2006 - locilka@suse.cz

- Add-On SLP source was allways returning `back also in case
  of `ok (`next) (#165989)
- 2.13.74

-------------------------------------------------------------------
Tue Apr 18 10:12:19 CEST 2006 - mvidner@suse.cz

- Skip popup and unnecessary work if there are no online update
  sources for add-ons (#167233).
- 2.13.73

-------------------------------------------------------------------
Fri Apr 14 22:25:11 CEST 2006 - jsrain@suse.de

- prevent from changing installation mode and system for update once
  it is selected (#165832)
- added add-on products to installation/update proposal for SLES/SLED
- 2.13.72

-------------------------------------------------------------------
Fri Apr 14 13:19:52 CEST 2006 - lslezak@suse.cz

- call vm_finish client at the end of installation - disable
  some services in Xen domU (#161720, #161721, #161756)
- 2.13.71

-------------------------------------------------------------------
Thu Apr 13 18:17:52 CEST 2006 - jdsn@suse.de

- changed control files according to (#165509)

-------------------------------------------------------------------
Thu Apr 13 10:35:42 CEST 2006 - mvidner@suse.cz

- Do not display errors if language specific release notes are missing
  on the installation source (#165767).
- 2.13.70

-------------------------------------------------------------------
Wed Apr 12 16:24:48 CEST 2006 - jdsn@suse.de

- added missing autoyast entries in suse_register.desktop
- 2.13.69

-------------------------------------------------------------------
Wed Apr 12 12:57:53 CEST 2006 - jsuchome@suse.cz

- control files updated for manual online update run (#165503)
- 2.13.68

-------------------------------------------------------------------
Wed Apr 12 11:39:08 CEST 2006 - ms@suse.de

- fixed displaying ftp password in plaintext in y2start.log (#164824)

-------------------------------------------------------------------
Wed Apr 12 11:05:34 CEST 2006 - mvidner@suse.cz

- Do not mangle the URL obtained from suse_register (#165499).
- 2.13.67

-------------------------------------------------------------------
Wed Apr 12 09:15:48 CEST 2006 - locilka@suse.cz

- fixed Product.ycp - relnotes_url might be defined as an empty
  string (#165314).
- 2.13.66

-------------------------------------------------------------------
Tue Apr 11 22:19:03 CEST 2006 - jsrain@suse.de

- fixed boot if root is on LVM (initialize udev symlinks) (#163073)
- 2.13.65

-------------------------------------------------------------------
Tue Apr 11 16:01:40 CEST 2006 - jdsn@suse.de

- in inst_suse_register:
  - resized popups (hmuelle)
  - new info pupop showing new update server (aj)
  - removed cancel button (#164801, shorn)
- 2.13.64

-------------------------------------------------------------------
Tue Apr 11 11:28:23 CEST 2006 - fehr@suse.de

- flag for evms in control.SLES.xml needs to be true

-------------------------------------------------------------------
Mon Apr 10 17:08:10 CEST 2006 - mvidner@suse.cz

- Add installation sources for online update (#163192).
- 2.13.63

-------------------------------------------------------------------
Fri Apr  7 23:01:33 CEST 2006 - jsrain@suse.de

- provide Product::short_name (#163702)
- 2.13.62

-------------------------------------------------------------------
Fri Apr  7 15:14:01 CEST 2006 - jdsn@suse.de

- fixed evaluation of control file variables (#162988)
- 2.13.61

-------------------------------------------------------------------
Fri Apr  7 09:39:20 CEST 2006 - jsuchome@suse.cz

- 2.13.60

-------------------------------------------------------------------
Thu Apr  6 17:10:07 CEST 2006 - ms@suse.de

- allow huge memory allocations (#151515)

-------------------------------------------------------------------
Thu Apr  6 15:19:13 CEST 2006 - jsuchome@suse.cz

- Product.ycp: read SHORTLABEL value from content file (#163702)

-------------------------------------------------------------------
Wed Apr  5 18:13:11 CEST 2006 - mvidner@suse.cz

- Call SourceManager::SyncYaSTInstSourceWithZMD () in
  inst_rpmcopy(continue) because inst_suse_register does not run
  without a network connection (#156030#c30).

-------------------------------------------------------------------
Wed Apr  5 17:05:27 CEST 2006 - jsrain@suse.de

- do not rewrite log from SCR running in chroot during installation
- fix checking for duplicate sources (#159662)
- 2.13.59

-------------------------------------------------------------------
Tue Apr  4 18:11:34 CEST 2006 - jdsn@suse.de

- fixed w3m registration again (#162462)
- changed Requires to Recommends for suseRegister (hmuelle, aj)
- 2.13.58

-------------------------------------------------------------------
Mon Apr  3 18:27:15 CEST 2006 - jdsn@suse.de

- fixed w3m in ncuses registration (#162462)
- changes in suse_register to test new server side business logic
- 2.13.57

-------------------------------------------------------------------
Mon Apr  3 14:33:44 CEST 2006 - locilka@suse.cz

- Using yast-addon icon in the .desktop file and also in the source
  code (#154930).
- 2.13.56

-------------------------------------------------------------------
Mon Apr  3 14:32:08 CEST 2006 - ug@suse.de

- by default, enable clone box on SLD

-------------------------------------------------------------------
Mon Apr  3 14:22:22 CEST 2006 - ug@suse.de

- uncheck clone checkbox if cloning is greyed out (#162457)

-------------------------------------------------------------------
Fri Mar 31 17:32:03 CEST 2006 - mvidner@suse.cz

- Tell ZMD to get the inst source (#156030)
- No unlocking after all (#160319)
  - Don't reset zypp
  - Reenable Back
  - Fetch update source from suse_resigster and add it
- 2.13.55

-------------------------------------------------------------------
Thu Mar 30 13:42:35 CEST 2006 - mvidner@suse.cz

- Reset zypp and release its lock before suse_register (#160319).
  Therefore disabled the Back button.
- Don't run add-on.ycp if another process has the zypp lock (#160319).
- 2.13.53

-------------------------------------------------------------------
Thu Mar 30 12:31:49 CEST 2006 - jdsn@suse.de

- included new desktop file in Makefile (162112)

-------------------------------------------------------------------
Wed Mar 29 17:57:35 CEST 2006 - jsrain@suse.de

- prevent from installing one product multiple times (#159662)
- 2.13.54

-------------------------------------------------------------------
Wed Mar 29 16:43:02 CEST 2006 - locilka@suse.cz

- Fixed adding SLP-based Add-On product (#161270)
- SLP-based Add-On product handling moved to separate function
- Add-On MediaSelect dialog creation moved to separate function
- Changed icon for License
- 2.13.52

-------------------------------------------------------------------
Tue Mar 29 16:06:23 CEST 2006 - jdsn@suse.de

- late feature "force registration" for suse_register (aj, shorn)

-------------------------------------------------------------------
Tue Mar 28 21:29:07 CEST 2006 - jdsn@suse.de

- added 'rm -f /var/lib/zypp/zmd_updated_the_sources'
  flag file to be deleted if suse_register runs during installation
  file checked by online update - deletion requested by mvidner
- 2.13.51

-------------------------------------------------------------------
Tue Mar 28 20:53:13 CEST 2006 - jdsn@suse.de

- added autoyast part of suse_register
- icon for product registration (#160293)
- fixes for inst_suse_register
- 2.13.50

-------------------------------------------------------------------
Mon Mar 27 23:47:38 CEST 2006 - jsrain@suse.de

- removed desktop selection from NLD workflow (#160650)

-------------------------------------------------------------------
Fri Mar 24 15:15:30 CET 2006 - locilka@suse.cz

- Filling up list of release_notes urls for all installed products
  in the Product.ycp. Needed for internet_test (#160563).
- 2.13.49

-------------------------------------------------------------------
Fri Mar 24 11:00:06 CET 2006 - ms@suse.de

- added initvicons call in second stage S05-config (#160299)

-------------------------------------------------------------------
Thu Mar 23 18:34:18 CET 2006 - jdsn@suse.de

- fixed security issue: suse-ncc dummy user got his own group

-------------------------------------------------------------------
Thu Mar 23 18:33:25 CET 2006 - jdsn@suse.de

- added controlfile configured default settings for suse_register
- 2.13.47

-------------------------------------------------------------------
Thu Mar 23 16:23:37 CET 2006 - locilka@suse.cz

- Display license immediately after the Add-On product is scanned
  and added. Handle user interaction.
- 2.13.46

-------------------------------------------------------------------
Thu Mar 23 14:16:46 CET 2006 - jdsn@suse.de

- final texts for suse_register
- nonroot - warning for suse_register
- 2.13.45

-------------------------------------------------------------------
Thu Mar 23 13:19:03 CET 2006 - locilka@suse.cz

- Displaying license of the Add-On product if exists. Trying the
  localized version first. Waiting for user interaction if needed.
- Displaying info.txt if exists (#160017)
- Adjusting testsuites
- 2.13.44

-------------------------------------------------------------------
Mon Mar 22 19:04:55 CET 2006 - jdsn@suse.de

- fixed missing module in makefile
- 2.13.43

-------------------------------------------------------------------
Wed Mar 22 19:03:57 CET 2006 - locilka@suse.cz

- Added fallback for adding add-on products without file
  installation.xml. In this case, the product is added as a normal
  installation source and sw_single is called.
- 2.13.42

-------------------------------------------------------------------
Mon Mar 22 18:45:17 CET 2006 - jdsn@suse.de

- fixed ssh bug in suse_register
- suse_register reads and writes configuration to sysconfig
- final texts in suse_register
- 2.13.41

-------------------------------------------------------------------
Wed Mar 22 13:43:12 CET 2006 - mvidner@suse.cz

- Fixed release notes download (by Product::FindBaseProducts), #159490.

-------------------------------------------------------------------
Wed Mar 22 11:40:18 CET 2006 - jdsn@suse.de

- changed help text in suse_register
- patch to make the ComboBox appear longer in release_notes

-------------------------------------------------------------------
Tue Mar 21 16:33:32 CET 2006 - locilka@suse.cz

- adding "Local Directory" option for Add-On Products when no
  network is available (#159779).
- avoid from adding "Unknown" Add-On Product when Cancel button
  pressed in the Add New Add-On popup (#159784).

-------------------------------------------------------------------
Tue Mar 21 08:57:51 CET 2006 - jsuchome@suse.cz

- returned dependency on yast2-online-update

-------------------------------------------------------------------
Tue Mar 21 07:57:37 CET 2006 - visnov@suse.cz

- try to get add-on product control files only optionally (#159116)
- 2.13.40

-------------------------------------------------------------------
Mon Mar 20 10:08:13 CET 2006 - locilka@suse.cz

- disabled skipping the 'Installation Mode' dialog when no other
  installed Linux found. Just disabling 'Update' and 'Other'
  options in that case (#157695).
- removed calling uml_finish, client doesn't has been dropped.

-------------------------------------------------------------------
Fri Mar 17 22:50:06 CET 2006 - jsrain@suse.de

- added AytoYaST support for add-on products
- 2.13.39

-------------------------------------------------------------------
Fri Mar 17 09:30:02 CET 2006 - locilka@suse.cz

- fixed .desktop file for Add-On Products, now it starts add-on
  instead of sw_single when launched from YaST Control Center
  (#158869).

-------------------------------------------------------------------
Thu Mar 16 23:24:11 CET 2006 - jsrain@suse.de

- added zFCP and DASD modules to list of modules to be cloned after
  SLES installation (#153378)
- 2.13.38

-------------------------------------------------------------------
Thu Mar 16 23:10:06 CET 2006 - jsrain@suse.de

- fixed product handling (&product; macro) (#151050)
- allow multiple installation sources (#151755)

-------------------------------------------------------------------
Thu Mar 16 15:51:42 CET 2006 - jdsn@suse.de

- fixed blocker bug (#158628), suse_register call in all products

-------------------------------------------------------------------
Thu Mar 16 14:56:36 CET 2006 - fehr@suse.de

- increase maximal size of root fs to 20 Gig (#158608)
- 2.13.37

-------------------------------------------------------------------
Wed Mar 15 18:21:54 CET 2006 - jsrain@suse.de

- do not overwrite language settings during update (#156562)
- do not offer network sources for Add-On products if no network is
  configured (#156467)
- 2.13.36

-------------------------------------------------------------------
Tue Mar 14 18:16:32 CET 2006 - jdsn@suse.de

- corrected titles in control file
- 2.13.35

-------------------------------------------------------------------
Tue Mar 14 18:11:53 CET 2006 - jdsn@suse.de

- 2.13.34

-------------------------------------------------------------------
Tue Mar 14 18:09:58 CET 2006 - jdsn@suse.de

- new browser for registration
- new texts for registration module

-------------------------------------------------------------------
Mon Mar 13 16:26:00 CET 2006 - jsrain@suse.de

- report an error if creating catalog for add-on product fails
  (#157566)
- 2.13.33

-------------------------------------------------------------------
Fri Mar 10 19:02:04 CET 2006 - jsrain@suse.de

- disable add-on products if inst-sys is mounted from CD
- 2.13.32

-------------------------------------------------------------------
Fri Mar 10 18:33:55 CET 2006 - jdsn@suse.de

- fixed security bug (#157008)
- added link to browser for Novell privacy statement

-------------------------------------------------------------------
Fri Mar 10 17:55:11 CET 2006 - mvidner@suse.cz

- Start ncurses UI in non-threaded mode to enable spawning of
  interactive processes (like w3m for suseRegister, #150799).
- 2.13.31

-------------------------------------------------------------------
Fri Mar 10 12:17:56 CET 2006 - ms@suse.de

- forcing using xim for Qt Input (#156962)

-------------------------------------------------------------------
Thu Mar  9 17:36:39 CET 2006 - mvidner@suse.cz

- Control files: added network/startmode, being ifplugd for SL and
  SLED, auto for SLES (#156388).
- 2.13.30

-------------------------------------------------------------------
Thu Mar  9 17:35:30 CET 2006 - jsrain@suse.de

- fixed asking for add-on product CD (#156469)

-------------------------------------------------------------------
Thu Mar  9 12:01:07 CET 2006 - ms@suse.de

- include proofread message texts

-------------------------------------------------------------------
Wed Mar  8 17:00:41 CET 2006 - jdsn@suse.de

- fixed launch of yastbrowser (during installation)
- 2.13.29

-------------------------------------------------------------------
Wed Mar  8 15:25:57 CET 2006 - ms@suse.de

- fixed createStageList() function to be more restrictive on checking
  for stage files. Adapt startup documentation according to this
  change (#144783)

-------------------------------------------------------------------
Wed Mar  8 14:25:02 CET 2006 - lrupp@suse.de

- added suseRegister to Requires

-------------------------------------------------------------------
Tue Mar  7 22:27:45 CET 2006 - jdsn@suse.de

- added functionality to skip suse register and/or online update
- 2.13.28

-------------------------------------------------------------------
Tue Mar  7 20:07:43 CET 2006 - jsrain@suse.de

- added yastbrowser

-------------------------------------------------------------------
Tue Mar  7 00:26:26 CET 2006 - jsrain@suse.de

- fixed back button behavior in installation mode dialog (#155044)

-------------------------------------------------------------------
Mon Mar  6 10:47:31 CET 2006 - visnov@suse.cz

- enable media callbacks in the add-on product handling

-------------------------------------------------------------------
Fri Mar  3 23:30:36 CET 2006 - jsrain@suse.de

- added .desktop file for add-on product installation (#154930)
- properly initialize source for add-on product (#154980)
- 2.13.27

-------------------------------------------------------------------
Fri Mar  3 10:43:12 CET 2006 - visnov@suse.cz

- reset package manager before installing patches

-------------------------------------------------------------------
Wed Mar  1 23:19:47 CET 2006 - jsrain@suse.de

- release all medias before registering add-on product CD or DVD
  (#154348)
- check whether files are on the add-on product media before using
  them (#154314)
- 2.13.26

-------------------------------------------------------------------
Mon Feb 27 18:32:05 CET 2006 - jsrain@suse.de

- fixed setting default desktop according to destop dialog (#152709)
- 2.13.25

-------------------------------------------------------------------
Fri Feb 24 19:40:37 CET 2006 - jsrain@suse.de

- select base product before runing add-on products dialog
- 2.13.24

-------------------------------------------------------------------
Fri Feb 24 16:57:03 CET 2006 - ms@suse.de

- added qt plugin check to check_network function (#149025)

-------------------------------------------------------------------
Thu Feb 23 16:15:50 CET 2006 - jsrain@suse.de

- changed the name of the add-on product control file (#152770)
- 2.13.23

-------------------------------------------------------------------
Wed Feb 22 23:05:28 CET 2006 - jsrain@suse.de

- using correct icon (#151630)
- 2.13.22

-------------------------------------------------------------------
Wed Feb 22 12:45:54 CET 2006 - ms@suse.de

- added console startup message when y2base is called (#148165)

-------------------------------------------------------------------
Wed Feb 22 10:28:42 CET 2006 - visnov@suse.cz

- adapt BuildRequires
- 2.13.21

-------------------------------------------------------------------
Wed Feb 22 01:20:18 CET 2006 - jsrain@suse.de

- do not offer creating AutoYaST profile in first boot mode
  (#152285)
- 2.13.20

-------------------------------------------------------------------
Sun Feb 19 17:48:17 CET 2006 - jsrain@suse.de

- made inst_proposal more resistent to incorrect data returned from
  client modules (#148271)

-------------------------------------------------------------------
Fri Feb 17 23:58:34 CET 2006 - jsrain@suse.de

- removed dependency on yast2-online-update
- integrated add-on product selection to installation workflow
- 2.13.19

-------------------------------------------------------------------
Fri Feb 17 14:19:46 CET 2006 - mvidner@suse.cz

- inst_release_notes: Let the combo box have a label.
- inst_disks_activate: fixed the textdomain (s390 -> installation)

-------------------------------------------------------------------
Thu Feb 16 23:29:18 CET 2006 - jsrain@suse.de

- several fixes of add-on product installation
- 2.13.18

-------------------------------------------------------------------
Tue Feb 14 23:40:31 CET 2006 - jsrain@suse.de

- added possibility to use standalone-installation proposals when
  installing with base product
- added support for replacing 2nd stage workflow
- added support for disabling individual proposal
- added support for inserting steps to inst_finish for add-on
  products
- added copying merged control files to installed system, merging
  them for 2nd stage workflow
- 2.13.17

-------------------------------------------------------------------
Tue Feb 14 18:32:18 CET 2006 - jdsn@suse.de

- new release notes module (multiple release notes) FATE: 120129
- 2.13.16

-------------------------------------------------------------------
Tue Feb 14 01:22:52 CET 2006 - jsrain@suse.de

- fixed add-on product workflow and proposal merging

-------------------------------------------------------------------
Mon Feb 13 22:33:37 CET 2006 - jsrain@suse.de

- updated patchs on add-on product CD according to spec
- 2.13.15

-------------------------------------------------------------------
Mon Feb 13 10:09:58 CET 2006 - visnov@suse.cz

- save zypp.log from instsys

-------------------------------------------------------------------
Sun Feb 12 20:41:09 CET 2006 - olh@suse.de

- umount /dev and /sys unconditionally in umount_finish.ycp

-------------------------------------------------------------------
Sun Feb 12 19:41:28 CET 2006 - olh@suse.de

- remove obsolete comment from umount_finish.ycp

-------------------------------------------------------------------
Sun Feb 12 18:35:41 CET 2006 - visnov@suse.cz

- revert redirect

-------------------------------------------------------------------
Sun Feb 12 16:45:43 CET 2006 - kkaempf@suse.de

- redirect stderr to /var/log/YaST2/zypp.log when running
  1st or 2nd stage installation. (#149001)

-------------------------------------------------------------------
Thu Feb  9 21:27:28 CET 2006 - jsrain@suse.de

- added add-on product installation in running system

-------------------------------------------------------------------
Thu Feb  9 00:56:18 CET 2006 - jsrain@suse.de

- added control file merging functionality

-------------------------------------------------------------------
Tue Feb  7 17:57:40 CET 2006 - mvidner@suse.cz

- control files: Configure the hostname in the main installation
  workflow also in SuSE Linux (#142758) and SLED (#137340).
- 2.13.13

-------------------------------------------------------------------
Mon Feb  6 10:43:59 CET 2006 - olh@suse.de

- remove the /usr/share/locale/br symlink creation, there is
  no user of /usr/share/locale files inside the inst-sys
- remove the hostname linux, domainname local calls
  the hostname is already set in inst_setup.
  yast can not be restarted with ssh installs

-------------------------------------------------------------------
Tue Jan 31 14:30:07 CET 2006 - fehr@suse.de

- disable proposal with separate /home for SLES

-------------------------------------------------------------------
Mon Jan 30 18:19:31 CET 2006 - ms@suse.de

- fixed PCI bus ID setup (#145938)

-------------------------------------------------------------------
Fri Jan 27 14:37:30 CET 2006 - ms@suse.de

- adding truetype font path to the vnc font path (#139351)

-------------------------------------------------------------------
Thu Jan 26 12:51:17 CET 2006 - fehr@suse.de

- remove loading of dm modules, if needed this is done in libstorage

-------------------------------------------------------------------
Tue Jan 24 13:00:43 CET 2006 - ms@suse.de

- added check for testutf8 binary (#144699)

-------------------------------------------------------------------
Tue Jan 24 08:29:29 CET 2006 - jsrain@suse.cz

- enable iSCSI dialog during installation
- 2.13.12

-------------------------------------------------------------------
Mon Jan 23 13:21:46 CET 2006 - mvidner@suse.cz

- Added networkmanager_proposal to the network proposal.
- 2.13.11

-------------------------------------------------------------------
Mon Jan 23 13:03:09 CET 2006 - ms@suse.de

- added y2start.log message if YaST exits abnormally (#141016)
- fixed repatching of xorg.conf file (#144538)

-------------------------------------------------------------------
Mon Jan 23 09:30:07 CET 2006 - jsrain@suse.cz

- added "enable_clone" option (#144101)

-------------------------------------------------------------------
Mon Jan 16 17:07:17 CET 2006 - mvidner@suse.cz

- Prefer the string product feature network/network_manager (always,
  laptop, never) over boolean network/network_manager_is_default.

-------------------------------------------------------------------
Fri Jan 13 14:12:31 CET 2006 - jsrain@suse.cz

- run the desktop dialog also on SLES (#142771)
- added iscsi installation to the installatino workflow
- 2.13.10

-------------------------------------------------------------------
Wed Jan 11 14:50:18 CET 2006 - jsrain@suse.cz

- call installation clients for DASD/zFCP configuration instead of
  the run-time ones

-------------------------------------------------------------------
Mon Jan  9 16:47:46 CET 2006 - jsrain@suse.cz

- write mouse information on PPC (#116406)
- UI mode set to expert for SLES
- reset storage after (de)activating any disk (#140936)
- 2.13.9

-------------------------------------------------------------------
Fri Jan  6 16:20:23 CET 2006 - ms@suse.de

- fixed HVC_CONSOLE_HINT text (#140386)

-------------------------------------------------------------------
Thu Jan  5 16:49:24 CET 2006 - jsrain@suse.cz

- Removed unneeded stuff from proposals on some architectures for
  SLES (#140999, #140991)
- Added iSCSI to installation workflow (real call still missing)
- moved DASD/zFCP disk activation prior installation mode selection
  (#140936)
- 2.13.8

-------------------------------------------------------------------
Thu Jan  5 14:29:12 CET 2006 - sh@suse.de

- V 2.13.7
- Fixed bugs #79289, #114037: trouble with y2cc at end of installation
  Dropped y2cc at end of installation (OK from aj + gp)

-------------------------------------------------------------------
Thu Jan  5 13:52:48 CET 2006 - mvidner@suse.cz

- control file: for SLES, ask for the host name in the main workflow (F4126)

-------------------------------------------------------------------
Thu Jan  5 13:04:46 CET 2006 - jsuchome@suse.cz

- control file: for NLD, do not enable autologin by default (#140990)

-------------------------------------------------------------------
Tue Jan  3 12:11:15 CET 2006 - ms@suse.de

- don't call initvicons on s390/s390x architectures (#140383)

-------------------------------------------------------------------
Thu Dec 22 12:25:26 CET 2005 - fehr@suse.de

- added try_separate_home to partitioning section of control.xml

-------------------------------------------------------------------
Wed Dec 21 11:30:11 CET 2005 - ms@suse.de

- fixed startup Makefile.am

-------------------------------------------------------------------
Wed Dec 21 10:36:13 CET 2005 - visnov@suse.cz

- merged proofread texts

-------------------------------------------------------------------
Tue Dec 20 13:14:02 CET 2005 - ms@suse.de

- added support for graphical installation on ia64 archs (#140142)

-------------------------------------------------------------------
Mon Dec 19 18:10:00 CET 2005 - sh@suse.de

- Implemented feature #300359: Show Beta notice during installation
  Now showing /info.txt in a popup (with a simple "OK" button)
  over the license agreement
- V 2.13.6

-------------------------------------------------------------------
Fri Dec 16 16:15:24 CET 2005 - jsrain@suse.cz

- do not call obsolete gnome-postinstall script
- added list of modules to offer clone at the end of installation
  to control files
- 2.13.5

-------------------------------------------------------------------
Wed Dec 14 12:07:13 CET 2005 - ms@suse.de

- make service startup more robust (#138433)

-------------------------------------------------------------------
Fri Dec  2 16:19:15 CET 2005 - mvidner@suse.cz

- Added control file variables network_manager_is_default,
  force_static_ip.
- 2.13.4

-------------------------------------------------------------------
Fri Dec  2 09:57:48 CET 2005 - jsrain@suse.cz

- mark missing texts for translation (#136021)

-------------------------------------------------------------------
Wed Nov 30 08:07:25 CET 2005 - lslezak@suse.cz

- removed Xen and UML sections from control files
  (moved to yast2-vm package)
- 2.13.4

-------------------------------------------------------------------
Tue Nov 29 14:19:05 CET 2005 - sh@suse.de

- Implemented feature #110081: License translations
- V 2.13.3

-------------------------------------------------------------------
Mon Nov 28 12:50:08 CET 2005 - jsrain@suse.cz

- adjusted default desktop in control files (#132491)

-------------------------------------------------------------------
Tue Nov 22 12:58:19 CET 2005 - jsrain@suse.cz

- added default desktop to control files

-------------------------------------------------------------------
Fri Nov 11 08:20:27 CET 2005 - jsrain@suse.cz

- write hwcfg-static-printer only if parallel port is present
  (#116406)
- 2.13.2

-------------------------------------------------------------------
Tue Nov  1 13:02:58 CET 2005 - jsrain@suse.cz

- adapted to inst_desktop_new.ycp -> inst_desktop.ycp rename

-------------------------------------------------------------------
Tue Oct 18 12:35:16 CEST 2005 - ms@suse.de

- added update check: update_xf86config to be called in case of
  update. The script will fix the mouse configuration if the device
  /dev/mouse or /dev/psaux is in use (#118755)

-------------------------------------------------------------------
Mon Oct 17 16:28:11 CEST 2005 - ms@suse.de

- added testX binary check

-------------------------------------------------------------------
Thu Oct 13 16:21:53 CEST 2005 - ms@suse.de

- fixed startup scripts because Stefan changed the X11 module
  naming from drv.o to drv.so :-(

-------------------------------------------------------------------
Fri Sep 30 14:22:28 CEST 2005 - jsrain@suse.cz

- remove checking whether to run language selection (language
  module knows better whether it is needed)

-------------------------------------------------------------------
Mon Sep 26 17:48:58 CEST 2005 - jsrain@suse.cz

- do close target before switching from update to bare metal
  installation (#115075)
- do not set default window manager in sysconfig if neither KDE
  nor GNOME are installed (#115412)
- 2.13.0

-------------------------------------------------------------------
Fri Sep  9 14:14:24 CEST 2005 - ms@suse.de

- fixed service startup sequence of HAL and DBUS (#115815)

-------------------------------------------------------------------
Wed Sep  7 16:00:24 CEST 2005 - jsrain@suse.cz

- fixed typo in the cursor scheme name for GNOME (#74309)
- 2.12.28

-------------------------------------------------------------------
Wed Sep  7 09:16:44 CEST 2005 - jsuchome@suse.cz

- 2.12.27

-------------------------------------------------------------------
Tue Sep  6 17:01:51 CEST 2005 - jsrain@suse.cz

- fixed freezing installation while saving configured hardware
 (#115387)

-------------------------------------------------------------------
Tue Sep  6 13:28:06 CEST 2005 - jsrain@suse.cz

- use correct icons for license agreement and installation mode
  dialogs (#105158)
- 2.12.26

-------------------------------------------------------------------
Mon Sep  5 17:30:18 CEST 2005 - ms@suse.de

- fixed braille setup (#115278)

-------------------------------------------------------------------
Mon Sep  5 16:25:44 CEST 2005 - ms@suse.de

- start dbus in Second-Stage/S06-services (#114667)

-------------------------------------------------------------------
Mon Sep  5 12:46:43 CEST 2005 - jsrain@suse.cz

- save all configured hardware at the end of installation (#104676)
- 2.12.25

-------------------------------------------------------------------
Thu Sep  1 13:45:29 CEST 2005 - ms@suse.de

- start hald in Second-Stage/S06-services (#114667)

-------------------------------------------------------------------
Mon Aug 29 09:56:30 CEST 2005 - jsrain@suse.cz

- reset package manager when switched installation mode (#105857)
- 2.12.24

-------------------------------------------------------------------
Fri Aug 26 10:23:24 CEST 2005 - jsrain@suse.cz

- set default cursor theme according to default desktop (#74309)
- 2.12.23

-------------------------------------------------------------------
Wed Aug 24 10:39:48 CEST 2005 - ms@suse.de

- fixed umount_result setting in /etc/install.inf. A space is
  needed between the colon and the value (#112620)

-------------------------------------------------------------------
Tue Aug 23 15:02:53 CEST 2005 - ms@suse.de

- fixed umount call in First-Stage setup -> added F03-umount (#103800)

-------------------------------------------------------------------
Tue Aug 23 12:46:16 CEST 2005 - jsrain@suse.cz

- mark correct tab selected after language is changed (#105995)
- reset target map when switching between installation and upgrade
  (#106627)

-------------------------------------------------------------------
Mon Aug 22 12:18:08 CEST 2005 - jsrain@suse.cz

- fixed title icons for proposal dialogs (#105165)
- 2.12.22

-------------------------------------------------------------------
Fri Aug 19 15:39:31 CEST 2005 - jsrain@suse.cz

- reverted forcing language dialog in NCurses (#102958)
- 2.12.21

-------------------------------------------------------------------
Fri Aug 19 15:33:08 CEST 2005 - ms@suse.de

- fixed mouse probing call, was never called in initial stage (#100665)

-------------------------------------------------------------------
Fri Aug 19 11:32:09 CEST 2005 - arvin@suse.de

- improved initialisation of libstorage callbacks (bug #105562)

-------------------------------------------------------------------
Wed Aug 17 17:37:02 CEST 2005 - ms@suse.de

- added umount_result key to /etc/install.inf containing the exit
  code from trying to umount the inst-sys (#103800)
- 2.12.19

-------------------------------------------------------------------
Wed Aug 17 15:45:40 CEST 2005 - jsrain@suse.cz

- handle correctly if _proposal client returns nil as warning level
  (#105154)

-------------------------------------------------------------------
Wed Aug 17 15:09:44 CEST 2005 - arvin@suse.de

- check if /sbin/splash exists (bug #105159)
- 2.12.18

-------------------------------------------------------------------
Tue Aug 16 08:51:16 CEST 2005 - jsrain@suse.cz

- build relation between old keys and new UDIs (#104676)

-------------------------------------------------------------------
Mon Aug 15 16:49:22 CEST 2005 - jsrain@suse.cz

- merged texts from proofread
- 2.12.17

-------------------------------------------------------------------
Mon Aug 15 14:45:43 CEST 2005 - ms@suse.de

- fixed vncpassword handling (#104377)

-------------------------------------------------------------------
Mon Aug 15 13:02:07 CEST 2005 - jsrain@suse.cz

- make the OK button in other installatino options popup default
  button (#104589)

-------------------------------------------------------------------
Fri Aug 12 14:35:19 CEST 2005 - jsrain@suse.cz

- force language selection in NCurses (#102958)
- 2.12.16

-------------------------------------------------------------------
Fri Aug 12 12:32:42 CEST 2005 - ms@suse.de

- fixed use of graphical installer within SSH session (#53767)

-------------------------------------------------------------------
Fri Aug 12 10:15:26 CEST 2005 - ms@suse.de

- fixed set_splash function to work with SuSE 10.0

-------------------------------------------------------------------
Tue Aug  9 15:22:24 CEST 2005 - ms@suse.de

- fixed shell warning (#100729)

-------------------------------------------------------------------
Mon Aug  8 14:06:10 CEST 2005 - jsrain@suse.cz

- show URL of product vendor in congratulation dialog (#102542)

-------------------------------------------------------------------
Fri Aug  5 13:00:16 CEST 2005 - lslezak@suse.cz

- added virtual machine proposal into contol file
- 2.12.15

-------------------------------------------------------------------
Wed Aug  3 13:01:20 CEST 2005 - jsrain@suse.cz

- fixed behavior in proposal with tabs if one of the submodules
  returned an error (#100203)
- 2.12.14

-------------------------------------------------------------------
Tue Aug  2 15:24:14 CEST 2005 - jsrain@suse.cz

- do not allow going back after 2nd stage installation is
  interrupted by reboot
- restore settings after reboot during 2nd stage installation

-------------------------------------------------------------------
Thu Jul 28 11:31:15 CEST 2005 - jsrain@suse.cz

- updated the installation confirmation popup (#98841)
- changed label of push button to access boot and repair (#98836),
  added help text
- 2.12.13

-------------------------------------------------------------------
Mon Jul 25 14:56:54 CEST 2005 - ms@suse.de

- include functions start_yast_and_reboot() and start_yast_again()
  according to a feature request for Jiri.

-------------------------------------------------------------------
Fri Jul 22 13:09:38 CEST 2005 - jsrain@suse.cz

- fixed dialog captions of proposals

-------------------------------------------------------------------
Thu Jul 21 17:01:57 CEST 2005 - fehr@suse.de

- replace obsolete SCR agent calls by call to Storage::ActivateHld()

-------------------------------------------------------------------
Thu Jul 21 11:54:19 CEST 2005 - ms@suse.de

- fixed YaST2.call::wait_for_x11() to set an initial value
  for server_running (#97381)
- 2.12.12

-------------------------------------------------------------------
Tue Jul 19 17:25:15 CEST 2005 - jsrain@suse.cz

- fixed switch from installation to update and vice versa
- added support for reboot and restart of YaST during 2nd stage
  installation
- updated control file to show 3 installation stages

-------------------------------------------------------------------
Mon Jul 18 13:38:50 CEST 2005 - jsrain@suse.cz

- updated control file
- minor inst_proposal clean-up
- 2.12.11

-------------------------------------------------------------------
Fri Jul 15 15:35:03 CEST 2005 - jsrain@suse.cz

- fixed behavior of several dialogs
- 2.12.10

-------------------------------------------------------------------
Thu Jul 14 18:18:42 CEST 2005 - jsrain@suse.cz

- added installation workflow
- added support for tabs in proposals
- adapted to new partitioner using storage-lib (arvin)
- moved inst_desktop.ycp to yast2-packager
- 2.12.9

-------------------------------------------------------------------
Mon Jul 11 16:21:58 CEST 2005 - jsrain@suse.cz

- removed dependency on vanished Display.ycp to fix build
- 2.12.8

-------------------------------------------------------------------
Mon Jul 11 11:14:18 CEST 2005 - ms@suse.de

- fixed race condition in checking servers exit code (#91342)
- fixed testX and xupdate paths

-------------------------------------------------------------------
Thu Jun  2 16:57:14 CEST 2005 - jsrain@suse.cz

- put focus on the release notes to allow scrolling without pushing
  Tab many times to move the focus (#80215)

-------------------------------------------------------------------
Wed Jun  1 14:12:06 CEST 2005 - mvidner@suse.cz

- Added a scr file for .etc.install_inf_options (#75720).
- 2.12.7

-------------------------------------------------------------------
Tue May 31 11:39:56 CEST 2005 - ms@suse.de

- implement check for driver update mode (#84155)

-------------------------------------------------------------------
Tue May 31 11:04:04 CEST 2005 - ms@suse.de

- applied patch from Olaf to avoid some time consuming calls (#86178)
- allow "vnc=1 usessh=1" as install and debug method (#45127)

-------------------------------------------------------------------
Mon May 30 15:55:55 CEST 2005 - jsrain@suse.cz

- display message when fallen into text mode installation (#53748)

-------------------------------------------------------------------
Mon May 16 10:53:27 CEST 2005 - jsrain@suse.cz

- renamed 'default' variable
- 2.12.6

-------------------------------------------------------------------
Tue May 10 14:05:01 CEST 2005 - jsrain@suse.cz

- copy /etc/X11/xorg.conf instead of XF86Config to the target
  system
- 2.12.5

-------------------------------------------------------------------
Mon May  9 18:27:54 CEST 2005 - ms@suse.de

- removed sed update of BusID (#78950)

-------------------------------------------------------------------
Wed Apr 27 12:56:15 CEST 2005 - jsrain@suse.cz

- modularized inst_finish.ycp
- 2.12.4

-------------------------------------------------------------------
Thu Apr 21 11:14:04 CEST 2005 - ms@suse.de

- fixed X11 config patching code, related to (#66989)

-------------------------------------------------------------------
Mon Apr 18 17:10:55 CEST 2005 - jsrain@suse.cz

- one more fix for new ProductFeatures.ycp interface
- 2.12.3

-------------------------------------------------------------------
Mon Apr 18 15:19:44 CEST 2005 - jsrain@suse.cz

- adapted to new interface of ProductFeatures.ycp
- 2.12.2

-------------------------------------------------------------------
Thu Apr 14 17:19:30 CEST 2005 - visnov@suse.cz

- 2.12.1

-------------------------------------------------------------------
Wed Apr  6 15:39:25 CEST 2005 - ms@suse.de

- inst-sys move XF86Config to xorg.conf (#66989)

-------------------------------------------------------------------
Tue Mar 29 14:23:17 CET 2005 - jsrain@suse.cz

- updated the layout of the source files in the repository
- 2.12.0

-------------------------------------------------------------------
Wed Mar 23 15:04:17 CET 2005 - ms@suse.de

- fixed vnc server arguments (#70896)

-------------------------------------------------------------------
Sat Mar 19 10:15:14 CET 2005 - ms@suse.de

- fixed second stage locale setup for textbased installation (#73631)

-------------------------------------------------------------------
Tue Mar 15 16:59:19 CET 2005 - ms@suse.de

- IMPORTANT: fixed locale setup (#72145)

-------------------------------------------------------------------
Tue Mar 15 09:44:32 CET 2005 - jsrain@suse.cz

- enable netdaemon if GNOME is default desktop (#72018)

-------------------------------------------------------------------
Mon Mar 14 15:23:17 CET 2005 - jsrain@suse.cz

- enable FAM daemon when GNOME is installed

-------------------------------------------------------------------
Mon Mar 14 14:15:34 CET 2005 - ms@suse.de

- fixed missing reboot on SSH installation (#67043)

-------------------------------------------------------------------
Fri Mar 11 16:50:14 CET 2005 - ms@suse.de

- added option --auto-fonts to Y2_QT_ARGS (#72174)

-------------------------------------------------------------------
Fri Mar 11 12:57:37 CET 2005 - ms@suse.de

- fixed setting TERM variable (#71771)

-------------------------------------------------------------------
Mon Mar  7 08:27:03 CET 2005 - jsrain@suse.cz

- initialize &product; macro in inst_suseconfig (#70899)
- set hwcfg file for parallel printer (#64412)

-------------------------------------------------------------------
Thu Mar  3 17:36:56 CET 2005 - ms@suse.de

- fixed LANG setting in F03-language (#66498)

-------------------------------------------------------------------
Thu Mar  3 12:53:00 CET 2005 - ms@suse.de

- fixed startup scripts for pcmcia/usb network installations (#65164)

-------------------------------------------------------------------
Wed Mar  2 10:53:37 CET 2005 - jsrain@suse.cz

- merged texts from proofread

-------------------------------------------------------------------
Wed Mar  2 06:42:11 CET 2005 - nashif@suse.de

- url in last dialog is set to www.novell.com/linux

-------------------------------------------------------------------
Tue Mar  1 12:13:09 CET 2005 - jsrain@suse.cz

- removed obsolete symlink juggling (#66016)

-------------------------------------------------------------------
Thu Feb 24 16:10:03 CET 2005 - ms@suse.de

- added logsize check to FirstStage/F07-logging

-------------------------------------------------------------------
Wed Feb 23 11:35:18 CET 2005 - jsrain@suse.cz

- fixed comments for translators

-------------------------------------------------------------------
Tue Feb 22 18:30:15 CET 2005 - ms@suse.de

- fixed check for X11 configuration in continue mode (#66224)

-------------------------------------------------------------------
Tue Feb 22 13:11:41 CET 2005 - sh@suse.de

- V 2.11.17

-------------------------------------------------------------------
Tue Feb 22 13:05:23 CET 2005 - ms@suse.de

- fixed Y2MAXLOGSIZE setting, which was set to 0 because df within
  inst-sys is not an option for checking the filesystem space

-------------------------------------------------------------------
Mon Feb 21 18:10:26 CET 2005 - sh@suse.de

- Proper log-rotating in inst_finish
- V 2.11.16

-------------------------------------------------------------------
Fri Feb 18 10:55:09 CET 2005 - jsrain@suse.cz

- added "Initializing..." title to installation before something
  else is shown (#51039)

-------------------------------------------------------------------
Thu Feb 17 12:41:33 CET 2005 - ms@suse.de

- fixed inst-sys copy process of XF86Config to take care
  about the new name xorg.conf

-------------------------------------------------------------------
Wed Feb 16 14:53:57 CET 2005 - jsrain@suse.cz

- fix displaying release notes if the localized version is not
  available (#50911)

-------------------------------------------------------------------
Thu Feb 10 13:13:50 CET 2005 - jsrain@suse.cz

- reduced forced minimal size of the release notes popup (#50637)
- fixed the order of proposal creation (and thus firewall
  is enabled again) (#50622)
- 2.11.15

-------------------------------------------------------------------
Wed Feb  9 19:16:22 CET 2005 - nashif@suse.de

- Save files control.xml and info.txt from installation into
  /etc/YaST2.

-------------------------------------------------------------------
Wed Feb  9 15:05:33 CET 2005 - jsrain@suse.cz

- additional kernel parameters in control file Prof moved to
  the new variable (#50369)

-------------------------------------------------------------------
Tue Feb  8 16:14:44 CET 2005 - nashif@suse.de

- Moved ProductControl to yast2 package

-------------------------------------------------------------------
Mon Feb  7 13:46:48 CET 2005 - jsrain@suse.cz

- fixed order of items in the "Change" button in proposals (#50204)
- merged texts from proofread
- added label informing about release notes from media
- fixed translating empty string in the installation steps
- 2.11.12

-------------------------------------------------------------------
Fri Feb  4 13:14:54 CET 2005 - jsrain@suse.cz

- display release notes from installation proposal

-------------------------------------------------------------------
Wed Feb  2 18:21:48 CET 2005 - ms@suse.de

- fixed control center call (#50389)

-------------------------------------------------------------------
Tue Feb  1 17:02:20 CET 2005 - nashif@suse.de

- Fixed left "steps" display problems (#50388)

-------------------------------------------------------------------
Wed Jan 26 16:12:23 CET 2005 - nashif@suse.de

- install inst_default_desktop.ycp (#49838)

-------------------------------------------------------------------
Tue Jan 25 07:21:53 CET 2005 - nashif@suse.de

- Fixed arguments in control file
- Fixed deleting completed steps
- 2.11.10

-------------------------------------------------------------------
Mon Jan 24 16:29:32 CET 2005 - nashif@suse.de

- Moved installation workflow routines out of installation.ycp
- Adapted arguments of installation clients
- Enhanced control file and made it more readable (arguments of clients
  are clearer now)

-------------------------------------------------------------------
Mon Jan 24 11:27:55 CET 2005 - ms@suse.de

- fixed language environment (#49811)

-------------------------------------------------------------------
Thu Jan 13 11:35:45 CET 2005 - jsrain@suse.cz

- changed the "System will boot now..." message at the end of
  isnt_finish.ycp (#41592)
- 2.11.8

-------------------------------------------------------------------
Wed Jan 12 12:44:29 CET 2005 - ms@suse.de

- removed xmset calls to disable/enable the mouse pointer.
- prevent patching X11 configuration in continue mode

-------------------------------------------------------------------
Wed Jan 12 11:39:31 CET 2005 - ms@suse.de

- fixed yast startup in continue mode. The evaluation of the
  variables USE_SSH and VNC was wrong in S08-start and
  S09-cleanup

-------------------------------------------------------------------
Tue Jan 11 16:16:38 CET 2005 - jsrain@suse.cz

- prevent disabling the Next button in the proposal (#46708)

-------------------------------------------------------------------
Wed Jan  5 17:30:11 CET 2005 - jsrain@suse.cz

- removed unneeded imports and variables from installation.ycp
- adapted to changed interface of Kernel.ycp
- 2.11.7

-------------------------------------------------------------------
Tue Jan  4 09:45:17 CET 2005 - jsrain@suse.cz

- on SGI Altix add fetchop and mmtimer to MODULES_LOADED_ON_BOOT
  (was disabled due to problems in Kernel.ycp) (bug #46971)
- disable Back/Accept buttons in inst_finish.ycp (#37025)

-------------------------------------------------------------------
Thu Dec 16 15:13:23 CET 2004 - sh@suse.de

- Applied patch from bug #49275: Enable user to skip proposal
  even if there is a blocker error in it

-------------------------------------------------------------------
Thu Dec 09 10:52:54 CET 2004 - arvin@suse.de

- disable inclusion of fetchop and mmtimer in
  MODULES_LOADED_ON_BOOT on SGI Altix (bug #46971)

-------------------------------------------------------------------
Fri Dec  3 15:05:57 CET 2004 - ms@suse.de

- include some patches from old startup code which has been
  changed while developing the new startup concept. Please note
  all architecture dependant code has to be part of the startup/arch
  directories and must be included in a clean way to the new scripts.
  I will not include any arch changes made in the last weeks because
  this will lead to the same horrible situation we had in the past.
  if there is anything which has to be handled differntly on another
  architecture this must be done separately to be able to maintain
  that code longer than two days

-------------------------------------------------------------------
Wed Dec  1 12:04:13 CET 2004 - sh@suse.de

- Fixed bug #48722: Inconsistent lower/upper case in mode dialog

-------------------------------------------------------------------
Mon Nov 29 12:32:36 CET 2004 - ms@suse.de

- startup scripts ready now. reports can be send using bug: (#46886)

-------------------------------------------------------------------
Thu Nov 11 18:11:38 CET 2004 - arvin@suse.de

- always use Directory::logdir

-------------------------------------------------------------------
Thu Nov 11 17:47:45 CET 2004 - sh@suse.de

- Record macros during installation:
  /var/log/YaST2/macro_inst_initial.ycp for initial stage,
  /var/log/YaST2/macro_inst_cont.ycp  for "continue" mode

-------------------------------------------------------------------
Tue Nov 02 08:45:57 CET 2004 - arvin@suse.de

- allow to select repair/boot in installation mode selection even
  when no update is possible (bug #39874)

-------------------------------------------------------------------
Mon Nov  1 14:32:25 CET 2004 - visnov@suse.cz

- set product name in wizard (#46247)

-------------------------------------------------------------------
Wed Oct 27 11:20:44 CEST 2004 - arvin@suse.de

- on SGI Altix add fetchop and mmtimer to MODULES_LOADED_ON_BOOT
  (bug #46971)

-------------------------------------------------------------------
Tue Oct 26 12:36:26 CEST 2004 - jsrain@suse.cz

- moved parts of Mode.ycp to Installation.ycp
- adapted to Mode.ycp clean-up
- 2.11.2

-------------------------------------------------------------------
Tue Oct 19 10:46:15 CEST 2004 - lslezak@suse.cz

- UML mode: copy /etc/mtab file to host system (#42859)
- version 2.11.1

-------------------------------------------------------------------
Mon Oct 11 15:04:26 CEST 2004 - jsrain@suse.cz

- adapted to functional interface of Arch.ycp

-------------------------------------------------------------------
Mon Oct 11 10:43:25 CEST 2004 - jsrain@suse.cz

- moved default logon/window manager setting to extra client,
  setting it according to the base package selection (#46619)
- 2.11.0

-------------------------------------------------------------------
Thu Sep 30 15:12:09 CEST 2004 - sh@suse.de

- V 2.10.30
- Made final confirmation popup higher to accomodate all text
  without scrolling even in more verbose languages (de, fr)

-------------------------------------------------------------------
Wed Sep 29 14:13:35 CEST 2004 - mls@suse.de

- stop splash animation before starting yast
- go to verbose mode if X didn't start

-------------------------------------------------------------------
Mon Sep 27 15:37:03 CEST 2004 - arvin@suse.de

- don't create top-level "media" convenience links (bug #46152)

-------------------------------------------------------------------
Wed Sep 22 16:48:43 CEST 2004 - sh@suse.de

- Made final installation confirmation dialog wider and higher
  to avoid scrolling even for more verbose languages (de, fr)
- V 2.10.27

-------------------------------------------------------------------
Wed Sep 22 09:30:45 CEST 2004 - visnov@suse.cz

- reinitialize dialog after mode chosen (#45784)

-------------------------------------------------------------------
Tue Sep 21 14:48:15 CEST 2004 - arvin@suse.de

- use suse marble in congratulation screen (bug #45712)

-------------------------------------------------------------------
Mon Sep 20 13:52:35 CEST 2004 - sh@suse.de

- V 2.10.24
- Merged accidentially split translatable messages

-------------------------------------------------------------------
Fri Sep 17 16:12:53 CEST 2004 - sh@suse.de

- V 2.10.23
- Changed final installation confirmation dialog according to
  bug #45279

-------------------------------------------------------------------
Fri Sep 17 12:12:12 CEST 2004 - arvin@suse.de

- moved popup with boot message further to the end (bug #45432)

-------------------------------------------------------------------
Thu Sep 16 17:00:17 CEST 2004 - snwint@suse.de

- use language info from linuxrc to set LANG in YaST.start; this is
  just to run ncurses yast in fbiterm for exotic languages

-------------------------------------------------------------------
Wed Sep 15 15:16:41 CEST 2004 - arvin@suse.de

- fixed back button in internet test dialog (bug #45319)

-------------------------------------------------------------------
Wed Sep 15 14:48:09 CEST 2004 - visnov@suse.cz

- initialize proposal heading before creating dialog (#45340)

-------------------------------------------------------------------
Tue Sep 14 18:22:06 CEST 2004 - sh@suse.de

- V 2.10.20
- Fixed bug #45271: Mixture of en_UK / en_US: "licence" / "license"

-------------------------------------------------------------------
Tue Sep 14 17:05:15 CEST 2004 - mvidner@suse.cz

- Copy the DHCP cache to the right place (#45150).

-------------------------------------------------------------------
Tue Sep 14 12:46:53 CEST 2004 - arvin@suse.de

- fixed help text in main proposal (bug #45093)

-------------------------------------------------------------------
Tue Sep 14 10:53:02 CEST 2004 - jsrain@suse.cz

- added enable_firewall and firewall_ssh_enable to control file
  for PROF
- added related handlinng to ProductControl

-------------------------------------------------------------------
Mon Sep 13 12:57:41 CEST 2004 - jsrain@suse.cz

- set FAM_ONLY_LOCAL and start fam according to default windowmanager
- 2.10.18

-------------------------------------------------------------------
Mon Sep 13 11:28:33 CEST 2004 - arvin@suse.de

- added system info entry to update proposal (bug #45096)

-------------------------------------------------------------------
Fri Sep 10 13:03:30 CEST 2004 - snwint@suse.de

- use vesa driver as fallback, not vga (see #38253, comment #11)

-------------------------------------------------------------------
Thu Sep  9 15:49:46 CEST 2004 - mvidner@suse.cz

- Added a client to test the network and hardware proposals (#44677).
- 2.10.16

-------------------------------------------------------------------
Wed Sep  8 15:47:16 CEST 2004 - visnov@suse.cz

- implemented reordering of proposal items
- implemented support for hyperlinks in proposal summaries

-------------------------------------------------------------------
Tue Sep 07 14:18:56 CEST 2004 - arvin@suse.de

- added proposal step to initialize sources during update before
  mounting filesystems (needed to solve bug #44724)

-------------------------------------------------------------------
Mon Sep  6 13:33:34 CEST 2004 - mvidner@suse.cz

- Copy the DHCP client cache so that we can request the same IP
  (#43974).
- 2.10.14

-------------------------------------------------------------------
Mon Sep  6 09:50:37 CEST 2004 - jsrain@suse.cz

- avoid asking to confirm one license multiple times (#44145)

-------------------------------------------------------------------
Fri Sep 03 14:33:07 CEST 2004 - arvin@suse.de

- call Bootloader::Update instead of Bootloader::Write during
  update (bug #44286)

-------------------------------------------------------------------
Mon Aug 30 17:23:29 CEST 2004 - jsrain@suse.cz

- ask to confirm licenses of packages before installing/updating
  (#44145)
- 2.10.12

-------------------------------------------------------------------
Fri Aug 27 16:59:56 CEST 2004 - mvidner@suse.cz

- When showing the address for a VNC installation, don't rely on
  install.inf, print the current IP (#43974).
- 2.10.11

-------------------------------------------------------------------
Fri Aug 27 15:09:13 CEST 2004 - arvin@suse.de

- merged proof read messages

-------------------------------------------------------------------
Wed Aug 25 11:56:57 CEST 2004 - arvin@suse.de

- avoid tmp file in /tmp (bug #39444)

-------------------------------------------------------------------
Wed Aug 18 09:10:38 CEST 2004 - arvin@suse.de

- updated fvwmrc.yast2 (see bug #43796)

-------------------------------------------------------------------
Tue Aug 17 15:27:40 CEST 2004 - nashif@suse.de

- XFree86 -> xorg-x11 (#43832)

-------------------------------------------------------------------
Fri Aug 13 22:12:31 CEST 2004 - nashif@suse.de

- Fixed update (#43795)

-------------------------------------------------------------------
Wed Aug 11 18:03:11 CEST 2004 - nashif@suse.de

- Copy EULA to installed system for later use in firstboot module

-------------------------------------------------------------------
Wed Aug 11 16:09:43 CEST 2004 - nashif@suse.de

- Added firewall to network proposal (#43718)

-------------------------------------------------------------------
Tue Aug 10 15:21:56 CEST 2004 - nashif@suse.de

- Add default label for proposals

-------------------------------------------------------------------
Tue Aug 10 14:31:34 CEST 2004 - mvidner@suse.cz

- Fixed arguments for proposals (`initial)

-------------------------------------------------------------------
Mon Aug  9 19:37:28 CEST 2004 - nashif@suse.de

- Enable locking of proposals in control file
- Updated DTD for control file

-------------------------------------------------------------------
Thu Jul 29 10:10:04 CEST 2004 - nashif@suse.de

- New variables for ui and language handling added to control file
- Use Linuxrc module for install.inf and yast.inf handling

-------------------------------------------------------------------
Tue Jul 20 11:18:33 CEST 2004 - arvin@suse.de

- use capitalized SUSE in congratulation screen (bug #38853)

-------------------------------------------------------------------
Tue Jun 15 19:16:26 CEST 2004 - sh@suse.de

- Fixed typo in ssh install script (#42058)

-------------------------------------------------------------------
Tue Jun 15 14:11:06 CEST 2004 - sh@suse.de

- Fixed bug #41597: EULA must be scrolled in both dimensions

-------------------------------------------------------------------
Tue Jun 15 12:23:23 CEST 2004 - arvin@suse.de

- added Requires for yast2-update (bug #42013)

-------------------------------------------------------------------
Fri Jun 11 00:58:40 CEST 2004 - nashif@suse.de

- Added variable software_proposal to control file (NLD)

-------------------------------------------------------------------
Thu Jun 10 03:53:14 CEST 2004 - nashif@suse.de

- Added control for NLD

-------------------------------------------------------------------
Tue Jun  8 04:55:22 CEST 2004 - nashif@suse.de

- Also install control file for SLES to avoid lots of possible
  confusion when control file is not found on installation media
  and fallback file is used.
  (#41696)

-------------------------------------------------------------------
Tue Jun  8 04:37:03 CEST 2004 - nashif@suse.de

- Fixed bug #41696: yast uses elevator=anticipatory instead of
  elevator=as

-------------------------------------------------------------------
Sun May 30 00:38:55 CEST 2004 - nashif@suse.de

- Added Services to main control file for translation (#41367)
- 2.9.83

-------------------------------------------------------------------
Thu May 27 14:40:46 CEST 2004 - mvidner@suse.cz

- Added variables to ProductFeatures
  so that yast2-nis-client testsuite passes (~#41038).
- 2.9.82

-------------------------------------------------------------------
Thu May 27 12:21:19 CEST 2004 - arvin@suse.de

- added special console handling for iSeries (bug #39025)

-------------------------------------------------------------------
Wed May 26 11:12:56 CEST 2004 - arvin@suse.de

- set LD_LIBRARY_PATH in 1st stage installation start script
  (bug #40833)

-------------------------------------------------------------------
Tue May 25 14:10:33 CEST 2004 - jsrain@suse.cz

- set the I/O scheduler in ProductFeatures (#41038)
- 2.9.79

-------------------------------------------------------------------
Mon May 24 14:58:50 CEST 2004 - arvin@suse.de

- again ask for TERM variable if it's set to "vt100" (bug #40991)

-------------------------------------------------------------------
Tue May 18 15:32:30 CEST 2004 - arvin@suse.de

- moved fvwmrc.notitle from sax2 here (bug #37480)

-------------------------------------------------------------------
Tue May 11 13:54:26 CEST 2004 - lslezak@suse.cz

- don't ask for TERM variable if it's already set to "xterm"
  or "vt100" from linuxrc (don't ask in UML installation) (#39947)
- version 2.9.76

-------------------------------------------------------------------
Tue May 04 11:13:53 CEST 2004 - arvin@suse.de

- merged proofread messages

-------------------------------------------------------------------
Fri Apr 30 16:30:13 CEST 2004 - arvin@suse.de

- readded vnc remote proposal to SLES workflow (bug #31023)

-------------------------------------------------------------------
Wed Apr 28 15:38:45 CEST 2004 - arvin@suse.de

- quick implementation of execution of update.post2 scripts
  (bug #38677)

-------------------------------------------------------------------
Wed Apr 28 15:26:30 CEST 2004 - lslezak@suse.cz

- set Ctrl+Alt+Del handler in /etc/inittab to halt (instead of
  reboot) in UML system (safe shutdown from host system using
  uml_mconsole)
- version 2.9.73

-------------------------------------------------------------------
Tue Apr 27 18:25:25 CEST 2004 - gs@suse.de

- write Console: entry for p690 hvc console before reading
  /etc/install.inf (bug #39527)

-------------------------------------------------------------------
Tue Apr 27 10:34:06 CEST 2004 - arvin@suse.de

- call Pkg::SetAdditionalLocales after language change from
  proposal (bug #38366)

-------------------------------------------------------------------
Mon Apr 26 12:34:02 CEST 2004 - arvin@suse.de

- activate lvm and md before booting into a installed system
  (bug #39423)

-------------------------------------------------------------------
Thu Apr 22 18:12:43 CEST 2004 - arvin@suse.de

- removed support of starting yast2 installation without keyboard
  (linuxrc always reports a keyboard now) (bug #39235)

-------------------------------------------------------------------
Thu Apr 22 11:08:53 CEST 2004 - arvin@suse.de

- run unicode_{start,stop} only if they are present (bug #35714)

-------------------------------------------------------------------
Wed Apr 21 13:23:17 CEST 2004 - arvin@suse.de

- uses special sles screen for user authentication on sles

-------------------------------------------------------------------
Mon Apr 19 08:44:01 CEST 2004 - lslezak@suse.cz

- UML mode fixes: don't copy mtab to the host (it's not needed),
  find kernel and initrd even when symlinks are missing
  (workaround for bug #39063)
- added help text in UML installation proposal
- version 2.9.64

-------------------------------------------------------------------
Fri Apr 16 17:58:43 CEST 2004 - nashif@suse.de

- store variables needed in run-time in a sysconfig like file
- first try to load saved control file before fallback to packaged one.

-------------------------------------------------------------------
Fri Apr 16 14:57:44 CEST 2004 - arvin@suse.de

- fixed network start for remote x11 installation (bug #38832)

-------------------------------------------------------------------
Fri Apr 16 14:26:09 CEST 2004 - lslezak@suse.cz

- UML mode fixes: don't copy mtab to the host (it's not needed),
  find kernel and initrd even when symlinks are missing
  (workaround for bug #39063)
- added help text in UML installation proposal

-------------------------------------------------------------------
Fri Apr 16 11:08:42 CEST 2004 - arvin@suse.de

- removed keyboard proposal from update proposal for the update
  in the running system (bug #37817)

-------------------------------------------------------------------
Fri Apr 16 10:57:57 CEST 2004 - arvin@suse.de

- don't run on serial console in case of vnc or ssh installation
  (bug #37325)

-------------------------------------------------------------------
Thu Apr 15 18:26:04 CEST 2004 - arvin@suse.de

- add "service" proposal to SLES installation

-------------------------------------------------------------------
Thu Apr 15 12:03:00 CEST 2004 - arvin@suse.de

- log fvwm output for vnc installation (bug #30061)

-------------------------------------------------------------------
Wed Apr 07 12:37:53 CEST 2004 - arvin@suse.de

- avoid tmp file creation in check.boot script (bug #38572)

-------------------------------------------------------------------
Tue Apr 06 19:04:33 CEST 2004 - arvin@suse.de

- use fbiterm for CJK locales if appropriate (bug #37823)

-------------------------------------------------------------------
Tue Apr  6 18:55:20 CEST 2004 - nashif@suse.de

- only_update_selected option added to product feature set
- V 2.9.56

-------------------------------------------------------------------
Tue Apr  6 16:26:14 CEST 2004 - sh@suse.de

- V 2.9.55
- Fixed bug #36908: Use dynamic fonts based on resolution

-------------------------------------------------------------------
Mon Apr  5 14:38:22 CEST 2004 - fehr@suse.de

- load module dm-snapshort at to prevent hangs if LVM contains
  snapshot LVs (#36422)

-------------------------------------------------------------------
Mon Apr 05 11:32:21 CEST 2004 - arvin@suse.de

- show correct warning in second stage installation when xserver
  can't be started (bug #38298)

-------------------------------------------------------------------
Mon Apr 05 11:04:34 CEST 2004 - arvin@suse.de

- adjusted decision of frontend depending on memory size to memory
  requirements of new interpreter (bug #38298)
- fixed memory value in warning popup

-------------------------------------------------------------------
Sat Apr 03 17:44:03 CEST 2004 - arvin@suse.de

- use fbiterm for CJK locales if appropriate (bug #37823)

-------------------------------------------------------------------
Fri Apr 02 15:59:59 CEST 2004 - arvin@suse.de

- finally changed license to GPL for good

-------------------------------------------------------------------
Thu Apr 01 11:34:10 CEST 2004 - arvin@suse.de

- symmetricalized calls to inst_netsetup (bug #37763)

-------------------------------------------------------------------
Thu Apr 01 11:03:37 CEST 2004 - arvin@suse.de

- removed step label for inst_netsetup (bug #37546)

-------------------------------------------------------------------
Wed Mar 31 19:41:34 CEST 2004 - nashif@suse.de

- Added 2 options to control file:
   inform_about_suboptimal_distribution
   use_desktop_scheduler

-------------------------------------------------------------------
Wed Mar 31 17:19:12 CEST 2004 - lslezak@suse.cz

- inst_finish.ycp - copy kernel image, initrd and /etc/mtab to
  the host system in UML installation mode

-------------------------------------------------------------------
Tue Mar 30 11:25:44 CEST 2004 - arvin@suse.de

- disable virtual desktops in fvwm during vnc installation
  (bug #37480)

-------------------------------------------------------------------
Mon Mar 29 14:48:56 CEST 2004 - fehr@suse.de

- call Storage::FinishInstall() at end of installation

-------------------------------------------------------------------
Mon Mar 29 14:46:51 CEST 2004 - sh@suse.de

- Fixed bug #36713 (relies on yast2-core with fix for bug #36711):
  textdomain for wizard steps should come from control.xml

-------------------------------------------------------------------
Mon Mar 29 05:22:12 CEST 2004 - nashif@suse.de

- fixed copying of hook script logs into installed system

-------------------------------------------------------------------
Sun Mar 28 16:05:19 CEST 2004 - nashif@suse.de

- fixed hook scrips, now using WFM::Read(.local...) (#36831 )
- Not executing any scripting after last client
- Detecting mode before installation steps are sets (#37070 )
- logging hook output to /var/log/YaST2 and copying those
file to installed system.

-------------------------------------------------------------------
Thu Mar 25 16:49:04 CET 2004 - sh@suse.de

- Fixed bug #34618: Don't use full-screen if started remotely

-------------------------------------------------------------------
Thu Mar 25 14:50:07 CET 2004 - ms@suse.de

- fixed driver to use on ia64 systems. there is no framebuffer
  available but the vesa driver is working now (#34909)
- fixed possible loop at installation. handle different exit codes
  from testX in scripts/YaST2. The needed changes to testX have
  been made within the sax2 package (#36794)

-------------------------------------------------------------------
Thu Mar 25 12:12:44 CET 2004 - arvin@suse.de

- removed network proposal from update work flow

-------------------------------------------------------------------
Wed Mar 24 16:10:31 CET 2004 - arvin@suse.de

- renamed usbdevfs to usbfs (bug #31869)

-------------------------------------------------------------------
Wed Mar 24 15:07:03 CET 2004 - sh@suse.de

- Fixed bug #36850: Strange texts in y2qt wizard side bar
- V 2.9.42

-------------------------------------------------------------------
Wed Mar 24 11:13:46 CET 2004 - gs@suse.de

- workaround beta3 pre bug: deactivate Hooks::Run
  (causes crash after inst_finish)
- V 2.9.41

-------------------------------------------------------------------
Mon Mar 22 20:32:41 CET 2004 - nashif@suse.de

- Execute features client if variables are set in control file
- V 2.9.40

-------------------------------------------------------------------
Mon Mar 22 15:58:33 CET 2004 - sh@suse.de

- V 2.9.39
- Fixed bug #36292: Wizard steps not translated
- Preliminary fix for bug #36713: Use textdomain from XML file

-------------------------------------------------------------------
Mon Mar 22 11:14:07 CET 2004 - arvin@suse.de

- introduced and handle new variable Installation::scr_destdir
  to be used by Storage (bug #34996)

-------------------------------------------------------------------
Sun Mar 21 19:48:42 CET 2004 - nashif@suse.de

- read/set language/keyboard/timezone
- added client to set product variables before entering proposal

-------------------------------------------------------------------
Fri Mar 19 15:47:08 CET 2004 - arvin@suse.de

- omit skip/don't skip buttons in uml proposal

-------------------------------------------------------------------
Thu Mar 18 16:18:30 CET 2004 - arvin@suse.de

- fixed update work flow setting (bug #36429 and #35007)

-------------------------------------------------------------------
Thu Mar 18 09:59:01 CET 2004 - mvidner@suse.cz

- Fall back to runlevel 3 if we accidentally don't set it
  in the installation proposal. It would be 0 (#35662).

-------------------------------------------------------------------
Wed Mar 17 22:56:12 CET 2004 - nashif@suse.de

- Add runlevel to s390 proposal
- remove x11 from autoinst workflow (handled differently)

-------------------------------------------------------------------
Wed Mar 17 05:46:03 CET 2004 - nashif@suse.de

- update wizard steps at the right spot to enable switching back
  to installation mode

-------------------------------------------------------------------
Tue Mar 16 21:18:06 CET 2004 - kkaempf@suse.de

- run cleanup script for GNOME (#36196)

-------------------------------------------------------------------
Tue Mar 16 16:02:52 CET 2004 - msvec@suse.cz

- added icons to network and hardware proposals

-------------------------------------------------------------------
Tue Mar 16 14:26:03 CET 2004 - fehr@suse.de

- fix typo devmap_mkmod.sh -> devmap_mknod.sh
- 2.9.32

-------------------------------------------------------------------
Tue Mar 16 01:53:54 CET 2004 - nashif@suse.de

- Enabled evms_config in control file

-------------------------------------------------------------------
Tue Mar 16 01:31:55 CET 2004 - nashif@suse.de

- Update steps when switching modes (#35590)

-------------------------------------------------------------------
Mon Mar 15 12:00:07 CET 2004 - arvin@suse.de

- don't ask for terminal type during vnc installation (bug #33534)

-------------------------------------------------------------------
Fri Mar 12 06:45:02 CET 2004 - nashif@suse.de

- Update control file for autoinst
- Enable swittching of steps upon mode change
- Added possibility to disable a workflow step in runtime

-------------------------------------------------------------------
Thu Mar 11 18:50:55 CET 2004 - sh@suse.de

- Fixed bug #34618: Don't use full screen in remote installation

-------------------------------------------------------------------
Wed Mar 10 14:40:11 CET 2004 - arvin@suse.de

- don't warn if only no disk controller can be found (bug #35546)

-------------------------------------------------------------------
Wed Mar 10 09:51:29 CET 2004 - arvin@suse.de

- extended uml installation work flow

-------------------------------------------------------------------
Wed Mar 10 07:08:09 CET 2004 - nashif@suse.de

- Set wizard steps depending on installation mode

-------------------------------------------------------------------
Wed Mar 10 03:04:53 CET 2004 - nashif@suse.de

- removed include dir from spec

-------------------------------------------------------------------
Wed Mar 10 01:07:58 CET 2004 - sh@suse.de

- V 2.9.24
- Migration to new wizard

-------------------------------------------------------------------
Tue Mar  9 13:08:25 CET 2004 - msvec@suse.cz

- replaced X11 version detection code with (simpler) YCP
- package could be noarch currently (reduced NFB a lot)

-------------------------------------------------------------------
Mon Mar 08 11:54:40 CET 2004 - arvin@suse.de

- call more generalized storage function during update

-------------------------------------------------------------------
Fri Mar 05 12:07:50 CET 2004 - arvin@suse.de

- load correct device mapper module and create nodes

-------------------------------------------------------------------
Thu Mar  4 16:40:36 CET 2004 - visnov@suse.cz

- added type info
- 2.9.20

-------------------------------------------------------------------
Wed Mar  3 17:48:49 CET 2004 - nashif@suse.de

- Moved product features to new feature module

-------------------------------------------------------------------
Wed Mar  3 17:43:45 CET 2004 - sh@suse.de

- Applied rw's patch for bug #34531

-------------------------------------------------------------------
Wed Mar 03 15:45:45 CET 2004 - arvin@suse.de

- call storage function to update fstab (bug #34996)

-------------------------------------------------------------------
Tue Mar  2 17:47:11 CET 2004 - sh@suse.de

- Added user-visible workflow step descriptions for new wizard
  layout

-------------------------------------------------------------------
Mon Mar 01 16:53:44 CET 2004 - arvin@suse.de

- work on UML installation

-------------------------------------------------------------------
Fri Feb 27 03:31:46 CET 2004 - nashif@suse.de

- New control file based installation merged

-------------------------------------------------------------------
Fri Feb 20 19:53:00 CET 2004 - arvin@suse.de

- handle abort button in inst_finish (bug #30303)

-------------------------------------------------------------------
Fri Feb 20 11:28:26 CET 2004 - arvin@suse.de

- removed obsolete code from start scripts (bug #31805)

-------------------------------------------------------------------
Mon Feb 16 16:52:00 CET 2004 - mvidner@suse.cz

- set the runlevel according to the proposal
- 2.9.15

-------------------------------------------------------------------
Mon Feb 16 16:01:35 CET 2004 - arvin@suse.de

- added more flexible package handling for products

-------------------------------------------------------------------
Mon Feb 16 13:49:50 CET 2004 - mvidner@suse.cz

- added runlevel_proposal to installation_proposals (#30028)
- 2.9.14

-------------------------------------------------------------------
Mon Feb 16 11:20:01 CET 2004 - arvin@suse.de

- removed obsolete Mode::hardBoot

-------------------------------------------------------------------
Fri Feb 13 15:16:41 CET 2004 - sh@suse.de

- Applied patch from bug #34531: Kernel 2.6 hotplug handling

-------------------------------------------------------------------
Wed Feb 11 16:11:02 CET 2004 - arvin@suse.de

- more control over base selection handling

-------------------------------------------------------------------
Tue Feb 10 17:59:40 CET 2004 - arvin@suse.de

- added type specification in inst_proposal.ycp

-------------------------------------------------------------------
Tue Feb 10 16:02:19 CET 2004 - nashif@suse.de

- remove x11 from workflow for autoyast

-------------------------------------------------------------------
Tue Feb 10 10:32:08 CET 2004 - arvin@suse.de

- fixed building on s390

-------------------------------------------------------------------
Sat Feb  7 09:33:56 CET 2004 - nashif@suse.de

- remove vendor.y2cc file

-------------------------------------------------------------------
Fri Feb 06 16:13:58 CET 2004 - arvin@suse.de

- set default runlevel to 3 or 5 during installation depending
  on the presents of X11 (see bug #32366)

-------------------------------------------------------------------
Fri Feb 06 11:46:47 CET 2004 - arvin@suse.de

- fixed copying of temporary X11 config

-------------------------------------------------------------------
Mon Feb  2 15:49:46 CET 2004 - lslezak@suse.cz

- InitHWinfo module enabled in installation proposal
- version 2.9.4

-------------------------------------------------------------------
Sat Jan 31 21:07:11 CET 2004 - arvin@suse.de

- removed useless 'global'

-------------------------------------------------------------------
Mon Jan 26 17:28:06 CET 2004 - jsrain@suse.de

- removed cfg_susecnfig.scr from file list (was moved to yast2.rpm)
- 2.9.2

-------------------------------------------------------------------
Fri Dec 12 14:23:14 CET 2003 - jsrain@suse.de

- don't check if module is present in initrd before loading it

-------------------------------------------------------------------
Fri Oct 24 15:58:50 CEST 2003 - ms@suse.de

- added stuff from yast2/library/x11 to installation package

-------------------------------------------------------------------
Fri Oct 24 13:09:25 CEST 2003 - arvin@suse.de

- added help text for "Repair Installed System" (bug #30402)

-------------------------------------------------------------------
Fri Oct 17 11:37:46 CEST 2003 - ms@suse.de

- inst_finish: (#32366)
  removed runlevel setup code which is handled within the X11
  module now (XProposal.ycp). The update code for initdefault
  is still present because during update the X11 configuration
  is not started

- inst_x11: (#32366)
  removed dead code which sets the default runlevel to 3 if there
  is no XF86Config file present. This task is done if the X11
  configuration is finished and if there is no X11 configuration
  the default initdefault with aaa_base is set to 3 already

-------------------------------------------------------------------
Wed Sep 24 12:25:08 CEST 2003 - snwint@suse.de

- look for x11 drivers in lib64 dir on x86_64 (#31649)

-------------------------------------------------------------------
Thu Sep 18 11:38:50 CEST 2003 - arvin@suse.de

- shut down temporary network before online test during update
  (bug #31030)

-------------------------------------------------------------------
Thu Sep 18 10:55:43 CEST 2003 - arvin@suse.de

- don't use external pcmcia during firstboot (bug #31252)

-------------------------------------------------------------------
Mon Sep 15 19:26:33 CEST 2003 - msvec@suse.cz

- 2.8.34

-------------------------------------------------------------------
Mon Sep 15 15:15:25 CEST 2003 - gs@suse.de

- YaST2.start: set default value for LANGUAGE

-------------------------------------------------------------------
Mon Sep 15 11:03:04 CEST 2003 - arvin@suse.de

- skip network probing during update (bug #30545)

-------------------------------------------------------------------
Sun Sep 14 15:07:36 CEST 2003 - arvin@suse.de

- reset packagemanager when changing installation mode (bug #27970)

-------------------------------------------------------------------
Sun Sep 14 14:27:12 CEST 2003 - snwint@suse.de

- added test for utf8 serial console to YaST2.{start,firstboot}

-------------------------------------------------------------------
Sat Sep 13 18:39:23 CEST 2003 - nashif@suse.de

- remove inst_startup from autoinst workflow, add it autoinst_init
  (bug #30678)

-------------------------------------------------------------------
Fri Sep 12 17:25:56 CEST 2003 - ms@suse.de

- added milestone texts for X11 config update/inject (#30612)
- fixed lookup path for XFree86 3.x config (#30612)

-------------------------------------------------------------------
Fri Sep 12 14:06:05 CEST 2003 - arvin@suse.de

- fixed permissions of /var/lib/YaST2/install.inf (bug #30630)

-------------------------------------------------------------------
Thu Sep 11 17:32:40 CEST 2003 - kkaempf@suse.de

- use kernel k_smp4G on SMP-systems with
  memory <= 4GB or without PAE support

-------------------------------------------------------------------
Thu Sep 11 11:12:36 CEST 2003 - arvin@suse.de

- check for /proc/splash (bug #30472)

-------------------------------------------------------------------
Wed Sep 10 11:34:10 CEST 2003 - sh@suse.de

- Fixed max log file size calculation:
  Set LANG only in subshell,
  don't rely on /dev in 'df' output - use last line instead

-------------------------------------------------------------------
Tue Sep  9 12:48:47 CEST 2003 - kkaempf@suse.de

- use kernel k_psmp on smp-systems with
  less than 4GB memory or without PAE support

-------------------------------------------------------------------
Tue Sep 09 12:42:20 CEST 2003 - arvin@suse.de

- added kernel option desktop

-------------------------------------------------------------------
Mon Sep  8 18:01:53 CEST 2003 - sh@suse.de

- V 2.8.24
- Fixed bug #29927: Logfile setting too restrictive
  Now checking free space on RAM disk with 'df' and using
  max 10% of that per log file (max 5000)

-------------------------------------------------------------------
Mon Sep  8 11:53:17 CEST 2003 - snwint@suse.de

- advance splash progress bar in YaST2{,.start}
- driver updates are applied in inst_setup (used to be in YaST2.start)
- don't clear screen in YaST2.start

-------------------------------------------------------------------
Thu Sep 04 17:45:53 CEST 2003 - arvin@suse.de

- proof-read messages

-------------------------------------------------------------------
Wed Sep  3 17:27:51 CEST 2003 - gs@suse.de

- installation.ycp: call UI::SetKeyboard in continue mode
  (enable unicode for ncurses in UTF-8 locale)

-------------------------------------------------------------------
Wed Sep  3 10:15:44 CEST 2003 - kkaempf@suse.de

- copy XF86Config from inst-sys to XF86Config.install in
  the system (#29910)

-------------------------------------------------------------------
Tue Sep  2 13:54:53 CEST 2003 - kkaempf@suse.de

- make repair system accessible

-------------------------------------------------------------------
Mon Sep 01 17:42:20 CEST 2003 - arvin@suse.de

- removed obsolete inst_hw_config.ycp and inst_confirm_abort.ycp

-------------------------------------------------------------------
Sun Aug 31 14:56:10 CEST 2003 - arvin@suse.de

- use Popup::ConfirmAbort

-------------------------------------------------------------------
Sat Aug 30 22:27:57 CEST 2003 - arvin@suse.de

- moved reactivation of network to yast2-network (bug #29561)
- moved display of into.txt into separate file

-------------------------------------------------------------------
Thu Aug 28 16:55:51 CEST 2003 - ms@suse.de

- fixed xmigrate call (#29535)

-------------------------------------------------------------------
Thu Aug 28 16:04:41 CEST 2003 - kkaempf@suse.de

- Install default kernel on SMP systems without 'PAE'
  (i.e. Pentium1-SMP)
- Drop check for unsupported Cyrix-CPUs without 'TSC'

-------------------------------------------------------------------
Tue Aug 26 11:49:21 CEST 2003 - arvin@suse.de

- don't gray out next button in proposal in case of blockers
  (bug #29320)

-------------------------------------------------------------------
Fri Aug 22 18:11:20 CEST 2003 - arvin@suse.de

- fixed reading of memory info (bug #29017)

-------------------------------------------------------------------
Fri Aug 22 11:27:23 CEST 2003 - arvin@suse.de

- fixed update workflow

-------------------------------------------------------------------
Thu Aug 21 14:42:12 CEST 2003 - arvin@suse.de

- removed obsolete installation_ui.ycp

-------------------------------------------------------------------
Thu Aug 21 10:04:25 CEST 2003 - kkaempf@suse.de

- copy badlist (if existing) to installed system (#29092)

-------------------------------------------------------------------
Tue Aug 19 08:13:17 CEST 2003 - arvin@suse.de

- better way for mouse probing in text mode (bug #29005)

-------------------------------------------------------------------
Mon Aug 18 11:22:04 CEST 2003 - arvin@suse.de

- don't probe mouse in text mode (bug #29005)

-------------------------------------------------------------------
Fri Aug 15 15:20:38 CEST 2003 - arvin@suse.de

- removed obsolete showlog_defines.ycp

-------------------------------------------------------------------
Tue Aug 12 20:31:12 CEST 2003 - arvin@suse.de

- added remote administration proposal to network proposal

-------------------------------------------------------------------
Tue Aug 12 14:38:03 CEST 2003 - gs@suse.de

- YaST2.start: don't run in UTF-8 mode on a console which is
  connected to a serial port

-------------------------------------------------------------------
Mon Aug 11 15:51:52 CEST 2003 - arvin@suse.de

- use ycp based ncurses menu at end of installation

-------------------------------------------------------------------
Fri Aug 08 10:54:34 CEST 2003 - arvin@suse.de

- variable handling of release notes url

-------------------------------------------------------------------
Wed Aug 06 09:37:19 CEST 2003 - arvin@suse.de

- don't copy kernel config from to /usr/src/linux (bug #28496)

-------------------------------------------------------------------
Fri Aug 01 20:10:11 CEST 2003 - arvin@suse.de

- call inst_netprobe during install
- added desktop files

-------------------------------------------------------------------
Wed Jul 30 11:42:24 CEST 2003 - arvin@suse.de

- don't complain when no storage controllers can be found
  (bug #23686)

-------------------------------------------------------------------
Wed Jul 30 10:23:01 CEST 2003 - arvin@suse.de

- always let YaST run in an UTF-8 environment during installation
  (bug #14751)

-------------------------------------------------------------------
Fri Jul 25 15:13:04 CEST 2003 - arvin@suse.de

- removed handling of XFree86 Version 3 from YaST2.start

-------------------------------------------------------------------
Fri Jul 25 15:12:25 CEST 2003 - gs@suse.de

- YaST2.firstboot: read RC_LANG from /etc/sysconfig/language and
                   export LANG accordingly;
		   call unicode_start/unicode_stop (if required)

-------------------------------------------------------------------
Thu Jul 24 13:39:36 CEST 2003 - gs@suse.de

- YaST2.start: call unicode_start/unicode_stop;
               export YAST_DOES_ACS removed

-------------------------------------------------------------------
Fri Jul 04 13:21:20 CEST 2003 - arvin@suse.de

- convert update workflow into a proposal

-------------------------------------------------------------------
Fri May 23 15:20:32 CEST 2003 - arvin@suse.de

- take kernel command line from install.inf (bug #25745)

-------------------------------------------------------------------
Mon Apr 28 17:25:45 CEST 2003 - arvin@suse.de

- fixes for live eval (bug #26457)

-------------------------------------------------------------------
Wed Apr 23 12:09:20 CEST 2003 - ms@suse.de

- add config migration from 3x to 4x if possible
- ensure XF86Config is available if someone performs an update
  within a XFree86 3.x environment

-------------------------------------------------------------------
Tue Apr 15 17:18:13 CEST 2003 - arvin@suse.de

- removed call of SuSEconfig.3ddiag and switch2mesasoft after
  reboot during installation since they don't exist anymore

-------------------------------------------------------------------
Thu Apr 10 15:49:20 CEST 2003 - ms@suse.de

- fixed conditions of xmset calls (#26214)

-------------------------------------------------------------------
Tue Apr  8 12:51:55 CEST 2003 - jsrain@suse.de

- fixed parsing of kernel parameters containing blank space
  (#26147)

-------------------------------------------------------------------
Tue Apr  1 15:44:12 CEST 2003 - jsrain@suse.de

- added init= kernel parameter to discard list (#25478)

-------------------------------------------------------------------
Tue Mar 18 13:37:15 CET 2003 - kkaempf@suse.de

- drop "insserv apache" again, opens port 80
- 2.7.43

-------------------------------------------------------------------
Mon Mar 17 18:11:40 CET 2003 - kkaempf@suse.de

- "insserv apache" if it's DOC_SERVER (#25436)
- 2.7.42

-------------------------------------------------------------------
Mon Mar 17 16:36:24 CET 2003 - arvin@suse.de

- start fvwm2 for vnc installation (bug #25405)

-------------------------------------------------------------------
Mon Mar 17 15:30:26 CET 2003 - arvin@suse.de

- turn of silent splash mode before displaying messages during
  vnc and ssh installation (bug #25407)

-------------------------------------------------------------------
Mon Mar 17 09:21:22 CET 2003 - kkaempf@suse.de

- start apache as doc_server if suse_help_viewer isn't provided
  by kdebase3-SuSE (25436)
- 2.7.39

-------------------------------------------------------------------
Sat Mar 15 22:54:09 CET 2003 - kkaempf@suse.de

- gdm2 might not be installed yet but earmarked for installation
  (#25410)
- 2.7.38

-------------------------------------------------------------------
Fri Mar 14 17:41:40 CET 2003 - sh@suse.de

- The final and super-great ultimate path for release notes:
  /usr/share/doc/release-notes/RELEASE-NOTES.*.rtf

-------------------------------------------------------------------
Fri Mar 14 17:38:44 CET 2003 - sh@suse.de

- Moved RTF version of release notes from /usr/share/doc to
  /usr/share/doc/release_notes

-------------------------------------------------------------------
Fri Mar 14 17:32:20 CET 2003 - sh@suse.de

- Using file name RELEASE_NOTES.rtf to allow coexistence with
  RELEASE_NOTES.html for Konqueror

-------------------------------------------------------------------
Fri Mar 14 11:14:01 CET 2003 - fehr@suse.de

- remove handling of IDE recorders from inst_finish.ycp
  this is now done much sooner in StorageDevices.ycp (bug #25293)

-------------------------------------------------------------------
Wed Mar 12 15:12:54 CET 2003 - arvin@suse.de

- fixed focus in last installation dialog (bug #25171)

-------------------------------------------------------------------
Wed Mar 12 10:19:51 CET 2003 - ms@suse.de

- fixed broken mouse bug in continue mode (#24914)

-------------------------------------------------------------------
Tue Mar 11 17:16:03 CET 2003 - kkaempf@suse.de

- also set /etc/sysconfig/displaymanager:DISPLAYMANAGER (#25087)

-------------------------------------------------------------------
Mon Mar 10 19:03:34 CET 2003 - kkaempf@suse.de

- check for existance of /usr/src/linux/include/linux before
  copying kernel config.
- 2.7.32

-------------------------------------------------------------------
Mon Mar 10 18:34:58 CET 2003 - mvidner@suse.de

- Added .etc.install_inf_alias to work around an ini-agent
  limitation (#24836).
- 2.7.31

-------------------------------------------------------------------
Mon Mar 10 16:10:27 CET 2003 - arvin@suse.de

- fixed compose characters for certain locales (bug #14751)

-------------------------------------------------------------------
Fri Mar  7 17:21:06 CET 2003 - nashif@suse.de

- Dont read product data from installed system if in config mode
  (#24772 )

-------------------------------------------------------------------
Fri Mar  7 14:04:21 CET 2003 - kkaempf@suse.de

- copy kernel config to /usr/src/linux/... (#24835)

-------------------------------------------------------------------
Thu Mar  6 13:33:40 CET 2003 - fehr@suse.de

- umount fs based on crypto loop files before all other umounts
  (#24751)

-------------------------------------------------------------------
Thu Mar  6 12:58:31 CET 2003 - ms@suse.de

- removed mouse probing code from inst_startup.ycp and put
  that code into installation.ycp. Changed the mouse probing
  code to disconnect the device in front of the probing and
  re-connect it after the probing is done to avoid any
  jumping mouse cursors (#24355)

-------------------------------------------------------------------
Tue Mar 04 21:13:02 CET 2003 - arvin@suse.de

- handle flags from content file in Product module (bug #21561)

-------------------------------------------------------------------
Tue Mar  4 13:07:02 CET 2003 - sh@suse.de

- Fixed bug #24542: Bad license agreement button text

-------------------------------------------------------------------
Mon Mar  3 16:47:07 CET 2003 - sh@suse.de

- Fixed bug #10990: Boot installed system does not unmount

-------------------------------------------------------------------
Mon Mar  3 11:06:28 CET 2003 - fehr@suse.de

- call win resize module not only on i386 but also on x86_64 and ia64

-------------------------------------------------------------------
Thu Feb 27 12:36:16 CET 2003 - arvin@suse.de

- kill (with SIGKILL) shell on tty2 after installation (bug #24404)

-------------------------------------------------------------------
Wed Feb 26 17:17:43 CET 2003 - kkaempf@suse.de

- pass language to packagemanager (#23828)

-------------------------------------------------------------------
Wed Feb 26 12:31:27 CET 2003 - arvin@suse.de

- disable all sources if user aborts installation (bug #24292)

-------------------------------------------------------------------
Tue Feb 25 11:19:26 CET 2003 - arvin@suse.de

- make Hardware Configuration Dialog unconfuseable (bug #24020)

-------------------------------------------------------------------
Mon Feb 24 19:55:43 CET 2003 - kkaempf@suse.de

- add debug hooks (#23787)

-------------------------------------------------------------------
Mon Feb 24 18:25:31 CET 2003 - sh@suse.de

- V 2.7.20
- Fixed bug #24038: Installation language re-selection does not work

-------------------------------------------------------------------
Mon Feb 24 18:00:37 CET 2003 - gs@suse.de

- don't add .UTF-8 to LANG variable (causes problems with ncurses)
  bug #23348

-------------------------------------------------------------------
Mon Feb 24 17:23:55 CET 2003 - mvidner@suse.de

- Added proxy to the network configuration proposal (#24204).

-------------------------------------------------------------------
Fri Feb 21 15:21:41 CET 2003 - arvin@suse.de

- better text for "abort installation" popup (bug #24019)

-------------------------------------------------------------------
Fri Feb 21 12:40:55 CET 2003 - arvin@suse.de

- fixed button labels and help texts (bug #23912)

-------------------------------------------------------------------
Fri Feb 21 12:00:14 CET 2003 - sh@suse.de

- Fixed bug #24027: Root exploit in inst_suseconfig

-------------------------------------------------------------------
Fri Feb 21 11:30:37 CET 2003 - arvin@suse.de

- always do hard reboot (bug #23903)

-------------------------------------------------------------------
Thu Feb 20 15:49:44 CET 2003 - kkaempf@suse.de

- drop /etc/XF86Config (#23965)

-------------------------------------------------------------------
Thu Feb 20 11:39:23 CET 2003 - arvin@suse.de

- use title-style capitalization for menu names (bug #23848)

-------------------------------------------------------------------
Thu Feb 20 09:51:29 CET 2003 - ms@suse.de

- add support for mouse wheel during installation (#21660)

-------------------------------------------------------------------
Wed Feb 19 16:42:22 CET 2003 - arvin@suse.de

- disable all sources if user aborts installation (bug #23776)

-------------------------------------------------------------------
Wed Feb 19 16:07:29 CET 2003 - fehr@suse.de

- fix wrong variable of keyboard module in inst_finish.ycp (#23782)

-------------------------------------------------------------------
Wed Feb 19 08:35:05 CET 2003 - arvin@suse.de

- run SuSEconfig fonts during inst_finish for anti aliased fonts
  (bug #23768)

-------------------------------------------------------------------
Tue Feb 18 20:47:55 CET 2003 - arvin@suse.de

- fixed reading of content file if FLAGS line is missing

-------------------------------------------------------------------
Sat Feb 15 16:26:26 CET 2003 - nashif@suse.de

- call inst_x11 in autoinst mode

-------------------------------------------------------------------
Wed Feb 12 15:23:00 CET 2003 - kkaempf@suse.de

- remove call to mkinfodir (#23588)

-------------------------------------------------------------------
Wed Feb 12 12:03:24 CET 2003 - fehr@suse.de

- Write keytable info to yast.inf again in inst_finish.ycp

-------------------------------------------------------------------
Tue Feb 11 21:39:29 CET 2003 - arvin@suse.de

- handle update flag from content file (bug #21561)

-------------------------------------------------------------------
Mon Feb 10 20:53:53 CET 2003 - arvin@suse.de

- setup complete environment for qt during installation

-------------------------------------------------------------------
Mon Feb 10 18:24:12 CET 2003 - arvin@suse.de

- skip proposal dialog if it's empty (bug #23520)

-------------------------------------------------------------------
Fri Feb  7 16:12:49 CET 2003 - jsuchome@suse.de

- adapted inst_confirm_abort for the use from yast2-repair

-------------------------------------------------------------------
Thu Feb  6 16:16:29 CET 2003 - jsrain@suse.de

- removed missleading help text about starting of network during
  hardware proposal, when network has already been started (#20912)

-------------------------------------------------------------------
Wed Feb 05 17:05:43 CET 2003 - arvin@suse.de

- merged proofread messages

-------------------------------------------------------------------
Mon Feb  3 18:18:08 CET 2003 - sh@suse.de

- V 2.7.7
- Added default function key handling

-------------------------------------------------------------------
Thu Jan 30 16:08:44 CET 2003 - kkaempf@suse.de

- call /usr/bin/mkinfodir in inst_suseconfig
  (replaces SuSEconfig.man_info)

-------------------------------------------------------------------
Wed Jan 29 14:42:42 CET 2003 - arvin@suse.de

- added dialog to ask for preferred method of user authentication

-------------------------------------------------------------------
Tue Jan 28 18:47:16 CET 2003 - arvin@suse.de

- added final congratulations dialog
- added dialog with release notes

-------------------------------------------------------------------
Mon Jan 27 17:47:38 CET 2003 - sh@suse.de

- V 2.7.5
- Use new y2base/qt command line options for better WM cooperation
- Don't start a WM any more in YaST2 start script
  (testX does that now)

-------------------------------------------------------------------
Wed Jan 22 17:11:20 CET 2003 - arvin@suse.de

- use newer interface to modules agent (bug #22995)

-------------------------------------------------------------------
Wed Jan 22 11:36:10 CET 2003 - jsrain@suse.de

- returned accidentally removed call of Bootloader::Write ()
  function (bug #23018)
- 2.7.3

-------------------------------------------------------------------
Fri Dec 20 17:25:00 CET 2002 - arvin@suse.de

- changed label of second button of popup with info.txt (EULA)
  from "Cancel" to "Do Not Accept" (bug #21874)

-------------------------------------------------------------------
Fri Dec 20 17:04:37 CET 2002 - arvin@suse.de

- merged from 8.1 branch:
  - only set hostname during vnc installation if necessary
    (bug #21454)
  - popup with info.txt (EULA) now has a timeout during
    autoinstallation (bug #21413)
  - remove /root/.vnc/passwd after installation (bug #21360)
  - popup with info.txt now has two buttons (accept and cancel)
  - start portmapper if instmode==nfs also on s390 (#21094)

-------------------------------------------------------------------
Thu Dec 12 12:40:22 CET 2002 - jsrain@suse.de

- added handling of modules required to be loaded early after
  mounting root
- not adding ide-scsi to initrd, but scheduling relevant modules
  to be loaded after boot (#19376)

-------------------------------------------------------------------
Wed Dec 11 16:51:45 CET 2002 - lslezak@suse.cz

- .proc.cpuinfo agent rewritten to INI-agent (now supports
  multiple CPU, all keys from /proc/cpuinfo can be read)

-------------------------------------------------------------------
Mon Dec 09 12:49:20 CET 2002 - arvin@suse.de

- add modules ide-cd and cdrom before ide-scsi to INITRD_MODULES
  when an ide cdwriter is found (bug #22343)

-------------------------------------------------------------------
Wed Dec  4 15:29:17 CET 2002 - jsrain@suse.cz

- adapted to new bootloader module interface
- 2.7.1

-------------------------------------------------------------------
Tue Oct 22 16:53:21 CEST 2002 - ms@suse.de

- removed inst_x11 to be part of the installation workflow
- add x11_proposal to:
  hw-config-proposals-home-pc.ycp
  hw-config-proposals-networked-pc.ycp

-------------------------------------------------------------------
Wed Oct 16 14:03:27 CEST 2002 - arvin@suse.de

- correctly handle quotes in /etc/install.inf (bug #20986)

-------------------------------------------------------------------
Wed Oct 16 11:10:07 CEST 2002 - kkaempf@suse.de

- use proper tmpdir for vendor-supplied script when loading
  vendor driver disk (#20967)
- 2.6.87

-------------------------------------------------------------------
Tue Oct 15 16:29:21 CEST 2002 - choeger@suse.de

- renamed product id text from "Open Team Server" to "Openexchange Server",
  because this text is shown into the installation window and the name of
  the cd is associated with this name

-------------------------------------------------------------------
Mon Oct 14 18:21:52 CEST 2002 - sh@suse.de

- V 2.6.85
- Fixed bug #19214: Return to proposal after update

-------------------------------------------------------------------
Mon Oct 14 15:57:34 CEST 2002 - kkaempf@suse.de

- use "UpdateDir" from install.inf when checking vendor
  update media (#19442)
- set /sysconfig/suseconfig/CWD_IN_USER_PATH="no" on non-box
  products (#17464)
- 2.6.84

-------------------------------------------------------------------
Mon Oct 14 15:41:33 CEST 2002 - sh@suse.de

- V 2.6.83
- Fixed bug #19628: Obsolete MediaUI::ChangeMedium() call

-------------------------------------------------------------------
Thu Oct 10 15:26:07 CEST 2002 - arvin@suse.de

- make info text (aka beta warning) scroll-able (bug #20063)

-------------------------------------------------------------------
Wed Oct  9 09:23:53 CEST 2002 - jsrain@suse.cz

- now not enabling 2 gettys on same serial line on p690 (#19788)

-------------------------------------------------------------------
Tue Oct  8 15:37:59 CEST 2002 - kkaempf@suse.de

- disable update for non-box products (#20695)
- 2.6.80

-------------------------------------------------------------------
Mon Oct  7 17:09:46 CEST 2002 - kkaempf@suse.de

- display media.1/info.txt if exists before starting installation
  (#18504)

-------------------------------------------------------------------
Tue Oct  1 17:01:15 CEST 2002 - kkaempf@suse.de

- runlevel 5 only where applicable (#20369)

-------------------------------------------------------------------
Thu Sep 26 18:17:35 CEST 2002 - arvin@suse.de

- remove console kernel option if it's autodectected like
  pseries can do (bug #20177)

-------------------------------------------------------------------
Thu Sep 26 12:56:01 CEST 2002 - choeger@suse.de

- call product specific YaST2 modules before finishing the
  installation

-------------------------------------------------------------------
Tue Sep 24 11:48:17 CEST 2002 - arvin@suse.de

- run depmod after network setup for ssh and vnc installation
  (bug #20040)

-------------------------------------------------------------------
Mon Sep 23 15:31:25 CEST 2002 - arvin@suse.de

- again fix for qt background color (bug #18926)

-------------------------------------------------------------------
Fri Sep 20 17:02:45 CEST 2002 - arvin@suse.de

- in final proposal screen hide button to start control center if
  the control center is not available (bug #19926)

-------------------------------------------------------------------
Fri Sep 20 16:58:14 CEST 2002 - kkaempf@suse.de

- re-init Product module in running system from cached
  product data properly
- 2.6.72

-------------------------------------------------------------------
Fri Sep 20 13:30:40 CEST 2002 - kkaempf@suse.de

- initialize Product module from content data
- 2.6.71

-------------------------------------------------------------------
Fri Sep 20 13:08:08 CEST 2002 - kkaempf@suse.de

- add agent to read "/content" file
- 2.6.69

-------------------------------------------------------------------
Fri Sep 20 11:47:05 CEST 2002 - kkaempf@suse.de

- linuxrc provides 'content' at / now, no need to mount the source.
- 2.6.70

-------------------------------------------------------------------
Fri Sep 20 11:32:26 CEST 2002 - kkaempf@suse.de

- force reboot on s390 after installation
- 2.6.69

-------------------------------------------------------------------
Thu Sep 19 21:17:17 CEST 2002 - kkaempf@suse.de

- umount /var/adm/mount after retrieving content file
- 2.6.68

-------------------------------------------------------------------
Wed Sep 18 17:49:20 CEST 2002 - kkaempf@suse.de

- added product hooks to installation workflow
- 2.6.67

-------------------------------------------------------------------
Wed Sep 18 16:28:57 CEST 2002 - arvin@suse.de

- removed all code regarding zilo (bug #19821)
- fixed qt background color (bug #18926)

-------------------------------------------------------------------
Wed Sep 18 16:00:39 CEST 2002 - arvin@suse.de

- provides/obsoletes the old yast

-------------------------------------------------------------------
Mon Sep 16 12:37:32 CEST 2002 - kkaempf@suse.de

- remove unneeded Save() functions (#19591)

-------------------------------------------------------------------
Thu Sep 12 22:14:45 CEST 2002 - fehr@suse.de

- remove obsolete LVM and MD initialisation in inst_mode.ycp
- 2.6.63

-------------------------------------------------------------------
Thu Sep 12 17:15:52 CEST 2002 - kkaempf@suse.de

- remove control files (#19564)
- 2.6.62

-------------------------------------------------------------------
Thu Sep 12 15:26:35 CEST 2002 - kkaempf@suse.de

- fix vendor path for UnitedLinux (#19442)
- 2.6.61

-------------------------------------------------------------------
Thu Sep 12 14:38:52 CEST 2002 - kkaempf@suse.de

- dont warn about kernel if not in update mode.
- 2.6.60

-------------------------------------------------------------------
Thu Sep 12 13:10:40 CEST 2002 - kkaempf@suse.de

- symlink *.shipped to *.suse on update for LILO compatibility
- 2.6.59

-------------------------------------------------------------------
Wed Sep 11 13:40:41 CEST 2002 - kkaempf@suse.de

- properly unmount sources also on abort and end of update
- move package log to yast2-packager
- handle run-time kernel switch extra
- 2.6.58

-------------------------------------------------------------------
Wed Sep 11 00:42:12 CEST 2002 - kkaempf@suse.de

- remove obsolete package data after update
- release source (CD) and target (rpmdb)
- 2.6.57

-------------------------------------------------------------------
Tue Sep 10 16:15:09 CEST 2002 - arvin@suse.de

- added more provides/obsoletes (bug #19325)

-------------------------------------------------------------------
Tue Sep 10 14:34:13 CEST 2002 - arvin@suse.de

- again fix initial language

-------------------------------------------------------------------
Mon Sep  9 15:46:39 CEST 2002 - kkaempf@suse.de

- fix initial language
- 2.6.54

-------------------------------------------------------------------
Mon Sep 09 15:41:19 CEST 2002 - arvin@suse.de

- run ncurses control center after installation (instead of ycp
  based one) (bug #19246)

-------------------------------------------------------------------
Mon Sep  9 12:48:38 CEST 2002 - kkaempf@suse.de

- drop "noarch"
- 2.6.53

-------------------------------------------------------------------
Mon Sep 09 12:24:03 CEST 2002 - arvin@suse.de

- setup proxy configuration for installation (bug #19189)

-------------------------------------------------------------------
Mon Sep  9 12:20:13 CEST 2002 - kkaempf@suse.de

- remove runme_at_boot at end
- 2.6.51

-------------------------------------------------------------------
Fri Sep  6 12:56:08 CEST 2002 - kkaempf@suse.de

- s390'ers want it different -> k_deflt on smp systems (#18990)
- 2.6.50

-------------------------------------------------------------------
Fri Sep  6 12:48:51 CEST 2002 - kkaempf@suse.de

- properly detect update_mode after restart
- 2.6.49

-------------------------------------------------------------------
Thu Sep  5 20:47:47 CEST 2002 - kkaempf@suse.de

- continue with inst_rpmcopy after update
- 2.6.48

-------------------------------------------------------------------
Thu Sep 05 19:10:43 CEST 2002 - arvin@suse.de

- more old trans-package fun

-------------------------------------------------------------------
Thu Sep 05 15:01:29 CEST 2002 - arvin@suse.de

- always run depmod after installation (bug #18382)
- set HOME=/root during installation (bug #18882)

-------------------------------------------------------------------
Wed Sep  4 16:12:19 CEST 2002 - kkaempf@suse.de

- move update branch to yast2-update (#18876)
- 2.6.45

-------------------------------------------------------------------
Wed Sep 04 12:48:03 CEST 2002 - arvin@suse.de

- fixed provide/obsolete of trans packages (bug #18691)

-------------------------------------------------------------------
Tue Sep  3 22:34:44 CEST 2002 - kkaempf@suse.de

- adapt update workflow to package manager
- 2.6.41

-------------------------------------------------------------------
Mon Sep 02 14:14:15 CEST 2002 - arvin@suse.de

- set default runlevel back to 3 if X11 is not configured
  (bug #18705)

-------------------------------------------------------------------
Mon Sep 02 11:04:17 CEST 2002 - arvin@suse.de

- set HOME=/tmp during installation so qt doesn't pollute root
  filesystem (bug #18663)

-------------------------------------------------------------------
Fri Aug 30 11:18:15 CEST 2002 - arvin@suse.de

- hide output of kill in YaST2.firstboot (bug #18585)
- moved X11Version.ycp to yast2 package

-------------------------------------------------------------------
Thu Aug 29 10:43:43 CEST 2002 - arvin@suse.de

- fixed network start for ssh installation (bug #18506)
- fixed password saving for ssh installation (bug #18507)
- start in textmode for ssh installation (bug #18571)

-------------------------------------------------------------------
Thu Aug 29 10:41:00 CEST 2002 - kkaempf@suse.de

- close source in inst_finish (#18508)

-------------------------------------------------------------------
Wed Aug 28 22:34:37 CEST 2002 - kkaempf@suse.de

- trigger cache copying at end
- 2.6.35

-------------------------------------------------------------------
Tue Aug 27 23:16:31 CEST 2002 - kkaempf@suse.de

- init packagemanager properly
- drop all references to old data (suse/setup/descr/info)

-------------------------------------------------------------------
Tue Aug 27 12:10:15 CEST 2002 - arvin@suse.de

- load firewire support during installation (bug #18379)
- create_interfaces has moved from / to /sbin

-------------------------------------------------------------------
Tue Aug 27 10:43:05 CEST 2002 - arvin@suse.de

- fixes for ssh installation

-------------------------------------------------------------------
Mon Aug 26 12:43:26 CEST 2002 - arvin@suse.de

- don't run x11 configuration if x11 is missing (bug #18208)

-------------------------------------------------------------------
Mon Aug 26 10:18:44 CEST 2002 - kkaempf@suse.de

- ignore even more boot options (#18154)

-------------------------------------------------------------------
Thu Aug 22 20:18:17 CEST 2002 - fehr@suse.de

- call /sbin/vgscan if root filesystem is on LVM before calling
  Boot::Save() (#18180)

-------------------------------------------------------------------
Thu Aug 22 14:43:26 CEST 2002 - arvin@suse.de

- use the same workflow on s390 as on other architectures

-------------------------------------------------------------------
Thu Aug 22 12:31:17 CEST 2002 - kkaempf@suse.de

- drop "ht" flag probing, done in libhd now (#13532).

-------------------------------------------------------------------
Thu Aug 22 10:45:21 CEST 2002 - kkaempf@suse.de

- run "SuSEconfig --module bootsplash" before bootloader
  V 2.6.29

-------------------------------------------------------------------
Thu Aug 22 09:46:46 CEST 2002 - kkaempf@suse.de

- selected packages are also provided after installation
  V 2.6.28

-------------------------------------------------------------------
Thu Aug 22 09:22:28 CEST 2002 - kkaempf@suse.de

- dont use .package agent in inst_finish
  V 2.6.27

-------------------------------------------------------------------
Wed Aug 21 18:01:05 CEST 2002 - kkaempf@suse.de

- fix for build
  V 2.6.26

-------------------------------------------------------------------
Wed Aug 21 16:31:59 CEST 2002 - kkaempf@suse.de

- adaptions to new packager
- V 2.6.25

-------------------------------------------------------------------
Tue Aug 20 19:08:14 CEST 2002 - arvin@suse.de

- use new Mode::x11_setup_needed and Arch::x11_setup_needed

-------------------------------------------------------------------
Tue Aug 20 12:00:23 CEST 2002 - arvin@suse.de

- don't probe for mouse, floppy and usb devices on iseries

-------------------------------------------------------------------
Mon Aug 19 17:58:45 CEST 2002 - olh@suse.de

- implemented starting of ssh in installed system (needed for
  some kinds of remote installation)

-------------------------------------------------------------------
Mon Aug 19 17:53:40 CEST 2002 - arvin@suse.de

- don't probe for mouse, floppy and usb devices on s390

-------------------------------------------------------------------
Mon Aug 19 16:24:31 CEST 2002 - arvin@suse.de

- don't run X11 configuration on S390 (bug #17371)

-------------------------------------------------------------------
Mon Aug 19 09:32:04 CEST 2002 - kkaempf@suse.de

- Moving target by ppc team. One bit more entered to #17739.

-------------------------------------------------------------------
Fri Aug 16 15:21:48 CEST 2002 - kkaempf@suse.de

- drop BOOT_IMAGE=apic evaluation. enableapic is passed
  as normal kernel parameter to k_deflt now.
- add "SuSE" to list of kernel parameters to discard.

-------------------------------------------------------------------
Thu Aug 15 13:53:54 CEST 2002 - kkaempf@suse.de

- linuxrc doesn't reboot on PCMCIA systems any more (#17739)

-------------------------------------------------------------------
Wed Aug 14 17:12:01 CEST 2002 - arvin@suse.de

- added special hardware configuration list for ppc64 and s390
  (bug #17742)

-------------------------------------------------------------------
Wed Aug 14 11:32:07 CEST 2002 - kkaempf@suse.de

- fix NoShell: check (#17714)

-------------------------------------------------------------------
Mon Aug 12 17:01:52 CEST 2002 - kkaempf@suse.de

- fix network parameters passing from /etc/install.inf
- install k_athlon if vendor_id == "AuthenticAMD"  && cpu family >= 6
- drop "acpismp=force" for hyperthreading SMP

-------------------------------------------------------------------
Mon Aug 12 15:48:57 CEST 2002 - kkaempf@suse.de

- read /etc/install.inf:InstMode correctly

-------------------------------------------------------------------
Thu Aug  8 16:23:00 CEST 2002 - kkaempf@suse.de

- honor "/etc/install.inf:NoShell" to suppress extra shell on tty2.

-------------------------------------------------------------------
Wed Aug  7 12:16:33 CEST 2002 - kkaempf@suse.de

- allow for multiple foreign primary partitions (#17458)

-------------------------------------------------------------------
Wed Aug 07 10:47:45 CEST 2002 - arvin@suse.de

- removed access to variable DEFAULT_LANGUAGE in YaST2 start
  script (now only RC_LANG is unsed)

-------------------------------------------------------------------
Tue Aug 06 12:51:33 CEST 2002 - arvin@suse.de

- don't start vnc server twice after reboot during installation
  (bug #17415)

-------------------------------------------------------------------
Mon Aug 05 18:56:15 CEST 2002 - arvin@suse.de

- even more changed for new /etc/install.inf agent

-------------------------------------------------------------------
Mon Aug  5 16:57:21 CEST 2002 - ms@suse.de

- do not call module x11 if serial_console or vnc session
  is active: (#17233)

-------------------------------------------------------------------
Mon Aug  5 15:17:53 CEST 2002 - kkaempf@suse.de

- call "/create_interface <destdir>" on S/390 in order to get network
  setup data to installed system.

-------------------------------------------------------------------
Mon Aug 05 12:10:21 CEST 2002 - arvin@suse.de

- further changed for new /etc/install.inf agent

-------------------------------------------------------------------
Sat Aug 03 15:33:51 CEST 2002 - arvin@suse.de

- removed option -noxim for qt frontend since bug #17161 is now
  solved by changes to yast2-qt

-------------------------------------------------------------------
Fri Aug 02 15:02:54 CEST 2002 - arvin@suse.de

- run qt frontend with option -noxim (bug #17161)
- configure only network card on iSeries

-------------------------------------------------------------------
Fri Aug  2 14:31:49 CEST 2002 - olh@suse.de

- export Y2DEBUG and increase logsize in YaST2.firstboot when
  booted with 'debug'

-------------------------------------------------------------------
Wed Jul 31 16:21:07 CEST 2002 - msvec@suse.cz

- remove MakeCDLinks from inst_finish.ycp (#17309)

-------------------------------------------------------------------
Wed Jul 31 16:21:07 CEST 2002 - msvec@suse.cz

- new agent for /etc/install.inf

-------------------------------------------------------------------
Mon Jul 29 18:15:45 CEST 2002 - arvin@suse.de

- fixed return value in inst_x11.ycp

-------------------------------------------------------------------
Fri Jul 26 13:35:24 CEST 2002 - ms@suse.de

- add subdirectory x11 and include the base modules
  X11Version and inst_x11 to be present at any time

-------------------------------------------------------------------
Tue Jul 23 15:29:46 CEST 2002 - olh@suse.de

- new kernel names and binaries for ppc.

-------------------------------------------------------------------
Tue Jul 23 12:17:48 CEST 2002 - olh@suse.de

- add -httpd /usr/share/vnc/classes to inst_setup_vnc

-------------------------------------------------------------------
Sat Jul 20 11:35:06 CEST 2002 - olh@suse.de

- use WFM::Execute (.local to copy vnc data to target directory

-------------------------------------------------------------------
Fri Jul 19 18:05:51 CEST 2002 - fehr@suse.de

- removed writing of /etc/fstab from inst_finish it is now in
  inst_prepdisk
- version 2.6.5

-------------------------------------------------------------------
Thu Jul 18 13:37:59 CEST 2002 - fehr@suse.de

- moved variable immediate_prepdisk from module Installation to
  module Storage.

-------------------------------------------------------------------
Wed Jul 17 16:29:25 CEST 2002 - arvin@suse.de

- fixed S390 reboot message (bug #17049)

-------------------------------------------------------------------
Tue Jul 16 17:25:31 CEST 2002 - sh@suse.de

- provide/obsolete yast2-trans-inst-proposal and
  yast2-trans-inst-general

-------------------------------------------------------------------
Wed Jul 10 15:51:00 CEST 2002 - arvin@suse.de

- omit keyboard, mouse and bootloader in initial proposal on s390
- fixed location of ycp data files

-------------------------------------------------------------------
Thu Jul 04 16:10:45 CEST 2002 - arvin@suse.de

- moved non binary files to /usr/share/YaST2

-------------------------------------------------------------------
Mon Jun 24 15:24:43 CEST 2002 - kkaempf@suse.de

- New package: split off purely installation related code
  from yast2.rpm<|MERGE_RESOLUTION|>--- conflicted
+++ resolved
@@ -1,5 +1,11 @@
 -------------------------------------------------------------------
-<<<<<<< HEAD
+-------------------------------------------------------------------
+Thu Jun 15 15:01:13 UTC 2023 - Stefan Hundhammer <shundhammer@suse.com>
+
+- Don't always enable sshd and open the ssh port (bsc#1211764)
+- 4.5.17
+
+-------------------------------------------------------------------
 Mon Mar 13 08:35:59 UTC 2023 - Ladislav Slezák <lslezak@suse.com>
 
 - Removed unnecessary executable flag from file security_proposal.rb
@@ -47,15 +53,6 @@
 
 -------------------------------------------------------------------
 Tue Nov 15 13:43:41 UTC 2022 - Ancor Gonzalez Sosa <ancor@suse.com>
-=======
-Thu Jun 15 15:01:13 UTC 2023 - Stefan Hundhammer <shundhammer@suse.com>
-
-- Don't always enable sshd and open the ssh port (bsc#1211764)
-- 4.4.59
-
--------------------------------------------------------------------
-Mon Nov  7 16:42:03 UTC 2022 - Ancor Gonzalez Sosa <ancor@suse.com>
->>>>>>> e20bc0a1
 
 - Fixed the help in the installation summary to include the texts
   from the corresponding proposals (related to jsc#SLE-24764).
