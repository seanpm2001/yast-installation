-------------------------------------------------------------------
<<<<<<< HEAD
Tue Dec 13 14:09:54 UTC 2016 - jreidinger@suse.com

- Add new installation dialog with keyboard layout and root
  password (FATE#321754)
=======
Mon Dec 13 10:54:21 UTC 2016 - kanderssen@suse.com

- Added worker role dialog (Fate#321754)
>>>>>>> a21a0847
- 3.1.217.5

-------------------------------------------------------------------
Mon Dec 12 13:09:56 UTC 2016 - jreidinger@suse.com

- implement support for running additional dialogs for specific
  roles (FATE#321754)
- 3.1.217.4

-------------------------------------------------------------------
Fri Dec  9 15:12:30 CET 2016 - schubi@suse.de

- Added description for readonly_timezone and
  clone_install_recommended_default flag in control-file
  documentation. (Fate#321754, Fate#321764)
- 3.1.217.3

-------------------------------------------------------------------
Wed Dec  7 14:00:53 UTC 2016 - igonzalezsosa@suse.com

- Do not crash when the proposal screen is configured through
  an AutoYaST profile and tabs are not being used (bsc#1013976)
- 3.1.217.2

-------------------------------------------------------------------
Tue Nov 22 12:27:17 UTC 2016 - jreidinger@suse.com

- fix missing icon next to SSH Key Import in autoyast
  (bsc#988377)

-------------------------------------------------------------------
Fri Nov 18 15:10:49 UTC 2016 - jreidinger@suse.com

- add missing file causing crash (introduced with generic fix of
  bsc#1003682)
- 3.1.217.1.1

-------------------------------------------------------------------
Thu Nov 17 11:59:06 CET 2016 - shundhammer@suse.de

- Documentation for new storage related parameters in control.xml
  (Fate#321736)
- 3.1.217.1

-------------------------------------------------------------------
Mon Nov 14 14:30:12 UTC 2016 - jreidinger@suse.com

- The user has to confirm when the configuration proposal contains
  a non-blocking error (generic fix for bsc#1003682)
- 3.1.216.1.3

-------------------------------------------------------------------
Mon Oct 31 13:23:38 UTC 2016 - lslezak@suse.cz

- Added support for read-only proposal modules (FATE#321739)
- 3.1.216.1.2

-------------------------------------------------------------------
Thu Oct 27 15:09:58 CEST 2016 - shundhammer@suse.de

- Documentation for subvolumes in control.xml (fate#321737)
- 3.1.216.1.1

-------------------------------------------------------------------
Thu Oct  6 12:55:58 CEST 2016 - schubi@suse.de

- AutoYaST upgrade: Setting timeout for errors, messages, ...
  popup correctly (bnc#999895).

-------------------------------------------------------------------
Thu Sep 29 08:09:28 UTC 2016 - igonzalezsosa@suse.com

- Translate description of Snapper snapshots (bsc#988700)
- 3.1.216.1

-------------------------------------------------------------------
Wed Sep 21 11:00:27 CEST 2016 - schubi@suse.de

- Fixed crash if one defined proposal module has not been found on
  system while switching back from "Expert" proposal.
  (bnc#999953)
- 3.1.216

-------------------------------------------------------------------
Tue Sep 13 12:37:57 UTC 2016 - jreidinger@suse.com

- fix skipping of proposal returning empty hash otherwise it
  creates non sense proposal entry in UI (bnc#994127)
- 3.1.215

-------------------------------------------------------------------
Tue Aug 30 06:55:13 UTC 2016 - lslezak@suse.cz

- Display a warning popup when the installer self-update uses
  the fallback URL instead of the selected SMT or the default SCC
  server (bsc#996179)
- Do not contact the registration server in self-update when
  network is not running, skip self-update completely
- 3.1.214

-------------------------------------------------------------------
Thu Aug 25 14:23:20 UTC 2016 - lslezak@suse.cz

- Move the installer self update step earlier in the workflow
  so the user entered values are not lost after restart and avoid
  repeating some steps again (bsc#985055)
- This also fixes losing some values due to restaring YaST (bsc#993690),
  (bsc#992608)
- Improved the self update URL handling - the boot parameter has
  the highest priority, always ask user when a SLP service is found,
  in AutoYaST mode SLP needs to be enabled in the profile
- Display progress when downloading and applying the updates
- 3.1.213

-------------------------------------------------------------------
Wed Aug 25 12:51:45 UTC 2016 - cwh@suse.com

- Replace unicode bullet char by asterisk for ncurses (bsc#995082)
- 3.1.212

-------------------------------------------------------------------
Thu Aug 25 07:33:10 UTC 2016 - jreidinger@suse.com

- fix writing proposals (bnc#994127)
- 3.1.211

-------------------------------------------------------------------
Wed Aug 17 15:02:02 UTC 2016 - jreidinger@suse.com

- filter out same repositories from extraurls if they differ only
  in trailing slash (bnc#970488)
- 3.1.210

-------------------------------------------------------------------
Tue Aug 16 15:34:43 UTC 2016 - kanderssen@suse.com

- SSH Importer: Width fix to avoid cut of CheckBoxFrame Label
  (fate##319624)
- 3.1.209

-------------------------------------------------------------------
Tue Aug 16 13:28:14 CEST 2016 - locilka@suse.com

- Fixed testsuite for inst_complex_welcome after implementing lazy
  loading in ProductLicense in yast2-packager (bsc#993285)
- 3.1.208

-------------------------------------------------------------------
Fri Aug  5 07:22:59 UTC 2016 - igonzalezsosa@suse.com

- Fix the registration screen initialization when SCC server
  is used during self-update (FATE#319716)
- 3.1.207

-------------------------------------------------------------------
Thu Aug  4 10:02:28 UTC 2016 - igonzalezsosa@suse.com

- Retrieve the self-update URL from the registration
  server (SCC/SMT) (FATE#319716)
- 3.1.206

-------------------------------------------------------------------
Wed Aug  3 17:06:46 CEST 2016 - locilka@suse.com

- UI, UX and internal handling for the Welcome screen optimized to
  prevent from not showing that the license needs to be accepted
  (bsc#980374).
- 3.1.205

-------------------------------------------------------------------
Fri Jul 29 07:32:46 UTC 2016 - ancor@suse.com

- If the user has skipped multipath activation, don't ask again
  after installer self-update (bsc#989770)
- 3.1.204

-------------------------------------------------------------------
Fri Jul 22 13:48:12 UTC 2016 - igonzalezsosa@suse.com

- Don't halt the installation if installer updates server
  cannot be reached when using AutoYaST (bsc#988949)
- 3.1.203

-------------------------------------------------------------------
Thu Jul 21 11:52:59 UTC 2016 - jreidinger@suse.com

- simplify and speed up inst_finish client (bnc#986649)
- add test suite for inst_finish client
- 3.1.202

-------------------------------------------------------------------
Mon Jul 18 13:13:05 UTC 2016 - lslezak@suse.cz

- Run extra inst-sys cleanup to free more memory on systems with
  low memory (bsc#974601)
- 3.1.201

-------------------------------------------------------------------
Thu Jul 14 08:10:16 UTC 2016 - lslezak@suse.cz

- Properly adjust the OOM killer (oom_score_adj has a different
  range than the original oom_adj) (bsc#974601)
- 3.1.200

-------------------------------------------------------------------
Tue Jul 12 16:14:28 CEST 2016 - schubi@suse.de

- Added AutoYaST schema file "ssh_import".
  (fate#319624)
- 3.1.199

-------------------------------------------------------------------
Mon Jun 27 13:00:24 UTC 2016 - jreidinger@suse.com

- Make writing of bootloader settings the last step so that other
  installation steps (kdump, cio-ignore) do not have to waste time
  repeating it
  (bnc#986649)
- 3.1.198

-------------------------------------------------------------------
Thu Jun 23 08:17:24 UTC 2016 - lslezak@suse.cz

- Display more information in the error popup when downloading
  the optional installer updates fails (bsc#986091)
- 3.1.197

-------------------------------------------------------------------
Thu Jun 16 13:31:16 UTC 2016 - igonzalezsosa@suse.com

- Avoid restarting YaST when self-update repository exists but
  is empty (bsc#985113)
- 3.1.196

-------------------------------------------------------------------
Wed Jun 15 15:15:15 CEST 2016 - snwint@suse.de

- call set_videomode to adjust video mode (bsc#974821)
- 3.1.195

-------------------------------------------------------------------
Tue Jun 14 14:17:53 UTC 2016 - igonzalezsosa@suse.com

- Fix architecture detection during self-update (bsc#984656)
- 3.1.194

-------------------------------------------------------------------
Thu Jun  2 11:09:33 UTC 2016 - schubi@suse.de

- Adapt AutoYaST to support import of SSH server keys/configuration
  (fate#319624)
- 3.1.193

-------------------------------------------------------------------
Thu Jun  2 10:09:33 UTC 2016 - igonzalezsosa@suse.com

- Drop yast2-installation-devel-doc package (fate#320356)
- 3.1.192

-------------------------------------------------------------------
Wed Jun  1 11:41:27 UTC 2016 - igonzalezsosa@suse.com

- When importing SSH keys/configuration, only regular files
  will be considered (bsc#982522)
- Force YaST2-Firstboot.service to run after
  YaST2-Second-Stage.service (bsc#980365)
- 3.1.191

-------------------------------------------------------------------
Mon May 30 14:35:05 UTC 2016 - lslezak@suse.cz

- Move the debugger invocation code to yast2-ruby-bindings package
  to use the same implementation at run time (FATE#318421)
- 3.1.190

-------------------------------------------------------------------
Thu May 26 13:17:42 UTC 2016 - kanderssen@suse.com

- System Role: centered dialog (ncurses).

-------------------------------------------------------------------
Wed May 25 15:49:41 UTC 2016 - kanderssen@suse.com

- More visual improvements in the SSH keys importing proposal
  summary based on blog entry feedback. (Fate#319624)
- 3.1.189

-------------------------------------------------------------------
Wed May 25 13:07:59 UTC 2016 - lslezak@suse.cz

- Start the Ruby debugger at the beginning of installation
  when Y2DEBUGGER is set (FATE#318421)
- 3.1.188

-------------------------------------------------------------------
Tue May 17 08:17:51 UTC 2016 - ancor@suse.com

- Visual improvement in the SSH keys importing proposal summary

-------------------------------------------------------------------
Mon May 16 16:39:34 UTC 2016 - ancor@suse.com

- The user is now informed about SSH keys to be reused (copied
  from a previous system) during system installation.
- The user can select a different partition (or none) to read the
  keys from and whether to also copy config files.
- SSH import functionality not longer depending from
  "copy_to_system" feature.
- Fate#319624
- 3.1.187

-------------------------------------------------------------------
Mon May 16 08:29:25 UTC 2016 - lslezak@suse.cz

- SSH installation: handle closing the initial installation screen
  by the window manager close button (bsc#979499)
- 3.1.186

-------------------------------------------------------------------
Mon May  9 15:14:22 CEST 2016 - schubi@suse.de

- Do not copy licenses from inst-sys to target system.
  Showing EULA location in the installed system.
  (fate#219341)
- 3.1.185

-------------------------------------------------------------------
Fri May  6 11:09:28 UTC 2016 - jsrain@suse.cz

- get more texts for roles dialog from control file, allow
  a general label (bsc#974625)
- 3.1.184

-------------------------------------------------------------------
Thu May  5 13:39:46 UTC 2016 - ancor@suse.com

- Always read the lists of local users in the previous system to
  have them available during user importing (part of fate#319624)
- 3.1.183

-------------------------------------------------------------------
Wed Apr 20 10:47:12 UTC 2016 - knut.anderssen@suse.com

- Disk Activation step will be skipped in case of installer update
  success (bsc#974409)
- License agreement will be remembered in case of going back after
  a installer update.
- 3.1.182

-------------------------------------------------------------------
Tue Apr 19 09:08:35 UTC 2016 - igonzalezsosa@suse.com

- Fix handling of license acceptance in welcome screen
  (bsc#975774)
- 3.1.181

-------------------------------------------------------------------
Fri Apr 15 12:51:00 UTC 2016 - lslezak@suse.cz

- Run the automatic installer self update also in the AutoYaST
  mode, read the optional custom URL from the profile ("general" ->
  "self_update_url" node) (FATE#319716)
- 3.1.180

-------------------------------------------------------------------
Wed Apr 13 07:14:09 UTC 2016 - mfilka@suse.com

- bsc#956473
  - improved formatting of network interfaces listing
- 3.1.179

-------------------------------------------------------------------
Tue Apr 12 15:09:15 UTC 2016 - jreidinger@suse.com

- do not install perl-Bootloader-YAML on target system as it is no
  longer needed (FATE#317701)
- 3.1.178

-------------------------------------------------------------------
Mon Apr  4 09:48:42 UTC 2016 - igonzalezsosa@suse.com

- Automatic update during installation will use Zypper repositories
  instead of Driver Update Disks (FATE#319716).
- 3.1.177

-------------------------------------------------------------------
Wed Mar 23 16:32:31 UTC 2016 - cwh@suse.com

- Moved proc_modules.scr to yast2.rpm to avoid that yast-sound
  depends on yast-installation (bsc#972310)
- 3.1.176

-------------------------------------------------------------------
Tue Mar 15 07:41:01 UTC 2016 - knut.anderssen@suse.com

- Added automatic update during installation (FATE#319716)
- 3.1.175

-------------------------------------------------------------------
Mon Mar 14 13:09:52 UTC 2016 - mvidner@suse.com

- System Role: align labels (FATE#317481).
- System Role: pop-up if changing the role to a different one.
- 3.1.174

-------------------------------------------------------------------
Mon Mar 14 09:39:50 UTC 2016 - igonzalezsosa@suse.com

- Moved Yast::Transfer::FileFromUrl here from yast2-update
  (FATE#319716).
- 3.1.173

-------------------------------------------------------------------
Fri Mar  4 14:24:49 UTC 2016 - mvidner@suse.com

- Added a System Role step in the installation (FATE#317481).
- 3.1.172

-------------------------------------------------------------------
Mon Feb 29 09:05:16 UTC 2016 - mfilka@suse.com

- bsc#956473
  - network interfaces listing shows all IPv4 / IPv6 addresses per
    device
- 3.1.171

-------------------------------------------------------------------
Fri Feb 26 08:36:55 UTC 2016 - ancor@suse.com

- Ensure plymouth does not interfere with X11 when executing
  yast2-firstboot (bsc#966874)
- 3.1.170

-------------------------------------------------------------------
Sun Feb 21 21:15:02 UTC 2016 - mfilka@suse.com

- bnc#960703
  - network service setup moved into yast2-network package.
- 3.1.169

-------------------------------------------------------------------
Wed Feb 17 16:03:56 UTC 2016 - cwh@suse.com

- Remove autoyast clone button (fate#317970) 
- 3.1.168

-------------------------------------------------------------------
Thu Dec 22 15:53:34 CET 2015 - schubi@suse.de

- Removing network dependencies in the service files in order to
  prevent booting cycles in Tumbleweed. (bnc#954908)
- 3.1.167

-------------------------------------------------------------------
Mon Dec 21 08:08:15 UTC 2015 - jsrain@suse.cz

- fixed function name to check zKVM hypervisor (bsc#956736)
- 3.1.166

-------------------------------------------------------------------
Fri Dec 11 09:17:16 UTC 2015 - jsrain@suse.cz

- don't enforce the disk activation dialog on zKVM (bsc#956736)
- 3.1.165

-------------------------------------------------------------------
Wed Dec  2 13:55:07 UTC 2015 - mvidner@suse.com

- Ensure second stage and YaST-Firstboot don't get killed by
  getty when running over 2nd or 3rd serial console (bsc#935965)
- 3.1.164

-------------------------------------------------------------------
Thu Nov 26 09:09:59 UTC 2015 - jreidinger@suse.com

- Do not crash in proposal client if zfcp proposal reports itself
  as unavailable (bnc#956745)

-------------------------------------------------------------------
Wed Nov 25 13:15:19 UTC 2015 - lslezak@suse.cz

- Save the software selection for using it later in AutoYaST
  when deploying installation images (bsc#956325, bsc#910728)
- 3.1.163

-------------------------------------------------------------------
Fri Nov  6 11:59:26 UTC 2015 - ancor@suse.com

- Ensure second stage and YaST-Firstboot don't get killed by
  getty when running over serial console (bsc#935965)
- 3.1.162

-------------------------------------------------------------------
Fri Oct  9 13:32:36 UTC 2015 - ancor@suse.com

- Language selection screen fixed to immediately apply the keyboard
  layout after changing it automatically (bsc#947969).
- 3.1.161

-------------------------------------------------------------------
Thu Oct  1 15:55:54 UTC 2015 - ancor@suse.com

- Simplified second stage systemd unit to avoid dependencies cycles
  (bnc#947521 and bnc#931643). Logic moved to YaST startup scripts.
- 3.1.160

-------------------------------------------------------------------
Fri Sep  4 07:07:33 UTC 2015 - jsrain@suse.cz

- fix bug preventing to finish proposal in some sutuations
  (bsc#944334)
- 3.1.159

-------------------------------------------------------------------
Thu Sep  3 14:41:07 CEST 2015 - locilka@suse.com

- Fixed setting language / languages in the installation welcome
  screen (bsc#943746, bsc#944035)
- 3.1.158

-------------------------------------------------------------------
Wed Sep  2 09:43:21 UTC 2015 - igonzalezsosa@suse.com

- Move #second_stage_required? method to InstFunctions module
  to be used by AutoYaST (bnc#892091)
- 3.1.157

-------------------------------------------------------------------
Tue Aug 25 10:17:24 CEST 2015 - schubi@suse.de

- fixed cio_ignore testcase
  This testcase is for bnc#941406
- 3.1.156

-------------------------------------------------------------------
Thu Aug 13 13:26:56 CEST 2015 - schubi@suse.de

- AutoYaST S390: handling cio_ignore
  Entry <general><cio_ignore> in order to set it
  (values: true/false). If it is not set cio_ignore is true.
  So it is backward compatible.
  (bnc#941406)
- cio_ignore does not make sense for KVM or z/VM. So checking
  for KVM and z/VM and evtl. disabling cio_ignore (fate#317861).
- 3.1.155

-------------------------------------------------------------------
Tue Aug 11 15:50:49 CEST 2015 - schubi@suse.de

- AutoYaST second stage: YaST2-Second-Stage.service
  Continue installation even if plymouth has returned an error.
  (bnc#940878)
- 3.1.154

-------------------------------------------------------------------
Fri Aug  7 12:53:08 UTC 2015 - igonzalezsosa@suse.com

- Fix release notes loading when network is not working (bsc#940648)
- 3.1.153

-------------------------------------------------------------------
Wed Aug  5 11:45:25 UTC 2015 - jsrain@suse.cz

- store cio_ignore settings before installing bootloader
  (bsc#933177)
- 3.1.152

-------------------------------------------------------------------
Fri Jul 24 13:01:22 UTC 2015 - jsrain@suse.cz

- avoid duplicating release notes for products (bsc#935599)
- 3.1.151

-------------------------------------------------------------------
Tue Jul 21 09:16:03 UTC 2015 - mvidner@suse.com

- Moved client code to lib/installation/clients to enable test
  coverage measurements.
- 3.1.150

-------------------------------------------------------------------
Wed Jul  1 13:50:55 CEST 2015 - shundhammer@suse.de

- Cleanup for snapshots made during installation (bnc#935923)
- 3.1.149 

-------------------------------------------------------------------
Wed Jul  1 10:46:50 CEST 2015 - locilka@suse.com

- Fixed handling user request to change an installation proposal
  (bsc#936448)
- 3.1.148

-------------------------------------------------------------------
Mon Jun 29 13:11:57 UTC 2015 - lslezak@suse.cz

- fixed menu button label in the proposal (bsc#936427)
- 3.1.147

-------------------------------------------------------------------
Mon Jun 29 08:41:17 UTC 2015 - jreidinger@suse.com

- add ability to hide export button (fate#315161)
- 3.1.146

-------------------------------------------------------------------
Wed Jun 17 09:29:09 CEST 2015 - locilka@suse.com

- Implemented triggers for installation proposal (FATE#317488).
  Any *_proposal client can define 'trigger' in 'MakeProposal'
  that defines in which circumstances it should be called again
  after all proposals have been called, e.g., if partitioning or
  software selection changes.
- 3.1.145

-------------------------------------------------------------------
Tue Jun  2 08:41:03 UTC 2015 - jreidinger@suse.com

- fix crash in Upgrade when creating post upgrade snapshot
  (fate#317973)
- 3.1.144

-------------------------------------------------------------------
Thu May 28 12:41:49 UTC 2015 - igonzalezsosa@suse.com

- add a client to create a snapshot after installation/upgrade
  (fate#317973)
- 3.1.143

-------------------------------------------------------------------
Wed May 20 19:29:48 UTC 2015 - lslezak@suse.cz

- set Xvnc server resolution to 96 dpi to fix broken layout in VNC
  installations (defaults to 75 dpi) (bsc#919456)
- 3.1.142

-------------------------------------------------------------------
Fri Apr 24 06:01:14 UTC 2015 - ancor@suse.com

- Fixed an error preventing the VNC connection during second
  installation stage of AutoYaST when using VNC=1 (bnc#923901)
- 3.1.141

-------------------------------------------------------------------
Wed Apr 20 13:11:40 CEST 2015 - schubi@suse.de

- Fixed differnt bugs in proposal overview with multiple tabs.
- Checking if plymouth is available while starting second
  installation stage for AutoYaST.
- 3.1.140

-------------------------------------------------------------------
Thu Apr 16 13:02:23 CEST 2015 - locilka@suse.com

- Always enable systemd startup services for Second Stage and
  Firstboot (bsc#924278)
- 3.1.139

-------------------------------------------------------------------
Thu Apr  2 09:27:55 UTC 2015 - jreidinger@suse.com

- avoid endless loop when confirm update in proposal runner
  (FATE#315161)
- 3.1.138

-------------------------------------------------------------------
Wed Apr  1 18:54:34 UTC 2015 - jreidinger@suse.com

- fix method missing error in proposal_runner (FATE#315161)
- 3.1.137

-------------------------------------------------------------------
Wed Apr  1 11:39:32 UTC 2015 - jreidinger@suse.com

- fix dependencies in proposal_store (FATE#315161)
- 3.1.136

-------------------------------------------------------------------
Fri Mar 27 13:14:22 UTC 2015 - jreidinger@suse.com

- allow proposal runner dialog to use different proposal store
  (FATE#315161)
- 3.1.135

-------------------------------------------------------------------
Tue Feb 17 14:24:19 CET 2015 - aschnell@suse.de

- get list of mounts from /proc/mounts in umount_finish (for
  fate#318392)
- 3.1.134

-------------------------------------------------------------------
Mon Feb 16 12:44:16 UTC 2015 - cwh@suse.com

- Delete or copy install.inf as applicable (bnc#897066)
- 3.1.133

-------------------------------------------------------------------
Wed Feb 11 09:03:38 UTC 2015 - lslezak@suse.cz

- removed redundant initialization label (bnc#878538)
- 3.1.132

-------------------------------------------------------------------
Fri Feb  6 12:56:53 UTC 2015 - ancor@suse.com

- The unit tests are now compatible with RSpec 3 (bnc#916364)
- 3.1.131

-------------------------------------------------------------------
Wed Feb  4 13:15:43 UTC 2015 - lslezak@suse.cz

- support custom display number in "display_ip" boot option
  (bnc#913888)
- 3.1.130

-------------------------------------------------------------------
Tue Feb  3 11:11:49 CET 2015 - schubi@suse.de

- AutoYaST: If the system starts in multi-user mode plymouth will
  be quit while installation in order to ensure that installation
  will be finished on console 1 and the login prompt will be
  shown.
  (bnc#903682,889757,897956)

-------------------------------------------------------------------
Thu Jan 29 17:10:44 UTC 2015 - jsrain@suse.cz

- allow keyboard layout testing in language dialog (bsc#889549)
- 3.1.129

-------------------------------------------------------------------
Tue Jan 27 13:39:57 CET 2015 - jsuchome@suse.cz

- explicitely set language packages for installation during the
  live install (bnc#904103)
- 3.1.128

-------------------------------------------------------------------
Mon Jan 26 16:09:01 UTC 2015 - jreidinger@suse.com

- fix typo causing error in installation ( catched by openQA ) 

-------------------------------------------------------------------
Mon Jan 26 10:21:19 UTC 2015 - jreidinger@suse.com

- Properly install new Proposal* libs to fix installation

-------------------------------------------------------------------
Tue Jan 13 12:27:52 UTC 2015 - jreidinger@suse.com

- Refactored inst_proposal into Installation::ProposalRunner and
  Installation::ProposalStore.
- 3.1.127

-------------------------------------------------------------------
Tue Jan 13 12:27:40 UTC 2015 - jsrain@suse.cz

- fixed progress bar during (live) image installation (bsc#854378)

-------------------------------------------------------------------
Wed Jan  7 14:27:28 UTC 2015 - jreidinger@suse.com

- do not stuck during copy of logs files (bnc#897091)
- 3.1.126

-------------------------------------------------------------------
Thu Dec 18 20:12:47 UTC 2014 - lslezak@suse.cz

- Fix bashisms and shebangs in scripts (by "Ledest")
- 3.1.125

-------------------------------------------------------------------
Wed Dec 10 15:57:59 CET 2014 - aschnell@suse.de

- drop check for Gtk since Gtk UI of YaST is no longer supported
  (bsc#908607)
- 3.1.124

-------------------------------------------------------------------
Thu Dec  4 09:50:16 UTC 2014 - jreidinger@suse.com

- remove X-KDE-Library from desktop file (bnc#899104)

-------------------------------------------------------------------
Wed Nov 26 16:53:17 UTC 2014 - ancor@suse.com

- Added more debug information in order to track bnc#897091
- 3.1.122

-------------------------------------------------------------------
Fri Nov 14 09:51:04 UTC 2014 - ancor@suse.com

- Merging changes from 3.1.116.1 (SLE12 maintenance branch)
- Fixed the "previously used repositories" step to work properly
  when reached using the back button (bnc#889791)
- 3.1.121

-------------------------------------------------------------------
Tue Nov  4 08:32:27 UTC 2014 - jreidinger@suse.com

- Improve dialog asking if system should be cloned (bnc#900028)
- 3.1.120

-------------------------------------------------------------------
Mon Nov  3 16:19:30 CET 2014 - schubi@suse.de

- AutoYaST Second Stage: Fixed a crash in package management when
  running in Qt UI with libproxy1-config-kde4 package installed.
  (bnc#866692)
- 3.1.119

-------------------------------------------------------------------
Fri Oct 31 07:41:09 UTC 2014 - jreidinger@suse.com

- do not write obsolete /etc/syconfig/boot RUN_PARALLEL key
  (bnc#896207)
- 3.1.118

-------------------------------------------------------------------
Thu Oct 30 07:35:52 UTC 2014 - lslezak@suse.cz

- properly setup locale in installation start script to display
  texts and labels correctly in a texmode installation and also
  to translate all buttons in graphical mode (removed "testutf8"
  calls, it has been dropped, always set UTF-8 locale) (bnc#902411)
- 3.1.117

-------------------------------------------------------------------
Wed Sep 17 16:04:11 UTC 2014 - lslezak@suse.cz

- additionaly return file system type in ".run.df" agent result,
  (to use it in the disk usage calculation bnc#896176)
- 3.1.116

-------------------------------------------------------------------
Thu Sep  4 12:21:25 UTC 2014 - mvidner@suse.com

- Use a more flexible rubygem requirement syntax (bnc#895069)
- 3.1.115

-------------------------------------------------------------------
Wed Aug 28 15:31:55 UTC 2014 - ancor@suse.com

- Enabled remote access on systems installed using VNC (bnc#893501)
- 3.1.114

-------------------------------------------------------------------
Thu Aug 28 15:04:59 CEST 2014 - locilka@suse.com

- Setting data for &product; macro (used in helps) as soon as
  the base-product repository is initialized (bnc#886608)
- 3.1.113

-------------------------------------------------------------------
Wed Aug 27 15:39:52 CEST 2014 - locilka@suse.com

- Fixed [Abort] button handling in Disks Activation dialog
  (bnc#893281)
- 3.1.112

-------------------------------------------------------------------
Wed Aug 27 10:33:03 CEST 2014 - schubi@suse.de

- Autoyast: Second stage will not be called at all. This bug has
  been generated due the fix in bnc#886464.
- 3.1.111

-------------------------------------------------------------------
Mon Aug 25 09:15:13 CEST 2014 - schubi@suse.de

- Autoyast
  -- Disabling second installation stage via autoyast
     configuration "second_stage".
  -- Centralized minimal configuration and disabling more
     configuration steps like X11, user, default_desktop,...
  -- bnc#886464 and bnc#892091
- 3.1.110

-------------------------------------------------------------------
Mon Aug 18 12:30:53 UTC 2014 - jreidinger@suse.com

- workaround problem with missing capabilities in image deployment
  (bnc#889489)
- 3.1.109

-------------------------------------------------------------------
Thu Aug  7 11:50:28 CEST 2014 - snwint@suse.de

- use oom_score_adj instead of oom_adj (bnc #890432)
- 3.1.108

-------------------------------------------------------------------
Thu Aug  7 08:20:36 UTC 2014 - jreidinger@suse.com

- update ca certificates after upgrade (bnc#889616)
- 3.1.107

-------------------------------------------------------------------
Mon Jul 28 11:52:43 UTC 2014 - lslezak@suse.cz

- use short product name for the default base product release notes
  (read from the installation medium) (bnc#885247)
- display at least an empty dialog when downloading release notes
  to hide the previous dialog in the installation workflow
  (bnc#889196)
- 3.1.106

-------------------------------------------------------------------
Thu Jul 24 14:42:59 UTC 2014 - lslezak@suse.cz

- do not repeat release notes downloading on network time out
  (bnc#885486)
- 3.1.105

-------------------------------------------------------------------
Thu Jul 24 11:52:43 CEST 2014 - aschnell@suse.de

- do not log sensitive information in y2start.log (bnc#888645)
- 3.1.104

-------------------------------------------------------------------
Tue Jul 22 08:13:41 CEST 2014 - snwint@suse.de

- linuxrc already provides proxy settings in URL form - so use it
- 3.1.103

-------------------------------------------------------------------
Mon Jul 21 12:10:43 CEST 2014 - schubi@suse.de

- taking display-manager.service instead of xdm.service in the
  second boot stage (bnc#886654, 884447)
- Workaround of bug in plymouth --> using deactivate option
  in second boot stage in order to start ncurses yast correctly
  (bnc#886488)
- 3.1.102

-------------------------------------------------------------------
Wed Jul 16 09:15:10 UTC 2014 - jsrain@suse.cz

- retranslate release notes button when going back in workflow
  (bnc#886660)
- 3.1.101

-------------------------------------------------------------------
Tue Jul 15 15:44:41 CEST 2014 - locilka@suse.com

- Asking user for confirmation while aborting the installation in
  disk activation dialog (bnc#886662)
- 3.1.100

-------------------------------------------------------------------
Fri Jul  4 08:48:03 UTC 2014 - jreidinger@suse.com

- Copy multipath blacklist to target system (bnc#885628)
- 3.1.99

-------------------------------------------------------------------
Thu Jul  3 09:14:53 UTC 2014 - jreidinger@suse.com

- remove useless steps from system analysis because it confuses
  users (bnc#885609)
- 3.1.98

-------------------------------------------------------------------
Mon Jun 30 14:34:59 UTC 2014 - jreidinger@suse.cz

- restore: use restore script instead of manual unpacking tarball
  to also remove newly generated content when rollbacking
  (bnc#882039)
- 3.1.97

-------------------------------------------------------------------
Mon Jun 23 16:09:32 CEST 2014 - locilka@suse.com

- Changed /bin/rm path to /usr/bin/rm path (bnc#882453)
- 3.1.96

-------------------------------------------------------------------
Mon Jun 23 13:02:27 UTC 2014 - jreidinger@suse.com

- directly export autoyast profile to target file (bnc#881108)
- 3.1.95

-------------------------------------------------------------------
Thu Jun 19 19:05:10 UTC 2014 - lslezak@suse.cz

- removed random_finish client, haveged service is by default
  enabled, no need for explicit enabling by Yast
  (gh#yast/yast-installation#214)
- 3.1.94

-------------------------------------------------------------------
Wed Jun 18 11:47:26 UTC 2014 - lslezak@suse.cz

- make sure the CIO ignore config file ends with a new line
  (bnc#883198)
- 3.1.93

-------------------------------------------------------------------
Tue Jun 17 12:34:33 UTC 2014 - lslezak@suse.cz

- inst_upgrade_urls.rb: set the future target distribution to not
  ignore the SCC online repositories in libzypp (bnc#881320)
- 3.1.92

-------------------------------------------------------------------
Mon Jun 16 12:33:18 UTC 2014 - jreidinger@suse.com

- write list of active devices for cio_ignore ( partially written
  by Ihno )
- 3.1.91

-------------------------------------------------------------------
Thu Jun 12 15:20:04 UTC 2014 - jreidinger@suse.com

- restore backup if yast failed during installation/upgrade
  (bnc#882039)
- 3.1.90

-------------------------------------------------------------------
Thu Jun 12 08:27:01 UTC 2014 - lslezak@suse.cz

- properly enable the add-on module in the installation workflow
- 3.1.89

-------------------------------------------------------------------
Tue Jun  3 13:53:15 UTC 2014 - lslezak@suse.cz

- inst_upgrade_urls.rb client:
  - remove old repositories (repo files) to avoid loading old
    SLE11 repositories when refreshing a registered service
    (bnc#880971)
  - remove old services to get rid of the old NCC service
  (Note: everything is backed up into /var/adm/backup/upgrade/zypp
  directory)
- 3.1.88

-------------------------------------------------------------------
Thu May 29 08:23:21 UTC 2014 - lslezak@suse.cz

- better error message for accepting the license (bnc#875183)
- 3.1.87

-------------------------------------------------------------------
Wed May 28 11:00:51 CEST 2014 - aschnell@suse.de

- close port 6000 during installation (bnc#879262)
- 3.1.86

-------------------------------------------------------------------
Wed May 21 10:32:51 UTC 2014 - jreidinger@suse.com

- do not call reipl multiple times (patch by Ihno)
- 3.1.85

-------------------------------------------------------------------
Fri May 16 12:19:30 UTC 2014 - jsrain@suse.cz

- reduced time-out for downloading release notes when behind
  firewall (bnc#878265)
- 3.1.84

-------------------------------------------------------------------
Fri May 16 08:37:23 UTC 2014 - mvidner@suse.com

- Fixed "undefined method" if an add-on has empty release notes URL
  (bnc#877705)
- 3.1.83

-------------------------------------------------------------------
Fri May 16 07:11:52 UTC 2014 - jsrain@suse.cz

- adjusted wording when deploying image to disk (bnc#877666)
- 3.1.82

-------------------------------------------------------------------
Wed May 14 11:10:05 UTC 2014 - jreidinger@suse.com

- Use new bootloader API to set kernel parameters (bnc#869608)
- 3.1.81

-------------------------------------------------------------------
Tue May 13 13:51:52 UTC 2014 - jreidinger@suse.com

- Fix haveged path to kill it properly (patch by Ihno) (bnc#876876)
- 3.1.80

-------------------------------------------------------------------
Tue May 13 10:09:55 CEST 2014 - gs@suse.de

- enable services for FCoE by calling fcoe-client finish script
  (bnc#877352)
- 3.1.79

-------------------------------------------------------------------
Fri May  9 10:44:11 UTC 2014 - jreidinger@suse.com

- ensure maximum size of prep partition for ppc64 (bnc#867345)
  ( part of patch made by dinaar@suse.com )
- 3.1.78

-------------------------------------------------------------------
Fri May  9 10:15:34 UTC 2014 - jsrain@suse.cz

- adjusted downloading release notes to work also for extensions
  (bnc#876700)
- 3.1.77

-------------------------------------------------------------------
Wed Apr 30 11:01:12 UTC 2014 - jreidinger@suse.com

- use correct keywords for cio ignore kernel params (bnc#874902)
- move cio_ignore step after bootloader step to have sections 
  generated (bnc#873996)
- 3.1.76

-------------------------------------------------------------------
Fri Apr 25 13:21:52 UTC 2014 - mfilka@suse.com

- bnc#872086
  - always copy network configuration. Even if network is not
    running during installation
- 3.1.75

-------------------------------------------------------------------
Fri Apr 25 08:22:06 UTC 2014 - jsrain@suse.cz

- enhanced handling of release notes from media (contrary to those
  downloaded on-line) (bnc#874996)
- 3.1.74

-------------------------------------------------------------------
Thu Apr 24 16:02:13 CEST 2014 - locilka@suse.com

- Changed inst_system_analysis to read Product information
  (that uses libzypp) after initializing libzypp (bnc#873877)
- 3.1.73

-------------------------------------------------------------------
Wed Apr 23 08:48:13 UTC 2014 - jsrain@suse.cz

- enable top bar with logo during installation (bnc#868722)
- 3.1.72

-------------------------------------------------------------------
Tue Apr 15 16:51:58 CEST 2014 - locilka@suse.com

- Switched from the old to the new network setup client for remote
  repositories (bnc#869640)
- 3.1.71

-------------------------------------------------------------------
Tue Apr 15 07:02:35 UTC 2014 - jreidinger@suse.com

- fix crash from last fix and adapt it to cooperate nice with
  autoinstallation (bnc#873458)
- 3.1.70

-------------------------------------------------------------------
Mon Apr 14 14:38:22 UTC 2014 - jreidinger@suse.com

- return error message if base product not found and continue in
  installation(bnc#873458)
- 3.1.69

-------------------------------------------------------------------
Mon Apr 14 10:11:52 CEST 2014 - locilka@suse.com

- removed loading 'pciehp' Kernel module (added for SLE 11 by FATE
  #311991) - it is now built-in Kernel (bnc#865834)
- 3.1.68

-------------------------------------------------------------------
Fri Apr 11 08:44:10 UTC 2014 - jsrain@suse.cz

- added missing files to package (bnc#872925)
- 3.1.67

-------------------------------------------------------------------
Thu Apr 10 09:34:30 UTC 2014 - mvidner@suse.com

- Put wizard title on the left instead of on top (bnc#868859)
- 3.1.66

-------------------------------------------------------------------
Thu Apr 10 09:15:56 UTC 2014 - jsrain@suse.cz

- added handling of release notes for slide show (bnc#871158)
- 3.1.65

-------------------------------------------------------------------
Wed Apr  9 10:07:02 CEST 2014 - snwint@suse.de

- save a copy of pbl.log
- 3.1.64

-------------------------------------------------------------------
Fri Apr  4 15:33:40 CEST 2014 - snwint@suse.de

- remove LIBGL_ALWAYS_INDIRECT (bnc #869172)
- 3.1.63

-------------------------------------------------------------------
Thu Apr  3 12:15:49 UTC 2014 - jreidinger@suse.com

- do not write network configuration from upgrade to system
  (bnc#871178)
- 3.1.62

-------------------------------------------------------------------
Wed Apr  2 09:25:38 UTC 2014 - jreidinger@suse.com

- remove ssh_service_finish as it is handle in
  firewall_stage1_finish due to split of ssh port open and sshd
  enablement (bnc#865056)
- 3.1.61

-------------------------------------------------------------------
Sun Mar 30 17:15:03 UTC 2014 - mfilka@suse.com

- bnc#869719
  - fixed parameters forcing manual network configuration on user's
    request at disks activation screen
- 3.1.60 

-------------------------------------------------------------------
Mon Mar 24 14:48:36 UTC 2014 - jreidinger@suse.com

- change cio_ignore kernel parameter according to kernel changes
  (bnc#869463)
- 3.1.59

-------------------------------------------------------------------
Mon Mar 24 12:33:47 UTC 2014 - jreidinger@suse.com

- avoid constant redefinition warning(BNC#869202)
- 3.1.58

-------------------------------------------------------------------
Wed Mar 19 12:45:27 UTC 2014 - lslezak@suse.cz

- skip "Installation Options" dialog when online repository option
  should not be displayed (part of bnc#868942)
- 3.1.57

-------------------------------------------------------------------
Fri Mar 14 14:43:06 CET 2014 - snwint@suse.de

- set LIBGL_ALWAYS_INDIRECT in ssh mode (bnc #868175)
- enable yast theme in ssh mode
- 3.1.56

-------------------------------------------------------------------
Fri Mar 14 08:15:01 UTC 2014 - jsrain@suse.cz

- download on-line version of release notes (fate#314695)
- 3.1.55

-------------------------------------------------------------------
Thu Mar 13 09:46:18 UTC 2014 - jreidinger@suse.com

- add kernel parameters for s390 when cio_ignore enabled to never
  blacklist console or ipl devices (fate#315318)
- 3.1.54

-------------------------------------------------------------------
Wed Mar 12 12:00:40 UTC 2014 - mfilka@suse.com

- bnc#858523
  - dropped disabling network configuration code. yast2-network is
    in charge of it now.
- 3.1.53 

-------------------------------------------------------------------
Mon Mar 10 13:01:48 UTC 2014 - jsrain@suse.cz

- don't hide ReleaseNotes button going back fron inst proposal
  (bnc#867389)
- 3.1.52

-------------------------------------------------------------------
Fri Mar  7 16:00:42 UTC 2014 - lslezak@suse.cz

- run scc_finish client if present (FATE#312012)
- 3.1.51

-------------------------------------------------------------------
Thu Mar  6 09:15:24 UTC 2014 - jreidinger@suse.com

- fix malformed string exception if cio ignore is disabled
  (bnc#866995)
- 3.1.50

-------------------------------------------------------------------
Tue Mar  4 09:13:41 UTC 2014 - jreidinger@suse.com

- call proper bash agent otherwise cio ignore feature do not work
  (bnc#866614)
- 3.1.49

-------------------------------------------------------------------
Mon Mar  3 12:57:24 UTC 2014 - jreidinger@suse.com

- do not crash if there is no general section in autoyast profile
  (BNC#866529)
- 3.1.48

-------------------------------------------------------------------
Thu Feb 27 15:08:12 CET 2014 - aschnell@suse.de

- reset proposal after rescanning storage (bnc#865579)
- 3.1.47

-------------------------------------------------------------------
Thu Feb 27 13:55:16 UTC 2014 - jreidinger@suse.com

- revert back complete skip of probing due to disks with activation
  (BNC#865579)
- 3.1.46

-------------------------------------------------------------------
Thu Feb 27 12:54:37 UTC 2014 - jreidinger@suse.com

- Do not rerun system probing as it is already done (BNC#865579)
- 3.1.45

-------------------------------------------------------------------
Wed Feb 26 09:15:50 UTC 2014 - jreidinger@suse.com

- implement cio ignore feature during installation for s390x
  (FATE#315586)
- 3.1.44

-------------------------------------------------------------------
Tue Feb 25 16:11:08 CET 2014 - locilka@suse.com

- Removed an icon from License Agreement dialog (bnc#865575)
- 3.1.43

-------------------------------------------------------------------
Tue Feb 25 14:14:59 CET 2014 - locilka@suse.com

- Adapted ignored_features to handle possibly missing Cmdline entry
  from Linuxrc (bnc#861465)
- 3.1.42

-------------------------------------------------------------------
Tue Feb 25 13:27:34 CET 2014 - locilka@suse.cz

- Removed hard-coded color and RichText formatting from
  installation confirmation dialog (#bnc#865371)
- 3.1.41

-------------------------------------------------------------------
Fri Feb 21 14:54:01 CET 2014 - snwint@suse.de

- Make vnc use real yast theme (bnc #855246) and make vnc screen size configurable.
- 3.1.40

-------------------------------------------------------------------
Fri Feb 21 09:16:18 UTC 2014 - mvidner@suse.com

- ssh installation: fix network start after reboot (bnc#850446)
- 3.1.39

-------------------------------------------------------------------
Wed Feb 19 15:22:00 CET 2014 - locilka@suse.com

- Prevent from re-defining CopyFilesFinishClient class (bnc#864631)
- 3.1.38

-------------------------------------------------------------------
Wed Feb 19 14:51:24 CET 2014 - locilka@suse.com

- Writing bootloader as late as possible, several configs need to
  be written and coppied to the installed system first (bnc#860089)
- 3.1.37

-------------------------------------------------------------------
Tue Feb 18 17:09:08 CET 2014 - locilka@suse.com

- Copying all udev rules from inst-sys to installed system
  (bnc#860089)
- 3.1.36

-------------------------------------------------------------------
Mon Feb 17 13:45:08 UTC 2014 - jreidinger@suse.com

- fix detection if ssh daemon run otherwise ssh installation do not
  reboot after first stage(BNC#864260)
- 3.1.35

-------------------------------------------------------------------
Wed Feb 12 11:44:20 UTC 2014 - jreidinger@suse.com

- fix namespace collision that cause error in installation
- 3.1.34

-------------------------------------------------------------------
Mon Feb 11 15:26:47 UTC 2014 - jreidinger@suse.com

- keep proper installation mode after cloning(BNC#861520)
- 3.1.33

-------------------------------------------------------------------
Tue Feb 11 14:55:36 UTC 2014 - jreidinger@suse.com

- fix dependencies to properly require new ruby bindings
- 3.1.32

-------------------------------------------------------------------
Mon Feb 10 14:31:52 UTC 2014 - jsrain@suse.cz

- removed unused release_notes_popup.rb


- Remove initialisation of Report in autoinst mode from 
  inst_system_analysis. Not needed any more since autoyast Profile 
  is now processed before inst_system_analysis gets called
  (bnc#862829).
- 3.1.31

-------------------------------------------------------------------
Fri Feb  7 09:36:00 UTC 2014 - jreidinger@suse.com

- Implement minimal installation feature (FATE#313149)
- 3.1.30

-------------------------------------------------------------------
Mon Feb  3 14:36:34 UTC 2014 - jreidinger@suse.com

- fix false positive errors in log for easier debugging in future
- 3.1.29

-------------------------------------------------------------------
Fri Jan 31 12:04:52 UTC 2014 - lslezak@suse.cz

- inst_inc_all.rb - added missing import (bnc#860263)
- 3.1.28

-------------------------------------------------------------------
Thu Jan 30 15:43:05 UTC 2014 - jreidinger@suse.com

- Remove write to non-existing /etc/sysconfig/suseconfig
  (FATE#100011)
- 3.1.27

-------------------------------------------------------------------
Thu Jan 30 15:42:52 CET 2014 - aschnell@suse.de

- fixed DASD detection (bnc#860398)
- 3.1.26

-------------------------------------------------------------------
Tue Jan 28 15:37:15 UTC 2014 - jreidinger@suse.com

- Fix exporting configuration in first stage (FATE#308539)
- 3.1.25

-------------------------------------------------------------------
Mon Jan 27 09:56:26 UTC 2014 - mfilka@suse.com

- fate#316768, bnc#854500
  - enable network service according product feature
- 3.1.24

-------------------------------------------------------------------
Fri Jan 24 12:01:29 UTC 2014 - lslezak@suse.cz

- removed inst_scc.rb client (moved to yast2-registration)
- 3.1.23

-------------------------------------------------------------------
Tue Jan 21 14:18:08 UTC 2014 - jreidinger@suse.com

- Remove icons from system analysis according to Ken's comments
  (fate#314695)
- 3.1.22

-------------------------------------------------------------------
Tue Jan 21 12:15:21 UTC 2014 - jreidinger@suse.com

- Remove "Change..." button in non-textual installation
- Add "Export Configuration" button in non-textual installation
  (FATE#308539)
- Add "Export Configuration" menu item in textual installation
  (FATE#308539)
- 3.1.21

-------------------------------------------------------------------
Tue Jan 21 08:48:17 UTC 2014 - jsrain@suse.cz

- adjusted UI according to Ken's comments (fate#314695)
- 3.1.20

-------------------------------------------------------------------
Mon Jan 13 09:58:46 UTC 2014 - jreidinger@suse.com

- add clone proposal and finish client (FATE#308539)
- 3.1.19

-------------------------------------------------------------------
Wed Jan  8 12:46:34 UTC 2014 - jsrain@suse.cz

- added capability to install OEM images (fate#316326)
- added handling Release Notes button (fate#314695)

-------------------------------------------------------------------
Fri Dec 20 09:32:08 UTC 2013 - vmoravec@suse.com

- Add abort and fail hooks for installation
- 3.1.18

-------------------------------------------------------------------
Thu Dec 12 14:50:32 UTC 2013 - lslezak@suse.cz

- control files have been moved to a separate package/git repo
  (https://github.com/yast/yast-installation-control)
- 3.1.17

-------------------------------------------------------------------
Wed Dec 11 09:54:10 UTC 2013 - lslezak@suse.cz

- fixed Makefile.am (added missing inst_scc.rb)
- 3.1.16

-------------------------------------------------------------------
Tue Dec 10 08:46:11 UTC 2013 - vmoravec@suse.com

- Show hook summary only if some hooks failed
- 3.1.15

-------------------------------------------------------------------
Thu Dec  5 15:32:24 UTC 2013 - jreidinger@suse.com

- fix opening zfcp client in disk activation on s390
- 3.1.14

-------------------------------------------------------------------
Thu Dec  5 15:25:18 UTC 2013 - lslezak@suse.cz

- added a new client for SCC registration (first iteration, UI
  only, does not work yet)

-------------------------------------------------------------------
Wed Dec  4 16:11:37 UTC 2013 - jreidinger@suse.com

- fix failure in remote disks activation client
- 3.1.13

-------------------------------------------------------------------
Wed Dec  4 08:30:37 UTC 2013 - lslezak@suse.cz

- removed "trang" dependency (requires complete Java stack, convert
  the file directly in the source repository)
- 3.1.12

-------------------------------------------------------------------
Tue Dec  3 15:11:17 UTC 2013 - jreidinger@suse.com

- remove server base scenario and media check clients from SLE
  installation (FATE#314695)
- add storage proposal dialog to SLE installation (FATE#314695)
- 3.1.11

-------------------------------------------------------------------
Tue Dec  3 13:40:27 UTC 2013 - vmoravec@suse.com

- Show popup window with used hooks before installation finished
- 3.1.10

-------------------------------------------------------------------
Mon Dec  2 12:28:26 UTC 2013 - jreidinger@suse.com

- Add direct link to network communication from remote disks
  activation (FATE#314695, part of NI requirements)
- 3.1.9

-------------------------------------------------------------------
Thu Nov 28 13:01:44 UTC 2013 - vmoravec@suse.com

- Add hooks to main installation client
- 3.1.8

-------------------------------------------------------------------
Wed Nov 20 13:21:57 UTC 2013 - lslezak@suse.cz

- removed support for automatic 2nd stage (the 2nd stage has been
  dropped completely) (FATE#314695)
- 3.1.7

-------------------------------------------------------------------
Tue Nov 19 10:19:13 CET 2013 - locilka@suse.com

- Proposing separate /home partition on SLES and SLES for VMware
  (FATE#316624)

-------------------------------------------------------------------
Mon Nov 18 13:28:32 UTC 2013 - lslezak@suse.cz

- move some steps from removed 2nd stage to the 1st stage
- "inst_mode" client: removed installation/update switch,
  renamed to "inst_installation_options" 
- 3.1.6

-------------------------------------------------------------------
Tue Nov 12 09:24:25 UTC 2013 - lslezak@suse.cz

- control file cleanup:
  * remove the 2nd stage in installation (FATE#314695)
  * removed autoconfiguration support in the 2nd stage (the 2nd
    stage has been removed completely)
  * repair mode removed (not supported) (FATE#308679)

-------------------------------------------------------------------
Mon Nov 11 14:21:37 UTC 2013 - vmoravec@suse.com

- 3.1.5
- replace runlevel entries in control files with default_target
  entries
- replace dependency on yast2-runlevel with yast2-services-manager

-------------------------------------------------------------------
Thu Nov  7 11:45:45 UTC 2013 - mfilka@suse.com

- bnc#849391
  - removed explicit start of second phase of SuSEfirewall2 
    initialization. Not needed when systemd is in use.
- 3.1.4

-------------------------------------------------------------------
Thu Oct 31 11:32:01 UTC 2013 - lslezak@suse.cz

- install "perl-Bootloader-YAML" package
- removed "Use Automatic Configuration" option from the
  installation mode dialog (the 2nd stage has been removed)
- 3.1.3

-------------------------------------------------------------------
Tue Oct 29 13:17:59 UTC 2013 - lslezak@suse.cz

- install only "perl-YAML-LibYAML" and "perl-bootloader" packages
  to the target system
- updated scr_switch_debugger.rb client

-------------------------------------------------------------------
Fri Oct 26 11:39:17 UTC 2013 - jsrain@suse.cz

- show release notes button (fate#314695)

-------------------------------------------------------------------
Fri Oct 25 10:06:07 CEST 2013 - aschnell@suse.de

- removed long obsolete EVMS entries from control file (see
  fate#305007)

-------------------------------------------------------------------
Wed Oct 23 07:27:28 UTC 2013 - lslezak@suse.cz

- removed autorepeat workaround for bnc#346186, not needed anymore,
  xset might not be installed (bnc#846768)
- 3.1.2

-------------------------------------------------------------------
Tue Oct 22 16:46:18 CEST 2013 - locilka@suse.com

- Extended support for ignored_features: They can be also mentioned
  in PTOptions and thus not appended to Kernel command line
  (FATE#314982)

-------------------------------------------------------------------
Tue Oct 15 14:15:31 CEST 2013 - locilka@suse.com

- Added support for ignore[d][_]feature[s] (FATE#314982) allowing
  to skip some unwanted features of the installer
- 3.1.1

-------------------------------------------------------------------
Thu Oct 10 14:48:46 CEST 2013 - locilka@suse.com

- Dropped modem and DSL detection (and configuration) from
  installation proposal (FATE#316263, FATE#316264)

-------------------------------------------------------------------
Fri Sep 27 16:34:11 UTC 2013 - lslezak@suse.cz

- do not use *.spec.in template, use *.spec file with RPM macros
  instead
- 3.1.0

-------------------------------------------------------------------
Fri Sep 27 14:17:54 CEST 2013 - jsuchome@suse.cz

- yast2-mouse was dropped, do not call its components (bnc#841960)
- 3.0.7 

-------------------------------------------------------------------
Thu Sep 26 10:47:32 CEST 2013 - jsuchome@suse.cz

- fix console status after the installation (bnc#750326)
- 3.0.6 

-------------------------------------------------------------------
Tue Sep  3 11:55:45 CEST 2013 - jsuchome@suse.cz

- do not mention xorg-x11 in the control files (bnc#837450) 
- remove obsoleted part of X11 related code
- 3.0.5

-------------------------------------------------------------------
Fri Aug  9 06:36:31 UTC 2013 - mfilka@suse.com

- bnc#798620
    - removed proposed hotfix for the bug. The hotfix could block 
    starting firewall under some circunstances.
    - (re)starting firewall is handled in yast2.rpm since 3.0.2
- 3.0.4 

-------------------------------------------------------------------
Wed Aug  7 12:57:05 CEST 2013 - jsuchome@suse.cz

- use pure ruby solution when sorting proposal items

-------------------------------------------------------------------
Tue Aug  6 11:30:53 CEST 2013 - jsuchome@suse.cz

- use pure ruby solution when sorting destkop items, so major desktop
  (with same order number) won't get resorted
- 3.0.3

-------------------------------------------------------------------
Mon Aug  5 13:16:04 CEST 2013 - jsuchome@suse.cz

- check the product profiles during system analysis and
  copy them to installed system (backport of fate#310730)
- 3.0.2

-------------------------------------------------------------------
Sun Aug  4 11:48:21 UTC 2013 - lslezak@suse.cz

- removed empty agents/Makefile.am and unused testsuite/Makefile.am
- removed obsolete BuildRequires: doxygen perl-XML-Writer sgml-skel
  yast2-testsuite yast2-storage yast2-pkg-bindings yast2-packager

-------------------------------------------------------------------
Fri Aug  2 14:25:07 CEST 2013 - jsuchome@suse.cz

- remove trang from BuildRequires: rng can be created during
  packaging, not needed during build

-------------------------------------------------------------------
Thu Aug  1 11:21:35 CEST 2013 - jsuchome@suse.cz

- correctly write supporturl (port of bnc#520169) 
- limit the number of the searched disks to 8 of each kind to
  shorten time needed for finding SSH keys (port of fate#305873)
- 3.0.1

-------------------------------------------------------------------
Wed Jul 31 08:30:58 UTC 2013 - yast-devel@opensuse.org

- converted from YCP to Ruby by YCP Killer
  (https://github.com/yast/ycp-killer)
- version 3.0.0

-------------------------------------------------------------------
Mon Jul 29 13:43:13 CEST 2013 - fehr@suse.de

- ignore SIGHUP in YaST2.Second-Stage to make autoyast installs
  with serial console succeed again (bnc#825728, bnc#823224)

-------------------------------------------------------------------
Thu Jul 11 12:23:36 CEST 2013 - aschnell@suse.de

- fixed sshd check (bnc#825160)
- 2.24.10

-------------------------------------------------------------------
Thu Jul  4 13:56:19 CEST 2013 - jsuchome@suse.cz

- show release notes of newest product first (bnc#827590)
- 2.24.9

-------------------------------------------------------------------
Tue Jun 25 10:17:46 CEST 2013 - jsuchome@suse.cz

- adapt control.xml to offical Factory one:
  added e17 desktop, enabled online repositories
- 2.24.8

-------------------------------------------------------------------
Fri Jun 21 16:55:50 CEST 2013 - jsuchome@suse.cz

- only show desktops for which their defined patterns are known
  (needed when desktop defined in control file is only available
  via some optional installation source - fate#315061)
- 2.24.7

-------------------------------------------------------------------
Wed Jun 19 11:42:59 CEST 2013 - aschnell@suse.de

- make check for sshd more robust (bnc#825160)
- 2.24.6

-------------------------------------------------------------------
Thu Jun  6 08:29:44 UTC 2013 - mfilka@suse.com

- bnc#774301
    - fixed udev events handling in kernel_finish 
- 2.24.5

-------------------------------------------------------------------
Wed Jun  5 13:02:06 UTC 2013 - lslezak@suse.cz

- use WFM::ClientExists() call instead of checking *.ycp file
  presence (works also with non-YCP clients and checks also e.g.
  /y2update/clients path)

-------------------------------------------------------------------
Mon May 27 15:27:12 CEST 2013 - locilka@suse.com

- Using unique IDs while calling rpmcopy_secondstage to prevent
  from disabling this step in AutoYaST or Upgrade while it should
  be disabled only in Installation (bnc#813072).

-------------------------------------------------------------------
Mon May 13 09:40:15 CEST 2013 - jsuchome@suse.cz

- startup scripts: if RC_LANG is not set, use en_US as default
  (bnc#815265)
- 2.24.4

-------------------------------------------------------------------
Fri May 03 12:18:43 CEST 2013 - aschnell@suse.de

- call unicode_start/stop and initviocons only on consoles
  (bnc#800790)
- fixed check for missing initviocons
- 2.24.3

-------------------------------------------------------------------
Mon Apr 22 14:59:35 CEST 2013 - jsuchome@suse.cz

- show dialog for all available disk controlers (bnc#807026)
- 2.24.2 

-------------------------------------------------------------------
Wed Apr 17 14:50:48 CEST 2013 - jsuchome@suse.cz

- force disk activation when Storage reports no disk was found
  (bnc#810823) 
- 2.24.1

-------------------------------------------------------------------
Fri Mar 29 11:58:02 CET 2013 - jsuchome@suse.cz

- always return boolean from DeployTarImage (bnc#804293)
- make the "Check drivers" error message depend on control.xml
  variable (fate#312875, bnc#805251) 
- 2.24.0

-------------------------------------------------------------------
Wed Mar 13 12:35:54 UTC 2013 - mfilka@suse.com

- NetworkManager is enabled and active after second stage (bnc#808039)
- 2.23.13 

-------------------------------------------------------------------
Mon Mar 04 14:42:03 CET 2013 - aschnell@suse.de

- deactivate RAID before going back to "Disk Activation" during
  installation (bnc#806454)

-------------------------------------------------------------------
Thu Feb 14 17:06:53 CET 2013 - fehr@suse.de

- fix got_kernel_param in misc.sh to not match substrings (so far 
  kernel parameters like systemd.log_level=debug activated Y2DEBUG)
- 2.23.12
 
-------------------------------------------------------------------
Wed Jan 23 16:00:21 CET 2013 - jsuchome@suse.cz

- prevent systemctl hang in 2nd stage (from fcrozat@suse.com,
  bnc#798620)
- 2.23.11

-------------------------------------------------------------------
Sun Jan 20 15:27:33 UTC 2013 - lslezak@suse.cz

- start the add-on module also when "addon" boot parameter is
  present (fate#314318)
- 2.23.10

-------------------------------------------------------------------
Mon Jan 14 13:45:23 UTC 2013 - locilka@suse.com

- Adding repositories that cannot be (re)added as enabled in
  a disabled state (bnc#779396).
- 2.23.9

-------------------------------------------------------------------
Fri Jan 11 10:47:11 CET 2013 - jsuchome@suse.cz

- adapted to changes in Storage.ycp API (bnc#797245)
- 2.23.8

-------------------------------------------------------------------
Mon Jan  7 13:06:32 CET 2013 - jsuchome@suse.cz

- set new keyboard layout right after selecting (bnc#796589)
- added SYSTEMCTL_OPTIONS to Firstboot/Second Stage services
  (bnc#791076)
- 2.23.7

-------------------------------------------------------------------
Fri Dec 21 08:23:47 CET 2012 - jsuchome@suse.cz

- show the info about possibility to download drivers
  from drivers.suse.com (fate#312875) 
- added KVM installation scenario (bnc#795067)
- 2.23.6

-------------------------------------------------------------------
Fri Dec 14 15:16:52 CET 2012 - jsuchome@suse.cz

- disable USB sources after installation (bnc#793709) 
- 2.23.5

-------------------------------------------------------------------
Tue Dec  4 16:54:56 CET 2012 - jsuchome@suse.cz

- allow using local repositories during update (bnc#779397)
- 2.23.4

-------------------------------------------------------------------
Mon Nov  5 08:21:41 CET 2012 - jsuchome@suse.cz

- fixed installation of systemd units (crrodriguez)
- 2.23.3

-------------------------------------------------------------------
Wed Oct 31 08:16:46 CET 2012 - jsuchome@suse.cz

- removed fonts_finish, its only action was to call obsolete
  SuSEconfig script
- removed inst_suseconfig client (fate#100011)
- 2.23.2 

-------------------------------------------------------------------
Fri Oct 26 08:44:43 CEST 2012 - jsuchome@suse.cz

- do not allow to go next without desktop selected (bnc#786507)
- 2.23.1

-------------------------------------------------------------------
Wed Oct 24 11:12:55 CEST 2012 - jsuchome@suse.cz

- removed suseconfig step from installation sequence (fate#100011)
- 2.23.0

-------------------------------------------------------------------
Wed Jul 11 15:56:38 CEST 2012 - jsuchome@suse.cz

- create simpler and non translated aliases for update sources 
  (bnc#768624)
- 2.22.10

-------------------------------------------------------------------
Thu Jun 28 14:36:08 CEST 2012 - jsuchome@suse.cz

- set TERM=linux for 2nd stage services, to keep ncurses nice
  (bnc#768356)
- 2.22.9

-------------------------------------------------------------------
Mon Jun 25 15:43:43 CEST 2012 - jsuchome@suse.cz

- ensure Plymouth is hiddent before 2nd start, to prevent system
  freeze (bnc#768185)
- ensure 2nd stage is started before SuSEfirewall2_init (bnc#733361)
- 2.22.8

-------------------------------------------------------------------
Tue Jun 19 14:49:52 CEST 2012 - aschnell@suse.de

- kill console before reboot (bnc#759627)
  (otherwise systemd will not proceed with system shutdown)

-------------------------------------------------------------------
Wed Jun  6 11:27:02 CEST 2012 - jsuchome@suse.cz

- require yast2-proxy for 2nd stage (bnc#764951)
- show a message if network config has failed (bnc#765129)
- 2.22.7

-------------------------------------------------------------------
Tue Apr 17 16:03:55 CEST 2012 - jsuchome@suse.cz

- enhanced image installation help text (bnc#732914)

-------------------------------------------------------------------
Tue Apr 03 14:56:55 CEST 2012 - aschnell@suse.de

- adapted to move of testX (see bnc#749184)
- 2.22.6

-------------------------------------------------------------------
Wed Mar 14 15:42:19 CET 2012 - aschnell@suse.de

- create link yast.ssh for 2nd stage ssh installation (bnc#745340)
- 2.22.5

-------------------------------------------------------------------
Wed Feb 15 11:46:45 CET 2012 - gs@suse.de

- Improve layout of the release notes dialog (bnc #550610)
- 2.22.4 

-------------------------------------------------------------------
Thu Feb  9 10:53:01 CET 2012 - jsuchome@suse.cz

- adapt the style only for ssh installation, not vnc (bnc#742777)
- 2.22.3 

-------------------------------------------------------------------
Tue Feb  7 17:22:46 CET 2012 - tgoettlicher@suse.de

- Fixed bnc #742777: ssh installation needs to much bandwidth
- 2.22.2

-------------------------------------------------------------------
Fri Jan 13 11:02:40 CET 2012 - jsuchome@suse.cz

- confirmed license
- 2.22.1

-------------------------------------------------------------------
Mon Jan  9 14:29:34 CET 2012 - locilka@suse.cz

- save ecdsa keys as well (bnc#726468) (added where missing)

-------------------------------------------------------------------
Mon Jan  9 13:39:10 CET 2012 - locilka@suse.cz

- Added ntp-client into list of cloned modules in control file
  (bnc #738019).

-------------------------------------------------------------------
Wed Jan  4 15:21:30 CET 2012 - locilka@suse.cz

- Reading the current random/poolsize from /proc to store the exact
  number of bytes (bnc#692799).

-------------------------------------------------------------------
Tue Jan  3 16:21:42 CET 2012 - locilka@suse.cz

- Modified saving state of the current randomness (bnc#692799).

-------------------------------------------------------------------
Thu Dec  8 16:45:15 CET 2011 - locilka@suse.cz

- Fixed saving state of the current randomness (bnc#692799).

-------------------------------------------------------------------
Fri Nov 25 11:35:04 CET 2011 - jsuchome@suse.cz

- ask for Abort confirmation in Update URLs step (bnc#728907)

-------------------------------------------------------------------
Wed Nov 16 13:18:40 CET 2011 - jsuchome@suse.cz

- merged texts from proofreading
- 2.22.0 

-------------------------------------------------------------------
Thu Nov 10 14:27:55 UTC 2011 - fcrozat@suse.com

- Disable routing initscript commands through systemd, prevent
  lockups.

-------------------------------------------------------------------
Thu Nov 03 11:52:08 CET 2011 - aschnell@suse.de

- use same code to display ip addresses during vnc and ssh
  installation (bnc#727802)
- 2.21.28

-------------------------------------------------------------------
Wed Nov  2 17:14:51 CET 2011 - fcrozat@suse.com

- Ensure network is not started by systemd before Firstboot /
  SecondStage (bnc#726823)
- 2.21.27

-------------------------------------------------------------------
Mon Oct 31 09:18:46 CET 2011 - jsuchome@suse.cz

- control files: save ecdsa keys (bnc#726468)
- 2.21.26 

-------------------------------------------------------------------
Wed Oct 19 16:25:41 CEST 2011 - locilka@suse.cz

- Creating /etc/mtab linking to /proc/self/mounts in umount_finish
  (bnc#725166)
- 2.21.25

-------------------------------------------------------------------
Fri Oct 14 11:27:58 CEST 2011 - fcrozat@suse.com

- Fix text mode handled in systemd (bnc#724115)
- 2.21.24

-------------------------------------------------------------------
Tue Oct 11 08:52:43 CEST 2011 - jsuchome@suse.cz

- compress the log file from 1st stage of installation (bnc#716938)
- 2.21.23

-------------------------------------------------------------------
Fri Oct  7 11:38:39 UTC 2011 - fcrozat@suse.com

- Use latest macros for systemd
- Drop workaround for bnc#719221, systemd is fixed now.
- 2.21.22

-------------------------------------------------------------------
Fri Oct  7 11:30:21 UTC 2011 - jsrain@suse.cz

- change the URL for congratulation dialog (bnc#720481)

-------------------------------------------------------------------
Mon Sep 26 10:41:38 CEST 2011 - jsuchome@suse.cz

- control.openSUSE: use lightdm as default DM for Xfce 
- 2.21.21

-------------------------------------------------------------------
Fri Sep 23 15:36:11 CEST 2011 - jsuchome@suse.cz

- updated systemd service files (bnc#719221)
- 2.21.20 

-------------------------------------------------------------------
Fri Sep 23 14:27:36 CEST 2011 - jsuchome@suse.cz

- unmount previously mounted /run (bnc#717321)
- 2.21.19

-------------------------------------------------------------------
Thu Sep 15 12:16:49 UTC 2011 - lslezak@suse.cz

- improved package update check - display only the repositories
  with an update available, display package updates in details
- 2.21.18

-------------------------------------------------------------------
Tue Sep  6 10:05:00 CEST 2011 - jsuchome@suse.cz

- enable system cloning only when autoyast2 is installed
  (bnc#692790)
- 2.21.17

-------------------------------------------------------------------
Wed Aug 31 14:33:50 CEST 2011 - jsuchome@suse.cz

- fix build for older distributions
- 2.21.16 

-------------------------------------------------------------------
Mon Aug 29 12:12:55 CEST 2011 - jsuchome@suse.cz

- added systemd .service files for second stage and firstboot
  (from fcrozat@suse.com, bnc#713760)
- 2.21.15

-------------------------------------------------------------------
Fri Aug 12 13:58:01 CEST 2011 - jsuchome@suse.cz

- expect there might me extra checks for disk controllers with
  s390 (bnc#706911)
- adapted help text and label in installation mode selection
  (bnc#711160)
- 2.21.14 

-------------------------------------------------------------------
Fri Aug  5 12:13:13 UTC 2011 - lslezak@suse.cz

- upgrade_urls.ycp - do not display reading and writing progress,
  it is pretty quick and just causes screen flickering
  (the write progress is displayed only when there is an enabled
  repo to add, refreshing it can take long time) (bnc#692614)
- 2.21.13

-------------------------------------------------------------------
Fri Aug  5 12:32:16 CEST 2011 - tgoettlicher@suse.de

- fixed .desktop file (bnc #681249)

-------------------------------------------------------------------
Thu Aug  4 14:50:33 UTC 2011 - lslezak@suse.cz

- 2.21.12

-------------------------------------------------------------------
Thu Aug  4 14:07:38 CEST 2011 - mvidner@suse.cz

- Copy network interface naming rules early to get them to initrd (bnc#666079).

-------------------------------------------------------------------
Thu Aug  4 11:37:02 UTC 2011 - lslezak@suse.cz

- extraurls: check whether there is an update candidate in the
  added extra repositories - openSUSE DVD does not contain all
  packages, packages from OSS repository which are not on DVD
  medium were not upgraded and were left in the old version even
  after adding new OSS repository with updated version (bnc#693230)

-------------------------------------------------------------------
Wed Aug  3 13:19:50 UTC 2011 - lslezak@suse.cz

- cleanup: removed obsoleted SourceManager::SyncAddedAndDeleted()
  call (zmd sync has been removed)
- 2.21.11

-------------------------------------------------------------------
Wed Aug  3 08:53:14 UTC 2011 - lslezak@suse.cz

- use term "Software manager" instead of "Package manager"
  (bnc#585679)
- 2.21.10

-------------------------------------------------------------------
Tue Aug  2 13:37:03 CEST 2011 - locilka@suse.cz

- Preserving the /dev/urandom state from inst-sys after the
  installation (bnc#692799)
- Automatically enabling haveged service if installed (bnc#692799)
- 2.21.9

-------------------------------------------------------------------
Mon Aug  1 15:38:32 CEST 2011 - locilka@suse.cz

- Added control.SLES-for-VMware into the SVN

-------------------------------------------------------------------
Fri Jul 22 15:00:30 CEST 2011 - locilka@suse.cz

- Removed obsoleted X-KDE-SubstituteUID from deploy_image.desktop
  (bnc#540627)
- 2.21.8

-------------------------------------------------------------------
Tue Jul 12 15:34:38 CEST 2011 - jsuchome@suse.cz

- Show Xen Virtualization Host Server Installation scenario
  only for x86_64 architecture (bnc#702103)
- 2.21.7

-------------------------------------------------------------------
Thu Jun 30 14:09:17 CEST 2011 - jsuchome@suse.cz

- fixed typos (bnc#703119)
- 2.21.6 

-------------------------------------------------------------------
Wed Jun  1 17:24:25 CEST 2011 - locilka@suse.cz

- always loading 'pciehp' kernel module on Dell hardware
  (FATE #311991)
- fixed control file validation
- stricter btrfs_increase_percentage definition in all control
  files (only 'integer' is allowed)

-------------------------------------------------------------------
Wed Jun  1 11:56:08 CEST 2011 - fehr@suse.de

- add btrfs_increase_percentage to to category "partitioning" in
  config.xml files
- 2.21.5 

-------------------------------------------------------------------
Thu May 19 14:22:10 CEST 2011 - jsuchome@suse.cz

- enable YaST restart in the 1st stage (bnc#694299)
- 2.21.4 

-------------------------------------------------------------------
Wed Apr 27 15:08:04 CEST 2011 - jsuchome@suse.cz

- added option to configure FCoE Interfaces when started with
  WithFCoE=1 argument (fate#307445)
- 2.21.3 

-------------------------------------------------------------------
Wed Apr 27 11:19:50 CEST 2011 - jsuchome@suse.cz

- Copy /media.1/build to the installed system (fate#311377)
- 2.21.2 

-------------------------------------------------------------------
Fri Mar 25 10:26:44 CET 2011 - jsuchome@suse.cz

- show the 'before-reboot' message in RichText, so possible command
  can be copy-pasted (bnc#383519)
- 2.21.1

-------------------------------------------------------------------
Thu Mar 24 16:14:02 CET 2011 - jsuchome@suse.cz

- do not start automatic configuration for autoYaST (bnc#679435)
- 2.21.0

-------------------------------------------------------------------
Mon Feb 28 14:52:26 CET 2011 - locilka@suse.cz

- Handling disabled installation steps also in Live Installation
  mode (BNC #675516)
- 2.20.6

-------------------------------------------------------------------
Thu Feb 17 13:49:19 CET 2011 - aschnell@suse.de

- fixed braille support during installation (bnc #672086)
- 2.20.5

-------------------------------------------------------------------
Tue Feb  8 15:10:25 CET 2011 - locilka@suse.cz

- Adapted openSUSE control file to the current naming schema of
  desktops (BNC #667408)

-------------------------------------------------------------------
Thu Jan 20 14:18:41 CET 2011 - jsrain@suse.cz

- fix initialization of AutoUpgrade for 2nd stage
- 2.20.4

-------------------------------------------------------------------
Wed Jan 19 15:38:20 CET 2011 - jsrain@suse.cz

- adaptations for unattended migration (fate#310481)
- don't delete /etc/mtab if it is a symlink (bnc#665437)
- 2.20.3

-------------------------------------------------------------------
Wed Jan 19 12:53:00 CET 2011 - jsrain@suse.cz

- fixed progress during live installation (bnc#665413)
- 2.20.2

-------------------------------------------------------------------
Fri Jan  7 13:43:01 CET 2011 - jsrain@suse.cz

- update XFCE desktop definition

-------------------------------------------------------------------
Thu Jan  6 10:47:00 CET 2011 - locilka@suse.cz

- Using wider space for licence displayed in non-textual interface
  (BNC #607135).
- Fixed DUD deployment (BNC #626337)

-------------------------------------------------------------------
Thu Nov 16 16:13:48 UTC 2010 - jsrain@suse.cz

- fixed behavior of window closing in installation proposal
  (bnc#636980)
- use df for estimating partition size for live installer
  (bnc#555288)
- 2.20.1

-------------------------------------------------------------------
Thu Sep 30 17:33:48 UTC 2010 - lslezak@suse.cz

- don't use spaces in repo alias (bnc#596950)
- inst_addon_update_sources.ycp - removed obsoleted ZMD sync call
- 2.20.0

-------------------------------------------------------------------
Wed Jun  2 13:52:02 CEST 2010 - jsrain@suse.cz

- removed link to repairing the system
- 2.19.20

-------------------------------------------------------------------
Wed May 12 15:33:24 CEST 2010 - ug@suse.de

- fixed the cloning at the end of a manual
  installation (bnc#605132)
- 2.19.7

-------------------------------------------------------------------
Mon Apr 19 12:29:08 CEST 2010 - aschnell@suse.de

- allow btrfs as root fs
- 2.19.6

-------------------------------------------------------------------
Thu Apr 15 17:12:28 CEST 2010 - locilka@suse.cz

- Script copy_files_finish copies files with --dereference to
  prevent from copying symlinks instead of the files content
  (BNC #596938).

-------------------------------------------------------------------
Fri Apr 09 17:09:27 CEST 2010 - aschnell@suse.de

- disable Qt/Gtk frontend if testX is unavailable (bnc #585432)
- 2.19.5

-------------------------------------------------------------------
Tue Apr  6 17:44:25 CEST 2010 - locilka@suse.cz

- Searching for LiveCD license in /usr/share/doc/licenses and /
  directories (BNC #594042).

-------------------------------------------------------------------
Fri Mar 26 11:26:04 CET 2010 - ug@suse.de

- fixed a broken yast2-installation.spec.in
- fixed broken schema validation files for control.xml files
- 2.19.4

-------------------------------------------------------------------
Wed Mar 24 07:42:19 UTC 2010 - lslezak@suse.cz

- inst_suseconfig.ycp - do not reset UI product name
  (&product; macro) (bnc#539906)

-------------------------------------------------------------------
Thu Mar 18 14:55:20 CET 2010 - locilka@suse.cz

- Previously used repositories switched from enabled/disabled mode
  to removed/enabled/disabled mode (BNC #588659).

-------------------------------------------------------------------
Fri Mar 12 13:19:15 CET 2010 - kmachalkova@suse.cz

- Port from SLE11 SP1: process files in _datadir/autoinstall/modules 
  with %suse_update_desktop_file. This passes their strings into
  translation (bnc#549944)

-------------------------------------------------------------------
Fri Mar 12 10:53:55 CET 2010 - locilka@suse.cz

- Unique identification in inst_upgrade_urls switched from URL to
  ALIAS (BNC #587517).
- In case of re-adding CD/DVD media, user is asked to insert
  correct media before adding it (BNC #587517).
- Only upgrade packages if upgrading from SLES 11, otherwise use
  patterns for upgrade (BNC #587544).

-------------------------------------------------------------------
Tue Mar  9 15:35:48 CET 2010 - locilka@suse.cz

- Fixed calling update.post from DUD (BNC #586609).

-------------------------------------------------------------------
Tue Mar  2 14:30:31 CET 2010 - locilka@suse.cz

- CIM service is proposed as disabled by default (BNC #584524).

-------------------------------------------------------------------
Mon Feb 22 17:48:57 CET 2010 - locilka@suse.cz

- Documented YaST RELAX NG schema (FATE #305551).
- Correctly re-added unique_id to RNC - AC steps and proposals
  (BNC #582094).

-------------------------------------------------------------------
Wed Feb 17 11:05:12 CET 2010 - ug@suse.de

- clone checkbox at the end of the installation is always
  enabled now and can install the autoyast2 package if needed
  (bnc#547486)

-------------------------------------------------------------------
Mon Feb 15 15:48:51 CET 2010 - ug@suse.de

- UI for autoinstallation images added to deploy_image_auto

-------------------------------------------------------------------
Tue Feb  9 17:06:15 CET 2010 - locilka@suse.cz

- Steps 'user' and 'auth' enabled again in Live mode (BNC #547931).

-------------------------------------------------------------------
Tue Feb  9 14:49:33 CET 2010 - locilka@suse.cz

- Fixed license agreement check box visibility (BNC #571846).
- 2.19.3

-------------------------------------------------------------------
Tue Feb  2 11:03:04 CET 2010 - locilka@suse.cz

- Added LXDE to openSUSE control file (FATE #307729).

-------------------------------------------------------------------
Mon Feb  1 11:35:15 CET 2010 - locilka@suse.cz

- Fixed 'going back' from services proposal BNC #572734.

-------------------------------------------------------------------
Fri Jan 22 15:56:07 CET 2010 - aschnell@suse.de

- fixed message during ssh installation (bnc #518616)

-------------------------------------------------------------------
Fri Jan 15 17:29:45 CET 2010 - aschnell@suse.de

- updated control.rnc
- 2.19.2

-------------------------------------------------------------------
Thu Jan  7 15:29:13 CET 2010 - jsuchome@suse.cz

- inst_complex_welcome adapted to Language::SwitchToEnglishIfNeeded
  (bnc#479529)
- 2.19.1

-------------------------------------------------------------------
Fri Dec 11 16:48:58 CET 2009 - locilka@suse.cz

- Adapted for new API to ProductLicense (FATE #306295).

-------------------------------------------------------------------
Wed Dec  9 16:44:34 CET 2009 - locilka@suse.cz

- Package kde4-kdm has been renamed to kdm (SLES, SLED control
  files) (bnc #561627).

-------------------------------------------------------------------
Wed Dec  9 14:58:38 CET 2009 - kmachalkova@suse.cz

- Un-check automatic configuration box when user selects update
  (bnc#537625)  

-------------------------------------------------------------------
Wed Dec  9 14:12:21 CET 2009 - locilka@suse.cz

- Enabled CIM by default (SLES and SLED) (FATE #305583)
- Adapted RNC for control files

-------------------------------------------------------------------
Wed Dec  9 12:49:08 CET 2009 - jsrain@suse.cz

- dereference hardlinks when deploying live CD so that it can
  be also deployed on multiple separate partitions (bnc#549158)

-------------------------------------------------------------------
Mon Nov 30 14:38:26 CET 2009 - locilka@suse.cz

- Repositories added by inst_addon_update_sources use
  Pkg::RepositoryAdd that does not need access to network
  (bnc #557723)

-------------------------------------------------------------------
Tue Nov 24 16:13:31 CET 2009 - kmachalkova@suse.cz

Cumulative patch with SLE11 SP1 features:
- In TUI (ncurses), use plain text (.txt) file with release notes, 
  if found (FaTE#306167)
- Set /etc/sysconfig/boot:RUN_PARALLEL according to corresponding
  value in control file (FaTE#307555) 
- 2.19.0

-------------------------------------------------------------------
Thu Nov 19 16:51:55 CET 2009 - locilka@suse.cz

- Added control file configuration option require_registration
  (FATE #305578).

-------------------------------------------------------------------
Wed Nov  4 16:31:17 CET 2009 - mzugec@suse.cz

- lan module in 1st stage (FaTE#303069)
- 2.18.34 

-------------------------------------------------------------------
Fri Oct 23 07:40:56 CEST 2009 - jsuchome@suse.cz

- during update, do not save timezone and console settings
  (bnc#547587)
- 2.18.33 

-------------------------------------------------------------------
Fri Oct 16 14:36:11 CEST 2009 - locilka@suse.cz

- Fixed handling repositories during upgrade (bnc #543468).
- 2.18.32

-------------------------------------------------------------------
Wed Oct  7 15:36:44 CEST 2009 - jsuchome@suse.cz

- set the time after chroot (bnc#538357)
- 2.18.31 

-------------------------------------------------------------------
Wed Oct  7 12:17:52 CEST 2009 - jsuchome@suse.cz

- correctly set the keyboard layout in 2nd stage (bnc#542009)
- 2.18.30

-------------------------------------------------------------------
Thu Oct  1 13:27:16 CEST 2009 - locilka@suse.cz

- Adjusting understandable name for update URLs added during second
  stage of installation (bnc #542792).
- 2.18.29

-------------------------------------------------------------------
Tue Sep 29 16:41:32 CEST 2009 - kmachalkova@suse.cz

- Correct HTML format tags in helptext (bnc#540784)
- Set firewall status according to user's choice also in non-automatic 
  2nd stage (missing call for AdjustDisabledSubProposals) (bnc#534862)
- 2.18.28 

-------------------------------------------------------------------
Thu Sep 24 15:51:15 CEST 2009 - kmachalkova@suse.cz

- Enable SSH service after reboot if this is SSH or VNC installation 
  (new ssh_service_finish client) (bnc#535206)
- 2.18.27 

-------------------------------------------------------------------
Mon Sep 14 15:27:19 CEST 2009 - jsrain@suse.cz

- enhanced display of release notes (fate#306237)
- 2.18.26

-------------------------------------------------------------------
Wed Sep  9 14:33:14 CEST 2009 - jsrain@suse.cz

- better error handling for image installation (bnc#533601)
- 2.18.25

-------------------------------------------------------------------
Fri Sep  4 19:00:27 CEST 2009 - kmachalkova@suse.cz

- Introducing unique IDs to unambiguously identify AC steps and 
  sub-proposals
- Writing disabled AC steps and subproposals at the end of 1st 
  stage, reading them back at the end of 2nd stage
- Filtering out disabled AC steps from AC workflow (FaTE #303859 and 
  bnc#534862)
- Require new yast2 base 
- 2.18.24

-------------------------------------------------------------------
Fri Sep  4 09:07:42 CEST 2009 - locilka@suse.cz

- Dropped unnecessary fallback text from the fallback control file
  (BNC #536288).

-------------------------------------------------------------------
Wed Aug 26 15:33:51 CEST 2009 - locilka@suse.cz

- Do not copy xorg.conf to installed system anymore (bnc #441404).
- 2.18.23

-------------------------------------------------------------------
Fri Aug 21 12:38:42 CEST 2009 - aschnell@suse.de

- do not disable qt/gtk frontends if xorg.conf is missing (bnc
  #533159)
- 2.18.22

-------------------------------------------------------------------
Fri Aug 14 18:26:49 CEST 2009 - kmachalkova@suse.cz

- Simple network (firewall) configuration in 1st stage (FaTE #303859) 

-------------------------------------------------------------------
Mon Aug 10 14:18:11 CEST 2009 - locilka@suse.cz

- added calling bootloader client bootloader_preupdate to control
  file to fix multiple grub entries (bnc #414490, bnc #477778).

-------------------------------------------------------------------
Thu Jul 30 20:26:30 CEST 2009 - jdsn@suse.de

- disable yast2-x11 during installation (bnc#441404) 
- 2.18.21

-------------------------------------------------------------------
Thu Jul 30 15:32:37 CEST 2009 - jsuchome@suse.cz

- adapted to changes in yast2-country: no saving of xorg.conf
  (bnc#441404) 
- 2.18.20

-------------------------------------------------------------------
Wed Jun 24 10:02:20 CEST 2009 - locilka@suse.cz

- Fixed Welcome dialog layout to have more license content visible
  and to align language and keyboard widgets with it.
- Not offering installation images if there are none (bnc #492745).
- 2.18.19

-------------------------------------------------------------------
Mon Jun 22 20:20:18 CEST 2009 - coolo@novell.com

- fix build with automake 1.11
- 2.18.18

-------------------------------------------------------------------
Thu Jun 11 12:57:14 CEST 2009 - jsrain@suse.cz

- adapted for unified progress during live installation
  (bnc#435680)
- 2.18.17

-------------------------------------------------------------------
Mon Jun 08 14:03:30 CEST 2009 - aschnell@suse.de

- use minimalistic xorg.conf during installation (bnc #510015)
- 2.18.16

-------------------------------------------------------------------
Wed May 20 12:45:47 CEST 2009 - aschnell@suse.de

- moved .proc.mounts agent from yast2-installation to yast2 (bnc
  #504429)

-------------------------------------------------------------------
Mon May 18 16:46:03 CEST 2009 - juhliarik@suse.cz

- added kdump support for autoyast installation (FATE#305588) 

-------------------------------------------------------------------
Thu May 14 13:45:08 CEST 2009 - locilka@suse.cz

- Installation/Upgrade newly require some packages essential for
  them to succeed (bnc #469730).

-------------------------------------------------------------------
Mon Apr 27 10:22:24 CEST 2009 - locilka@suse.cz

- Using a new yast-spanner (old yast icon) for Repair.
- 2.18.14

-------------------------------------------------------------------
Mon Apr 20 13:59:31 CEST 2009 - locilka@suse.cz

- Fixed Vendor module to use zypp history file instead of using
  y2logRPM (bnc #456446).
- 2.18.13

-------------------------------------------------------------------
Thu Apr 16 16:58:07 CEST 2009 - locilka@suse.cz

- Added documentation for installation images.

-------------------------------------------------------------------
Fri Apr 10 14:11:46 CEST 2009 - locilka@suse.cz

- KDE 3.x dropped from openSUSE control file (bnc #493547).

-------------------------------------------------------------------
Tue Apr  7 13:02:39 CEST 2009 - ug@suse.de

- changed the error message of missing hard disks during
  autoinstallation. Might confuse s390/iSCSI users. (bnc#476147)

-------------------------------------------------------------------
Mon Mar 30 14:20:57 CEST 2009 - locilka@suse.cz

- Fixing reevaluation of packages to remove, install and/or upgrade
  after images are deployed during first stage (bnc #489448).
- 2.18.12

-------------------------------------------------------------------
Fri Mar 27 18:15:15 CET 2009 - locilka@suse.cz

- Added new globals->ac_redraw_and_ignore control file item
  (openSUSE and SLED) that ignores if AC UI is missing and just
  redraws it. An error is still reported in case of missing Wizard
  widget (bnc #487565).

-------------------------------------------------------------------
Thu Mar 19 14:14:34 CET 2009 - locilka@suse.cz

- Continuing on Repair integration.
- Handling missing FLAGS in the content file.
- 2.18.11

-------------------------------------------------------------------
Wed Mar 18 13:17:58 CET 2009 - locilka@suse.cz

- Location /etc/modprobe.d/blacklist has been renamed to
  /etc/modprobe.d/50-blacklist.conf (bnc #485980).
- Unified inst_mode handling, especially correct handling of
  Automatic Configuration together with switching to Update mode
  (originally reported as bnc #469273).
- Repair workflow unified with the rest of installation.
- 2.18.10

-------------------------------------------------------------------
Mon Mar 16 14:47:46 CET 2009 - locilka@suse.cz

- Fixed help for "License Translations..." button (bnc #481113).

-------------------------------------------------------------------
Tue Mar 10 10:26:02 CET 2009 - locilka@suse.cz

- Obsolete 'tar --preserve' replaced with
  'tar --preserve-permissions --preserve-order' (bnc #483791).
- Added recovery support for AC (dialogs) possibly called by AC
  scripts (bnc #483211).

-------------------------------------------------------------------
Thu Feb 26 16:00:44 CET 2009 - ug@suse.de

- RPMs via driverupdate were not possible

-------------------------------------------------------------------
Tue Feb 24 13:30:15 CET 2009 - locilka@suse.cz

- Added support for .xz images deployment (bnc #476079).
- Added support for `reboot_same_step (bnc #475650).
- 2.18.9

-------------------------------------------------------------------
Mon Feb 23 16:36:56 CET 2009 - locilka@suse.cz

- Offering to configure network if remote repositories are used
  during upgrade (inst_upgrade_urls). Setup can be safely skipped
  and comes from the Online Repositories (bnc #478024).
- 2.18.8

-------------------------------------------------------------------
Fri Feb 20 20:40:09 CET 2009 - locilka@suse.cz

- save network configuration also for IPv6 only (bnc#477917)
- 2.18.7

-------------------------------------------------------------------
Tue Feb 17 16:56:09 CET 2009 - locilka@suse.cz

- Writing additional-control-files index file after removing and
  recreating the directory where it is stored (bnc #475516).
- 2.18.6

-------------------------------------------------------------------
Mon Feb  9 13:21:50 CET 2009 - locilka@suse.cz

- Enabling online update in (SLED) Automatic Configuration
  (bnc #449128).

-------------------------------------------------------------------
Fri Feb  6 10:39:20 CET 2009 - locilka@suse.cz

- InstError has been moved to yast2-2.18.6
- 2.18.5

-------------------------------------------------------------------
Thu Feb  5 18:16:17 CET 2009 - locilka@suse.cz

- InstError extended and documented.

-------------------------------------------------------------------
Mon Feb  2 13:09:08 CET 2009 - locilka@suse.cz

- Erasing all old additional control files in the final step of
  upgrade before rebooting to the second stage (bnc #471454).
- InstError can now save YaST logs on user request.
- 2.18.4

-------------------------------------------------------------------
Wed Jan 28 14:33:09 CET 2009 - locilka@suse.cz

- Added new InstError module for unified reporting of errors
  during installation.
- Better SlideShow support in inst_finish.
- Reporting more errors in inst_finish.
- 2.18.3

-------------------------------------------------------------------
Tue Jan 27 17:13:57 CET 2009 - locilka@suse.cz

- Added test for checking free space when SCR switch fails
  (bnc #460477).

-------------------------------------------------------------------
Mon Jan 26 13:58:00 CET 2009 - locilka@suse.cz

- Disabling [Back] buttons in the very first interactive dialogs
  in second stage, SLES and SLED control files (bnc #468677).

-------------------------------------------------------------------
Thu Jan 22 12:50:38 CET 2009 - locilka@suse.cz

- Dropping mode_proposal client - not in use anymore.
- 2.18.2

-------------------------------------------------------------------
Wed Jan 21 13:09:33 CET 2009 - locilka@suse.cz

- Removing dependency on yast2-runlevel (duplicate code in runlevel
  proposal).
- Removing dependency on yast2-mouse by moving the mouse-related
  scripts to yast2-mouse-2.18.0.
- Removing dependency on yast2-bootloader.
- inst_finish script newly uses the SlideShow module.

-------------------------------------------------------------------
Tue Jan 20 13:37:03 CET 2009 - locilka@suse.cz

- Possibility to move the base installation window has been
  disabled (bnc #466827)
- 2.18.1

-------------------------------------------------------------------
Tue Jan 13 12:15:42 CET 2009 - locilka@suse.cz

- Adapted the inst_proposal to better reflect the current situation
  'analyzing...' vs. 'adapting the proposal...' (bnc #463567).

-------------------------------------------------------------------
Fri Dec 19 13:07:49 CET 2008 - locilka@suse.cz

- Pattern WBEM added into two server scenarios (bnc #458332).

-------------------------------------------------------------------
Thu Dec 18 18:04:47 CET 2008 - locilka@suse.cz

- Updated control file documentation (bnc #438678).

-------------------------------------------------------------------
Wed Dec 17 14:42:22 CET 2008 - locilka@suse.cz

- Added yet another xset call (bnc #455771 comment #40)

-------------------------------------------------------------------
Tue Dec 16 17:13:38 CET 2008 - aschnell@suse.de

- adapted to storage API changes
- 2.18.0

-------------------------------------------------------------------
Tue Dec 16 12:29:27 CET 2008 - locilka@suse.cz

- Removed SLED control file labels that should be hidden
  (bnc #459080).
- Using a better help text for inst_new_desktop (bnc #432912).

-------------------------------------------------------------------
Mon Dec 15 14:32:27 CET 2008 - locilka@suse.cz

- Removed all (inst_)do_rezise calls from all control files on
  aschnell's request.

-------------------------------------------------------------------
Fri Dec 12 16:36:28 CET 2008 - aschnell@suse.de

- require initviocons (bnc #173426)
- 2.17.47

-------------------------------------------------------------------
Tue Dec  9 16:40:35 CET 2008 - locilka@suse.cz

- Updated control.rnc
- 2.17.46

-------------------------------------------------------------------
Mon Dec  8 13:16:33 CET 2008 - locilka@suse.cz

- Updated control.rnc
- Added two more control-file examples.
- Checking all control files during build.
- Adjusted control-file examples (all bnc #438678).
- Checking the process exit status returned after deploying an
  image (bnc #456337).
- 2.17.45

-------------------------------------------------------------------
Fri Dec  5 10:38:41 CET 2008 - locilka@suse.cz

- New control.rnc/rng for control file validation (bnc #455994).
- Added build-time control file validation.
- 2.17.44

-------------------------------------------------------------------
Wed Dec  3 18:33:59 CET 2008 - locilka@suse.cz

- inst_extrasources moved before inst_ask_online_update to register
  the online update repository before checking for patches
  (bnc #450229).

-------------------------------------------------------------------
Mon Dec  1 16:59:14 CET 2008 - locilka@suse.cz

- Fixed proposing the online update depending on the fact whether
  network is running (bnc #450229).
- 2.17.43

-------------------------------------------------------------------
Fri Nov 28 15:05:02 CET 2008 - locilka@suse.cz

- Updated labels of Installation Scenarios for SLES (bnc #428202).

-------------------------------------------------------------------
Fri Nov 28 12:16:03 CET 2008 - locilka@suse.cz

- Fixed behavior of inst_new_desktop when user switched to another
  language later (bnc #449818).
- 2.17.42

-------------------------------------------------------------------
Thu Nov 27 16:49:11 CET 2008 - locilka@suse.cz

- Using yast-live-install-finish icon when finishing LiveCD
  installation/inst_finish (bnc #438154).
- Fixed ImageInstallation SlideShow - download progress is shown
  only when downloading the images, not the other helper files
  (bnc #449792).
- Adjusting ImageInstallation-related SlideShow only if
  ImageInstallation is in use (bnc #439104).

-------------------------------------------------------------------
Thu Nov 27 15:05:11 CET 2008 - ug@suse.de

- the real fix for bnc#442691
  deploy_image_auto doesn't use the boolean variable 
  image_installation
- 2.17.41

-------------------------------------------------------------------
Tue Nov 25 14:42:31 CET 2008 - locilka@suse.cz

- Handling new feature of licenses ProductLicense::AcceptanceNeeded
  (bnc #448598).
- 2.17.40

-------------------------------------------------------------------
Mon Nov 24 12:51:48 CET 2008 - locilka@suse.cz

- Completely initializing the target and sources before checking
  for available patches and offering online update (bnc #447080).
- 2.17.39

-------------------------------------------------------------------
Thu Nov 20 18:21:32 CET 2008 - locilka@suse.cz

- Pkg::SourceStartManager in inst_ask_online_update to replace
  obsolete Pkg::PkgEstablish (bnc #447080).
- Reading all supported desktops to define the order of desktops
  in desktop_finish (bnc #446640).
- Added shadow desktops to SLES and SLED desktop files to have
  a fallback if user selects some other desktop than the default
  one (bnc #446640).
- 2.17.38

-------------------------------------------------------------------
Wed Nov 19 16:01:53 CET 2008 - locilka@suse.cz

- Added pciutils to Requires, lspci was called but not required
  (bnc #446533).
- 2.17.37

-------------------------------------------------------------------
Wed Nov 19 13:23:10 CET 2008 - locilka@suse.cz

- Added inst_fallback_controlfile client reporting about using
  a fallback control file.
- Calling inst_fallback_controlfile in the fallback control file
  (both bnc #440982).
- 2.17.36

-------------------------------------------------------------------
Fri Nov 14 12:17:47 CET 2008 - aschnell@suse.de

- don't start iscsid in second stage start scripts (bnc #444976)
- 2.17.35

-------------------------------------------------------------------
Thu Nov 13 17:36:53 CET 2008 - locilka@suse.cz

- Flushing the cache before calling a set_polkit_default_privs that
  uses the written data (bnc #440182).
- 2.17.34

-------------------------------------------------------------------
Thu Nov 13 11:21:11 CET 2008 - locilka@suse.cz

- Handling errors while deploying images, installation will abort
  (bnc #444209).
- 2.17.33

-------------------------------------------------------------------
Thu Nov 13 10:21:13 CET 2008 - ug@suse.de

- checkboxes in the congratulations dialog did not work anymore
  (bnc#444214)

-------------------------------------------------------------------
Tue Nov 11 13:58:17 CET 2008 - ug@suse.de

- fix for image deployment during autoinstallation

-------------------------------------------------------------------
Tue Nov 11 12:20:00 CET 2008 - juhliarik@suse.cz

- changed order of yast modules in Expert tab for installation
  (bnc #441434) 

-------------------------------------------------------------------
Tue Nov 11 10:53:25 CET 2008 - jsrain@suse.cz

- fixed switching to a tab with an error in the proposal
  (bnc #441434)
- 2.17.32

-------------------------------------------------------------------
Tue Nov 11 10:48:03 CET 2008 - aschnell@suse.de

- use accelerated xserver during installation for certain Intel
  cards (bnc #442413)
- 2.17.31

-------------------------------------------------------------------
Fri Nov  7 16:32:28 CET 2008 - locilka@suse.cz

- Fixed deploy_image_auto to handle AutoYaST settings correctly
  (bnc #442691).
- Removing the congrats dialog content before cloning, storing
  the sources, finishing (bnc #441452).
- Using Pkg::SourceProvideDigestedFile function when deploying
  images and in release_notes_popup (bnc #409927).
- 2.17.30

-------------------------------------------------------------------
Thu Nov  6 16:35:10 CET 2008 - locilka@suse.cz

- Fixed progress (SlideShow) information about images being
  deployed (bnc #442286).
- Changing inst_deploy_images to use PackagesUI for opening a
  package selector while debugging mode is turned on (bnc #435479).

-------------------------------------------------------------------
Thu Nov  6 16:19:59 CET 2008 - jsuchome@suse.cz

- S09-cleanup: check for additional services requiring restart
  (bnc#395402)

-------------------------------------------------------------------
Wed Nov  5 17:25:01 CET 2008 - locilka@suse.cz

- Calling set_polkit_default_privs without checking for it using
  FileUtils, checking by 'test -x' instead (bnc #440182).
- 2.17.29

-------------------------------------------------------------------
Wed Nov  5 13:09:04 CET 2008 - locilka@suse.cz

- Added yast2-storage >= 2.17.47 because of the previous fix
  implementation.
- 2.17.28

-------------------------------------------------------------------
Tue Nov 04 13:14:10 CET 2008 - aschnell@suse.de

- improved warning about partitioning (fate #302857)
- 2.17.27

-------------------------------------------------------------------
Mon Nov  3 18:34:30 CET 2008 - locilka@suse.cz

- Writing 'SecondStageRequired' 0/1 to /etc/install.inf even while
  rebooting during second stage (bnc #432005).
- 2.17.26

-------------------------------------------------------------------
Mon Nov 03 14:28:14 CET 2008 - aschnell@suse.de

- better reboot message during ssh installation (bnc #439572 and
  bnc #432005)
- 2.17.25

-------------------------------------------------------------------
Fri Oct 31 16:28:23 CET 2008 - locilka@suse.cz

- Fixed checking whether running the second stage is required.
- Added writing 'SecondStageRequired' 0/1 to /etc/install.inf
  (both bnc #439572)
- 2.17.24

-------------------------------------------------------------------
Thu Oct 30 14:42:15 CET 2008 - locilka@suse.cz

- Saving sources at the end of inst_extrasources if some were
  added (bnc #440184).
- 2.17.23

-------------------------------------------------------------------
Mon Oct 27 10:18:47 CET 2008 - locilka@suse.cz

- Added lnussel's patch to run set_polkit_default_privs at
  desktop_finish script (bnc #438698).
- Bigger license window (bnc #438100).
- Calling inst_prepareprogress also during Upgrade, all control
  files changed (bnc #438848).
- Disabling users and auth in LiveCD second stage (bnc #435965).
- Removing label for user_non_interactive (bnc #401319).
- Desktop 'startkde4' replaced with 'startkde' (bnc #438212).
- Added 'kdump' to 'clone_modules' (SLES) (bnc #436365).
- 2.17.22

-------------------------------------------------------------------
Tue Oct 21 16:46:00 CEST 2008 - locilka@suse.cz

- Added handling for globals->debug_deploying (bnc #436842).

-------------------------------------------------------------------
Mon Oct 20 12:56:32 CEST 2008 - locilka@suse.cz

- Fixed a typo (bnc #436471).

-------------------------------------------------------------------
Fri Oct 17 10:51:05 CEST 2008 - locilka@suse.cz

- Adapted SLES and SLED control files to write default desktop
  settings (bnc #436094).
- Added software->display_support_status flag to SLES/SLED
  (bnc #435479).

-------------------------------------------------------------------
Tue Oct 14 14:15:11 CEST 2008 - locilka@suse.cz

- Changed YaST icons while probing the system (bnc #404809).
- Enhanced scr_switch_debugger - Sending USR1 signal to the new SCR
  (bnc #433057).
- 2.17.21

-------------------------------------------------------------------
Mon Oct 13 13:29:04 CEST 2008 - locilka@suse.cz

- Enabled going_back in Add-Ons during installation (bnc #434735).

-------------------------------------------------------------------
Mon Oct 13 13:10:58 CEST 2008 - mzugec@suse.de

- configure supportconfig in installation (fate#305180)
- 2.17.20

-------------------------------------------------------------------
Mon Oct 13 09:45:23 CEST 2008 - locilka@suse.cz

- Fixed install/update confirmation dialog (bnc #433249).
- Fixed text in openSUSE control file (bnc #432911).
- Fixed typo (bnc #433794).

-------------------------------------------------------------------
Fri Oct 10 14:49:58 CEST 2008 - locilka@suse.cz

- Enhanced scr_switch_debugger (bnc #433057).
- Enabling key-repeating if not running in XEN (bnc #433338).

-------------------------------------------------------------------
Thu Oct  9 21:00:01 CEST 2008 - locilka@suse.cz

- Loading the Target while initializing libzypp in
  inst_upgrade_urls (bnc #429080).
- Running a simple SCR Test after chrooting to the installed system
  in scr_switch_finish, full-test is called in case of simple test
  failure (bnc #433057).
- Added more checking around 'searching for files' (bnc #427879).

-------------------------------------------------------------------
Wed Oct 08 12:51:01 CEST 2008 - aschnell@suse.de

- removed cp of proc/mounts to /etc/mtab (bnc #425464)
- 2.17.19

-------------------------------------------------------------------
Mon Oct  6 15:30:53 CEST 2008 - locilka@suse.cz

- Do not display any system type for SLES/SLED in installation
  overview (bnc #431336).
- Clients inst_new_desktop and inst_scenarios converted to use
  PackagesProposal API instead of using Pkg calls directly (bnc
  #432572)
- Dropping obsolete inst_software_selection client instead of
  convwerting it - not in use anymore (bnc #432572).
- Always change initial proposal [Next] button to [Install],
  resp. [Update] (bnc #431567).
- Removing desktop definitions and default_desktop from SLED
  control file, the required patterns are selected by PATTERNS
  in content file already (bnc #431902).
- Adding lnussel's patch for desktop_finish to write
  POLKIT_DEFAULT_PRIVS if defined in globals->polkit_default_privs
  (bnc #431158).
- Adding polkit_default_privs="restrictive" for SLES (bnc #431158).
- 2.17.18

-------------------------------------------------------------------
Fri Oct  3 16:31:10 CEST 2008 - locilka@suse.cz

- Enabling some steps in second stage even if Automatic
  Configuration is in use.
- Feature added into openSUSE and SLED control files
  (both bnc #428190).

-------------------------------------------------------------------
Thu Oct  2 22:00:46 CEST 2008 - mzugec@suse.de

- changed Release Notes into Support group (bnc#430005)

-------------------------------------------------------------------
Thu Oct  2 19:13:07 CEST 2008 - locilka@suse.cz

- Adjusted presentation_order for SLES and SLED installation
  proposals - software has to be proposed as almost the last one
  (bnc #431580).

-------------------------------------------------------------------
Thu Oct  2 14:00:49 CEST 2008 - locilka@suse.cz

- Added 'default_ntp_setup' into control files (SLES/D: false,
  openSUSE: true) (bnc #431259).

-------------------------------------------------------------------
Thu Oct  2 11:39:48 CEST 2008 - locilka@suse.cz

- Using two default desktops, one for inst_scenarios, another
  one (default) while inst_scenarios not used (bnc #431251,
  bnc #431503).
- Switching scenario_virtual_machine and
  scenario_virtualization_host in SLES control file (bnc #431251).
- 2.17.17

-------------------------------------------------------------------
Wed Oct  1 16:03:32 CEST 2008 - mzugec@suse.de

- use rpcbind instead of portmap for nfs installation (bnc#423026)
- 2.17.16

-------------------------------------------------------------------
Wed Oct  1 15:41:12 CEST 2008 - jsuchome@suse.cz

- if nn_NO language is selected, use nb_NO in YaST (bnc#426124)

-------------------------------------------------------------------
Wed Oct  1 13:42:18 CEST 2008 - locilka@suse.cz

- Changing pattern "Documentation" to "documentation" (bnc #431218)

-------------------------------------------------------------------
Tue Sep 30 13:20:09 CEST 2008 - locilka@suse.cz

- Replacing "networkmanager" proposal call with "general"
  (bnc #430704).

-------------------------------------------------------------------
Mon Sep 29 15:11:33 CEST 2008 - locilka@suse.cz

- Server scenarios work for i386, x86_64 archs only (bnc #430612).

-------------------------------------------------------------------
Mon Sep 29 14:56:45 CEST 2008 - kukuk@suse.de

- Replaced Minimal+Xen with Dom0.
- Removed xen_server from virtualization machine (bnc #429061).
- Added "XEN" suffix to Virtualization Host.

-------------------------------------------------------------------
Mon Sep 29 13:38:13 CEST 2008 - locilka@suse.cz

- Adding inst_lilo_convert to the update workflow (bnc #430579).

-------------------------------------------------------------------
Fri Sep 26 12:27:55 CEST 2008 - locilka@suse.cz

- Optimizing server_selections dialog layout (bnc #429977).
- Better text for installation initialization (bnc #428103).
- Better protection from removing the initial repository
  (bnc #429920).
- 2.17.15

-------------------------------------------------------------------
Thu Sep 25 14:33:36 CEST 2008 - juhliarik@suse.cz

- added calling kdump_finish to inst_finish.ycp (bnc #427732)

-------------------------------------------------------------------
Tue Sep 23 16:17:27 CEST 2008 - locilka@suse.cz

- Buggy SCR Agent run.get.suseconfig.modules replaced with
  .target.dir (bnc #429146).
- Added functionality to recover from failed read of previously
  used repositories in inst_upgrade_urls (bnc #429059).
- 2.17.14

-------------------------------------------------------------------
Mon Sep 22 16:14:54 CEST 2008 - locilka@suse.cz

- Fixed checking whether directory is mounted already (bnc #428368)

-------------------------------------------------------------------
Mon Sep 22 13:59:50 CEST 2008 - locilka@suse.cz

- KDE 3.5 moved to 'Others', removed KDE 3.5 description text.
- GNOME 2.22 changed to 2.24.
- Fixed Installation Mode dialog to show icons again (bnc #427344).
- 2.17.13

-------------------------------------------------------------------
Mon Sep 22 10:45:44 CEST 2008 - locilka@suse.cz

- Changing /sbin/udevtrigger & /sbin/udevsettle to /sbin/udevadm
  trigger & settle (bnc #427705).
- 2.17.12

-------------------------------------------------------------------
Thu Sep 18 10:35:32 CEST 2008 - locilka@suse.cz

- Definition of supported desktops added into SLES and SLED control
  files, added also default_desktop definition (bnc #427061).
- Added control file documentation for supported_desktops section.

-------------------------------------------------------------------
Fri Sep 12 15:01:46 CEST 2008 - locilka@suse.cz

- Disabling inst_suse_register in openSUSE control file
  (FATE #303458).

-------------------------------------------------------------------
Fri Sep 12 10:32:11 CEST 2008 - locilka@suse.cz

- Do not remove installation repository with the same URL as URL
  just being removed by inst_upgrade_urls (bnc #400823).
- 2.17.11

-------------------------------------------------------------------
Thu Sep 11 14:52:25 CEST 2008 - ug@suse.de

- deploy_image.desktop added (Fate #301321)
- deploy_image.rnc added

-------------------------------------------------------------------
Thu Sep 11 13:40:10 CEST 2008 - locilka@suse.cz

- Calling new client reipl_finish from yast2_inf_finish on s390
  (FATE #304960).

-------------------------------------------------------------------
Wed Sep 10 17:15:22 CEST 2008 - locilka@suse.cz

- Fixing control files to call 'inst_proposal' instead of
  'proposal' (bnc #425198).

-------------------------------------------------------------------
Wed Sep 10 15:53:44 CEST 2008 - locilka@suse.cz

- Desktop selection dialog definitions have been moved to control
  file (bnc #424678).
- 2.17.10

-------------------------------------------------------------------
Tue Sep  9 16:02:03 CEST 2008 - locilka@suse.cz

- Replacing usage of barexml with anyxml SCR  agent (bnc #424263).

-------------------------------------------------------------------
Mon Sep  8 17:49:11 CEST 2008 - locilka@suse.cz

- merged texts from proofread

-------------------------------------------------------------------
Mon Sep  8 15:57:09 CEST 2008 - locilka@suse.cz

- Added new AutoYaST client deploy_images_auto to support
  installation from images also in AutoYaST (FATE #301321).
- 2.17.9

-------------------------------------------------------------------
Fri Sep  5 12:45:00 CEST 2008 - locilka@suse.cz

- Some inst_finish steps are called in live installer only.
- Client vm_finish called only if yast2-vm is installed.
- Using WFM::ClientExists (new in yast2-core-2.17.10).
- Adjusted RPM dependencies.
- 2.17.8

-------------------------------------------------------------------
Thu Sep  4 15:02:01 CEST 2008 - sschober@suse.de

- cloning section in control.xml changed.

-------------------------------------------------------------------
Wed Sep 03 14:49:19 CEST 2008 - aschnell@suse.de

- adapted size values in control files to stricter parser in
  storage

-------------------------------------------------------------------
Tue Sep  2 15:20:09 CEST 2008 - locilka@suse.cz

- Using new <execute/> tag in control file to explicitly define
  a client to be called instead of guessing it from <name/> tag
  (openSUSE, SLED control files) (bnc #401319).
- Updated control files to call inst_prepareprogress to
  "Provide consistent progress during installation" (FATE #303860).
- All 'inst_proposal' calls changed to use the new 'execute'
  feature to have unique 'name's (needed for merging add-on control
  files).
- Adjusted RPM dependencies (FATE #303860).
- 2.17.7

-------------------------------------------------------------------
Tue Sep  2 11:10:01 CEST 2008 - visnov@suse.cz

- Use unified progressbar during installation (FATE #303860)

-------------------------------------------------------------------
Thu Aug 28 15:19:57 CEST 2008 - locilka@suse.cz

- Using new ButtonBox widget.
- Adjusted RPM dependencies.

-------------------------------------------------------------------
Thu Aug 21 13:01:40 CEST 2008 - jsuchome@suse.cz

- check for command line mode in inst_suseconfig (bnc#419132)

-------------------------------------------------------------------
Tue Aug 19 15:45:07 CEST 2008 - jsrain@suse.cz

- properly detect firstboot and do not destroy xorg.conf
  (bnc#354738)
- 2.17.6

-------------------------------------------------------------------
Fri Aug 15 10:41:24 CEST 2008 - locilka@suse.cz

- Added new globals->write_hostname_to_hosts control file option
  to configure the default for 127.0.0.2 issue (FATE #303875).
- 2.17.5

-------------------------------------------------------------------
Thu Aug 14 14:28:33 CEST 2008 - locilka@suse.cz

- Added documentation for add_on_products and its new format
  add_on_products.xml (FATE #303675).
- Fixed SCR Switch Debugger to show "Report Error" only once.

-------------------------------------------------------------------
Wed Aug 13 18:23:57 CEST 2008 - locilka@suse.cz

- Dropped some obsolete documentation.
- Started installation-features documentation (FATE #303675).
- Fixed building documentation for proposal-API.

-------------------------------------------------------------------
Tue Aug 12 10:28:24 CEST 2008 - locilka@suse.cz

- Added documentation and example for list of files to be copied
  from the previous installation.
- 2.17.4

-------------------------------------------------------------------
Mon Aug 11 17:35:47 CEST 2008 - locilka@suse.cz

- List of files to be copied from the previous installation moved
  to control file, added new API to define own list (module
  SystemFilesCopy) (FATE #305019).
- Adapted control files.

-------------------------------------------------------------------
Mon Aug 11 10:06:02 CEST 2008 - locilka@suse.cz

- Fixed WFM::Execute to use .local instead of .target in
  copy_files_finish script.

-------------------------------------------------------------------
Thu Aug  7 16:40:32 CEST 2008 - locilka@suse.cz

- Added new client inst_scenarios to offer main scenarios of the
  newly installed system.
- Configuration for inst_scenarios is defined in control file (Only
  SLES so far), client added into SLES workflow.
- Extended control file documentation (All FATE #304373).
- 2.17.3

-------------------------------------------------------------------
Wed Aug  6 13:54:07 CEST 2008 - locilka@suse.cz

- New control file entry globals->enable_kdump (default value)
  (FATE #303893).
- Adjusted control file documentation.

-------------------------------------------------------------------
Tue Aug  5 11:48:44 CEST 2008 - locilka@suse.cz

- Calling reiplauto client in SLES control file before reboot
  (FATE #304940).
- Running SCR Switch Debugger unconditionally if switching to
  installed system fails (bnc #411832).

-------------------------------------------------------------------
Mon Aug 04 16:22:55 CEST 2008 - aschnell@suse.de

- improved text during ssh installation (bnc #411079)

-------------------------------------------------------------------
Mon Aug  4 10:39:41 CEST 2008 - locilka@suse.cz

- Added kdump proposal to SLES control file (FATE #303893).

-------------------------------------------------------------------
Thu Jul 24 13:21:14 CEST 2008 - locilka@suse.cz

- Using button label "License Translations..." in complex welcome
  dialog (bnc #400616).
- SLES and SLED control files adapted to features added in 11.0.
- Added Automatic Configuration support into SLED (FATE #303396).

-------------------------------------------------------------------
Tue Jul 15 16:59:38 CEST 2008 - aschnell@suse.de

- fixed vnc connect message during installation (bnc #395834)
- 2.17.2

-------------------------------------------------------------------
Tue Jul 15 09:54:48 CEST 2008 - locilka@suse.cz

- Not only DPMS->off, but also screen-saver->off (FATE #304395).
- Added new control file feature globals->rle_offer_rulevel_4
  plus control file documentation (FATE #303798).

-------------------------------------------------------------------
Mon Jul 14 15:15:15 CEST 2008 - locilka@suse.cz

- Base-product license directory moved to control file
  (base_product_license_directory) (FATE #304865).
- Copying licenses to the system in copy_files_finish.
- Reading the license directory in inst_license.
- Icons for AC steps defined in control file.
- Adjusting DPMS 'off' when installation starts, DPMS 'on' when
  finishes (FATE #304395).
- Icons for inst_finish.
- 2.17.1

-------------------------------------------------------------------
Fri Jul 11 11:11:11 CEST 2008 - locilka@suse.cz

- Added documentation for AC Setup and for texts in control file.

-------------------------------------------------------------------
Thu Jul 10 17:48:59 CEST 2008 - locilka@suse.cz

- Settings for Automatic Configuration moved to control file
  because of code reuse for different AC in first boot
  (FATE #303939).

-------------------------------------------------------------------
Thu Jul 10 13:31:00 CEST 2008 - locilka@suse.cz

- Only directories in release-notes directory are considered to be
  real release notes (bnc #407922).
- 2.17.0

-------------------------------------------------------------------
Wed Jul  9 17:09:15 CEST 2008 - mvidner@suse.cz

- Fixed building in a prefix (/etc).

-------------------------------------------------------------------
Wed Jul  9 15:12:53 CEST 2008 - locilka@suse.cz

- Initializing the 'use_automatic_configuration' in first-stage
  installation worker (bnc #404122).
- Adjusted dependency on autoyast2-installation bacause of new
  function AutoinstConfig::getProposalList().

-------------------------------------------------------------------
Thu Jun 26 16:43:32 CEST 2008 - locilka@suse.cz

- Fixed help text for deploying images (bnc #391086).
- Fixed 'Do not panic!' text (bnc #388251).

-------------------------------------------------------------------
Wed Jun 25 16:44:33 CEST 2008 - ug@suse.de

- proposal selection possible via autoyast profile (fate#302946)

-------------------------------------------------------------------
Tue Jun 17 14:23:04 CEST 2008 - lslezak@suse.cz

- use Pkg::SourceSaveAll() instead of Pkg::SourceFinishAll()
  (bnc#395738)

-------------------------------------------------------------------
Fri Jun 13 15:37:24 CEST 2008 - locilka@suse.cz

- Removing Pkg//Source and Target finish from inst_inc_all that
  had been saving sources also in case of aborting the installation
  and moving it to inst_congratulate and umount_finish
  (bnc #398315).
- Freeing internal variables in ImageInstallation module after
  images are deployed (bnc #395030).

-------------------------------------------------------------------
Thu Jun 12 16:33:24 CEST 2008 - locilka@suse.cz

- Special mounts (such as /proc) are never remounted read-only
  in umount_finish anymore (bnc #395034)
- Added progress for adding / removing repositories in
  inst_upgrade_urls client (bnc #399223)

-------------------------------------------------------------------
Wed Jun  4 11:57:07 CEST 2008 - locilka@suse.cz

- Copying /license.tar.gz to /etc/YaST2/license/ (bnc #396444).
- Initial mouse probing has been disabled (bnc #395426).

-------------------------------------------------------------------
Tue Jun  3 13:44:56 CEST 2008 - locilka@suse.cz

- Umounting temporary directory in inst_pre_install (if already
  mounted) before new mount is called.
- Always use --numeric-owner (always use numbers for user/group
  names) when deploying images (bnc #396689).

-------------------------------------------------------------------
Mon Jun  2 12:33:57 CEST 2008 - locilka@suse.cz

- Return `next when going back to the automatic configuration
  dialog instead of returning `auto that would finish YaST and
  never start it again (bnc #395098).
- 2.16.49

-------------------------------------------------------------------
Wed May 28 16:23:22 CEST 2008 - ug@suse.de

- timeout in case of hardware probing problems
  when autoyast is in use (especially for harddisk Reports)
  bnc#395099
- 2.16.48

-------------------------------------------------------------------
Mon May 19 09:29:15 CEST 2008 - locilka@suse.cz

- Creating SuSEConfig hook file at installation_settings_finish
  in case of update. The file has to be created to force the
  SuSEConfig run on first boot (bnc #390930).
- Workaround for as-big-dialog-as-possible in License Agreement
  dialog (bnc #385257).
- Adding FACTORY repositories with priority 120, update source with
  priority 20 (bnc #392039).
- 2.16.47

-------------------------------------------------------------------
Fri May 16 16:40:22 CEST 2008 - jsrain@suse.cz

- added categories Settings and System into desktop file
  (bnc #382778)

-------------------------------------------------------------------
Thu May 15 13:13:13 CEST 2008 - locilka@suse.cz

- Changed dialog content for starting the installation
  (bnc #390614).
- Fixed sorting of repositories offered during upgrade to sort by
  repository name (bnc #390612).
- 2.16.46

-------------------------------------------------------------------
Thu May 15 10:32:09 CEST 2008 - jsuchome@suse.cz

- sort keyboard list according to translated items (bnc #390610)

-------------------------------------------------------------------
Wed May 14 15:22:50 CEST 2008 - kmachalkova@suse.cz

- inst_hostname client added to automatic configuration scripts -
  needed to generate random hostname and 127.0.0.2 line in
  /etc/hosts (bnc #383336)

-------------------------------------------------------------------
Wed May 14 14:29:21 CEST 2008 - jsrain@suse.cz

- use process agent instead of background agent when installing
  live image (bnc #384960)
- 2.16.45

-------------------------------------------------------------------
Mon May 12 15:10:50 CEST 2008 - locilka@suse.cz

- Added help to "Image Deployment" (bnc #388665).

-------------------------------------------------------------------
Tue May  6 17:37:22 CEST 2008 - locilka@suse.cz

- When reusing the old repositories during upgrade, copying also
  'autorefresh' and 'alias' (bnc #387261).
- Added software->dropped_packages into the control file to replace
  'delete old packages' (bnc #300540).
- 2.16.44

-------------------------------------------------------------------
Mon May  5 13:26:27 CEST 2008 - locilka@suse.cz

- Typofix (bnc #386606).

-------------------------------------------------------------------
Fri May  2 22:27:21 CEST 2008 - mzugec@suse.cz

- Don't stop network (by killing dhcpcd) at the end of 1.st stage
  (bnc #386588)

-------------------------------------------------------------------
Wed Apr 30 12:07:45 CEST 2008 - locilka@suse.cz

- Adding name and alias tags to extrasources (irc #yast/today).
- 2.16.43

-------------------------------------------------------------------
Wed Apr 30 10:24:19 CEST 2008 - locilka@suse.cz

- Making automatic installation more robust (bnc #384972).
- 2.16.42

-------------------------------------------------------------------
Tue Apr 29 12:59:49 CEST 2008 - locilka@suse.cz

- Disabling Progress when calling inst_finish scripts.

-------------------------------------------------------------------
Mon Apr 28 11:42:21 CEST 2008 - locilka@suse.cz

- Handling KDE3 vs KDE4 in default logon and window managers
  (bnc #381821).
- Optional and extra URLs moved to control file as well as default
  update repository (bnc #381360).
- Added possibility to abort installation during image deployment
  (bnc #382326).
- Progress for inst_proposal.
- 2.16.41

-------------------------------------------------------------------
Fri Apr 25 18:15:09 CEST 2008 - locilka@suse.cz

- New desktop selection dialog (bnc #379157).
- 2.16.40

-------------------------------------------------------------------
Thu Apr 24 14:54:53 CEST 2008 - locilka@suse.cz

- New  better shiny unified progress for image deployment.
- Showing also the just-handled image name (bnc #381188).
- 2.16.39

-------------------------------------------------------------------
Wed Apr 23 15:10:24 CEST 2008 - locilka@suse.cz

- Enabling inst_suseconfig in Automatic configuration (bnc #381751)
- Fixed run_df agent to ignore read errors on rootfs (bnc #382733)

-------------------------------------------------------------------
Tue Apr 22 18:46:51 CEST 2008 - locilka@suse.cz

- Adjusting automatic configuration UI to use two progress bars
  instead of one.

-------------------------------------------------------------------
Tue Apr 22 12:26:52 CEST 2008 - locilka@suse.cz

- Fixed filtering-out already registered repos (bnc #379051).
- Client inst_prepare_image moved to installation proposal make
  disabling 'installation from images' easy (bnc #381234).
- 2.16.38

-------------------------------------------------------------------
Mon Apr 21 15:28:24 CEST 2008 - locilka@suse.cz

- Calling 'xset r off' & 'xset m 1' (bnc #376945).
- Better help for Automatic configuration (bnc #381904).

-------------------------------------------------------------------
Mon Apr 21 14:48:58 CEST 2008 - locilka@suse.cz

- Using new DefaultDesktop::SelectedDesktops for writing the
  display manager configuration.

-------------------------------------------------------------------
Fri Apr 18 16:17:54 CEST 2008 - locilka@suse.cz

- Calling 'xset -r off' at the beginning of installation (both
  first and second stage) in X on XEN (bnc #376945).

-------------------------------------------------------------------
Fri Apr 18 16:01:13 CEST 2008 - juhliarik@suse.cz

- Added text for using kexec (yast_inf_finish.ycp)

-------------------------------------------------------------------
Thu Apr 17 17:15:02 CEST 2008 - locilka@suse.cz

- Added more debugging messages into ImageInstallation module.

-------------------------------------------------------------------
Thu Apr 17 14:01:46 CEST 2008 - locilka@suse.cz

- Added image-downloading progress (reusing existent progress bar).
- 2.16.37

-------------------------------------------------------------------
Wed Apr 16 14:20:06 CEST 2008 - locilka@suse.cz

- Running runlevel proposal after software proposal (bnc #380141).
- Using new possibility to disable and then reenable package
  callbacks (system_analysis, deploy_images).

-------------------------------------------------------------------
Tue Apr 15 11:45:18 CEST 2008 - locilka@suse.cz

- ImageInstallation tries to find details-<arch>.xml, then
  details.xml to provide useful progress while deploying images.
- 2.16.36

-------------------------------------------------------------------
Tue Apr 15 10:22:04 CEST 2008 - mvidner@suse.cz

- Enable printing the last few debugging log messages in the crash
  handler, even if Y2DEBUG is not set (fate#302166).
- 2.16.35

-------------------------------------------------------------------
Mon Apr 14 16:44:09 CEST 2008 - locilka@suse.cz

- Fixed typo in inst_network_check (bnc #379491).
- Fixed help for inst_mode (bnc #374360).

-------------------------------------------------------------------
Mon Apr 14 13:54:42 CEST 2008 - locilka@suse.cz

- Modifying SystemFilesCopy::CopyFilesToSystem to newly accept
  a parameter which defines where to extract cached files
  (fate #302980).
- Caching system files in the System Analysis dialog.
- Some better texts (bnc #377959).
- Better text for Software Selection dialog (bnc #379157).
- 2.16.34

-------------------------------------------------------------------
Fri Apr 11 18:21:53 CEST 2008 - locilka@suse.cz

- Changing Accept buttons to Install, Update and OK (FATE #120373).

-------------------------------------------------------------------
Fri Apr 11 17:55:32 CEST 2008 - locilka@suse.cz

- Added another per-image progress into the Installation images
  deployment (it requires details.xml).
- 2.16.33

-------------------------------------------------------------------
Fri Apr 11 15:33:17 CEST 2008 - juhliarik@suse.cz

- Added loading kernel via kexec (fate #303395)

-------------------------------------------------------------------
Thu Apr 10 12:02:07 CEST 2008 - locilka@suse.cz

- Filtering installation imagesets using the default architecture.
- Installation from images sets the download area (SourceManager).
- Removing image after it is deployed.
- Preparing image installation dialog for two progress-bars.
- 2.16.32

-------------------------------------------------------------------
Wed Apr  9 16:39:36 CEST 2008 - jsrain@suse.cz

- handle compressed logs properly at the end of first stage
  installation (fate #300637)
- 2.16.31

-------------------------------------------------------------------
Tue Apr  8 19:40:58 CEST 2008 - locilka@suse.cz

- Adjusted control file to sort installation overview via
  presentation_order and propose it via the real appearance.
- Fixed selecting the right imageset - the rule is currently that
  all patterns in imageset must be selected for installation
  (bnc #378032).

-------------------------------------------------------------------
Mon Apr  7 15:20:14 CEST 2008 - locilka@suse.cz

- Added new control file entry kexec_reboot that defines whether
  kexec should be used instead of reboot at the end of the first
  stage installation (FATE #303395).

-------------------------------------------------------------------
Fri Apr  4 17:02:23 CEST 2008 - locilka@suse.cz

- Improved user-feedback during automatic configuration.
- 2.16.30

-------------------------------------------------------------------
Fri Apr  4 14:06:22 CEST 2008 - jsrain@suse.cz

- added restart handling for live installation

-------------------------------------------------------------------
Wed Apr  3 16:40:16 CEST 2008 - locilka@suse.cz

- Removed Winkeys support during installation (bnc 376248).
- Fixed the decision-making process which images fits the best.
- Added new control file entries to adjust the Community
  Repositories and Add-Ons during installation.
- Cosmetic changes when initializing the wizard steps according to
  control file.
- Fixed untarring bzip2 or gzip-based images.
- Changed instalation from images to count the best image-set
  from patterns (list of patterns in image-set) in images.xml.
- 2.16.29

-------------------------------------------------------------------
Tue Apr  1 13:12:00 CEST 2008 - locilka@suse.cz

- Automatic configuration can be newly defined by control file. Two
  new variables have been added enable_autoconfiguration and
  autoconfiguration_default.
- New functionality to select the best-matching image for image
  installation if more than one fit.
- 2.16.28

-------------------------------------------------------------------
Tue Apr  1 12:36:52 CEST 2008 - jsrain@suse.cz

- added live installation workflow to default control file
- updated inst_finish clients handling for live installation

-------------------------------------------------------------------
Tue Apr  1 10:15:34 CEST 2008 - jsrain@suse.cz

- merged texts from proofread

-------------------------------------------------------------------
Mon Mar 31 16:42:40 CEST 2008 - locilka@suse.cz

- There are currently two possible patterns/desktops that can use
  kdm: kde4-kdm and kdebase3-kdm (bnc #372506).

-------------------------------------------------------------------
Fri Mar 28 13:33:31 CET 2008 - locilka@suse.cz

- Automatic configuration has been moved from the end of the first
  stage to the second stage. It's non-interactive (FATE #303396).
- Fixed installation from images (FATE #303554).
- ImageInstallation can newly handle .lzma images.
- 2.16.27

-------------------------------------------------------------------
Thu Mar 27 13:37:02 CET 2008 - locilka@suse.cz

- Fixed ZMD service handling, the correct name is novell-zmd
  (bnc #356655).

-------------------------------------------------------------------
Wed Mar 26 11:21:18 CET 2008 - locilka@suse.cz

- Added new entry to control file root_password_as_first_user to
  make it configurable (bnc #359115 comment #14).
- Control file modified to call installation-from-images clients.

-------------------------------------------------------------------
Tue Mar 25 13:12:39 CET 2008 - locilka@suse.cz

- Using Image-Installation clients (done by jsrain).
- Store/Restore resolvable-state functions added into
  ImageInstallation module.

-------------------------------------------------------------------
Fri Mar 21 10:48:20 CET 2008 - locilka@suse.cz

- Dropping keep_installed_patches support from control file as it
  is currently handled by libzypp itself (bnc #349533).

-------------------------------------------------------------------
Thu Mar 20 10:27:09 CET 2008 - locilka@suse.cz

- Added system_settings_finish call to the inst_finish
  (bnc #340733).

-------------------------------------------------------------------
Wed Mar 19 17:27:30 CET 2008 - locilka@suse.cz

- Agent anyxml has been renamed to barexml as it can't really read
  all possible XML files (bnc #366867)

-------------------------------------------------------------------
Wed Mar 19 13:53:05 CET 2008 - locilka@suse.cz

- When checking whether to run the second stage, considering also
  autoinstallation, not only installation (bnc #372322).
- 2.16.26

-------------------------------------------------------------------
Tue Mar 18 18:19:00 CET 2008 - locilka@suse.cz

- Fixed writing disabled modules and proposals during the
  inst_finish run (bnc #364066).
- Calling pre_umount_finish also in AutoYaST (bnc #372322).
- 2.16.25

-------------------------------------------------------------------
Mon Mar 17 12:43:32 CET 2008 - jsrain@suse.cz

- added 'StartupNotify=true' to the desktop file (bnc #304964)

-------------------------------------------------------------------
Mon Mar 17 11:04:38 CET 2008 - locilka@suse.cz

- Automatic configuration is now disabled for mode update.
- The whole second stage in now disabled for mode update.
- Added help text for "Use Automatic Configuration" check-box.
- 2.16.24

-------------------------------------------------------------------
Fri Mar 14 15:02:27 CET 2008 - locilka@suse.cz

- Added possibility to run automatic configuration instead of the
  whole second stage installation (fate #303396).
- Adjusted RPM dependencies.
- Creating and removing the file runme_at_boot is currently handled
  by YaST (YCP) installation scripts.
- Added new client inst_rpmcopy_secondstage that calls inst_rpmcopy
  because of DisabledModules disabling both first and second stage
  occurency of that script.
- Changed control file to call the new script in second stage.
- 2.16.23

-------------------------------------------------------------------
Mon Mar 10 11:25:57 CET 2008 - locilka@suse.cz

- Disabling the window menu in IceWM preferences to make the
  inst-sys 600 kB smaller (*.mo files). Thanks to mmarek.

-------------------------------------------------------------------
Fri Mar  7 11:35:29 CET 2008 - jsuchome@suse.cz

- control.openSUSE.xml: country_simple is for keyboard and language,
  not for timezone
- added 1st stage step for root password dialog (fate#302980)
- 2.16.22

-------------------------------------------------------------------
Thu Mar 06 10:57:42 CET 2008 - aschnell@suse.de

- call rcnetwork with option onboot during start of second stage
  (bnc #363423)
- 2.16.21

-------------------------------------------------------------------
Wed Mar  5 18:52:30 CET 2008 - locilka@suse.cz

- Remember (first stage) and restore (second stage) DisabledModules
  (bnc #364066).
- 2.16.20

-------------------------------------------------------------------
Wed Mar  5 16:30:22 CET 2008 - locilka@suse.cz

- Using client country_simple instead of timezone and language in
  the installation overview (FATE #302980).
- Using new users client in that overview too (FATE #302980).
- Do not remove already registered installation repositories during
  upgrade if they match the old repositories on system
  (bnc #360109).

-------------------------------------------------------------------
Mon Mar  3 21:12:25 CET 2008 - coolo@suse.de

- trying to change defaults for running gdb (arvin's patch)

-------------------------------------------------------------------
Mon Mar  3 15:17:23 CET 2008 - locilka@suse.cz

- Requiring the latest Language::Set functionality by RPM deps.

-------------------------------------------------------------------
Tue Feb 26 12:39:37 CET 2008 - jsuchome@suse.cz

- functionality of integrate_translation_extension.ycp moved into
  Language::Set, inst_complex_welcome adapted (F#302955)

-------------------------------------------------------------------
Fri Feb 22 11:27:13 CET 2008 - locilka@suse.cz

- "iscsi-client" added into modules to clone (bnc #363229 c#1).
- Removing focus from release notes content to make the default
  button focussed instead (bnc #363976).

-------------------------------------------------------------------
Thu Feb 21 06:26:22 CET 2008 - coolo@suse.de

- don't repeat the header

-------------------------------------------------------------------
Wed Feb 20 10:35:04 CET 2008 - locilka@suse.cz

- Showing release notes in tabs only if more than one product is
  installed (bnc #359137).
- Added better text for the complex welcome dialog (bnc #359528).
- Adjusted RPM dependencies (new Language API, see below).
- 2.16.19

-------------------------------------------------------------------
Wed Feb 20 10:24:26 CET 2008 - jsuchome@suse.cz

- inst_complex_welcome: save keyboard settings (bnc #360559),
  use the API from Language.ycp for generating items

-------------------------------------------------------------------
Fri Feb 15 14:28:45 CET 2008 - jsrain@suse.cz

- updated image-based installatoin not to use any hardcoded
  image names

-------------------------------------------------------------------
Thu Feb 14 11:20:04 CET 2008 - locilka@suse.cz

- Function FileSystemCopy from live-installer has been moved
  to ImageInstallation module (installation).
- Adjusted RPM dependencies (Installation module in yast2).

-------------------------------------------------------------------
Wed Feb 13 14:18:16 CET 2008 - jsrain@suse.cz

- added handling of update initiated from running system

-------------------------------------------------------------------
Tue Feb 12 10:26:15 CET 2008 - locilka@suse.cz

- Added new update_wizard_steps YCP client for easy updating or
  redrawing installation wizard steps from other modules.

-------------------------------------------------------------------
Mon Feb 11 18:28:00 CET 2008 - locilka@suse.cz

- Installation clients 'auth', 'user', and 'root' have been
  disabled by default. First-stage users will enable them only
  if needed.

-------------------------------------------------------------------
Fri Feb 08 13:06:19 CET 2008 - aschnell@suse.de

- during installation allow yast to be started from gdb with
  Y2GDB=1 on kernel command line (fate #302346)

-------------------------------------------------------------------
Fri Feb  8 10:37:02 CET 2008 - locilka@suse.cz

- Umount(s) used with -l and -f params.

-------------------------------------------------------------------
Thu Feb  7 14:19:11 CET 2008 - locilka@suse.cz

- Functionality that integrates the just-selected language
  translation has been moved to integrate_translation_extension
  client to make it available for other modules.
- New label for "Show in Fullscreen" button to better match what
  it really does (bnc #359527).
- Module InstExtensionImage moved to yast2.
- Added new disintegrate_all_extensions client that is called at
  the end of the initial installation to umount and remove all
  integrated inst-sys extensions.
- 2.16.18

-------------------------------------------------------------------
Wed Feb  6 13:23:35 CET 2008 - locilka@suse.cz

- Better /lbin/wget handling in InstExtensionImage.
- Speed-up inst_complex_welcome optimalizations (e.g., skipping
  downloading extension already by Linuxrc)

-------------------------------------------------------------------
Tue Feb  5 16:04:15 CET 2008 - locilka@suse.cz

- Squashfs image needs to be mounted using '-o loop'.
- Displaying busy cursor when downloading the extension.
- 2.16.17

-------------------------------------------------------------------
Mon Feb  4 19:04:29 CET 2008 - locilka@suse.cz

- Modular inst-sys used for localizations (FATE #302955).
- Tabs have been removed from installation proposal.
- 2.16.16

-------------------------------------------------------------------
Fri Feb  1 16:08:26 CET 2008 - locilka@suse.cz

- Added new InstExtensionImage module for integration of modular
  inst-sys images on-the-fly (FATE #302955).

-------------------------------------------------------------------
Thu Jan 31 19:05:49 CET 2008 - aschnell@suse.de

- reflect init-script rename from suse-blinux to sbl
- 2.16.15

-------------------------------------------------------------------
Thu Jan 31 15:02:56 CET 2008 - jsuchome@suse.cz

- call users_finish.ycp from inst_finish.ycp (FATE #302980)

-------------------------------------------------------------------
Thu Jan 31 12:58:42 CET 2008 - locilka@suse.cz

- Fixed inst_restore_settings client: NetworkDevices are now
  NetworkInterfaces.
- 2.16.14

-------------------------------------------------------------------
Thu Jan 31 11:14:46 CET 2008 - locilka@suse.cz

- Added docu. for *_finish scripts (needed for FATE #302980).
- Welcome dialog can newly show the license according to the just
  selected language and also show other lozalizations if needed.
- 2.16.13

-------------------------------------------------------------------
Wed Jan 30 15:22:29 CET 2008 - aschnell@suse.de

- Use icewm instead of fvwm during installation (bnc #357240)
- 2.16.12

-------------------------------------------------------------------
Wed Jan 30 14:15:50 CET 2008 - fehr@suse.de

- Add installation step for disk partitioning between time zone
  and software selection
- put user config after disk partitioning

-------------------------------------------------------------------
Wed Jan 30 09:51:42 CET 2008 - locilka@suse.cz

- Added -noreset option to the VNC startup script (bnc #351338).
- Added inst_user_first.ycp call to the control file right before
  the installation proposal.
- Fixed visibility of ZMD Turnoff checkbox (bnc #356655).

-------------------------------------------------------------------
Tue Jan 29 17:34:03 CET 2008 - locilka@suse.cz

- New desktop selection dialog without system task combo-boxes.
  System selection with icons (bnc #356926).
- More UI checking in dialogs.
- Unified DefaultDesktop module and software/desktop selection
  dialog in installation.

-------------------------------------------------------------------
Mon Jan 28 13:00:19 CET 2008 - aschnell@suse.de

- support Qt and Gtk frontend in startup scripts
- hack for key-autorepeat during installation (bnc #346186)
- 2.16.11

-------------------------------------------------------------------
Fri Jan 25 13:35:13 CET 2008 - locilka@suse.cz

- Reduced Wizard redrawing in the installation workflow.

-------------------------------------------------------------------
Thu Jan 24 15:21:39 CET 2008 - aschnell@suse.de

- start service brld before suse-blinux (bug #354769)
- 2.16.10

-------------------------------------------------------------------
Mon Jan 21 11:05:16 CET 2008 - kmachalkova@suse.cz

- Re-enabled thread support for ncurses UI in YaST2.call
  (bug #164999, FaTE #301899)

-------------------------------------------------------------------
Mon Jan 21 10:53:50 CET 2008 - locilka@suse.cz

- Release Notes UI facelifting.
- Splitting Welcome script dialog single-loop into functions.

-------------------------------------------------------------------
Wed Jan 16 15:49:59 CET 2008 - locilka@suse.cz

- Calling SetPackageLocale and SetTextLocale in the initial
  installation dialog (selecting language) (#354133).

-------------------------------------------------------------------
Mon Jan 14 13:39:00 CET 2008 - locilka@suse.cz

- Added new Language/Keyboard/License dialog (FATE #302957).
- Updated control files.
- 2.16.9

-------------------------------------------------------------------
Thu Jan 10 14:08:17 CET 2008 - locilka@suse.cz

- Extended system type and software selection dialog. Added base
  pattern (selected desktop) description, helps, default status
  for secondary selections, ...
- Added possibility to control visibility of Online Repositories
  via the installation control file (hidden by default).
- Added more control-file documentation.

-------------------------------------------------------------------
Tue Dec 18 16:54:39 CET 2007 - locilka@suse.cz

- Added new desktop and software selection dialog.
- 2.16.8

-------------------------------------------------------------------
Mon Dec 17 11:08:42 CET 2007 - locilka@suse.cz

- Hidden Mouse-probing busy popup.
- New YCP module InstData stores the installation data that should
  be shared among the installation clients.
- Installation repository initialization moved to the unified
  progress when probing the system.
- System analysis has been split into two scripts: inst_mode and
  inst_system_analysis to make the maintenance easier (also in
  control file).
- 2.16.7

-------------------------------------------------------------------
Thu Dec 13 14:25:30 CET 2007 - locilka@suse.cz

- Added a possibility to stop and disable the ZMD service in the
  last (congratulate) dialog of installation (FATE #302495).
- Adjusted the SLES control file: module arguments
  'show_zmd_turnoff_checkbox' and 'zmd_turnoff_default_state'.

-------------------------------------------------------------------
Mon Dec 10 12:13:14 CET 2007 - locilka@suse.cz

- Removed dependency on yast2-country, added dependency on
  yast2-country-data.

-------------------------------------------------------------------
Wed Dec  5 11:13:05 CET 2007 - mzugec@suse.cz

- description says network cards are wireless (#346133)

-------------------------------------------------------------------
Mon Dec  3 16:49:46 CET 2007 - locilka@suse.cz

- Installation Mode dialog adapted to new bright and better mod_UI.
- Using informative icon in some inst_network_check script.
- 2.16.6

-------------------------------------------------------------------
Mon Dec  3 14:34:38 CET 2007 - locilka@suse.cz

- Installation Mode dialog adapted to new mod-UI and to new
  Image-Dimming support in UI.

-------------------------------------------------------------------
Thu Nov 29 16:27:59 CET 2007 - locilka@suse.cz

- Using Progress::NewProgressIcons to show icons during the network
  setup in first stage and during system probing.

-------------------------------------------------------------------
Tue Nov 27 19:14:15 CET 2007 - sh@suse.de

- Use string ID "contents" rather than YCPSymbol `contents
  for Wizard ReplacePoint
- 2.16.5

-------------------------------------------------------------------
Fri Nov 23 13:36:54 CET 2007 - locilka@suse.cz

- Using translations for inst_finish steps (#343783).
- 2.16.4

-------------------------------------------------------------------
Tue Nov 20 11:08:23 CET 2007 - locilka@suse.cz

- Shutting down all dhcpcd clients when reconfiguring network in
  the first stage and when finishing the installation (#308577).
- 'Copy 70-persistent-cd.rules' functionality has been moved here
  from yast2-network (#328126).

-------------------------------------------------------------------
Mon Nov 19 15:35:10 CET 2007 - locilka@suse.cz

- Fixed busy texts for restarting YaST vs. finishing the instal.
- Unified used terminology (repositories) (FATE #302970).

-------------------------------------------------------------------
Tue Nov 13 13:54:13 CET 2007 - locilka@suse.cz

- Script copy_files_finish.ycp cleaned up.

-------------------------------------------------------------------
Fri Nov  9 13:30:34 CET 2007 - locilka@suse.cz

- Boot Installed System option has been removed (#327505).
- Installation Mode dialog has been redesigned using
  self-descriptive icons for all options.
- Return value from inst_repair is evaluated, error is reported in
  case of failure.
- 2.16.3

-------------------------------------------------------------------
Fri Nov  2 16:31:06 CET 2007 - locilka@suse.cz

- Adjusted RPM dependencies (Internet module has been moved from
  yast2-network to yast2).

-------------------------------------------------------------------
Tue Oct 30 17:26:51 CET 2007 - locilka@suse.cz

- Modules Hotplug and HwStatus moved to yast2.rpm to remove
  dependency of storage on installation.
- 2.16.2

-------------------------------------------------------------------
Wed Oct 24 16:32:41 CEST 2007 - locilka@suse.cz

- Changes in StorageDevice module API (#335582).
- 2.16.1

-------------------------------------------------------------------
Mon Oct 15 16:00:06 CEST 2007 - locilka@suse.cz

- Abort the installation instead of halting the system in case of
  declining the license when installing from LiveCD (#330730).

-------------------------------------------------------------------
Thu Oct 11 15:00:03 CEST 2007 - jsrain@suse.cz

- show release notes properly in live installation (#332862)

-------------------------------------------------------------------
Wed Oct  3 17:50:11 CEST 2007 - locilka@suse.cz

- Added "Network Type" information to the First Stage Network Setup
- 2.16.0

-------------------------------------------------------------------
Wed Oct  3 09:53:55 CEST 2007 - mvidner@suse.cz

- Do not try to package COPYRIGHT.english, it is gone from
  devtools (#299144).

-------------------------------------------------------------------
Tue Oct  2 16:04:55 CEST 2007 - ug@suse.de

- typo fixed (#328172)

-------------------------------------------------------------------
Mon Sep 24 16:43:11 CEST 2007 - locilka@suse.cz

- Changed default delete_old_packages back to 'true' after finding
  and fixing all remaining issues with 'false' (changed by coolo)
- Added new option 'online_repos_preselected' into the control file
  to make default status of Online Repositories easily configurable
  (#327791).
- Initializing the default behavior of Online Repositories in
  inst_features according to the control file (#327791).
- 2.15.54

-------------------------------------------------------------------
Fri Sep 21 16:35:18 CEST 2007 - locilka@suse.cz

- Start dhcpcd using WFM instead of SCR (#326342).
- 2.15.53

-------------------------------------------------------------------
Fri Sep 21 09:53:37 CEST 2007 - locilka@suse.cz

- When normal umount at the end of the installation fails, try
  at least: sync, remount read-only, umount --force.
- Report all services running in the installation directory
  (both #326478).
- 2.15.52

-------------------------------------------------------------------
Thu Sep 20 12:23:01 CEST 2007 - locilka@suse.cz

- Changed inst_upgrade_urls to add sources not enabled during the
  upgrade in a disabled state instead of ignoring them (#326342).
- 2.15.51

-------------------------------------------------------------------
Tue Sep 18 19:50:52 CEST 2007 - locilka@suse.cz

- Fixed tar syntax: --ignore-failed-read param. position (#326055).
- 2.15.50

-------------------------------------------------------------------
Thu Sep 13 16:18:30 CEST 2007 - locilka@suse.cz

- Fixed inst_upgrade_urls to re-register sources with their
  repository names taken from the upgraded system (#310209).
- 2.15.49

-------------------------------------------------------------------
Tue Sep 11 20:03:02 CEST 2007 - aschnell@suse.de

- don't swapoff after 1st stage installation (bug #308121)
- 2.15.48

-------------------------------------------------------------------
Tue Sep 11 11:07:20 CEST 2007 - locilka@suse.cz

- Calling ntp-client_finish instead of ntp_client_finish in the
  inst_finish script (#309430).

-------------------------------------------------------------------
Wed Sep  5 14:48:33 CEST 2007 - locilka@suse.cz

- Reinitializing variable for skipping add-on-related clients with
  its default value in inst_system_analysis (#305554).
- 2.15.47

-------------------------------------------------------------------
Wed Sep  5 13:24:32 CEST 2007 - jsrain@suse.cz

- removed inst_fam.ycp (also from control files) (#307378)

-------------------------------------------------------------------
Mon Sep  3 12:45:41 CEST 2007 - locilka@suse.cz

- Creating symlinks to .curlrc and .wgetrc files from the root.
- Adjusting RPM dependencies (yast2-core, new builtin 'setenv').
- Adjusting ENV variables with proxy settings (all three #305163).
- Writing also proxy setting into Install.inf (#298001#c5).
- 2.15.46

-------------------------------------------------------------------
Fri Aug 31 16:26:07 CEST 2007 - locilka@suse.cz

- Calling ntp_client_finish client at the end of the installation
  (#299238#c9).
- 2.15.45

-------------------------------------------------------------------
Fri Aug 24 09:25:53 CEST 2007 - locilka@suse.cz

- Changing forgotten "catalogs" to "initializing..." (#302384).
- 2.15.44

-------------------------------------------------------------------
Tue Aug 21 16:10:16 CEST 2007 - locilka@suse.cz

- Fixed evaluating of "enabled" tag in map of repositories in
  inst_upgrade_urls (#300901).
- Added ssh_host_dsa_key ssh_host_dsa_key.pub ssh_host_rsa_key
  ssh_host_rsa_key.pub to be optionally copied as well as the SSH1
  keys (#298798).
- Allowing to abort the "System Probing" dialog (#298049).
- 2.15.43

-------------------------------------------------------------------
Wed Aug 15 17:30:06 CEST 2007 - mzugec@suse.cz

- mark string for translation (#300268)

-------------------------------------------------------------------
Fri Aug 10 11:19:36 CEST 2007 - locilka@suse.cz

- Using "Online Repositories" for Internet/Web-based/Additional/...
  repositories downloaded from web during the first stage
  installation (#296407).
- 2.15.42

-------------------------------------------------------------------
Wed Aug  8 12:35:28 CEST 2007 - jsrain@suse.cz

- show reboot message within live installation without timeout
  (#297691)
- 2.15.41

-------------------------------------------------------------------
Mon Aug  6 08:58:02 CEST 2007 - locilka@suse.cz

- Renamed product/default repositories check-box to "Add Internet
  Repositories Before Installation" (#297580).
- Added help for that check-box (#296810).
- First stage network setup dialog - changes in dialog alignment
  (#295043).
- Initialize mouse after installation steps are displayed (#296406)
- 2.15.40

-------------------------------------------------------------------
Thu Aug  2 08:53:56 CEST 2007 - jsrain@suse.cz

- do not show "Clone" check box in live installation
- 2.15.39

-------------------------------------------------------------------
Wed Aug  1 11:00:15 CEST 2007 - locilka@suse.cz

- Changing remote repositories link to http://download.opensuse.org
  (#297628)

-------------------------------------------------------------------
Wed Aug  1 10:33:45 CEST 2007 - mvidner@suse.cz

- Removed Provides/Obsoletes for ancient yast package names,
  with the devel-doc subpackage they broke yast2-schema build.
- 2.15.38

-------------------------------------------------------------------
Tue Jul 31 11:29:53 CEST 2007 - lslezak@suse.cz

- inst_extrasources - register the extra repositories in content
  file automatically without asking user (#290040), do not download
  metadata from the extra sources (offline registration) (#290040,
  #288640)

-------------------------------------------------------------------
Mon Jul 30 12:38:31 CEST 2007 - locilka@suse.cz

- Added inst_upgrade_urls client which offers URLs used on the
  system to be used during the upgrade as well (FATE #301785).
- Calling the client from control file.
- Adjusted RPM dependencies (.anyxml SCR agent).
- 2.15.37

-------------------------------------------------------------------
Sun Jul 29 22:39:31 CEST 2007 - locilka@suse.cz

- Fixed curl parameters for network test in first stage (#295484).

-------------------------------------------------------------------
Thu Jul 26 17:51:29 CEST 2007 - mzugec@suse.cz

- set variables VNC and USE_SSH in S07-medium (#294485)
- 2.15.36

-------------------------------------------------------------------
Wed Jul 25 12:48:50 CEST 2007 - mvidner@suse.cz

- startup scripts: Call initviocons only if it exists (#173426).
- 2.15.35

-------------------------------------------------------------------
Wed Jul 25 10:58:29 CEST 2007 - locilka@suse.cz

- Renamed yast2-installation-doc to yast2-installation-devel-doc
  (FATE #302461).
- Removed ping-based internet test from the First-stage network
  setup test.
- Sped up internet test by adding timeouts and by downloading only
  the page header.
- Added help texts to the network setup dialogs.

-------------------------------------------------------------------
Tue Jul 24 13:20:36 CEST 2007 - locilka@suse.cz

- Control file: Unified wizard step names with dialogs, removed
  Clean Up step part of the Online Update is now Registration
  (#293095).
- Call inst_network_check (and setup) only in Add-On products
  and/or Additional Product Sources were requested to be used
  (#293808).

-------------------------------------------------------------------
Tue Jul 24 10:48:02 CEST 2007 - locilka@suse.cz

- Splitting auto-generated documentation into separate package
  yast2-installation-doc (FATE #302461).
- 2.15.34

-------------------------------------------------------------------
Thu Jul 19 16:36:19 CEST 2007 - locilka@suse.cz

- If network setup in the first-stage installation is cancelled,
  return to the previous dialog (network check).
- Several minor updates of the network setup workflow (#292379).
- 2.15.33

-------------------------------------------------------------------
Wed Jul 18 10:54:26 CEST 2007 - locilka@suse.cz

- New progress and help messages when initializing the second
  stage (#292617).
- More debugging in switch_scr_finish.

-------------------------------------------------------------------
Thu Jul 12 12:59:32 CEST 2007 - locilka@suse.cz

- Client inst_productsources.ycp moved to yast2-packager.
- Changed link to list of servers in control file.
- Adjusted RPM dependencies.
- Installation sources are now Repositories.
- 2.15.32

-------------------------------------------------------------------
Wed Jul 11 09:09:58 CEST 2007 - locilka@suse.cz

- Changed default delete_old_packages to 'false'.

-------------------------------------------------------------------
Wed Jul  4 16:16:37 CEST 2007 - locilka@suse.cz

- Fixed workflow when user selects to Boot the installed system and
  then cancels that decision.
- 2.15.31

-------------------------------------------------------------------
Mon Jul  2 15:38:27 CEST 2007 - locilka@suse.cz

- Applied patch from sassmann@novell.com for PS3 support with
  576x384 resolution (#273147).

-------------------------------------------------------------------
Fri Jun 29 11:50:47 CEST 2007 - locilka@suse.cz

- Extended "Suggested Installation Sources" to support two levels
  of linking. First link contains list of links to be downloaded
  in order to get lists of suggested repositories.

-------------------------------------------------------------------
Thu Jun 28 21:34:19 CEST 2007 - jsrain@suse.cz

- updated for live CD installation

-------------------------------------------------------------------
Thu Jun 21 17:38:09 CEST 2007 - adrian@suse.de

- fix changelog entry order

-------------------------------------------------------------------
Thu Jun 21 10:34:10 CEST 2007 - locilka@suse.cz

- Added handling for "Suggested Installation Sources" during the
  first stage installation, initial evrsion (FATE #300898).
- Enhanced SCR-Switch installation-debugger.
- Added case-insensitive filter into the "Suggested Installation
  Sources" dialog.

-------------------------------------------------------------------
Wed Jun 20 13:12:10 CEST 2007 - locilka@suse.cz

- Fixed inst_license to really halt the system when license is
  declined (#282958).
- Fixed writing proxy settings during First-Stage Installation,
  Network Setup. Wrong Proxy::Import keys were used).
- Pre-selecting first connected network card in Network Card dialog
  in First-Stage Installation, Network Setup to avoid confusions.
- Fixed canceled Network Setup not to abort the entire
  installation.

-------------------------------------------------------------------
Fri Jun 15 14:34:01 CEST 2007 - locilka@suse.cz

- Fixing inst_addon_update_sources to initialize the target
  and sources before using Pkg:: builtins (#270899#c29).

-------------------------------------------------------------------
Thu Jun 14 11:28:26 CEST 2007 - locilka@suse.cz

- Enhanced network-test in the fist stage installation, three
  different servers are tested with 'ping' instead of only one.
- Current network settings are logged in case of failed network
  test (both #283841).
- Enhanced network-test in the fist stage installation, three
  different web-servers are tested with curl instead of only one.

-------------------------------------------------------------------
Wed Jun 13 15:44:05 CEST 2007 - locilka@suse.cz

- Implemented new feature that saves the content defined in control
  file from the installation system to the just installed system.
  Function, that does it, is SaveInstSysContent in SystemFilesCopy
  module (FATE #301937).
- Added new entry into the control file that defines what and where
  to save it, initially /root/ -> /root/inst-sys/.
- Adjusted control-file documentation.
- Fixed inst_restore_settings to start SuSEfirewall2_setup if it is
  enabled in the system init scripts to prevent from having
  half-started firewall after YOU kernel-update (#282871).

-------------------------------------------------------------------
Mon Jun 11 18:30:48 CEST 2007 - locilka@suse.cz

- Added lost fix from Andreas Schwab for startup scripts. The patch
  fixes evaluation of bash expressions.
- 2.15.30

-------------------------------------------------------------------
Mon Jun 11 17:55:23 CEST 2007 - locilka@suse.cz

- Adjusted SCR for install.inf to provide read/write access.
- Writing install.inf for save_network script at the end of
  the initial stage.
- Changed internal data structure for NetworkSetup in the initial
  stage.
- Added Internet test to the end of the NetworkSetup in the initial
  stage.
- 2.15.29

-------------------------------------------------------------------
Fri Jun  8 17:52:57 CEST 2007 - locilka@suse.cz

- Added initial implementation of possibility to setup network
  in the first stage installation. New YCP clients have beed added:
  inst_network_check and inst_network_setup. Scripts are called
  from inst_system_analysis before sources are initialized
  (FATE #301967).

-------------------------------------------------------------------
Thu Jun  7 15:08:08 CEST 2007 - locilka@suse.cz

- A new label "Writing YaST Configuration..." used in case of
  restarting system or installation.

-------------------------------------------------------------------
Fri Jun  1 12:41:10 CEST 2007 - mzugec@suse.cz

- use shared isNetworkRunning() function in network_finish
- 2.15.28

-------------------------------------------------------------------
Wed May 30 11:33:52 CEST 2007 - mzugec@suse.cz

- fixed spec requirements

-------------------------------------------------------------------
Mon May 28 16:02:38 CEST 2007 - mzugec@suse.cz

- removed netsetup item from control files

-------------------------------------------------------------------
Mon May 28 13:33:08 CEST 2007 - mzugec@suse.cz

- removed inst_netsetup item from control files

-------------------------------------------------------------------
Sun May 27 14:49:37 CEST 2007 - mzugec@suse.de

- installation network changes:
http://lists.opensuse.org/yast-devel/2007-05/msg00025.html
- 2.15.27

-------------------------------------------------------------------
Tue May 22 10:51:57 CEST 2007 - ug@suse.de

- reactivate hardware detection during autoinstall
- 2.15.26

-------------------------------------------------------------------
Mon May 21 10:40:20 CEST 2007 - locilka@suse.cz

- Fixed release-notes desktop file.
- 2.15.25

-------------------------------------------------------------------
Thu May 17 22:18:29 CEST 2007 - locilka@suse.cz

- Progress dialog for initializing installation sources.
- 2.15.24

-------------------------------------------------------------------
Tue May 15 14:14:13 CEST 2007 - locilka@suse.cz

- Changed control file in partitioning/evms_config section from
  'true' to 'false' (#274702).

-------------------------------------------------------------------
Fri May 11 16:30:06 CEST 2007 - locilka@suse.cz

- Removing directories '/var/lib/zypp/cache' and '/var/lib/zypp/db'
  if they exist at the beginning of the installation (#267763).
- 2.15.23

-------------------------------------------------------------------
Thu May 10 17:16:49 CEST 2007 - locilka@suse.cz

- Merged hardware probing (inst_startup) and system probing
  (inst_system_analysis) into one script to have only one progress
  dialog instead of two (#271291).
- openSUSE control file clean-up: The default value for enable_next
  and enable_back is 'yes'. Only few steps do not allow to go back
  (#270893).
- 2.15.22

-------------------------------------------------------------------
Wed May  9 10:25:37 CEST 2007 - locilka@suse.cz

- Safe qouting of bash command in desktop_finish.
- CommandLine for inst_release_notes (#269914).

-------------------------------------------------------------------
Mon May  7 13:43:54 CEST 2007 - ms@suse.de

- don't clobber existing /root/.vnc/passwd file (#271734)

-------------------------------------------------------------------
Wed Apr 18 09:13:10 CEST 2007 - locilka@suse.cz

- Root password dialog has been moved to be the first dialog of the
  second stage installation workflow (FATE #301924).
- "Root Password" step is now called "root Password" (#249706).
- Created new 'Check Installation' entry to the 'Configuration'
  part of the workflow. This section contains setting up network
  if needed, initializing target if needed, and installing
  remaining software (needed by FATE #301924).
- Added new client inst_initialization that creates initialization
  progress UI instead of blank screen.
- 2.15.20

-------------------------------------------------------------------
Tue Apr 17 11:11:37 CEST 2007 - locilka@suse.cz

- Fixed Add-On template to use generic 'control' textdomain
- 2.15.19

-------------------------------------------------------------------
Fri Apr 13 09:45:10 CEST 2007 - locilka@suse.cz

- Replacing networkmanager_proposal with general_proposal (network)
  that includes also IPv6 settings (#263337, #260261).

-------------------------------------------------------------------
Thu Apr 12 11:57:03 CEST 2007 - locilka@suse.cz

- Initialize the target and sources before adding extra sources.
  They needn't be initialized after YaST is restarted during the
  online update (#263289).

-------------------------------------------------------------------
Wed Apr 11 10:21:24 CEST 2007 - locilka@suse.cz

- Release Notes dialog is using a [Close] button if not running in
  installation (#262440).

-------------------------------------------------------------------
Fri Apr  6 16:48:58 CEST 2007 - locilka@suse.cz

- In case of reboot during installation, network services status
  is stored to a reboot_network_settings file and their status
  is restored again when starting the installation after reboot.
  Restoring the status uses Progress library for user feedback
  (#258742).
- Adjusted RPM dependencies.
- 2.15.18

-------------------------------------------------------------------
Thu Apr  5 13:34:48 CEST 2007 - locilka@suse.cz

- Using function PackagesUI::ConfirmLicenses() instead of
  maintaining own code with almost the same functionality (#256627)
- Adjusted RPM dependencies
- Unified inst_startup UI to use the Progress library instead of
  sequence of busy pop-ups.
- Unified inst_system_analysis UI to use the Progress library
  instead of empty dialog.
- 2.15.17

-------------------------------------------------------------------
Wed Apr  4 10:35:55 CEST 2007 - locilka@suse.cz

- Removed IPv6 proposal from installation control file. IPv6
  proposal has been merged into Network Mode proposal (#260261).

-------------------------------------------------------------------
Wed Mar 28 16:17:37 CEST 2007 - locilka@suse.cz

- Adjusted to use WorkflowManager instead AddOnProduct module
  in some cases to make Pattern-based installation and
  configuration workflow (FATE #129).
- Adjusted RPM dependencies and BuildRequires.
- 2.15.16

-------------------------------------------------------------------
Tue Mar 27 14:22:46 CEST 2007 - ms@suse.de

- fixed X11 preparation by checking /etc/reconfig_system (#252763)

-------------------------------------------------------------------
Wed Mar 21 16:47:14 CET 2007 - locilka@suse.cz

- Handling CloneSystem functionality when the client for cloning is
  not installed (checkbox is disabled).

-------------------------------------------------------------------
Mon Mar 19 13:09:57 CET 2007 - locilka@suse.cz

- Creating an empty /etc/sysconfig/displaymanager in desktop_finish
  if the sysconfing doesn't exist (minimal installation).
- Handling missing .proc.parport.devices agent (RPM recommends
  yast2-printer for that).

-------------------------------------------------------------------
Tue Mar 13 13:43:42 CET 2007 - locilka@suse.cz

- Reboot in case of the declined license during the initial
  installation (#252132).

-------------------------------------------------------------------
Mon Mar 12 08:44:19 CET 2007 - locilka@suse.cz

- Modules 'Product' and 'Installation' (installation settings) were
  moved from 'yast2-installation' to 'yast2' to minimize
  cross-package dependencies.
- Adjusted package dependencies.
- 2.15.15

-------------------------------------------------------------------
Fri Mar  9 10:05:20 CET 2007 - locilka@suse.cz

- Module InstShowInfo has been moved from yast2-installation to
  yast2-packager because this module is used by Add-Ons and
  installation sources only.
- Adjusted RPM Requires (yast2-packager >= 2.15.22).
- 2.15.14

-------------------------------------------------------------------
Thu Mar  8 16:59:35 CET 2007 - locilka@suse.cz

- Module GetInstArgs moved from yast2-installation to yast2, many
  clients required yast2-installation only because of this module.

-------------------------------------------------------------------
Thu Mar  8 14:45:39 CET 2007 - locilka@suse.cz

- Tag 'PATTERNS' in product content file is depracated by
  'REQUIRES' and/or 'RECOMMENDS' tag (#252122).

-------------------------------------------------------------------
Tue Mar  6 16:44:49 CET 2007 - kmachalkova@suse.cz

- Do not export LINES and COLUMNS variables, so that terminal
  resize event is handled correctly (#184179)

-------------------------------------------------------------------
Tue Mar  6 16:44:48 CET 2007 - locilka@suse.cz

- AddOnProduct and ProductLicense finally moved to yast2-packager
  from yast2-installation to avoid build cycles.
- 2.15.13

-------------------------------------------------------------------
Mon Mar  5 17:14:58 CET 2007 - locilka@suse.cz

- Moving AddOnProduct module back to yast2-installation because
  this module is needed in the second-stage installation.
- AddOnProduct-related testsuites moved back to yast2-installation.
- 2.15.12

-------------------------------------------------------------------
Mon Mar  5 12:58:21 CET 2007 - locilka@suse.cz

- Adding new installation client mouse_finish which is called
  before SCR is switched. This removes the dependency of
  yast2-installation on yast2-mouse.
- 2.15.11

-------------------------------------------------------------------
Fri Mar  2 15:27:14 CET 2007 - locilka@suse.cz

- Providing feedback (busy message) in inst_restore_settings.
  Starting network by calling 'network start' with timeout.
- Adding yast2-bootloader into required packages because it is
  needed after the SCR is switched into the installed system just
  before reboot (#249679).
- Added more logging into inst_system_analysis (booting installed
  system).
- 2.15.10

-------------------------------------------------------------------
Wed Feb 28 14:11:16 CET 2007 - jsrain@suse.cz

- added more logging to umount_finish (#247594)

-------------------------------------------------------------------
Mon Feb 26 16:03:42 CET 2007 - jsrain@suse.cz

- updated popup in case of license is not accepted (#162499)

-------------------------------------------------------------------
Thu Feb 22 13:52:12 CET 2007 - locilka@suse.cz

- Splitting installation_worker (main installation script) into
  inst_worker_initial and inst_worker_continue.
- Testsuites related to Add-Ons moved to yast2-add-on package.
- 2.15.9

-------------------------------------------------------------------
Wed Feb 21 17:24:30 CET 2007 - locilka@suse.cz

- Added documentation for silently_downgrade_packages and
  keep_installed_patches control file entries (plus their reverse
  lists) (FATE #301990, Bugzilla #238488).

-------------------------------------------------------------------
Mon Feb 19 16:00:23 CET 2007 - locilka@suse.cz

- More concrete fix of bug #160301: Displaying information about
  how to continue the second stage installation if SSH is the only
  installation method. This informational pop-up has disabled
  time-out (#245742).
- Moving parts of installation_worker script to includes based on
  in which installation stage they are used.

-------------------------------------------------------------------
Fri Feb 16 16:18:28 CET 2007 - locilka@suse.cz

- Add-Ons moved to a new package yast2-add-on-2.15.0 (#238673)

-------------------------------------------------------------------
Thu Feb 15 12:21:46 CET 2007 - locilka@suse.cz

- New entries silently_downgrade_packages, plus reverse list, and
  keep_installed_patches, plus reverse list, were added into SLES
  and SLED control files (FATE #301990, Bugzilla #238488).

-------------------------------------------------------------------
Mon Feb 12 13:40:41 CET 2007 - locilka@suse.cz

- Making release_notes modular.
- Rewriting RPM dependencies (#238679).
- Moving parts of installation_worker client into functions.
- Moving Mouse-init functions into inst_init_mouse client.
- Moving Storage-related functions (autoinstall) into
  inst_check_autoinst_mode client.
- Moving vendor client and desktop file to the yast2-update to
  minimize yast2-installation dependencies.
- Remove obsolete /proc/bus/usb mounting (#244950).

-------------------------------------------------------------------
Wed Feb  7 11:01:02 CET 2007 - locilka@suse.cz

- Correct Installation::destdir quoting in .local or .target bash
  commands.
- 2.15.8

-------------------------------------------------------------------
Tue Feb  6 16:29:55 CET 2007 - locilka@suse.cz

- Hide &product; in inst_suseconfig call to remove dependency on
  Product.ycp and not to be so ugly (#241553).

-------------------------------------------------------------------
Mon Feb  5 11:31:52 CET 2007 - locilka@suse.cz

- Store Add-Ons at the end of first stage installation and restore
  them before AutoYaST cloning at the end of the second stage
  installation (bugzilla #187558).
- Set license content before it is displayed for the first time,
  select license language before it is displayed (#220847).
- 2.15.7

-------------------------------------------------------------------
Fri Feb  2 15:25:04 CET 2007 - locilka@suse.cz

- Removing dependency on yast2-slp package.
- Moving all SLP-related functionality to yast2-packager-2.15.7.
- Handling not installed yast2-slp package in Add-Ons (#238680).

-------------------------------------------------------------------
Thu Feb  1 12:41:36 CET 2007 - locilka@suse.cz

- When an Add-On product is added and removed later, correctly
  remove also cached control file of that Add-On (#238307).
- 2.15.6

-------------------------------------------------------------------
Wed Jan 31 09:34:11 CET 2007 - locilka@suse.cz

- Rereading all SCR Agents in case of installation workflow changed
  by Add-On product (#239055).
- Calling PackageLock::Check before Pkg calls (#238556).

-------------------------------------------------------------------
Sun Jan 28 22:27:48 CET 2007 - locilka@suse.cz

- Removed tv and bluetooth hardware proposals from SLES control
  file. There are no such modules in that product (#238759).

-------------------------------------------------------------------
Mon Jan 22 13:46:20 CET 2007 - locilka@suse.cz

- Correct handling of CD/DVD Add-Ons in installation (#237264).
- Fixed switching between Installation Settings tabs in case of
  error in proposal. Every time, only the more-detailed tab is
  selected (#237291).
- Appropriate buttons for Add-Ons dialog for both dialog in
  installation workflow and installation proposal (#237297).
- 2.15.5

-------------------------------------------------------------------
Fri Jan 19 16:25:44 CET 2007 - locilka@suse.cz

- Fixed cancelling of entering a new Add-On (#236315).
- Added zFCP and DASD to installation/update proposal on S/390
  (jsrain) (#160399)
- 2.15.4

-------------------------------------------------------------------
Wed Jan 17 10:50:02 CET 2007 - locilka@suse.cz

- Changed control file documentation for Flexible Partitioning
  (bugzilla #229651 comment #15).
- Changed option <clone_module> "lan" to "networking" (#235457).

-------------------------------------------------------------------
Fri Jan 12 19:05:56 CET 2007 - ms@suse.de

- fixed TERM type setup in case of ssh based installations.
  if the installation is ssh based, TERM is not allowed to
  be overwritten by the value of install.inf. The TERM value
  of install.inf points to the console and not to the remote
  terminal type (#234032)

-------------------------------------------------------------------
Fri Jan 12 17:41:05 CET 2007 - locilka@suse.cz

- control file variable for monthly suse_register run (F#301822)
  (change made by jdsn)

-------------------------------------------------------------------
Thu Jan 11 10:59:40 CET 2007 - locilka@suse.cz

- Changed SLD and SLE control files to reflect demands described in
  bugzilla bug #233156:
  * Old packages are removed by default, only for upgrading from
    SLD 10 or SLE 10, packages are not removed by default.
  * New packages are selected for installation by default, only for
    upgrading from SLD 10 or SLE 10, packages are only updated.
  * Upgrading to new SLE 10 from is only supported from SLES9 and
    SLE 10, upgrading from another product will display warning.

-------------------------------------------------------------------
Sat Jan  6 19:32:23 CET 2007 - ms@suse.de

- fixed usage of fbiterm (#225229)

-------------------------------------------------------------------
Thu Jan  4 14:27:12 CET 2007 - locilka@suse.cz

- Added documentation for new features in control file:
  * boolean delete_old_packages and list of products for which this
    rule is inverted.
  * boolean only_update_selected and list of products for which
    this rule is inverted.
  * list of products supported for upgrade
  (All described in FATE #301844)

-------------------------------------------------------------------
Tue Jan  2 13:07:24 CET 2007 - locilka@suse.cz

- Allowing to add the very same product that has been already
  installed or selected for installation in case the url is
  different than any of the current urls. There can be more sources
  for the product because product urls can be removed and added
  also by inst_source module (#227605).
- Consistent spelling of "Add-On" and "add-on" (#229934).
- 2.15.3

-------------------------------------------------------------------
Tue Dec 12 10:57:21 CET 2006 - locilka@suse.cz

- Consistent spelling of 'AutoYaST' (#221275).

-------------------------------------------------------------------
Mon Dec 11 16:11:21 CET 2006 - locilka@suse.cz

- Handling new flag REGISTERPRODUCT from add-on product content
  file. This flag demands running the registration client after
  an add-on product is installed (on a running system) and demands
  running the registration client even if it is disabled in
  the base-product's control file (during installation)
  (FATE #301312).
- 2.15.2

-------------------------------------------------------------------
Thu Dec  7 18:28:21 CET 2006 - locilka@suse.cz

- Release Notes dialog in the second stage installation now offers
  to select a different language for release notes than the default
  one (#224875).

-------------------------------------------------------------------
Thu Dec  7 10:46:00 CET 2006 - locilka@suse.cz

- Reworked adding and removing Add-Ons during the first stage
  installation. If some Add-Ons are added or removed, the entire
  workflow is created from scratch (#221377).
- Using a separate temporary directory for Add-On licenses not to
  be confused by the previous Add-On.
- Fixed Second Stage Installation script to handle rebooting
  after kernel-patch correctly (#224251).
- Fixed Add-On handling when cancelling adding an Add-On product,
  before that return value from the previous adding was evaluated.
- Fixing some texts (#223880)
- 2.15.1

-------------------------------------------------------------------
Mon Dec  4 16:27:21 CET 2006 - locilka@suse.cz

- Adding support for own help texts for particular submodules in
  installation proposal (FATE #301151). Use key "help" in
  "MakeProposal"'s function result.
- Adding root_password_ca_check item into the globals of control
  file set to true for SLES and false otherwise (FATE #300438).
- A better fix for disabling [Back] button in License Agreement
  dialog when the previous (Language) dialog has been skipped
  (223258).
- 2.15.0

-------------------------------------------------------------------
Mon Dec  4 08:34:02 CET 2006 - lslezak@suse.cz

- "en_EN" -> "en_GB" in list of the preferred languages for EULA

-------------------------------------------------------------------
Thu Nov 23 11:10:14 CET 2006 - locilka@suse.cz

- Disabling [Back] button in License Agreement dialog when the
  previous (Language) dialog has been skipped (223258).
- 2.14.15

-------------------------------------------------------------------
Wed Nov 22 18:51:10 CET 2006 - ms@suse.de

- added hostname/IP information to Xvnc setup (#223266)
- fixed call of initvicons, deactivate s390 exception (#192052)
- 2.14.14

-------------------------------------------------------------------
Tue Nov 21 14:42:50 CET 2006 - locilka@suse.cz

- Reporting the failed or aborted installation only when it has
  been really aborted or when it really failed. YaST or system
  restarts on purpose (online update) are now handled correctly -
  there is no question whether user wants to continue with
  the installation (#222896).
- 2.14.13

-------------------------------------------------------------------
Mon Nov 20 15:25:11 CET 2006 - locilka@suse.cz

- Wider list of extra-sources 56->76 characters (#221984).
- Adding modules listed in Linuxrc entry brokenmodules into the
  /etc/modprobe.d/blacklist file (#221815).
- 2.14.12

-------------------------------------------------------------------
Mon Nov 20 11:49:53 CET 2006 - ms@suse.de

- fixed framebuffer color depth setup (#221139)
- 2.14.11

-------------------------------------------------------------------
Mon Nov 20 08:55:16 CET 2006 - locilka@suse.cz

- Show update-confirmation dialog in Mode::update() only (#221571).
- Pressing [Abort] button in the Add-On dialog during installation
  now opens-up a correct pop-up dialog with correct text (#218677).

-------------------------------------------------------------------
Wed Nov 15 15:30:03 CET 2006 - ms@suse.de

- fixed i810 based installation (#220403)
- 2.14.10

-------------------------------------------------------------------
Wed Nov 15 14:38:21 CET 2006 - locilka@suse.cz

- Defining the minimal size for release_notes pop-up to have the
  minimal size 76x22 or 3/4x2/3 in text mode and 100x30 in graphic
  mode (#221222).

-------------------------------------------------------------------
Wed Nov 15 11:40:48 CET 2006 - locilka@suse.cz

- Restoring the [ Next ] button in the inst_congratlate client when
  the [ Back ] button is pressed (#221190).

-------------------------------------------------------------------
Tue Nov 14 13:20:24 CET 2006 - locilka@suse.cz

- Changes in openSUSE control file (#219878):
  * limit_try_home: 5 GB -> 7 GB
  * root_base_size: 3 GB -> 5 GB

-------------------------------------------------------------------
Thu Nov  9 15:21:14 CET 2006 - locilka@suse.cz

- Always run the fonts_finish's Write() function. Skip running
  "SuSEconfig --module fonts" if script SuSEconfig.fonts does not
  exist (#216079).
- 2.14.9

-------------------------------------------------------------------
Thu Nov  9 10:22:00 CET 2006 - locilka@suse.cz

- Added confirmation dialog into the update workflow on the running
  system before the update really proceeds (#219097).
- confirmInstallation function moved from inst_doit to misc to make
  confirmation dialog possible (#219097).
- Set Product Name only when any Product Name found (#218720).
- 2.14.8

-------------------------------------------------------------------
Fri Nov  3 14:39:53 CET 2006 - locilka@suse.cz

- Preselecting already installed languages in the Language Add-On
  script (FATE #301239) (#217052).
- 2.14.7

-------------------------------------------------------------------
Fri Nov  3 10:17:37 CET 2006 - locilka@suse.cz

- Changed text of question asking whether the second stage
  installation should start again (FATE #300422) in case of
  previous failure or user-abort (#215697).

-------------------------------------------------------------------
Wed Nov  1 17:43:41 CET 2006 - locilka@suse.cz

- "Installation->Other->Boot Installed System->Cancel" now doesn't
  abort the installation but returns to the Installation Mode
  dialog (#216887).
- Correct handling of pressing Cancel or Abort buttons in pop-up
  windows in Add-On installation (#216910).

-------------------------------------------------------------------
Mon Oct 30 15:10:07 CET 2006 - lslezak@suse.cz

- updated inst_extrasources client to not download files from the
  installation sources (#213031)
- requires yast2-pkg-bindings >= 2.13.101
- 2.14.6

-------------------------------------------------------------------
Mon Oct 30 12:59:31 CET 2006 - locilka@suse.cz

- Moving ProductFeatures::Save() from inst_kickoff client to
  save_config_finish - client that is called after the SCR is
  switched to the running system (#209119).
- Calling Storage::RemoveDmMapsTo (device) in after the disks are
  probed in inst_system_analysis (#208222).
- Fixed including packager.

-------------------------------------------------------------------
Thu Oct 26 14:51:12 CEST 2006 - locilka@suse.cz

- Enabling back button in the License Agreement dialog (#215236).
- Adding add-on.rnc for AutoYaST profile validation (#215248).
- Providing an easier switch to disable IPv6 by a new ipv6 client
  in the network proposal (FATE #300604) (mzugec).
- 2.14.5

-------------------------------------------------------------------
Wed Oct 25 16:28:14 CEST 2006 - locilka@suse.cz

- Adding more debugging messages in order to fix random crashing
  of the second stage installation (#214886).

-------------------------------------------------------------------
Tue Oct 24 13:57:57 CEST 2006 - locilka@suse.cz

- Renamed control file control.PROF.xml to control.openSUSE.xml

-------------------------------------------------------------------
Tue Oct 24 10:58:18 CEST 2006 - ms@suse.de

- fixed nic detection (#213870)

-------------------------------------------------------------------
Mon Oct 23 16:04:30 CEST 2006 - locilka@suse.cz

- Added special installation client for Language Add-Ons
  inst_language_add-on and it's XML workflow
  add-on-template_installation.xml for calling this client after
  the Add-On Product is added by the add-on client (FATE #301239).
- Adding add-on client to list of clients that are enabled for
  AutoYaST cloning (bugzilla #198927).
- Added summary of the Release Notes client for the Control Center
  (bugzilla #213878).
- 2.14.4

-------------------------------------------------------------------
Wed Oct 18 16:13:12 CEST 2006 - locilka@suse.cz

- Added a life-belt into the second stage installation. It can be
  restarted under these circumstances:

  1.) User aborts the installation
  2.) Installation process is killed during the installation
  3.) Computer is restarted during the installation (reset)

  The very next time the system is restarted. YaST starts and
  informs user that the previous installation was aborted/failed.
  Then users are asked whether they want to rerun the second stage
  installation (FATE #300422).

- Fixed setting own Y2MAXLOGSIZE up in order to save memory
  requirements during the first stage installation.
- 2.14.3

-------------------------------------------------------------------
Mon Oct 16 13:18:43 CEST 2006 - locilka@suse.cz

- Timeout license in AutoYaST after 2 seconds (#206706).
  This solution doesn't break ncurses.
- 2.14.2

-------------------------------------------------------------------
Mon Oct 16 12:24:10 CEST 2006 - fehr@suse.de

- added new configurable values for LVM/EVMS based proposals
  (feature 300169)
- change evms_config to true

-------------------------------------------------------------------
Mon Oct 16 11:12:51 CEST 2006 - ms@suse.de

- disable oom-killing for X-Server process (#211860)

-------------------------------------------------------------------
Thu Oct 12 16:28:07 CEST 2006 - locilka@suse.cz

- Handle Installation::destdir in *.bash properly (#211576).
- 2.14.1

-------------------------------------------------------------------
Mon Oct  9 16:52:14 CEST 2006 - locilka@suse.cz

- Merged SLES10 SP1 branch to openSUSE 10.2.
- 2.14.0

-------------------------------------------------------------------
Mon Oct  9 09:33:31 CEST 2006 - locilka@suse.cz

- Remove old eula.txt and then copy new one if exists (#208908).
- Using the fullscreen mode again, background images temporarily
  removed from the RPM build (#208307).
- The default "Other Option" is Repair, not Boot (#208841).
- Removed some unneeded imports from inst_clients.
- 2.13.159

-------------------------------------------------------------------
Mon Oct  2 16:44:25 CEST 2006 - locilka@suse.cz

- Merged proofread texts
- 2.13.158

-------------------------------------------------------------------
Mon Oct  2 11:06:29 CEST 2006 - lslezak@suse.cz

- inst_extrasources.ycp - fixed name of the text domain
- 2.13.157

-------------------------------------------------------------------
Wed Sep 27 15:22:15 CEST 2006 - lslezak@suse.cz

- new inst_extrasources.ycp client - add extra installation sources
  during installation (in 2nd stage, after online update)
  (fate #100168, #300910)
- 2.13.156

-------------------------------------------------------------------
Wed Sep 27 09:58:53 CEST 2006 - locilka@suse.cz

- YCP modules that originated at yast2-packager were moved back.
- Usage of dgettext replaced with standard gettext strings.
- Removed yast2-slp and yast2-firewall from build-requirements.
- 2.13.155

-------------------------------------------------------------------
Mon Sep 25 17:45:54 CEST 2006 - locilka@suse.cz

- New icon for Hardware Proposal.
- Root Password dialog moved before Hostname and Domain Name
  (#208032).

-------------------------------------------------------------------
Mon Sep 25 13:21:35 CEST 2006 - locilka@suse.cz

- A bit rewritten code for language selected for second stage of
  update (FATE #300572). Mode::Set is now called before Mode::Get.
- New installation images from jimmac (#203510).
- Timeout and accept the license dialog when installing using
  AutoYaST. By defualt, it's 8 seconds (#206706).
- New busy message when finishing the installation (closing
  sources, etc.).
- 2.13.154

-------------------------------------------------------------------
Mon Sep 25 10:59:16 CEST 2006 - jsrain@suse.cz

- check properly for existing files in /proc (#205408)

-------------------------------------------------------------------
Fri Sep 22 16:01:25 CEST 2006 - jsuchome@suse.cz

- Remember the selected language for update and use it also in the
  second stage (FATE #300572).
- 2.13.153

-------------------------------------------------------------------
Fri Sep 22 14:14:44 CEST 2006 - lslezak@suse.cz

- x11_finish.ycp - removed workaround for #201121

-------------------------------------------------------------------
Fri Sep 22 09:35:36 CEST 2006 - locilka@suse.cz

- Fixed starting Installation in window: Exception for PPC, 832x624
  still runs in fullscreen. Fixed using a fallback image when
  the current resolution is not supported (#207321).
- Fixed counting offset for installation in window. Exceptions are
  now handled correctly (#207310).
- Changed fallback background image - a pure black suits better.
- Visual speeding-up initializing the installation - adding
  a wrapper installation.ycp around installation_worker.ycp client
  to provide UI ASAP.

-------------------------------------------------------------------
Thu Sep 21 16:36:42 CEST 2006 - ms@suse.de

- added patch from Olaf Hering to remove the DefaultColorDepth
  for special fb devices which are not VESA VGA (#207338)

-------------------------------------------------------------------
Tue Sep 19 17:14:28 CEST 2006 - locilka@suse.cz

- Removed Installation background 1600x800 px.
- Added installation background 1280x800 px.

-------------------------------------------------------------------
Mon Sep 18 09:53:18 CEST 2006 - locilka@suse.cz

- Icon for release notes (inst_release_notes).
- List of available SLP sources based on Product Name (SLP label),
  also with filter when more than 15 sources are listed
  (FATE #300619).
- Added background images for installation (thanks to jimmac)
  [1024x768, 1280x1024, 1400x1050, 1600x800, 1600x1200] (Bugzilla
  #203510).
- Replacing "Product %1" with "%1" for list of selected Add-On
  products - the column is already called "Product".
- 2.13.152

-------------------------------------------------------------------
Thu Sep 14 14:45:54 CEST 2006 - locilka@suse.cz

- Finally! Corrected path for importing user-related data to the
  just installed system (FATE #120103, comments #17, #18).

-------------------------------------------------------------------
Thu Sep 14 00:46:19 CEST 2006 - ro@suse.de

- added yast2-core-devel to BuildRequires

-------------------------------------------------------------------
Wed Sep 13 09:27:51 CEST 2006 - locilka@suse.cz

- Calling languages.ycp client has been changed to a function call
  Language::GetLanguagesMap (#204791).
- Added new Requirement: yast2-country >= 2.13.35
- Calling copy_systemfiles_finish from inst_finish (FATE #300421).
- New icon for Finishing Basic Installation dialog.
- Calling new pre_umount_finish client before umount_finish,
  umount_finish closes SCR (#205389).
- Correctly quote files that are added into the temporary archive
  (FATE #300421).
- Removing the leading slashes from filenames when archiving them.
- Reporting error (into log) if save_hw_status_finish.ycp goes
  wrong (partly fixed #205408).
- 2.13.151

-------------------------------------------------------------------
Tue Sep 12 18:40:34 CEST 2006 - locilka@suse.cz

- Found a better place for calling 'inst_pre_install' client, by
  now it is really called...
- Enhanced logging.
- Disabling the License Language combo-box in case of less than
  two languages in it (#203543).

-------------------------------------------------------------------
Tue Sep 12 17:07:19 CEST 2006 - locilka@suse.cz

- Fixed displaying license: Language name should always be either
  shown or the license is disabled as invalid; If there are both
  license.en.txt and license.txt, one of them is hidden because
  they have the very same content; An installation language is also
  pre-selected as a language for a license (if such exists).
- Fixed initializing the known languages via WFM::call("languages")
  (#204791).
- Another icon for Installation Mode dialog, it was the same as for
  Initialization and Analyzing the Computer dialogs.
- 2.13.150

-------------------------------------------------------------------
Mon Sep 11 09:59:15 CEST 2006 - locilka@suse.cz

- Added 'inst_pre_install' and 'copy_systemfiles_finish' clients,
  and module 'SystemFilesCopy' as a solution for FATE requests
  #300421 and #120103, which means that SSH keys are, by now,
  copied from another already installed system (if such exists).
  If there are more installed systems, the best ones are selected
  considering the newest access-time.
- More verbose dialog when initializing the installation (+icon).

-------------------------------------------------------------------
Thu Sep  7 15:13:54 CEST 2006 - locilka@suse.cz

- Added dialog content and help into the initial dialog of add-on
  client. Progress will be even better.
- Temporarily disabled buttons that don't work there.
- Added more "busy messages" into the add-on dialogs.
- Added new functionality for filtering services in SLP services
  table. Allowed characters are "a-zA-Z0-9 .*-".

-------------------------------------------------------------------
Wed Sep  6 17:41:07 CEST 2006 - mvidner@suse.cz

- To allow adding unsigned sources, temporarily "rug set-pref
  security-level none" when syncing in inst_source (#190403).
- 2.13.149

-------------------------------------------------------------------
Wed Sep  6 12:47:51 CEST 2006 - locilka@suse.cz

- No such headline "Mode" in the Installation Settings dialog.
  Help fixed (#203811).
- Added help into the Add-On Product Installation dialog.
- Add and Delete buttons in the same dialog were moved to the left
  side according the YaST style guide.
- Disabling Delete button in case of no Products listed
  (all filed as bug #203809).
- Used a correct (another) icon in License Agreement dialog
  (#203808).

-------------------------------------------------------------------
Mon Sep  4 15:59:47 CEST 2006 - locilka@suse.cz

- Running Installation in Wizard Window (#203510).
- Needed binaries in inst-sys: xquery and fvwm-root.
- Initially, a plain colored image is used as a background.
- 2.13.148

-------------------------------------------------------------------
Mon Sep  4 15:49:40 CEST 2006 - ms@suse.de

- fixed -fp setup of Xvnc (#203531)

-------------------------------------------------------------------
Fri Sep  1 08:48:50 CEST 2006 - locilka@suse.cz

- Fixed Installation Mode dialog to redraw itself only when needed.

-------------------------------------------------------------------
Wed Aug 23 16:59:03 CEST 2006 - locilka@suse.cz

- Added a new debugger tool scr_switch_debugger.ycp that is called
  when switching to the installed system in switch_scr_finish.ycp
  fails (#201058).
- Additionally, YaST logs from installed system are stored under
  the /var/log/YaST2/InstalledSystemLogs/ directory.
- 2.13.147

-------------------------------------------------------------------
Wed Aug 23 16:44:18 CEST 2006 - jsrain@suse.cz

- use version specific Xvnc parameters
- 2.13.146

-------------------------------------------------------------------
Wed Aug 23 13:05:35 CEST 2006 - jsrain@suse.cz

- temporary fix to copy /etc/X11/xorg.conf to the system during
  installation (#201121)
- 2.13.145

-------------------------------------------------------------------
Tue Aug 22 19:26:28 CEST 2006 - mvidner@suse.cz

- test_proposal and test_inst_client: also call
  Mode::SetMode ("installation");

-------------------------------------------------------------------
Tue Aug 22 14:27:53 CEST 2006 - locilka@suse.cz

- New Installation Mode dialog (#156529)
- 2.13.144

-------------------------------------------------------------------
Tue Aug 22 13:41:54 CEST 2006 - jsrain@suse.cz

- weaken dependency on suseRegister (#183656)

-------------------------------------------------------------------
Fri Aug 18 09:49:41 CEST 2006 - jsrain@suse.cz

- fixed building documentation
- 2.13.143

-------------------------------------------------------------------
Thu Aug 10 11:18:24 CEST 2006 - jsrain@suse.cz

- fixed congratulation text for openSUSE (#198252)
- 2.13.142

-------------------------------------------------------------------
Wed Aug  9 15:30:57 CEST 2006 - jsrain@suse.cz

- read info about products from package manager without parsing all
  metadata and reading RPM database (#66046)
- added unzip to Requires (#195911)

-------------------------------------------------------------------
Tue Aug  8 09:54:38 CEST 2006 - jsrain@suse.cz

- fixed 'Requires'
- 2.13.141

-------------------------------------------------------------------
Fri Aug  4 16:33:11 CEST 2006 - jsrain@suse.cz

- updated for X.Org 7
- 2.13.140

-------------------------------------------------------------------
Fri Aug  4 09:21:28 CEST 2006 - jsrain@suse.cz

- moved SLP source scanning to SourceManager.ycp

-------------------------------------------------------------------
Wed Aug  2 14:10:41 CEST 2006 - mvidner@suse.cz

- Added a configure-time check for fvwm directory

-------------------------------------------------------------------
Fri Jul 28 09:42:00 CEST 2006 - jsrain@suse.cz

- offer to eject the CD drive when asking for add-on CD (#181992)

-------------------------------------------------------------------
Thu Jul 27 14:18:01 CEST 2006 - jsrain@suse.cz

- added support for merging multiple proposal items as one proposal
  item (eg. to group langage and keyboard)
- 2.13.139

-------------------------------------------------------------------
Wed Jul 26 09:18:36 CEST 2006 - jsrain@suse.cz

- get version from installed product proper way (#157924)

-------------------------------------------------------------------
Tue Jul 25 14:32:18 CEST 2006 - jsrain@suse.cz

- beep before rebooting the machine during installation (#144614)

-------------------------------------------------------------------
Mon Jul 24 13:56:22 CEST 2006 - jsrain@suse.cz

- fixed error reporting when creating a source (#159695)
- abort installation if package manager initialization fails
  (#167674)
- report proper message if no catalog found via SLP and firewall
  is running (#156444)

-------------------------------------------------------------------
Tue Jul 18 16:57:08 CEST 2006 - jsrain@suse.cz

- fixed displaying catalog selection dialog if multiple catalogs
  found on add-on media (#192761)

-------------------------------------------------------------------
Tue Jul 18 16:14:17 CEST 2006 - jsrain@suse.cz

- fixed vendor URL in congratulate dialog (#187358)
- 2.13.138

-------------------------------------------------------------------
Mon Jul 17 10:12:58 CEST 2006 - jsrain@suse.cz

- check if there are any patches available before offering online
  update (jsuchome)
- merged inst_default_desktop.ycp to desktop_finish.ycp

-------------------------------------------------------------------
Sun Jul 16 08:54:55 CEST 2006 - olh@suse.de

- introduce a Linuxrc::display_ip and use it instead of Arch::s390
- 2.13.137

-------------------------------------------------------------------
Fri Jul 14 15:16:00 CEST 2006 - jsrain@suse.cz

- adapted to changes in yast2-packager
- use only one implementation of product license handling (#191523)
- 2.13.136

-------------------------------------------------------------------
Fri Jul 14 14:51:37 CEST 2006 - olh@suse.de

- move /tmp/vncserver.log to /var/log/YaST2/vncserver.log

-------------------------------------------------------------------
Mon Jul 10 10:47:57 CEST 2006 - jsrain@suse.cz

- correctly import add-on product control file even if no
  additional YaST modules are present on the media (#185768)
- 2.13.135

-------------------------------------------------------------------
Mon Jul 10 09:23:29 CEST 2006 - mvidner@suse.cz

- When running Novell Customer Center Configuration the second time,
  do not add duplicate update sources for graphic card drivers
  (#188572).
- 2.13.134

-------------------------------------------------------------------
Fri Jun 30 11:42:11 CEST 2006 - ug@suse.de

- during autoinstall, timeout early warning popups

-------------------------------------------------------------------
Tue Jun 27 14:02:45 CEST 2006 - mvidner@suse.cz

- Don't show the URL passwords in registration success popup (#186978).
- Include the password in URLs passed to ZMD (#186842).
- Don't log the URL passwords.
- 2.13.133

-------------------------------------------------------------------
Mon Jun 26 08:54:43 CEST 2006 - jsrain@suse.cz

- preselect patterns according to selected desktop (#183944)

-------------------------------------------------------------------
Wed Jun 21 11:03:58 CEST 2006 - jsrain@suse.cz

- display the source URL dialog if adding add-on product update
  source fails in order to allow to enter password (#186804)

-------------------------------------------------------------------
Tue Jun 20 14:50:48 CEST 2006 - mvidner@suse.cz

- When registration succeeds, display only the actually added sources
(#180820#c26).

-------------------------------------------------------------------
Tue Jun 20 14:35:15 CEST 2006 - jsrain@suse.cz

- translate the congratulate string (#186567)

-------------------------------------------------------------------
Mon Jun 19 14:05:21 CEST 2006 - jsrain@suse.cz

- report an error when failed to register the update source for
  an add-on product (#185846)
- 2.13.132

-------------------------------------------------------------------
Mon Jun 19 12:54:36 CEST 2006 - jsrain@suse.cz

- ask about accepting license of add-on product added via the
  /add_on_product file (#186148)
- 2.13.131

-------------------------------------------------------------------
Thu Jun 15 18:47:05 CEST 2006 - mvidner@suse.cz

- Do not complain if ZMD cannot be stopped (#166900).
- When syncing the _original_ installation sources to ZMD,
  temporarily turn off signature checking because the user has
  already decided to trust the sources (#182747).
- SourceManager: factored out the rug pathname.
- 2.13.130

-------------------------------------------------------------------
Thu Jun 15 12:45:27 CEST 2006 - jsrain@suse.cz

- set installation server as host name (not IP address) if it is
  defined as host name during installation (#178933)
- 2.13.129

-------------------------------------------------------------------
Thu Jun 15 10:20:39 CEST 2006 - visnov@suse.cz

- fix the please-wait string

-------------------------------------------------------------------
Wed Jun 14 15:07:04 CEST 2006 - jdsn@suse.de

- added a please-wait string in registration (already translated)
- 2.13.128

-------------------------------------------------------------------
Mon Jun 12 16:07:52 CEST 2006 - mvidner@suse.cz

- Fillup /etc/sysconfig/security:CHECK_SIGNATURES and initialize it
  based on an install time kernel parameter.
- 2.13.127

-------------------------------------------------------------------
Mon Jun 12 13:22:08 CEST 2006 - jdsn@suse.de

- run pango module creation as root (#165891)
- fixed SLE desktop file of suse_register for autoyast (mc, ug)
- 2.13.126

-------------------------------------------------------------------
Fri Jun  9 11:02:57 CEST 2006 - locilka@suse.cz

- Identify the downloaded release notes by the product name during
  the internet test. Changes were made in the module Product
  (#180581).
- 2.13.125

-------------------------------------------------------------------
Thu Jun  8 11:49:04 CEST 2006 - jdsn@suse.de

- create pango modules for registration browser (#165891)
- sync zypp update sources in autoyast mode as well (#181183)
- 2.13.124

-------------------------------------------------------------------
Wed Jun  7 16:15:36 CEST 2006 - jsrain@suse.cz

- avoid adding update source of an add-on product twice during
  installation (#182434)
- 2.13.123

-------------------------------------------------------------------
Tue Jun  6 18:56:57 CEST 2006 - mvidner@suse.cz

- Moved SourceManager + deps from yast2-packager to yast2-installation
  to avoid circular BuildRequires.
- 2.13.122

-------------------------------------------------------------------
Tue Jun  6 18:32:04 CEST 2006 - mvidner@suse.cz

- Call suse_register with --nozypp meaning that we will tell rug
  ourselves which zypp/yum sources it should add. This enables
  rejecting broken or untrusted sources (#180820).
- Moved the major part of Register::add_update_sources to
  SourceManager::AddUpdateSources.
- 2.13.121

-------------------------------------------------------------------
Tue Jun  6 09:53:16 CEST 2006 - jsrain@suse.cz

- sync add-on product source to ZMD (#181743)
- 2.13.120

-------------------------------------------------------------------
Thu Jun  1 17:57:23 CEST 2006 - mvidner@suse.cz

- Do log Report::{Message,Warning,Error} messages by default (#180862).
- 2.13.119

-------------------------------------------------------------------
Thu Jun  1 14:55:44 CEST 2006 - jsrain@suse.cz

- honor UPDATEURLS if installing add-on product in running system
  (#180417)
- 2.13.118

-------------------------------------------------------------------
Wed May 31 12:58:33 CEST 2006 - jsrain@suse.cz

- avoid calling Pkg::SourceStartCache during 1st stage of the
  installation (#178007)
- 2.13.117

-------------------------------------------------------------------
Tue May 30 18:02:54 CEST 2006 - jdsn@suse.de

- set correct title of installation step Customer Center (#179921)
- 2.13.116

-------------------------------------------------------------------
Fri May 26 14:27:56 CEST 2006 - jsrain@suse.cz

- fixed behavior if SLP source detection fails (#179036)
- 2.13.115

-------------------------------------------------------------------
Thu May 25 08:46:56 CEST 2006 - jsrain@suse.cz

- added possibility to specify add-on product URL as command-line
  parameter of add-on.ycp (to run add-on product workflow via
  autorun.sh)
- 2.13.114

-------------------------------------------------------------------
Wed May 24 12:52:21 CEST 2006 - jsrain@suse.cz

- properly integrate YCP code for add-on product installation in
  running system (if YCP code present) (#178311)
- 2.13.113

-------------------------------------------------------------------
Tue May 23 18:58:20 CEST 2006 - jdsn@suse.de

- gray out checkboxes in inst_suse_register when skipping (#178042)
- 2.13.112

-------------------------------------------------------------------
Tue May 23 15:07:42 CEST 2006 - jsrain@suse.cz

- added different desktop files for SLE and BOX/openSUSE
- 2.13.111

-------------------------------------------------------------------
Tue May 23 13:20:03 CEST 2006 - jdsn@suse.de

- fixed layouting in inst_ask_online_update (#177559)

-------------------------------------------------------------------
Fri May 19 17:57:10 CEST 2006 - jdsn@suse.de

- let inst_suse_register ask to install mozilla-xulrunner if
  missing (#175166)
- prevent non-root user to run inst_suse_register (#170736)
- 2.13.110

-------------------------------------------------------------------
Fri May 19 15:36:36 CEST 2006 - jsrain@suse.cz

- more verbose logging of storing hardware status (#170188)
- 2.13.109

-------------------------------------------------------------------
Thu May 18 17:07:13 CEST 2006 - hare@suse.de

- start iscsid if root is on iSCSI (#176804)

-------------------------------------------------------------------
Wed May 17 13:08:52 CEST 2006 - jsrain@suse.cz

- set DISPLAYMANAGER_SHUTDOWN according to control file (#169639)
- 2.13.108

-------------------------------------------------------------------
Tue May 16 13:29:38 CEST 2006 - jsrain@suse.cz

- marked missed text for translation (#175930)
- 2.13.107

-------------------------------------------------------------------
Mon May 15 12:59:58 CEST 2006 - jsrain@suse.cz

- handle additional data for installation restart (#167561)

-------------------------------------------------------------------
Fri May 12 14:11:18 CEST 2006 - jsrain@suse.cz

- initialize callbacks before adding an add-on product, properly
  handle installation sources of add-on products (both if preparing
  AutoYaST configuration (#172837)
- 2.13.106

-------------------------------------------------------------------
Thu May 11 13:50:29 CEST 2006 - jsrain@suse.cz

- do not disable automatic modprobe before adding add-on products
  (#172149)
- 2.13.105

-------------------------------------------------------------------
Thu May 11 12:02:13 CEST 2006 - ms@suse.de

- fixed message text (#172766)

-------------------------------------------------------------------
Thu May 11 09:55:08 CEST 2006 - ms@suse.de

- prevent ssh message from being displayed if vnc+ssh has
  been specified as installation method (#173486)

-------------------------------------------------------------------
Wed May 10 13:40:16 CEST 2006 - jdsn@suse.de

- removed search bar from registration browser (#169092)
- 2.13.104

-------------------------------------------------------------------
Tue May  9 19:35:47 CEST 2006 - jdsl@suse.de

- switched to Enterprise wording for inst_suse_register (#173970)
- 2.13.103

-------------------------------------------------------------------
Tue May  9 19:30:47 CEST 2006 - mvidner@suse.cz

- Save the update sources if registration is done later after the
  installation (#172665).
- When adding upate sources, do not add duplicates (check by the alias
  passed by suse_register on SLE), delete the duplicate beforehand
  (#168740#c3).
- 2.13.102

-------------------------------------------------------------------
Tue May  9 11:32:20 CEST 2006 - mvidner@suse.cz

- Start the network also when doing a remote X11 installation (#165458,
  hare).
- 2.13.101

-------------------------------------------------------------------
Mon May  8 17:32:59 CEST 2006 - jdsl@suse.de

- added hard require from y2-installation to suseRegister (hmuelle)
- added new w3m-jail for registration (#167225)
- fixed passing of url to browser(s) for registration (#167225)
- switched to Enterprise strings for inst_suse_register (shorn)
- 2.13.100

-------------------------------------------------------------------
Thu May  4 14:31:29 CEST 2006 - jsrain@suse.cz

- added congratulate text to the control file (#170881)
- 2.13.99

-------------------------------------------------------------------
Thu May  4 13:10:48 CEST 2006 - jsrain@suse.cz

- disable timeout in popup before installation reboot in case
  of SSH installation (#160301)

-------------------------------------------------------------------
Thu May  4 11:21:32 CEST 2006 - locilka@suse.cz

- include proofread message texts

-------------------------------------------------------------------
Wed May  3 10:26:29 CEST 2006 - locilka@suse.cz

- Busy cursor when "Contacting server" in suse_register (#171061).
- 2.13.97

-------------------------------------------------------------------
Tue May  2 15:25:35 CEST 2006 - locilka@suse.cz

- Display KDE-related help in the Congratulations dialog only
  in case of KDE as the default windowmanager (#170880).
- 2.13.96

-------------------------------------------------------------------
Fri Apr 28 14:10:50 CEST 2006 - locilka@suse.cz

- Proper checking for available network when adding an Add-On
  product. Network-related options are disabled in case of missing
  network both in installation and running system (#170147).
- 2.13.95

-------------------------------------------------------------------
Fri Apr 28 11:32:03 CEST 2006 - jsuchome@suse.cz

- initialize package callbacks for add on product workflow (#170317)
- 2.13.94

-------------------------------------------------------------------
Thu Apr 27 16:50:50 CEST 2006 - mvidner@suse.cz

- Tell libzypp-zmd-backend not to write sources to zypp db,
  we are going to do it ourselves (#170113).
- 2.13.93

-------------------------------------------------------------------
Thu Apr 27 16:03:39 CEST 2006 - jsrain@suse.de

- handle missing SHORTLABEL in content file (#170129)
- 2.13.92

-------------------------------------------------------------------
Thu Apr 27 14:57:23 CEST 2006 - fehr@suse.de

- set limit for separate /home to 14G for SLED (#169232)

-------------------------------------------------------------------
Thu Apr 27 11:16:56 CEST 2006 - ms@suse.de

- removed update_xf86config call, checking for /dev/psaux was
  broken and is no longer needed because the default mouse device
  is /dev/input/mice since many versions now (#168816)

-------------------------------------------------------------------
Thu Apr 27 10:52:08 CEST 2006 - mvidner@suse.cz

- When asking for update URLs, go trough products, not patterns (#169836).
- 2.13.91

-------------------------------------------------------------------
Thu Apr 27 08:34:33 CEST 2006 - locilka@suse.cz

- Making "SLP Catalog" selection bigger (maximum ncurses size)
  (#168718)
- 2.13.90

-------------------------------------------------------------------
Tue Apr 25 22:58:52 CEST 2006 - jsrain@suse.de

- fixed service proposal in SLES control file (#159771)

-------------------------------------------------------------------
Tue Apr 25 16:19:11 CEST 2006 - locilka@suse.cz

- Return `next instead of `ok in case of SLP Add-On Source (#165989)
- 2.13.89

-------------------------------------------------------------------
Mon Apr 24 16:22:14 CEST 2006 - jsrain@suse.de

- GDM is default if both KDE and GNOME installed (#155095)
- 2.13.88

-------------------------------------------------------------------
Mon Apr 24 13:30:50 CEST 2006 - sh@suse.de

- V 2.13.87
- Removed "Disagree with all" button (bug #163001)

-------------------------------------------------------------------
Mon Apr 24 12:35:52 CEST 2006 - ug@suse.de

- 2.13.86

-------------------------------------------------------------------
Mon Apr 24 11:52:47 CEST 2006 - ug@suse.de

- X-SuSE-YaST-AutoInstRequires=lan
  added to desktop file of suse register.
  Otherwise the registration fails.

-------------------------------------------------------------------
Mon Apr 24 09:37:57 CEST 2006 - lnussel@suse.de

- run rcSuSEfirewall2 reload when installing via vnc or ssh (#153467)
- 2.13.85

-------------------------------------------------------------------
Fri Apr 21 23:26:26 CEST 2006 - jsrain@suse.de

- determine base product accordign to flag (#160585)
- 2.13.84

-------------------------------------------------------------------
Fri Apr 21 17:26:15 CEST 2006 - jdsn@suse.de

- added proxy support for registration browser (#165891)
- 2.13.83

-------------------------------------------------------------------
Thu Apr 20 22:22:59 CEST 2006 - jsrain@suse.de

- handle installation restart with repeating last step (#167561)
- 2.13.82

-------------------------------------------------------------------
Thu Apr 20 18:51:55 CEST 2006 - jdsn@suse.de

- proxy support for registration process (#165891)
- disable w3m registration by control variable (aj)
- 2.13.81

-------------------------------------------------------------------
Thu Apr 20 16:09:23 CEST 2006 - mvidner@suse.cz

- When cloning, save installation sources beforehand (#165860).
- 2.13.80

-------------------------------------------------------------------
Wed Apr 19 19:55:47 CEST 2006 - jsrain@suse.de

- restore buttons after calling DASD or zFCP module (#160399)
- 2.13.79

-------------------------------------------------------------------
Wed Apr 19 15:04:03 CEST 2006 - locilka@suse.cz

- Added more debugging messages to the inst_proposal (#162831)
- 2.13.78

-------------------------------------------------------------------
Tue Apr 18 22:58:41 CEST 2006 - jsrain@suse.de

- display proper popup when aborting add-on product installation
  (#159689)

-------------------------------------------------------------------
Tue Apr 18 22:22:02 CEST 2006 - jdsn@suse.de

- in inst_suse_register:
- busy/waiting popups (#163366, #164794)
- text changes (#165509)
- autodisable checkbox "Registration Code" (# 165841)
- error handling in case no browser is available
- cleanup
- 2.13.77

-------------------------------------------------------------------
Tue Apr 18 21:44:45 CEST 2006 - jsrain@suse.de

- do not initialize catalogs before booting installed system (#162899)
- 2.13.76

-------------------------------------------------------------------
Tue Apr 18 18:08:18 CEST 2006 - mvidner@suse.cz

- Do not try to add empty URL as an update source (#165860#c12).

-------------------------------------------------------------------
Tue Apr 18 17:02:05 CEST 2006 - mvidner@suse.cz

- Fixed a typo in the previous change.
- 2.13.75

-------------------------------------------------------------------
Tue Apr 18 14:06:21 CEST 2006 - locilka@suse.cz

- Add-On SLP source was allways returning `back also in case
  of `ok (`next) (#165989)
- 2.13.74

-------------------------------------------------------------------
Tue Apr 18 10:12:19 CEST 2006 - mvidner@suse.cz

- Skip popup and unnecessary work if there are no online update
  sources for add-ons (#167233).
- 2.13.73

-------------------------------------------------------------------
Fri Apr 14 22:25:11 CEST 2006 - jsrain@suse.de

- prevent from changing installation mode and system for update once
  it is selected (#165832)
- added add-on products to installation/update proposal for SLES/SLED
- 2.13.72

-------------------------------------------------------------------
Fri Apr 14 13:19:52 CEST 2006 - lslezak@suse.cz

- call vm_finish client at the end of installation - disable
  some services in Xen domU (#161720, #161721, #161756)
- 2.13.71

-------------------------------------------------------------------
Thu Apr 13 18:17:52 CEST 2006 - jdsn@suse.de

- changed control files according to (#165509)

-------------------------------------------------------------------
Thu Apr 13 10:35:42 CEST 2006 - mvidner@suse.cz

- Do not display errors if language specific release notes are missing
  on the installation source (#165767).
- 2.13.70

-------------------------------------------------------------------
Wed Apr 12 16:24:48 CEST 2006 - jdsn@suse.de

- added missing autoyast entries in suse_register.desktop
- 2.13.69

-------------------------------------------------------------------
Wed Apr 12 12:57:53 CEST 2006 - jsuchome@suse.cz

- control files updated for manual online update run (#165503)
- 2.13.68

-------------------------------------------------------------------
Wed Apr 12 11:39:08 CEST 2006 - ms@suse.de

- fixed displaying ftp password in plaintext in y2start.log (#164824)

-------------------------------------------------------------------
Wed Apr 12 11:05:34 CEST 2006 - mvidner@suse.cz

- Do not mangle the URL obtained from suse_register (#165499).
- 2.13.67

-------------------------------------------------------------------
Wed Apr 12 09:15:48 CEST 2006 - locilka@suse.cz

- fixed Product.ycp - relnotes_url might be defined as an empty
  string (#165314).
- 2.13.66

-------------------------------------------------------------------
Tue Apr 11 22:19:03 CEST 2006 - jsrain@suse.de

- fixed boot if root is on LVM (initialize udev symlinks) (#163073)
- 2.13.65

-------------------------------------------------------------------
Tue Apr 11 16:01:40 CEST 2006 - jdsn@suse.de

- in inst_suse_register:
  - resized popups (hmuelle)
  - new info pupop showing new update server (aj)
  - removed cancel button (#164801, shorn)
- 2.13.64

-------------------------------------------------------------------
Tue Apr 11 11:28:23 CEST 2006 - fehr@suse.de

- flag for evms in control.SLES.xml needs to be true

-------------------------------------------------------------------
Mon Apr 10 17:08:10 CEST 2006 - mvidner@suse.cz

- Add installation sources for online update (#163192).
- 2.13.63

-------------------------------------------------------------------
Fri Apr  7 23:01:33 CEST 2006 - jsrain@suse.de

- provide Product::short_name (#163702)
- 2.13.62

-------------------------------------------------------------------
Fri Apr  7 15:14:01 CEST 2006 - jdsn@suse.de

- fixed evaluation of control file variables (#162988)
- 2.13.61

-------------------------------------------------------------------
Fri Apr  7 09:39:20 CEST 2006 - jsuchome@suse.cz

- 2.13.60

-------------------------------------------------------------------
Thu Apr  6 17:10:07 CEST 2006 - ms@suse.de

- allow huge memory allocations (#151515)

-------------------------------------------------------------------
Thu Apr  6 15:19:13 CEST 2006 - jsuchome@suse.cz

- Product.ycp: read SHORTLABEL value from content file (#163702)

-------------------------------------------------------------------
Wed Apr  5 18:13:11 CEST 2006 - mvidner@suse.cz

- Call SourceManager::SyncYaSTInstSourceWithZMD () in
  inst_rpmcopy(continue) because inst_suse_register does not run
  without a network connection (#156030#c30).

-------------------------------------------------------------------
Wed Apr  5 17:05:27 CEST 2006 - jsrain@suse.de

- do not rewrite log from SCR running in chroot during installation
- fix checking for duplicate sources (#159662)
- 2.13.59

-------------------------------------------------------------------
Tue Apr  4 18:11:34 CEST 2006 - jdsn@suse.de

- fixed w3m registration again (#162462)
- changed Requires to Recommends for suseRegister (hmuelle, aj)
- 2.13.58

-------------------------------------------------------------------
Mon Apr  3 18:27:15 CEST 2006 - jdsn@suse.de

- fixed w3m in ncuses registration (#162462)
- changes in suse_register to test new server side business logic
- 2.13.57

-------------------------------------------------------------------
Mon Apr  3 14:33:44 CEST 2006 - locilka@suse.cz

- Using yast-addon icon in the .desktop file and also in the source
  code (#154930).
- 2.13.56

-------------------------------------------------------------------
Mon Apr  3 14:32:08 CEST 2006 - ug@suse.de

- by default, enable clone box on SLD

-------------------------------------------------------------------
Mon Apr  3 14:22:22 CEST 2006 - ug@suse.de

- uncheck clone checkbox if cloning is greyed out (#162457)

-------------------------------------------------------------------
Fri Mar 31 17:32:03 CEST 2006 - mvidner@suse.cz

- Tell ZMD to get the inst source (#156030)
- No unlocking after all (#160319)
  - Don't reset zypp
  - Reenable Back
  - Fetch update source from suse_resigster and add it
- 2.13.55

-------------------------------------------------------------------
Thu Mar 30 13:42:35 CEST 2006 - mvidner@suse.cz

- Reset zypp and release its lock before suse_register (#160319).
  Therefore disabled the Back button.
- Don't run add-on.ycp if another process has the zypp lock (#160319).
- 2.13.53

-------------------------------------------------------------------
Thu Mar 30 12:31:49 CEST 2006 - jdsn@suse.de

- included new desktop file in Makefile (162112)

-------------------------------------------------------------------
Wed Mar 29 17:57:35 CEST 2006 - jsrain@suse.de

- prevent from installing one product multiple times (#159662)
- 2.13.54

-------------------------------------------------------------------
Wed Mar 29 16:43:02 CEST 2006 - locilka@suse.cz

- Fixed adding SLP-based Add-On product (#161270)
- SLP-based Add-On product handling moved to separate function
- Add-On MediaSelect dialog creation moved to separate function
- Changed icon for License
- 2.13.52

-------------------------------------------------------------------
Tue Mar 29 16:06:23 CEST 2006 - jdsn@suse.de

- late feature "force registration" for suse_register (aj, shorn)

-------------------------------------------------------------------
Tue Mar 28 21:29:07 CEST 2006 - jdsn@suse.de

- added 'rm -f /var/lib/zypp/zmd_updated_the_sources'
  flag file to be deleted if suse_register runs during installation
  file checked by online update - deletion requested by mvidner
- 2.13.51

-------------------------------------------------------------------
Tue Mar 28 20:53:13 CEST 2006 - jdsn@suse.de

- added autoyast part of suse_register
- icon for product registration (#160293)
- fixes for inst_suse_register
- 2.13.50

-------------------------------------------------------------------
Mon Mar 27 23:47:38 CEST 2006 - jsrain@suse.de

- removed desktop selection from NLD workflow (#160650)

-------------------------------------------------------------------
Fri Mar 24 15:15:30 CET 2006 - locilka@suse.cz

- Filling up list of release_notes urls for all installed products
  in the Product.ycp. Needed for internet_test (#160563).
- 2.13.49

-------------------------------------------------------------------
Fri Mar 24 11:00:06 CET 2006 - ms@suse.de

- added initvicons call in second stage S05-config (#160299)

-------------------------------------------------------------------
Thu Mar 23 18:34:18 CET 2006 - jdsn@suse.de

- fixed security issue: suse-ncc dummy user got his own group

-------------------------------------------------------------------
Thu Mar 23 18:33:25 CET 2006 - jdsn@suse.de

- added controlfile configured default settings for suse_register
- 2.13.47

-------------------------------------------------------------------
Thu Mar 23 16:23:37 CET 2006 - locilka@suse.cz

- Display license immediately after the Add-On product is scanned
  and added. Handle user interaction.
- 2.13.46

-------------------------------------------------------------------
Thu Mar 23 14:16:46 CET 2006 - jdsn@suse.de

- final texts for suse_register
- nonroot - warning for suse_register
- 2.13.45

-------------------------------------------------------------------
Thu Mar 23 13:19:03 CET 2006 - locilka@suse.cz

- Displaying license of the Add-On product if exists. Trying the
  localized version first. Waiting for user interaction if needed.
- Displaying info.txt if exists (#160017)
- Adjusting testsuites
- 2.13.44

-------------------------------------------------------------------
Mon Mar 22 19:04:55 CET 2006 - jdsn@suse.de

- fixed missing module in makefile
- 2.13.43

-------------------------------------------------------------------
Wed Mar 22 19:03:57 CET 2006 - locilka@suse.cz

- Added fallback for adding add-on products without file
  installation.xml. In this case, the product is added as a normal
  installation source and sw_single is called.
- 2.13.42

-------------------------------------------------------------------
Mon Mar 22 18:45:17 CET 2006 - jdsn@suse.de

- fixed ssh bug in suse_register
- suse_register reads and writes configuration to sysconfig
- final texts in suse_register
- 2.13.41

-------------------------------------------------------------------
Wed Mar 22 13:43:12 CET 2006 - mvidner@suse.cz

- Fixed release notes download (by Product::FindBaseProducts), #159490.

-------------------------------------------------------------------
Wed Mar 22 11:40:18 CET 2006 - jdsn@suse.de

- changed help text in suse_register
- patch to make the ComboBox appear longer in release_notes

-------------------------------------------------------------------
Tue Mar 21 16:33:32 CET 2006 - locilka@suse.cz

- adding "Local Directory" option for Add-On Products when no
  network is available (#159779).
- avoid from adding "Unknown" Add-On Product when Cancel button
  pressed in the Add New Add-On popup (#159784).

-------------------------------------------------------------------
Tue Mar 21 08:57:51 CET 2006 - jsuchome@suse.cz

- returned dependency on yast2-online-update

-------------------------------------------------------------------
Tue Mar 21 07:57:37 CET 2006 - visnov@suse.cz

- try to get add-on product control files only optionally (#159116)
- 2.13.40

-------------------------------------------------------------------
Mon Mar 20 10:08:13 CET 2006 - locilka@suse.cz

- disabled skipping the 'Installation Mode' dialog when no other
  installed Linux found. Just disabling 'Update' and 'Other'
  options in that case (#157695).
- removed calling uml_finish, client doesn't has been dropped.

-------------------------------------------------------------------
Fri Mar 17 22:50:06 CET 2006 - jsrain@suse.de

- added AytoYaST support for add-on products
- 2.13.39

-------------------------------------------------------------------
Fri Mar 17 09:30:02 CET 2006 - locilka@suse.cz

- fixed .desktop file for Add-On Products, now it starts add-on
  instead of sw_single when launched from YaST Control Center
  (#158869).

-------------------------------------------------------------------
Thu Mar 16 23:24:11 CET 2006 - jsrain@suse.de

- added zFCP and DASD modules to list of modules to be cloned after
  SLES installation (#153378)
- 2.13.38

-------------------------------------------------------------------
Thu Mar 16 23:10:06 CET 2006 - jsrain@suse.de

- fixed product handling (&product; macro) (#151050)
- allow multiple installation sources (#151755)

-------------------------------------------------------------------
Thu Mar 16 15:51:42 CET 2006 - jdsn@suse.de

- fixed blocker bug (#158628), suse_register call in all products

-------------------------------------------------------------------
Thu Mar 16 14:56:36 CET 2006 - fehr@suse.de

- increase maximal size of root fs to 20 Gig (#158608)
- 2.13.37

-------------------------------------------------------------------
Wed Mar 15 18:21:54 CET 2006 - jsrain@suse.de

- do not overwrite language settings during update (#156562)
- do not offer network sources for Add-On products if no network is
  configured (#156467)
- 2.13.36

-------------------------------------------------------------------
Tue Mar 14 18:16:32 CET 2006 - jdsn@suse.de

- corrected titles in control file
- 2.13.35

-------------------------------------------------------------------
Tue Mar 14 18:11:53 CET 2006 - jdsn@suse.de

- 2.13.34

-------------------------------------------------------------------
Tue Mar 14 18:09:58 CET 2006 - jdsn@suse.de

- new browser for registration
- new texts for registration module

-------------------------------------------------------------------
Mon Mar 13 16:26:00 CET 2006 - jsrain@suse.de

- report an error if creating catalog for add-on product fails
  (#157566)
- 2.13.33

-------------------------------------------------------------------
Fri Mar 10 19:02:04 CET 2006 - jsrain@suse.de

- disable add-on products if inst-sys is mounted from CD
- 2.13.32

-------------------------------------------------------------------
Fri Mar 10 18:33:55 CET 2006 - jdsn@suse.de

- fixed security bug (#157008)
- added link to browser for Novell privacy statement

-------------------------------------------------------------------
Fri Mar 10 17:55:11 CET 2006 - mvidner@suse.cz

- Start ncurses UI in non-threaded mode to enable spawning of
  interactive processes (like w3m for suseRegister, #150799).
- 2.13.31

-------------------------------------------------------------------
Fri Mar 10 12:17:56 CET 2006 - ms@suse.de

- forcing using xim for Qt Input (#156962)

-------------------------------------------------------------------
Thu Mar  9 17:36:39 CET 2006 - mvidner@suse.cz

- Control files: added network/startmode, being ifplugd for SL and
  SLED, auto for SLES (#156388).
- 2.13.30

-------------------------------------------------------------------
Thu Mar  9 17:35:30 CET 2006 - jsrain@suse.de

- fixed asking for add-on product CD (#156469)

-------------------------------------------------------------------
Thu Mar  9 12:01:07 CET 2006 - ms@suse.de

- include proofread message texts

-------------------------------------------------------------------
Wed Mar  8 17:00:41 CET 2006 - jdsn@suse.de

- fixed launch of yastbrowser (during installation)
- 2.13.29

-------------------------------------------------------------------
Wed Mar  8 15:25:57 CET 2006 - ms@suse.de

- fixed createStageList() function to be more restrictive on checking
  for stage files. Adapt startup documentation according to this
  change (#144783)

-------------------------------------------------------------------
Wed Mar  8 14:25:02 CET 2006 - lrupp@suse.de

- added suseRegister to Requires

-------------------------------------------------------------------
Tue Mar  7 22:27:45 CET 2006 - jdsn@suse.de

- added functionality to skip suse register and/or online update
- 2.13.28

-------------------------------------------------------------------
Tue Mar  7 20:07:43 CET 2006 - jsrain@suse.de

- added yastbrowser

-------------------------------------------------------------------
Tue Mar  7 00:26:26 CET 2006 - jsrain@suse.de

- fixed back button behavior in installation mode dialog (#155044)

-------------------------------------------------------------------
Mon Mar  6 10:47:31 CET 2006 - visnov@suse.cz

- enable media callbacks in the add-on product handling

-------------------------------------------------------------------
Fri Mar  3 23:30:36 CET 2006 - jsrain@suse.de

- added .desktop file for add-on product installation (#154930)
- properly initialize source for add-on product (#154980)
- 2.13.27

-------------------------------------------------------------------
Fri Mar  3 10:43:12 CET 2006 - visnov@suse.cz

- reset package manager before installing patches

-------------------------------------------------------------------
Wed Mar  1 23:19:47 CET 2006 - jsrain@suse.de

- release all medias before registering add-on product CD or DVD
  (#154348)
- check whether files are on the add-on product media before using
  them (#154314)
- 2.13.26

-------------------------------------------------------------------
Mon Feb 27 18:32:05 CET 2006 - jsrain@suse.de

- fixed setting default desktop according to destop dialog (#152709)
- 2.13.25

-------------------------------------------------------------------
Fri Feb 24 19:40:37 CET 2006 - jsrain@suse.de

- select base product before runing add-on products dialog
- 2.13.24

-------------------------------------------------------------------
Fri Feb 24 16:57:03 CET 2006 - ms@suse.de

- added qt plugin check to check_network function (#149025)

-------------------------------------------------------------------
Thu Feb 23 16:15:50 CET 2006 - jsrain@suse.de

- changed the name of the add-on product control file (#152770)
- 2.13.23

-------------------------------------------------------------------
Wed Feb 22 23:05:28 CET 2006 - jsrain@suse.de

- using correct icon (#151630)
- 2.13.22

-------------------------------------------------------------------
Wed Feb 22 12:45:54 CET 2006 - ms@suse.de

- added console startup message when y2base is called (#148165)

-------------------------------------------------------------------
Wed Feb 22 10:28:42 CET 2006 - visnov@suse.cz

- adapt BuildRequires
- 2.13.21

-------------------------------------------------------------------
Wed Feb 22 01:20:18 CET 2006 - jsrain@suse.de

- do not offer creating AutoYaST profile in first boot mode
  (#152285)
- 2.13.20

-------------------------------------------------------------------
Sun Feb 19 17:48:17 CET 2006 - jsrain@suse.de

- made inst_proposal more resistent to incorrect data returned from
  client modules (#148271)

-------------------------------------------------------------------
Fri Feb 17 23:58:34 CET 2006 - jsrain@suse.de

- removed dependency on yast2-online-update
- integrated add-on product selection to installation workflow
- 2.13.19

-------------------------------------------------------------------
Fri Feb 17 14:19:46 CET 2006 - mvidner@suse.cz

- inst_release_notes: Let the combo box have a label.
- inst_disks_activate: fixed the textdomain (s390 -> installation)

-------------------------------------------------------------------
Thu Feb 16 23:29:18 CET 2006 - jsrain@suse.de

- several fixes of add-on product installation
- 2.13.18

-------------------------------------------------------------------
Tue Feb 14 23:40:31 CET 2006 - jsrain@suse.de

- added possibility to use standalone-installation proposals when
  installing with base product
- added support for replacing 2nd stage workflow
- added support for disabling individual proposal
- added support for inserting steps to inst_finish for add-on
  products
- added copying merged control files to installed system, merging
  them for 2nd stage workflow
- 2.13.17

-------------------------------------------------------------------
Tue Feb 14 18:32:18 CET 2006 - jdsn@suse.de

- new release notes module (multiple release notes) FATE: 120129
- 2.13.16

-------------------------------------------------------------------
Tue Feb 14 01:22:52 CET 2006 - jsrain@suse.de

- fixed add-on product workflow and proposal merging

-------------------------------------------------------------------
Mon Feb 13 22:33:37 CET 2006 - jsrain@suse.de

- updated patchs on add-on product CD according to spec
- 2.13.15

-------------------------------------------------------------------
Mon Feb 13 10:09:58 CET 2006 - visnov@suse.cz

- save zypp.log from instsys

-------------------------------------------------------------------
Sun Feb 12 20:41:09 CET 2006 - olh@suse.de

- umount /dev and /sys unconditionally in umount_finish.ycp

-------------------------------------------------------------------
Sun Feb 12 19:41:28 CET 2006 - olh@suse.de

- remove obsolete comment from umount_finish.ycp

-------------------------------------------------------------------
Sun Feb 12 18:35:41 CET 2006 - visnov@suse.cz

- revert redirect

-------------------------------------------------------------------
Sun Feb 12 16:45:43 CET 2006 - kkaempf@suse.de

- redirect stderr to /var/log/YaST2/zypp.log when running
  1st or 2nd stage installation. (#149001)

-------------------------------------------------------------------
Thu Feb  9 21:27:28 CET 2006 - jsrain@suse.de

- added add-on product installation in running system

-------------------------------------------------------------------
Thu Feb  9 00:56:18 CET 2006 - jsrain@suse.de

- added control file merging functionality

-------------------------------------------------------------------
Tue Feb  7 17:57:40 CET 2006 - mvidner@suse.cz

- control files: Configure the hostname in the main installation
  workflow also in SuSE Linux (#142758) and SLED (#137340).
- 2.13.13

-------------------------------------------------------------------
Mon Feb  6 10:43:59 CET 2006 - olh@suse.de

- remove the /usr/share/locale/br symlink creation, there is
  no user of /usr/share/locale files inside the inst-sys
- remove the hostname linux, domainname local calls
  the hostname is already set in inst_setup.
  yast can not be restarted with ssh installs

-------------------------------------------------------------------
Tue Jan 31 14:30:07 CET 2006 - fehr@suse.de

- disable proposal with separate /home for SLES

-------------------------------------------------------------------
Mon Jan 30 18:19:31 CET 2006 - ms@suse.de

- fixed PCI bus ID setup (#145938)

-------------------------------------------------------------------
Fri Jan 27 14:37:30 CET 2006 - ms@suse.de

- adding truetype font path to the vnc font path (#139351)

-------------------------------------------------------------------
Thu Jan 26 12:51:17 CET 2006 - fehr@suse.de

- remove loading of dm modules, if needed this is done in libstorage

-------------------------------------------------------------------
Tue Jan 24 13:00:43 CET 2006 - ms@suse.de

- added check for testutf8 binary (#144699)

-------------------------------------------------------------------
Tue Jan 24 08:29:29 CET 2006 - jsrain@suse.cz

- enable iSCSI dialog during installation
- 2.13.12

-------------------------------------------------------------------
Mon Jan 23 13:21:46 CET 2006 - mvidner@suse.cz

- Added networkmanager_proposal to the network proposal.
- 2.13.11

-------------------------------------------------------------------
Mon Jan 23 13:03:09 CET 2006 - ms@suse.de

- added y2start.log message if YaST exits abnormally (#141016)
- fixed repatching of xorg.conf file (#144538)

-------------------------------------------------------------------
Mon Jan 23 09:30:07 CET 2006 - jsrain@suse.cz

- added "enable_clone" option (#144101)

-------------------------------------------------------------------
Mon Jan 16 17:07:17 CET 2006 - mvidner@suse.cz

- Prefer the string product feature network/network_manager (always,
  laptop, never) over boolean network/network_manager_is_default.

-------------------------------------------------------------------
Fri Jan 13 14:12:31 CET 2006 - jsrain@suse.cz

- run the desktop dialog also on SLES (#142771)
- added iscsi installation to the installatino workflow
- 2.13.10

-------------------------------------------------------------------
Wed Jan 11 14:50:18 CET 2006 - jsrain@suse.cz

- call installation clients for DASD/zFCP configuration instead of
  the run-time ones

-------------------------------------------------------------------
Mon Jan  9 16:47:46 CET 2006 - jsrain@suse.cz

- write mouse information on PPC (#116406)
- UI mode set to expert for SLES
- reset storage after (de)activating any disk (#140936)
- 2.13.9

-------------------------------------------------------------------
Fri Jan  6 16:20:23 CET 2006 - ms@suse.de

- fixed HVC_CONSOLE_HINT text (#140386)

-------------------------------------------------------------------
Thu Jan  5 16:49:24 CET 2006 - jsrain@suse.cz

- Removed unneeded stuff from proposals on some architectures for
  SLES (#140999, #140991)
- Added iSCSI to installation workflow (real call still missing)
- moved DASD/zFCP disk activation prior installation mode selection
  (#140936)
- 2.13.8

-------------------------------------------------------------------
Thu Jan  5 14:29:12 CET 2006 - sh@suse.de

- V 2.13.7
- Fixed bugs #79289, #114037: trouble with y2cc at end of installation
  Dropped y2cc at end of installation (OK from aj + gp)

-------------------------------------------------------------------
Thu Jan  5 13:52:48 CET 2006 - mvidner@suse.cz

- control file: for SLES, ask for the host name in the main workflow (F4126)

-------------------------------------------------------------------
Thu Jan  5 13:04:46 CET 2006 - jsuchome@suse.cz

- control file: for NLD, do not enable autologin by default (#140990)

-------------------------------------------------------------------
Tue Jan  3 12:11:15 CET 2006 - ms@suse.de

- don't call initvicons on s390/s390x architectures (#140383)

-------------------------------------------------------------------
Thu Dec 22 12:25:26 CET 2005 - fehr@suse.de

- added try_separate_home to partitioning section of control.xml

-------------------------------------------------------------------
Wed Dec 21 11:30:11 CET 2005 - ms@suse.de

- fixed startup Makefile.am

-------------------------------------------------------------------
Wed Dec 21 10:36:13 CET 2005 - visnov@suse.cz

- merged proofread texts

-------------------------------------------------------------------
Tue Dec 20 13:14:02 CET 2005 - ms@suse.de

- added support for graphical installation on ia64 archs (#140142)

-------------------------------------------------------------------
Mon Dec 19 18:10:00 CET 2005 - sh@suse.de

- Implemented feature #300359: Show Beta notice during installation
  Now showing /info.txt in a popup (with a simple "OK" button)
  over the license agreement
- V 2.13.6

-------------------------------------------------------------------
Fri Dec 16 16:15:24 CET 2005 - jsrain@suse.cz

- do not call obsolete gnome-postinstall script
- added list of modules to offer clone at the end of installation
  to control files
- 2.13.5

-------------------------------------------------------------------
Wed Dec 14 12:07:13 CET 2005 - ms@suse.de

- make service startup more robust (#138433)

-------------------------------------------------------------------
Fri Dec  2 16:19:15 CET 2005 - mvidner@suse.cz

- Added control file variables network_manager_is_default,
  force_static_ip.
- 2.13.4

-------------------------------------------------------------------
Fri Dec  2 09:57:48 CET 2005 - jsrain@suse.cz

- mark missing texts for translation (#136021)

-------------------------------------------------------------------
Wed Nov 30 08:07:25 CET 2005 - lslezak@suse.cz

- removed Xen and UML sections from control files
  (moved to yast2-vm package)
- 2.13.4

-------------------------------------------------------------------
Tue Nov 29 14:19:05 CET 2005 - sh@suse.de

- Implemented feature #110081: License translations
- V 2.13.3

-------------------------------------------------------------------
Mon Nov 28 12:50:08 CET 2005 - jsrain@suse.cz

- adjusted default desktop in control files (#132491)

-------------------------------------------------------------------
Tue Nov 22 12:58:19 CET 2005 - jsrain@suse.cz

- added default desktop to control files

-------------------------------------------------------------------
Fri Nov 11 08:20:27 CET 2005 - jsrain@suse.cz

- write hwcfg-static-printer only if parallel port is present
  (#116406)
- 2.13.2

-------------------------------------------------------------------
Tue Nov  1 13:02:58 CET 2005 - jsrain@suse.cz

- adapted to inst_desktop_new.ycp -> inst_desktop.ycp rename

-------------------------------------------------------------------
Tue Oct 18 12:35:16 CEST 2005 - ms@suse.de

- added update check: update_xf86config to be called in case of
  update. The script will fix the mouse configuration if the device
  /dev/mouse or /dev/psaux is in use (#118755)

-------------------------------------------------------------------
Mon Oct 17 16:28:11 CEST 2005 - ms@suse.de

- added testX binary check

-------------------------------------------------------------------
Thu Oct 13 16:21:53 CEST 2005 - ms@suse.de

- fixed startup scripts because Stefan changed the X11 module
  naming from drv.o to drv.so :-(

-------------------------------------------------------------------
Fri Sep 30 14:22:28 CEST 2005 - jsrain@suse.cz

- remove checking whether to run language selection (language
  module knows better whether it is needed)

-------------------------------------------------------------------
Mon Sep 26 17:48:58 CEST 2005 - jsrain@suse.cz

- do close target before switching from update to bare metal
  installation (#115075)
- do not set default window manager in sysconfig if neither KDE
  nor GNOME are installed (#115412)
- 2.13.0

-------------------------------------------------------------------
Fri Sep  9 14:14:24 CEST 2005 - ms@suse.de

- fixed service startup sequence of HAL and DBUS (#115815)

-------------------------------------------------------------------
Wed Sep  7 16:00:24 CEST 2005 - jsrain@suse.cz

- fixed typo in the cursor scheme name for GNOME (#74309)
- 2.12.28

-------------------------------------------------------------------
Wed Sep  7 09:16:44 CEST 2005 - jsuchome@suse.cz

- 2.12.27

-------------------------------------------------------------------
Tue Sep  6 17:01:51 CEST 2005 - jsrain@suse.cz

- fixed freezing installation while saving configured hardware
 (#115387)

-------------------------------------------------------------------
Tue Sep  6 13:28:06 CEST 2005 - jsrain@suse.cz

- use correct icons for license agreement and installation mode
  dialogs (#105158)
- 2.12.26

-------------------------------------------------------------------
Mon Sep  5 17:30:18 CEST 2005 - ms@suse.de

- fixed braille setup (#115278)

-------------------------------------------------------------------
Mon Sep  5 16:25:44 CEST 2005 - ms@suse.de

- start dbus in Second-Stage/S06-services (#114667)

-------------------------------------------------------------------
Mon Sep  5 12:46:43 CEST 2005 - jsrain@suse.cz

- save all configured hardware at the end of installation (#104676)
- 2.12.25

-------------------------------------------------------------------
Thu Sep  1 13:45:29 CEST 2005 - ms@suse.de

- start hald in Second-Stage/S06-services (#114667)

-------------------------------------------------------------------
Mon Aug 29 09:56:30 CEST 2005 - jsrain@suse.cz

- reset package manager when switched installation mode (#105857)
- 2.12.24

-------------------------------------------------------------------
Fri Aug 26 10:23:24 CEST 2005 - jsrain@suse.cz

- set default cursor theme according to default desktop (#74309)
- 2.12.23

-------------------------------------------------------------------
Wed Aug 24 10:39:48 CEST 2005 - ms@suse.de

- fixed umount_result setting in /etc/install.inf. A space is
  needed between the colon and the value (#112620)

-------------------------------------------------------------------
Tue Aug 23 15:02:53 CEST 2005 - ms@suse.de

- fixed umount call in First-Stage setup -> added F03-umount (#103800)

-------------------------------------------------------------------
Tue Aug 23 12:46:16 CEST 2005 - jsrain@suse.cz

- mark correct tab selected after language is changed (#105995)
- reset target map when switching between installation and upgrade
  (#106627)

-------------------------------------------------------------------
Mon Aug 22 12:18:08 CEST 2005 - jsrain@suse.cz

- fixed title icons for proposal dialogs (#105165)
- 2.12.22

-------------------------------------------------------------------
Fri Aug 19 15:39:31 CEST 2005 - jsrain@suse.cz

- reverted forcing language dialog in NCurses (#102958)
- 2.12.21

-------------------------------------------------------------------
Fri Aug 19 15:33:08 CEST 2005 - ms@suse.de

- fixed mouse probing call, was never called in initial stage (#100665)

-------------------------------------------------------------------
Fri Aug 19 11:32:09 CEST 2005 - arvin@suse.de

- improved initialisation of libstorage callbacks (bug #105562)

-------------------------------------------------------------------
Wed Aug 17 17:37:02 CEST 2005 - ms@suse.de

- added umount_result key to /etc/install.inf containing the exit
  code from trying to umount the inst-sys (#103800)
- 2.12.19

-------------------------------------------------------------------
Wed Aug 17 15:45:40 CEST 2005 - jsrain@suse.cz

- handle correctly if _proposal client returns nil as warning level
  (#105154)

-------------------------------------------------------------------
Wed Aug 17 15:09:44 CEST 2005 - arvin@suse.de

- check if /sbin/splash exists (bug #105159)
- 2.12.18

-------------------------------------------------------------------
Tue Aug 16 08:51:16 CEST 2005 - jsrain@suse.cz

- build relation between old keys and new UDIs (#104676)

-------------------------------------------------------------------
Mon Aug 15 16:49:22 CEST 2005 - jsrain@suse.cz

- merged texts from proofread
- 2.12.17

-------------------------------------------------------------------
Mon Aug 15 14:45:43 CEST 2005 - ms@suse.de

- fixed vncpassword handling (#104377)

-------------------------------------------------------------------
Mon Aug 15 13:02:07 CEST 2005 - jsrain@suse.cz

- make the OK button in other installatino options popup default
  button (#104589)

-------------------------------------------------------------------
Fri Aug 12 14:35:19 CEST 2005 - jsrain@suse.cz

- force language selection in NCurses (#102958)
- 2.12.16

-------------------------------------------------------------------
Fri Aug 12 12:32:42 CEST 2005 - ms@suse.de

- fixed use of graphical installer within SSH session (#53767)

-------------------------------------------------------------------
Fri Aug 12 10:15:26 CEST 2005 - ms@suse.de

- fixed set_splash function to work with SuSE 10.0

-------------------------------------------------------------------
Tue Aug  9 15:22:24 CEST 2005 - ms@suse.de

- fixed shell warning (#100729)

-------------------------------------------------------------------
Mon Aug  8 14:06:10 CEST 2005 - jsrain@suse.cz

- show URL of product vendor in congratulation dialog (#102542)

-------------------------------------------------------------------
Fri Aug  5 13:00:16 CEST 2005 - lslezak@suse.cz

- added virtual machine proposal into contol file
- 2.12.15

-------------------------------------------------------------------
Wed Aug  3 13:01:20 CEST 2005 - jsrain@suse.cz

- fixed behavior in proposal with tabs if one of the submodules
  returned an error (#100203)
- 2.12.14

-------------------------------------------------------------------
Tue Aug  2 15:24:14 CEST 2005 - jsrain@suse.cz

- do not allow going back after 2nd stage installation is
  interrupted by reboot
- restore settings after reboot during 2nd stage installation

-------------------------------------------------------------------
Thu Jul 28 11:31:15 CEST 2005 - jsrain@suse.cz

- updated the installation confirmation popup (#98841)
- changed label of push button to access boot and repair (#98836),
  added help text
- 2.12.13

-------------------------------------------------------------------
Mon Jul 25 14:56:54 CEST 2005 - ms@suse.de

- include functions start_yast_and_reboot() and start_yast_again()
  according to a feature request for Jiri.

-------------------------------------------------------------------
Fri Jul 22 13:09:38 CEST 2005 - jsrain@suse.cz

- fixed dialog captions of proposals

-------------------------------------------------------------------
Thu Jul 21 17:01:57 CEST 2005 - fehr@suse.de

- replace obsolete SCR agent calls by call to Storage::ActivateHld()

-------------------------------------------------------------------
Thu Jul 21 11:54:19 CEST 2005 - ms@suse.de

- fixed YaST2.call::wait_for_x11() to set an initial value
  for server_running (#97381)
- 2.12.12

-------------------------------------------------------------------
Tue Jul 19 17:25:15 CEST 2005 - jsrain@suse.cz

- fixed switch from installation to update and vice versa
- added support for reboot and restart of YaST during 2nd stage
  installation
- updated control file to show 3 installation stages

-------------------------------------------------------------------
Mon Jul 18 13:38:50 CEST 2005 - jsrain@suse.cz

- updated control file
- minor inst_proposal clean-up
- 2.12.11

-------------------------------------------------------------------
Fri Jul 15 15:35:03 CEST 2005 - jsrain@suse.cz

- fixed behavior of several dialogs
- 2.12.10

-------------------------------------------------------------------
Thu Jul 14 18:18:42 CEST 2005 - jsrain@suse.cz

- added installation workflow
- added support for tabs in proposals
- adapted to new partitioner using storage-lib (arvin)
- moved inst_desktop.ycp to yast2-packager
- 2.12.9

-------------------------------------------------------------------
Mon Jul 11 16:21:58 CEST 2005 - jsrain@suse.cz

- removed dependency on vanished Display.ycp to fix build
- 2.12.8

-------------------------------------------------------------------
Mon Jul 11 11:14:18 CEST 2005 - ms@suse.de

- fixed race condition in checking servers exit code (#91342)
- fixed testX and xupdate paths

-------------------------------------------------------------------
Thu Jun  2 16:57:14 CEST 2005 - jsrain@suse.cz

- put focus on the release notes to allow scrolling without pushing
  Tab many times to move the focus (#80215)

-------------------------------------------------------------------
Wed Jun  1 14:12:06 CEST 2005 - mvidner@suse.cz

- Added a scr file for .etc.install_inf_options (#75720).
- 2.12.7

-------------------------------------------------------------------
Tue May 31 11:39:56 CEST 2005 - ms@suse.de

- implement check for driver update mode (#84155)

-------------------------------------------------------------------
Tue May 31 11:04:04 CEST 2005 - ms@suse.de

- applied patch from Olaf to avoid some time consuming calls (#86178)
- allow "vnc=1 usessh=1" as install and debug method (#45127)

-------------------------------------------------------------------
Mon May 30 15:55:55 CEST 2005 - jsrain@suse.cz

- display message when fallen into text mode installation (#53748)

-------------------------------------------------------------------
Mon May 16 10:53:27 CEST 2005 - jsrain@suse.cz

- renamed 'default' variable
- 2.12.6

-------------------------------------------------------------------
Tue May 10 14:05:01 CEST 2005 - jsrain@suse.cz

- copy /etc/X11/xorg.conf instead of XF86Config to the target
  system
- 2.12.5

-------------------------------------------------------------------
Mon May  9 18:27:54 CEST 2005 - ms@suse.de

- removed sed update of BusID (#78950)

-------------------------------------------------------------------
Wed Apr 27 12:56:15 CEST 2005 - jsrain@suse.cz

- modularized inst_finish.ycp
- 2.12.4

-------------------------------------------------------------------
Thu Apr 21 11:14:04 CEST 2005 - ms@suse.de

- fixed X11 config patching code, related to (#66989)

-------------------------------------------------------------------
Mon Apr 18 17:10:55 CEST 2005 - jsrain@suse.cz

- one more fix for new ProductFeatures.ycp interface
- 2.12.3

-------------------------------------------------------------------
Mon Apr 18 15:19:44 CEST 2005 - jsrain@suse.cz

- adapted to new interface of ProductFeatures.ycp
- 2.12.2

-------------------------------------------------------------------
Thu Apr 14 17:19:30 CEST 2005 - visnov@suse.cz

- 2.12.1

-------------------------------------------------------------------
Wed Apr  6 15:39:25 CEST 2005 - ms@suse.de

- inst-sys move XF86Config to xorg.conf (#66989)

-------------------------------------------------------------------
Tue Mar 29 14:23:17 CET 2005 - jsrain@suse.cz

- updated the layout of the source files in the repository
- 2.12.0

-------------------------------------------------------------------
Wed Mar 23 15:04:17 CET 2005 - ms@suse.de

- fixed vnc server arguments (#70896)

-------------------------------------------------------------------
Sat Mar 19 10:15:14 CET 2005 - ms@suse.de

- fixed second stage locale setup for textbased installation (#73631)

-------------------------------------------------------------------
Tue Mar 15 16:59:19 CET 2005 - ms@suse.de

- IMPORTANT: fixed locale setup (#72145)

-------------------------------------------------------------------
Tue Mar 15 09:44:32 CET 2005 - jsrain@suse.cz

- enable netdaemon if GNOME is default desktop (#72018)

-------------------------------------------------------------------
Mon Mar 14 15:23:17 CET 2005 - jsrain@suse.cz

- enable FAM daemon when GNOME is installed

-------------------------------------------------------------------
Mon Mar 14 14:15:34 CET 2005 - ms@suse.de

- fixed missing reboot on SSH installation (#67043)

-------------------------------------------------------------------
Fri Mar 11 16:50:14 CET 2005 - ms@suse.de

- added option --auto-fonts to Y2_QT_ARGS (#72174)

-------------------------------------------------------------------
Fri Mar 11 12:57:37 CET 2005 - ms@suse.de

- fixed setting TERM variable (#71771)

-------------------------------------------------------------------
Mon Mar  7 08:27:03 CET 2005 - jsrain@suse.cz

- initialize &product; macro in inst_suseconfig (#70899)
- set hwcfg file for parallel printer (#64412)

-------------------------------------------------------------------
Thu Mar  3 17:36:56 CET 2005 - ms@suse.de

- fixed LANG setting in F03-language (#66498)

-------------------------------------------------------------------
Thu Mar  3 12:53:00 CET 2005 - ms@suse.de

- fixed startup scripts for pcmcia/usb network installations (#65164)

-------------------------------------------------------------------
Wed Mar  2 10:53:37 CET 2005 - jsrain@suse.cz

- merged texts from proofread

-------------------------------------------------------------------
Wed Mar  2 06:42:11 CET 2005 - nashif@suse.de

- url in last dialog is set to www.novell.com/linux

-------------------------------------------------------------------
Tue Mar  1 12:13:09 CET 2005 - jsrain@suse.cz

- removed obsolete symlink juggling (#66016)

-------------------------------------------------------------------
Thu Feb 24 16:10:03 CET 2005 - ms@suse.de

- added logsize check to FirstStage/F07-logging

-------------------------------------------------------------------
Wed Feb 23 11:35:18 CET 2005 - jsrain@suse.cz

- fixed comments for translators

-------------------------------------------------------------------
Tue Feb 22 18:30:15 CET 2005 - ms@suse.de

- fixed check for X11 configuration in continue mode (#66224)

-------------------------------------------------------------------
Tue Feb 22 13:11:41 CET 2005 - sh@suse.de

- V 2.11.17

-------------------------------------------------------------------
Tue Feb 22 13:05:23 CET 2005 - ms@suse.de

- fixed Y2MAXLOGSIZE setting, which was set to 0 because df within
  inst-sys is not an option for checking the filesystem space

-------------------------------------------------------------------
Mon Feb 21 18:10:26 CET 2005 - sh@suse.de

- Proper log-rotating in inst_finish
- V 2.11.16

-------------------------------------------------------------------
Fri Feb 18 10:55:09 CET 2005 - jsrain@suse.cz

- added "Initializing..." title to installation before something
  else is shown (#51039)

-------------------------------------------------------------------
Thu Feb 17 12:41:33 CET 2005 - ms@suse.de

- fixed inst-sys copy process of XF86Config to take care
  about the new name xorg.conf

-------------------------------------------------------------------
Wed Feb 16 14:53:57 CET 2005 - jsrain@suse.cz

- fix displaying release notes if the localized version is not
  available (#50911)

-------------------------------------------------------------------
Thu Feb 10 13:13:50 CET 2005 - jsrain@suse.cz

- reduced forced minimal size of the release notes popup (#50637)
- fixed the order of proposal creation (and thus firewall
  is enabled again) (#50622)
- 2.11.15

-------------------------------------------------------------------
Wed Feb  9 19:16:22 CET 2005 - nashif@suse.de

- Save files control.xml and info.txt from installation into
  /etc/YaST2.

-------------------------------------------------------------------
Wed Feb  9 15:05:33 CET 2005 - jsrain@suse.cz

- additional kernel parameters in control file Prof moved to
  the new variable (#50369)

-------------------------------------------------------------------
Tue Feb  8 16:14:44 CET 2005 - nashif@suse.de

- Moved ProductControl to yast2 package

-------------------------------------------------------------------
Mon Feb  7 13:46:48 CET 2005 - jsrain@suse.cz

- fixed order of items in the "Change" button in proposals (#50204)
- merged texts from proofread
- added label informing about release notes from media
- fixed translating empty string in the installation steps
- 2.11.12

-------------------------------------------------------------------
Fri Feb  4 13:14:54 CET 2005 - jsrain@suse.cz

- display release notes from installation proposal

-------------------------------------------------------------------
Wed Feb  2 18:21:48 CET 2005 - ms@suse.de

- fixed control center call (#50389)

-------------------------------------------------------------------
Tue Feb  1 17:02:20 CET 2005 - nashif@suse.de

- Fixed left "steps" display problems (#50388)

-------------------------------------------------------------------
Wed Jan 26 16:12:23 CET 2005 - nashif@suse.de

- install inst_default_desktop.ycp (#49838)

-------------------------------------------------------------------
Tue Jan 25 07:21:53 CET 2005 - nashif@suse.de

- Fixed arguments in control file
- Fixed deleting completed steps
- 2.11.10

-------------------------------------------------------------------
Mon Jan 24 16:29:32 CET 2005 - nashif@suse.de

- Moved installation workflow routines out of installation.ycp
- Adapted arguments of installation clients
- Enhanced control file and made it more readable (arguments of clients
  are clearer now)

-------------------------------------------------------------------
Mon Jan 24 11:27:55 CET 2005 - ms@suse.de

- fixed language environment (#49811)

-------------------------------------------------------------------
Thu Jan 13 11:35:45 CET 2005 - jsrain@suse.cz

- changed the "System will boot now..." message at the end of
  isnt_finish.ycp (#41592)
- 2.11.8

-------------------------------------------------------------------
Wed Jan 12 12:44:29 CET 2005 - ms@suse.de

- removed xmset calls to disable/enable the mouse pointer.
- prevent patching X11 configuration in continue mode

-------------------------------------------------------------------
Wed Jan 12 11:39:31 CET 2005 - ms@suse.de

- fixed yast startup in continue mode. The evaluation of the
  variables USE_SSH and VNC was wrong in S08-start and
  S09-cleanup

-------------------------------------------------------------------
Tue Jan 11 16:16:38 CET 2005 - jsrain@suse.cz

- prevent disabling the Next button in the proposal (#46708)

-------------------------------------------------------------------
Wed Jan  5 17:30:11 CET 2005 - jsrain@suse.cz

- removed unneeded imports and variables from installation.ycp
- adapted to changed interface of Kernel.ycp
- 2.11.7

-------------------------------------------------------------------
Tue Jan  4 09:45:17 CET 2005 - jsrain@suse.cz

- on SGI Altix add fetchop and mmtimer to MODULES_LOADED_ON_BOOT
  (was disabled due to problems in Kernel.ycp) (bug #46971)
- disable Back/Accept buttons in inst_finish.ycp (#37025)

-------------------------------------------------------------------
Thu Dec 16 15:13:23 CET 2004 - sh@suse.de

- Applied patch from bug #49275: Enable user to skip proposal
  even if there is a blocker error in it

-------------------------------------------------------------------
Thu Dec 09 10:52:54 CET 2004 - arvin@suse.de

- disable inclusion of fetchop and mmtimer in
  MODULES_LOADED_ON_BOOT on SGI Altix (bug #46971)

-------------------------------------------------------------------
Fri Dec  3 15:05:57 CET 2004 - ms@suse.de

- include some patches from old startup code which has been
  changed while developing the new startup concept. Please note
  all architecture dependant code has to be part of the startup/arch
  directories and must be included in a clean way to the new scripts.
  I will not include any arch changes made in the last weeks because
  this will lead to the same horrible situation we had in the past.
  if there is anything which has to be handled differntly on another
  architecture this must be done separately to be able to maintain
  that code longer than two days

-------------------------------------------------------------------
Wed Dec  1 12:04:13 CET 2004 - sh@suse.de

- Fixed bug #48722: Inconsistent lower/upper case in mode dialog

-------------------------------------------------------------------
Mon Nov 29 12:32:36 CET 2004 - ms@suse.de

- startup scripts ready now. reports can be send using bug: (#46886)

-------------------------------------------------------------------
Thu Nov 11 18:11:38 CET 2004 - arvin@suse.de

- always use Directory::logdir

-------------------------------------------------------------------
Thu Nov 11 17:47:45 CET 2004 - sh@suse.de

- Record macros during installation:
  /var/log/YaST2/macro_inst_initial.ycp for initial stage,
  /var/log/YaST2/macro_inst_cont.ycp  for "continue" mode

-------------------------------------------------------------------
Tue Nov 02 08:45:57 CET 2004 - arvin@suse.de

- allow to select repair/boot in installation mode selection even
  when no update is possible (bug #39874)

-------------------------------------------------------------------
Mon Nov  1 14:32:25 CET 2004 - visnov@suse.cz

- set product name in wizard (#46247)

-------------------------------------------------------------------
Wed Oct 27 11:20:44 CEST 2004 - arvin@suse.de

- on SGI Altix add fetchop and mmtimer to MODULES_LOADED_ON_BOOT
  (bug #46971)

-------------------------------------------------------------------
Tue Oct 26 12:36:26 CEST 2004 - jsrain@suse.cz

- moved parts of Mode.ycp to Installation.ycp
- adapted to Mode.ycp clean-up
- 2.11.2

-------------------------------------------------------------------
Tue Oct 19 10:46:15 CEST 2004 - lslezak@suse.cz

- UML mode: copy /etc/mtab file to host system (#42859)
- version 2.11.1

-------------------------------------------------------------------
Mon Oct 11 15:04:26 CEST 2004 - jsrain@suse.cz

- adapted to functional interface of Arch.ycp

-------------------------------------------------------------------
Mon Oct 11 10:43:25 CEST 2004 - jsrain@suse.cz

- moved default logon/window manager setting to extra client,
  setting it according to the base package selection (#46619)
- 2.11.0

-------------------------------------------------------------------
Thu Sep 30 15:12:09 CEST 2004 - sh@suse.de

- V 2.10.30
- Made final confirmation popup higher to accomodate all text
  without scrolling even in more verbose languages (de, fr)

-------------------------------------------------------------------
Wed Sep 29 14:13:35 CEST 2004 - mls@suse.de

- stop splash animation before starting yast
- go to verbose mode if X didn't start

-------------------------------------------------------------------
Mon Sep 27 15:37:03 CEST 2004 - arvin@suse.de

- don't create top-level "media" convenience links (bug #46152)

-------------------------------------------------------------------
Wed Sep 22 16:48:43 CEST 2004 - sh@suse.de

- Made final installation confirmation dialog wider and higher
  to avoid scrolling even for more verbose languages (de, fr)
- V 2.10.27

-------------------------------------------------------------------
Wed Sep 22 09:30:45 CEST 2004 - visnov@suse.cz

- reinitialize dialog after mode chosen (#45784)

-------------------------------------------------------------------
Tue Sep 21 14:48:15 CEST 2004 - arvin@suse.de

- use suse marble in congratulation screen (bug #45712)

-------------------------------------------------------------------
Mon Sep 20 13:52:35 CEST 2004 - sh@suse.de

- V 2.10.24
- Merged accidentially split translatable messages

-------------------------------------------------------------------
Fri Sep 17 16:12:53 CEST 2004 - sh@suse.de

- V 2.10.23
- Changed final installation confirmation dialog according to
  bug #45279

-------------------------------------------------------------------
Fri Sep 17 12:12:12 CEST 2004 - arvin@suse.de

- moved popup with boot message further to the end (bug #45432)

-------------------------------------------------------------------
Thu Sep 16 17:00:17 CEST 2004 - snwint@suse.de

- use language info from linuxrc to set LANG in YaST.start; this is
  just to run ncurses yast in fbiterm for exotic languages

-------------------------------------------------------------------
Wed Sep 15 15:16:41 CEST 2004 - arvin@suse.de

- fixed back button in internet test dialog (bug #45319)

-------------------------------------------------------------------
Wed Sep 15 14:48:09 CEST 2004 - visnov@suse.cz

- initialize proposal heading before creating dialog (#45340)

-------------------------------------------------------------------
Tue Sep 14 18:22:06 CEST 2004 - sh@suse.de

- V 2.10.20
- Fixed bug #45271: Mixture of en_UK / en_US: "licence" / "license"

-------------------------------------------------------------------
Tue Sep 14 17:05:15 CEST 2004 - mvidner@suse.cz

- Copy the DHCP cache to the right place (#45150).

-------------------------------------------------------------------
Tue Sep 14 12:46:53 CEST 2004 - arvin@suse.de

- fixed help text in main proposal (bug #45093)

-------------------------------------------------------------------
Tue Sep 14 10:53:02 CEST 2004 - jsrain@suse.cz

- added enable_firewall and firewall_ssh_enable to control file
  for PROF
- added related handlinng to ProductControl

-------------------------------------------------------------------
Mon Sep 13 12:57:41 CEST 2004 - jsrain@suse.cz

- set FAM_ONLY_LOCAL and start fam according to default windowmanager
- 2.10.18

-------------------------------------------------------------------
Mon Sep 13 11:28:33 CEST 2004 - arvin@suse.de

- added system info entry to update proposal (bug #45096)

-------------------------------------------------------------------
Fri Sep 10 13:03:30 CEST 2004 - snwint@suse.de

- use vesa driver as fallback, not vga (see #38253, comment #11)

-------------------------------------------------------------------
Thu Sep  9 15:49:46 CEST 2004 - mvidner@suse.cz

- Added a client to test the network and hardware proposals (#44677).
- 2.10.16

-------------------------------------------------------------------
Wed Sep  8 15:47:16 CEST 2004 - visnov@suse.cz

- implemented reordering of proposal items
- implemented support for hyperlinks in proposal summaries

-------------------------------------------------------------------
Tue Sep 07 14:18:56 CEST 2004 - arvin@suse.de

- added proposal step to initialize sources during update before
  mounting filesystems (needed to solve bug #44724)

-------------------------------------------------------------------
Mon Sep  6 13:33:34 CEST 2004 - mvidner@suse.cz

- Copy the DHCP client cache so that we can request the same IP
  (#43974).
- 2.10.14

-------------------------------------------------------------------
Mon Sep  6 09:50:37 CEST 2004 - jsrain@suse.cz

- avoid asking to confirm one license multiple times (#44145)

-------------------------------------------------------------------
Fri Sep 03 14:33:07 CEST 2004 - arvin@suse.de

- call Bootloader::Update instead of Bootloader::Write during
  update (bug #44286)

-------------------------------------------------------------------
Mon Aug 30 17:23:29 CEST 2004 - jsrain@suse.cz

- ask to confirm licenses of packages before installing/updating
  (#44145)
- 2.10.12

-------------------------------------------------------------------
Fri Aug 27 16:59:56 CEST 2004 - mvidner@suse.cz

- When showing the address for a VNC installation, don't rely on
  install.inf, print the current IP (#43974).
- 2.10.11

-------------------------------------------------------------------
Fri Aug 27 15:09:13 CEST 2004 - arvin@suse.de

- merged proof read messages

-------------------------------------------------------------------
Wed Aug 25 11:56:57 CEST 2004 - arvin@suse.de

- avoid tmp file in /tmp (bug #39444)

-------------------------------------------------------------------
Wed Aug 18 09:10:38 CEST 2004 - arvin@suse.de

- updated fvwmrc.yast2 (see bug #43796)

-------------------------------------------------------------------
Tue Aug 17 15:27:40 CEST 2004 - nashif@suse.de

- XFree86 -> xorg-x11 (#43832)

-------------------------------------------------------------------
Fri Aug 13 22:12:31 CEST 2004 - nashif@suse.de

- Fixed update (#43795)

-------------------------------------------------------------------
Wed Aug 11 18:03:11 CEST 2004 - nashif@suse.de

- Copy EULA to installed system for later use in firstboot module

-------------------------------------------------------------------
Wed Aug 11 16:09:43 CEST 2004 - nashif@suse.de

- Added firewall to network proposal (#43718)

-------------------------------------------------------------------
Tue Aug 10 15:21:56 CEST 2004 - nashif@suse.de

- Add default label for proposals

-------------------------------------------------------------------
Tue Aug 10 14:31:34 CEST 2004 - mvidner@suse.cz

- Fixed arguments for proposals (`initial)

-------------------------------------------------------------------
Mon Aug  9 19:37:28 CEST 2004 - nashif@suse.de

- Enable locking of proposals in control file
- Updated DTD for control file

-------------------------------------------------------------------
Thu Jul 29 10:10:04 CEST 2004 - nashif@suse.de

- New variables for ui and language handling added to control file
- Use Linuxrc module for install.inf and yast.inf handling

-------------------------------------------------------------------
Tue Jul 20 11:18:33 CEST 2004 - arvin@suse.de

- use capitalized SUSE in congratulation screen (bug #38853)

-------------------------------------------------------------------
Tue Jun 15 19:16:26 CEST 2004 - sh@suse.de

- Fixed typo in ssh install script (#42058)

-------------------------------------------------------------------
Tue Jun 15 14:11:06 CEST 2004 - sh@suse.de

- Fixed bug #41597: EULA must be scrolled in both dimensions

-------------------------------------------------------------------
Tue Jun 15 12:23:23 CEST 2004 - arvin@suse.de

- added Requires for yast2-update (bug #42013)

-------------------------------------------------------------------
Fri Jun 11 00:58:40 CEST 2004 - nashif@suse.de

- Added variable software_proposal to control file (NLD)

-------------------------------------------------------------------
Thu Jun 10 03:53:14 CEST 2004 - nashif@suse.de

- Added control for NLD

-------------------------------------------------------------------
Tue Jun  8 04:55:22 CEST 2004 - nashif@suse.de

- Also install control file for SLES to avoid lots of possible
  confusion when control file is not found on installation media
  and fallback file is used.
  (#41696)

-------------------------------------------------------------------
Tue Jun  8 04:37:03 CEST 2004 - nashif@suse.de

- Fixed bug #41696: yast uses elevator=anticipatory instead of
  elevator=as

-------------------------------------------------------------------
Sun May 30 00:38:55 CEST 2004 - nashif@suse.de

- Added Services to main control file for translation (#41367)
- 2.9.83

-------------------------------------------------------------------
Thu May 27 14:40:46 CEST 2004 - mvidner@suse.cz

- Added variables to ProductFeatures
  so that yast2-nis-client testsuite passes (~#41038).
- 2.9.82

-------------------------------------------------------------------
Thu May 27 12:21:19 CEST 2004 - arvin@suse.de

- added special console handling for iSeries (bug #39025)

-------------------------------------------------------------------
Wed May 26 11:12:56 CEST 2004 - arvin@suse.de

- set LD_LIBRARY_PATH in 1st stage installation start script
  (bug #40833)

-------------------------------------------------------------------
Tue May 25 14:10:33 CEST 2004 - jsrain@suse.cz

- set the I/O scheduler in ProductFeatures (#41038)
- 2.9.79

-------------------------------------------------------------------
Mon May 24 14:58:50 CEST 2004 - arvin@suse.de

- again ask for TERM variable if it's set to "vt100" (bug #40991)

-------------------------------------------------------------------
Tue May 18 15:32:30 CEST 2004 - arvin@suse.de

- moved fvwmrc.notitle from sax2 here (bug #37480)

-------------------------------------------------------------------
Tue May 11 13:54:26 CEST 2004 - lslezak@suse.cz

- don't ask for TERM variable if it's already set to "xterm"
  or "vt100" from linuxrc (don't ask in UML installation) (#39947)
- version 2.9.76

-------------------------------------------------------------------
Tue May 04 11:13:53 CEST 2004 - arvin@suse.de

- merged proofread messages

-------------------------------------------------------------------
Fri Apr 30 16:30:13 CEST 2004 - arvin@suse.de

- readded vnc remote proposal to SLES workflow (bug #31023)

-------------------------------------------------------------------
Wed Apr 28 15:38:45 CEST 2004 - arvin@suse.de

- quick implementation of execution of update.post2 scripts
  (bug #38677)

-------------------------------------------------------------------
Wed Apr 28 15:26:30 CEST 2004 - lslezak@suse.cz

- set Ctrl+Alt+Del handler in /etc/inittab to halt (instead of
  reboot) in UML system (safe shutdown from host system using
  uml_mconsole)
- version 2.9.73

-------------------------------------------------------------------
Tue Apr 27 18:25:25 CEST 2004 - gs@suse.de

- write Console: entry for p690 hvc console before reading
  /etc/install.inf (bug #39527)

-------------------------------------------------------------------
Tue Apr 27 10:34:06 CEST 2004 - arvin@suse.de

- call Pkg::SetAdditionalLocales after language change from
  proposal (bug #38366)

-------------------------------------------------------------------
Mon Apr 26 12:34:02 CEST 2004 - arvin@suse.de

- activate lvm and md before booting into a installed system
  (bug #39423)

-------------------------------------------------------------------
Thu Apr 22 18:12:43 CEST 2004 - arvin@suse.de

- removed support of starting yast2 installation without keyboard
  (linuxrc always reports a keyboard now) (bug #39235)

-------------------------------------------------------------------
Thu Apr 22 11:08:53 CEST 2004 - arvin@suse.de

- run unicode_{start,stop} only if they are present (bug #35714)

-------------------------------------------------------------------
Wed Apr 21 13:23:17 CEST 2004 - arvin@suse.de

- uses special sles screen for user authentication on sles

-------------------------------------------------------------------
Mon Apr 19 08:44:01 CEST 2004 - lslezak@suse.cz

- UML mode fixes: don't copy mtab to the host (it's not needed),
  find kernel and initrd even when symlinks are missing
  (workaround for bug #39063)
- added help text in UML installation proposal
- version 2.9.64

-------------------------------------------------------------------
Fri Apr 16 17:58:43 CEST 2004 - nashif@suse.de

- store variables needed in run-time in a sysconfig like file
- first try to load saved control file before fallback to packaged one.

-------------------------------------------------------------------
Fri Apr 16 14:57:44 CEST 2004 - arvin@suse.de

- fixed network start for remote x11 installation (bug #38832)

-------------------------------------------------------------------
Fri Apr 16 14:26:09 CEST 2004 - lslezak@suse.cz

- UML mode fixes: don't copy mtab to the host (it's not needed),
  find kernel and initrd even when symlinks are missing
  (workaround for bug #39063)
- added help text in UML installation proposal

-------------------------------------------------------------------
Fri Apr 16 11:08:42 CEST 2004 - arvin@suse.de

- removed keyboard proposal from update proposal for the update
  in the running system (bug #37817)

-------------------------------------------------------------------
Fri Apr 16 10:57:57 CEST 2004 - arvin@suse.de

- don't run on serial console in case of vnc or ssh installation
  (bug #37325)

-------------------------------------------------------------------
Thu Apr 15 18:26:04 CEST 2004 - arvin@suse.de

- add "service" proposal to SLES installation

-------------------------------------------------------------------
Thu Apr 15 12:03:00 CEST 2004 - arvin@suse.de

- log fvwm output for vnc installation (bug #30061)

-------------------------------------------------------------------
Wed Apr 07 12:37:53 CEST 2004 - arvin@suse.de

- avoid tmp file creation in check.boot script (bug #38572)

-------------------------------------------------------------------
Tue Apr 06 19:04:33 CEST 2004 - arvin@suse.de

- use fbiterm for CJK locales if appropriate (bug #37823)

-------------------------------------------------------------------
Tue Apr  6 18:55:20 CEST 2004 - nashif@suse.de

- only_update_selected option added to product feature set
- V 2.9.56

-------------------------------------------------------------------
Tue Apr  6 16:26:14 CEST 2004 - sh@suse.de

- V 2.9.55
- Fixed bug #36908: Use dynamic fonts based on resolution

-------------------------------------------------------------------
Mon Apr  5 14:38:22 CEST 2004 - fehr@suse.de

- load module dm-snapshort at to prevent hangs if LVM contains
  snapshot LVs (#36422)

-------------------------------------------------------------------
Mon Apr 05 11:32:21 CEST 2004 - arvin@suse.de

- show correct warning in second stage installation when xserver
  can't be started (bug #38298)

-------------------------------------------------------------------
Mon Apr 05 11:04:34 CEST 2004 - arvin@suse.de

- adjusted decision of frontend depending on memory size to memory
  requirements of new interpreter (bug #38298)
- fixed memory value in warning popup

-------------------------------------------------------------------
Sat Apr 03 17:44:03 CEST 2004 - arvin@suse.de

- use fbiterm for CJK locales if appropriate (bug #37823)

-------------------------------------------------------------------
Fri Apr 02 15:59:59 CEST 2004 - arvin@suse.de

- finally changed license to GPL for good

-------------------------------------------------------------------
Thu Apr 01 11:34:10 CEST 2004 - arvin@suse.de

- symmetricalized calls to inst_netsetup (bug #37763)

-------------------------------------------------------------------
Thu Apr 01 11:03:37 CEST 2004 - arvin@suse.de

- removed step label for inst_netsetup (bug #37546)

-------------------------------------------------------------------
Wed Mar 31 19:41:34 CEST 2004 - nashif@suse.de

- Added 2 options to control file:
   inform_about_suboptimal_distribution
   use_desktop_scheduler

-------------------------------------------------------------------
Wed Mar 31 17:19:12 CEST 2004 - lslezak@suse.cz

- inst_finish.ycp - copy kernel image, initrd and /etc/mtab to
  the host system in UML installation mode

-------------------------------------------------------------------
Tue Mar 30 11:25:44 CEST 2004 - arvin@suse.de

- disable virtual desktops in fvwm during vnc installation
  (bug #37480)

-------------------------------------------------------------------
Mon Mar 29 14:48:56 CEST 2004 - fehr@suse.de

- call Storage::FinishInstall() at end of installation

-------------------------------------------------------------------
Mon Mar 29 14:46:51 CEST 2004 - sh@suse.de

- Fixed bug #36713 (relies on yast2-core with fix for bug #36711):
  textdomain for wizard steps should come from control.xml

-------------------------------------------------------------------
Mon Mar 29 05:22:12 CEST 2004 - nashif@suse.de

- fixed copying of hook script logs into installed system

-------------------------------------------------------------------
Sun Mar 28 16:05:19 CEST 2004 - nashif@suse.de

- fixed hook scrips, now using WFM::Read(.local...) (#36831 )
- Not executing any scripting after last client
- Detecting mode before installation steps are sets (#37070 )
- logging hook output to /var/log/YaST2 and copying those
file to installed system.

-------------------------------------------------------------------
Thu Mar 25 16:49:04 CET 2004 - sh@suse.de

- Fixed bug #34618: Don't use full-screen if started remotely

-------------------------------------------------------------------
Thu Mar 25 14:50:07 CET 2004 - ms@suse.de

- fixed driver to use on ia64 systems. there is no framebuffer
  available but the vesa driver is working now (#34909)
- fixed possible loop at installation. handle different exit codes
  from testX in scripts/YaST2. The needed changes to testX have
  been made within the sax2 package (#36794)

-------------------------------------------------------------------
Thu Mar 25 12:12:44 CET 2004 - arvin@suse.de

- removed network proposal from update work flow

-------------------------------------------------------------------
Wed Mar 24 16:10:31 CET 2004 - arvin@suse.de

- renamed usbdevfs to usbfs (bug #31869)

-------------------------------------------------------------------
Wed Mar 24 15:07:03 CET 2004 - sh@suse.de

- Fixed bug #36850: Strange texts in y2qt wizard side bar
- V 2.9.42

-------------------------------------------------------------------
Wed Mar 24 11:13:46 CET 2004 - gs@suse.de

- workaround beta3 pre bug: deactivate Hooks::Run
  (causes crash after inst_finish)
- V 2.9.41

-------------------------------------------------------------------
Mon Mar 22 20:32:41 CET 2004 - nashif@suse.de

- Execute features client if variables are set in control file
- V 2.9.40

-------------------------------------------------------------------
Mon Mar 22 15:58:33 CET 2004 - sh@suse.de

- V 2.9.39
- Fixed bug #36292: Wizard steps not translated
- Preliminary fix for bug #36713: Use textdomain from XML file

-------------------------------------------------------------------
Mon Mar 22 11:14:07 CET 2004 - arvin@suse.de

- introduced and handle new variable Installation::scr_destdir
  to be used by Storage (bug #34996)

-------------------------------------------------------------------
Sun Mar 21 19:48:42 CET 2004 - nashif@suse.de

- read/set language/keyboard/timezone
- added client to set product variables before entering proposal

-------------------------------------------------------------------
Fri Mar 19 15:47:08 CET 2004 - arvin@suse.de

- omit skip/don't skip buttons in uml proposal

-------------------------------------------------------------------
Thu Mar 18 16:18:30 CET 2004 - arvin@suse.de

- fixed update work flow setting (bug #36429 and #35007)

-------------------------------------------------------------------
Thu Mar 18 09:59:01 CET 2004 - mvidner@suse.cz

- Fall back to runlevel 3 if we accidentally don't set it
  in the installation proposal. It would be 0 (#35662).

-------------------------------------------------------------------
Wed Mar 17 22:56:12 CET 2004 - nashif@suse.de

- Add runlevel to s390 proposal
- remove x11 from autoinst workflow (handled differently)

-------------------------------------------------------------------
Wed Mar 17 05:46:03 CET 2004 - nashif@suse.de

- update wizard steps at the right spot to enable switching back
  to installation mode

-------------------------------------------------------------------
Tue Mar 16 21:18:06 CET 2004 - kkaempf@suse.de

- run cleanup script for GNOME (#36196)

-------------------------------------------------------------------
Tue Mar 16 16:02:52 CET 2004 - msvec@suse.cz

- added icons to network and hardware proposals

-------------------------------------------------------------------
Tue Mar 16 14:26:03 CET 2004 - fehr@suse.de

- fix typo devmap_mkmod.sh -> devmap_mknod.sh
- 2.9.32

-------------------------------------------------------------------
Tue Mar 16 01:53:54 CET 2004 - nashif@suse.de

- Enabled evms_config in control file

-------------------------------------------------------------------
Tue Mar 16 01:31:55 CET 2004 - nashif@suse.de

- Update steps when switching modes (#35590)

-------------------------------------------------------------------
Mon Mar 15 12:00:07 CET 2004 - arvin@suse.de

- don't ask for terminal type during vnc installation (bug #33534)

-------------------------------------------------------------------
Fri Mar 12 06:45:02 CET 2004 - nashif@suse.de

- Update control file for autoinst
- Enable swittching of steps upon mode change
- Added possibility to disable a workflow step in runtime

-------------------------------------------------------------------
Thu Mar 11 18:50:55 CET 2004 - sh@suse.de

- Fixed bug #34618: Don't use full screen in remote installation

-------------------------------------------------------------------
Wed Mar 10 14:40:11 CET 2004 - arvin@suse.de

- don't warn if only no disk controller can be found (bug #35546)

-------------------------------------------------------------------
Wed Mar 10 09:51:29 CET 2004 - arvin@suse.de

- extended uml installation work flow

-------------------------------------------------------------------
Wed Mar 10 07:08:09 CET 2004 - nashif@suse.de

- Set wizard steps depending on installation mode

-------------------------------------------------------------------
Wed Mar 10 03:04:53 CET 2004 - nashif@suse.de

- removed include dir from spec

-------------------------------------------------------------------
Wed Mar 10 01:07:58 CET 2004 - sh@suse.de

- V 2.9.24
- Migration to new wizard

-------------------------------------------------------------------
Tue Mar  9 13:08:25 CET 2004 - msvec@suse.cz

- replaced X11 version detection code with (simpler) YCP
- package could be noarch currently (reduced NFB a lot)

-------------------------------------------------------------------
Mon Mar 08 11:54:40 CET 2004 - arvin@suse.de

- call more generalized storage function during update

-------------------------------------------------------------------
Fri Mar 05 12:07:50 CET 2004 - arvin@suse.de

- load correct device mapper module and create nodes

-------------------------------------------------------------------
Thu Mar  4 16:40:36 CET 2004 - visnov@suse.cz

- added type info
- 2.9.20

-------------------------------------------------------------------
Wed Mar  3 17:48:49 CET 2004 - nashif@suse.de

- Moved product features to new feature module

-------------------------------------------------------------------
Wed Mar  3 17:43:45 CET 2004 - sh@suse.de

- Applied rw's patch for bug #34531

-------------------------------------------------------------------
Wed Mar 03 15:45:45 CET 2004 - arvin@suse.de

- call storage function to update fstab (bug #34996)

-------------------------------------------------------------------
Tue Mar  2 17:47:11 CET 2004 - sh@suse.de

- Added user-visible workflow step descriptions for new wizard
  layout

-------------------------------------------------------------------
Mon Mar 01 16:53:44 CET 2004 - arvin@suse.de

- work on UML installation

-------------------------------------------------------------------
Fri Feb 27 03:31:46 CET 2004 - nashif@suse.de

- New control file based installation merged

-------------------------------------------------------------------
Fri Feb 20 19:53:00 CET 2004 - arvin@suse.de

- handle abort button in inst_finish (bug #30303)

-------------------------------------------------------------------
Fri Feb 20 11:28:26 CET 2004 - arvin@suse.de

- removed obsolete code from start scripts (bug #31805)

-------------------------------------------------------------------
Mon Feb 16 16:52:00 CET 2004 - mvidner@suse.cz

- set the runlevel according to the proposal
- 2.9.15

-------------------------------------------------------------------
Mon Feb 16 16:01:35 CET 2004 - arvin@suse.de

- added more flexible package handling for products

-------------------------------------------------------------------
Mon Feb 16 13:49:50 CET 2004 - mvidner@suse.cz

- added runlevel_proposal to installation_proposals (#30028)
- 2.9.14

-------------------------------------------------------------------
Mon Feb 16 11:20:01 CET 2004 - arvin@suse.de

- removed obsolete Mode::hardBoot

-------------------------------------------------------------------
Fri Feb 13 15:16:41 CET 2004 - sh@suse.de

- Applied patch from bug #34531: Kernel 2.6 hotplug handling

-------------------------------------------------------------------
Wed Feb 11 16:11:02 CET 2004 - arvin@suse.de

- more control over base selection handling

-------------------------------------------------------------------
Tue Feb 10 17:59:40 CET 2004 - arvin@suse.de

- added type specification in inst_proposal.ycp

-------------------------------------------------------------------
Tue Feb 10 16:02:19 CET 2004 - nashif@suse.de

- remove x11 from workflow for autoyast

-------------------------------------------------------------------
Tue Feb 10 10:32:08 CET 2004 - arvin@suse.de

- fixed building on s390

-------------------------------------------------------------------
Sat Feb  7 09:33:56 CET 2004 - nashif@suse.de

- remove vendor.y2cc file

-------------------------------------------------------------------
Fri Feb 06 16:13:58 CET 2004 - arvin@suse.de

- set default runlevel to 3 or 5 during installation depending
  on the presents of X11 (see bug #32366)

-------------------------------------------------------------------
Fri Feb 06 11:46:47 CET 2004 - arvin@suse.de

- fixed copying of temporary X11 config

-------------------------------------------------------------------
Mon Feb  2 15:49:46 CET 2004 - lslezak@suse.cz

- InitHWinfo module enabled in installation proposal
- version 2.9.4

-------------------------------------------------------------------
Sat Jan 31 21:07:11 CET 2004 - arvin@suse.de

- removed useless 'global'

-------------------------------------------------------------------
Mon Jan 26 17:28:06 CET 2004 - jsrain@suse.de

- removed cfg_susecnfig.scr from file list (was moved to yast2.rpm)
- 2.9.2

-------------------------------------------------------------------
Fri Dec 12 14:23:14 CET 2003 - jsrain@suse.de

- don't check if module is present in initrd before loading it

-------------------------------------------------------------------
Fri Oct 24 15:58:50 CEST 2003 - ms@suse.de

- added stuff from yast2/library/x11 to installation package

-------------------------------------------------------------------
Fri Oct 24 13:09:25 CEST 2003 - arvin@suse.de

- added help text for "Repair Installed System" (bug #30402)

-------------------------------------------------------------------
Fri Oct 17 11:37:46 CEST 2003 - ms@suse.de

- inst_finish: (#32366)
  removed runlevel setup code which is handled within the X11
  module now (XProposal.ycp). The update code for initdefault
  is still present because during update the X11 configuration
  is not started

- inst_x11: (#32366)
  removed dead code which sets the default runlevel to 3 if there
  is no XF86Config file present. This task is done if the X11
  configuration is finished and if there is no X11 configuration
  the default initdefault with aaa_base is set to 3 already

-------------------------------------------------------------------
Wed Sep 24 12:25:08 CEST 2003 - snwint@suse.de

- look for x11 drivers in lib64 dir on x86_64 (#31649)

-------------------------------------------------------------------
Thu Sep 18 11:38:50 CEST 2003 - arvin@suse.de

- shut down temporary network before online test during update
  (bug #31030)

-------------------------------------------------------------------
Thu Sep 18 10:55:43 CEST 2003 - arvin@suse.de

- don't use external pcmcia during firstboot (bug #31252)

-------------------------------------------------------------------
Mon Sep 15 19:26:33 CEST 2003 - msvec@suse.cz

- 2.8.34

-------------------------------------------------------------------
Mon Sep 15 15:15:25 CEST 2003 - gs@suse.de

- YaST2.start: set default value for LANGUAGE

-------------------------------------------------------------------
Mon Sep 15 11:03:04 CEST 2003 - arvin@suse.de

- skip network probing during update (bug #30545)

-------------------------------------------------------------------
Sun Sep 14 15:07:36 CEST 2003 - arvin@suse.de

- reset packagemanager when changing installation mode (bug #27970)

-------------------------------------------------------------------
Sun Sep 14 14:27:12 CEST 2003 - snwint@suse.de

- added test for utf8 serial console to YaST2.{start,firstboot}

-------------------------------------------------------------------
Sat Sep 13 18:39:23 CEST 2003 - nashif@suse.de

- remove inst_startup from autoinst workflow, add it autoinst_init
  (bug #30678)

-------------------------------------------------------------------
Fri Sep 12 17:25:56 CEST 2003 - ms@suse.de

- added milestone texts for X11 config update/inject (#30612)
- fixed lookup path for XFree86 3.x config (#30612)

-------------------------------------------------------------------
Fri Sep 12 14:06:05 CEST 2003 - arvin@suse.de

- fixed permissions of /var/lib/YaST2/install.inf (bug #30630)

-------------------------------------------------------------------
Thu Sep 11 17:32:40 CEST 2003 - kkaempf@suse.de

- use kernel k_smp4G on SMP-systems with
  memory <= 4GB or without PAE support

-------------------------------------------------------------------
Thu Sep 11 11:12:36 CEST 2003 - arvin@suse.de

- check for /proc/splash (bug #30472)

-------------------------------------------------------------------
Wed Sep 10 11:34:10 CEST 2003 - sh@suse.de

- Fixed max log file size calculation:
  Set LANG only in subshell,
  don't rely on /dev in 'df' output - use last line instead

-------------------------------------------------------------------
Tue Sep  9 12:48:47 CEST 2003 - kkaempf@suse.de

- use kernel k_psmp on smp-systems with
  less than 4GB memory or without PAE support

-------------------------------------------------------------------
Tue Sep 09 12:42:20 CEST 2003 - arvin@suse.de

- added kernel option desktop

-------------------------------------------------------------------
Mon Sep  8 18:01:53 CEST 2003 - sh@suse.de

- V 2.8.24
- Fixed bug #29927: Logfile setting too restrictive
  Now checking free space on RAM disk with 'df' and using
  max 10% of that per log file (max 5000)

-------------------------------------------------------------------
Mon Sep  8 11:53:17 CEST 2003 - snwint@suse.de

- advance splash progress bar in YaST2{,.start}
- driver updates are applied in inst_setup (used to be in YaST2.start)
- don't clear screen in YaST2.start

-------------------------------------------------------------------
Thu Sep 04 17:45:53 CEST 2003 - arvin@suse.de

- proof-read messages

-------------------------------------------------------------------
Wed Sep  3 17:27:51 CEST 2003 - gs@suse.de

- installation.ycp: call UI::SetKeyboard in continue mode
  (enable unicode for ncurses in UTF-8 locale)

-------------------------------------------------------------------
Wed Sep  3 10:15:44 CEST 2003 - kkaempf@suse.de

- copy XF86Config from inst-sys to XF86Config.install in
  the system (#29910)

-------------------------------------------------------------------
Tue Sep  2 13:54:53 CEST 2003 - kkaempf@suse.de

- make repair system accessible

-------------------------------------------------------------------
Mon Sep 01 17:42:20 CEST 2003 - arvin@suse.de

- removed obsolete inst_hw_config.ycp and inst_confirm_abort.ycp

-------------------------------------------------------------------
Sun Aug 31 14:56:10 CEST 2003 - arvin@suse.de

- use Popup::ConfirmAbort

-------------------------------------------------------------------
Sat Aug 30 22:27:57 CEST 2003 - arvin@suse.de

- moved reactivation of network to yast2-network (bug #29561)
- moved display of into.txt into separate file

-------------------------------------------------------------------
Thu Aug 28 16:55:51 CEST 2003 - ms@suse.de

- fixed xmigrate call (#29535)

-------------------------------------------------------------------
Thu Aug 28 16:04:41 CEST 2003 - kkaempf@suse.de

- Install default kernel on SMP systems without 'PAE'
  (i.e. Pentium1-SMP)
- Drop check for unsupported Cyrix-CPUs without 'TSC'

-------------------------------------------------------------------
Tue Aug 26 11:49:21 CEST 2003 - arvin@suse.de

- don't gray out next button in proposal in case of blockers
  (bug #29320)

-------------------------------------------------------------------
Fri Aug 22 18:11:20 CEST 2003 - arvin@suse.de

- fixed reading of memory info (bug #29017)

-------------------------------------------------------------------
Fri Aug 22 11:27:23 CEST 2003 - arvin@suse.de

- fixed update workflow

-------------------------------------------------------------------
Thu Aug 21 14:42:12 CEST 2003 - arvin@suse.de

- removed obsolete installation_ui.ycp

-------------------------------------------------------------------
Thu Aug 21 10:04:25 CEST 2003 - kkaempf@suse.de

- copy badlist (if existing) to installed system (#29092)

-------------------------------------------------------------------
Tue Aug 19 08:13:17 CEST 2003 - arvin@suse.de

- better way for mouse probing in text mode (bug #29005)

-------------------------------------------------------------------
Mon Aug 18 11:22:04 CEST 2003 - arvin@suse.de

- don't probe mouse in text mode (bug #29005)

-------------------------------------------------------------------
Fri Aug 15 15:20:38 CEST 2003 - arvin@suse.de

- removed obsolete showlog_defines.ycp

-------------------------------------------------------------------
Tue Aug 12 20:31:12 CEST 2003 - arvin@suse.de

- added remote administration proposal to network proposal

-------------------------------------------------------------------
Tue Aug 12 14:38:03 CEST 2003 - gs@suse.de

- YaST2.start: don't run in UTF-8 mode on a console which is
  connected to a serial port

-------------------------------------------------------------------
Mon Aug 11 15:51:52 CEST 2003 - arvin@suse.de

- use ycp based ncurses menu at end of installation

-------------------------------------------------------------------
Fri Aug 08 10:54:34 CEST 2003 - arvin@suse.de

- variable handling of release notes url

-------------------------------------------------------------------
Wed Aug 06 09:37:19 CEST 2003 - arvin@suse.de

- don't copy kernel config from to /usr/src/linux (bug #28496)

-------------------------------------------------------------------
Fri Aug 01 20:10:11 CEST 2003 - arvin@suse.de

- call inst_netprobe during install
- added desktop files

-------------------------------------------------------------------
Wed Jul 30 11:42:24 CEST 2003 - arvin@suse.de

- don't complain when no storage controllers can be found
  (bug #23686)

-------------------------------------------------------------------
Wed Jul 30 10:23:01 CEST 2003 - arvin@suse.de

- always let YaST run in an UTF-8 environment during installation
  (bug #14751)

-------------------------------------------------------------------
Fri Jul 25 15:13:04 CEST 2003 - arvin@suse.de

- removed handling of XFree86 Version 3 from YaST2.start

-------------------------------------------------------------------
Fri Jul 25 15:12:25 CEST 2003 - gs@suse.de

- YaST2.firstboot: read RC_LANG from /etc/sysconfig/language and
                   export LANG accordingly;
		   call unicode_start/unicode_stop (if required)

-------------------------------------------------------------------
Thu Jul 24 13:39:36 CEST 2003 - gs@suse.de

- YaST2.start: call unicode_start/unicode_stop;
               export YAST_DOES_ACS removed

-------------------------------------------------------------------
Fri Jul 04 13:21:20 CEST 2003 - arvin@suse.de

- convert update workflow into a proposal

-------------------------------------------------------------------
Fri May 23 15:20:32 CEST 2003 - arvin@suse.de

- take kernel command line from install.inf (bug #25745)

-------------------------------------------------------------------
Mon Apr 28 17:25:45 CEST 2003 - arvin@suse.de

- fixes for live eval (bug #26457)

-------------------------------------------------------------------
Wed Apr 23 12:09:20 CEST 2003 - ms@suse.de

- add config migration from 3x to 4x if possible
- ensure XF86Config is available if someone performs an update
  within a XFree86 3.x environment

-------------------------------------------------------------------
Tue Apr 15 17:18:13 CEST 2003 - arvin@suse.de

- removed call of SuSEconfig.3ddiag and switch2mesasoft after
  reboot during installation since they don't exist anymore

-------------------------------------------------------------------
Thu Apr 10 15:49:20 CEST 2003 - ms@suse.de

- fixed conditions of xmset calls (#26214)

-------------------------------------------------------------------
Tue Apr  8 12:51:55 CEST 2003 - jsrain@suse.de

- fixed parsing of kernel parameters containing blank space
  (#26147)

-------------------------------------------------------------------
Tue Apr  1 15:44:12 CEST 2003 - jsrain@suse.de

- added init= kernel parameter to discard list (#25478)

-------------------------------------------------------------------
Tue Mar 18 13:37:15 CET 2003 - kkaempf@suse.de

- drop "insserv apache" again, opens port 80
- 2.7.43

-------------------------------------------------------------------
Mon Mar 17 18:11:40 CET 2003 - kkaempf@suse.de

- "insserv apache" if it's DOC_SERVER (#25436)
- 2.7.42

-------------------------------------------------------------------
Mon Mar 17 16:36:24 CET 2003 - arvin@suse.de

- start fvwm2 for vnc installation (bug #25405)

-------------------------------------------------------------------
Mon Mar 17 15:30:26 CET 2003 - arvin@suse.de

- turn of silent splash mode before displaying messages during
  vnc and ssh installation (bug #25407)

-------------------------------------------------------------------
Mon Mar 17 09:21:22 CET 2003 - kkaempf@suse.de

- start apache as doc_server if suse_help_viewer isn't provided
  by kdebase3-SuSE (25436)
- 2.7.39

-------------------------------------------------------------------
Sat Mar 15 22:54:09 CET 2003 - kkaempf@suse.de

- gdm2 might not be installed yet but earmarked for installation
  (#25410)
- 2.7.38

-------------------------------------------------------------------
Fri Mar 14 17:41:40 CET 2003 - sh@suse.de

- The final and super-great ultimate path for release notes:
  /usr/share/doc/release-notes/RELEASE-NOTES.*.rtf

-------------------------------------------------------------------
Fri Mar 14 17:38:44 CET 2003 - sh@suse.de

- Moved RTF version of release notes from /usr/share/doc to
  /usr/share/doc/release_notes

-------------------------------------------------------------------
Fri Mar 14 17:32:20 CET 2003 - sh@suse.de

- Using file name RELEASE_NOTES.rtf to allow coexistence with
  RELEASE_NOTES.html for Konqueror

-------------------------------------------------------------------
Fri Mar 14 11:14:01 CET 2003 - fehr@suse.de

- remove handling of IDE recorders from inst_finish.ycp
  this is now done much sooner in StorageDevices.ycp (bug #25293)

-------------------------------------------------------------------
Wed Mar 12 15:12:54 CET 2003 - arvin@suse.de

- fixed focus in last installation dialog (bug #25171)

-------------------------------------------------------------------
Wed Mar 12 10:19:51 CET 2003 - ms@suse.de

- fixed broken mouse bug in continue mode (#24914)

-------------------------------------------------------------------
Tue Mar 11 17:16:03 CET 2003 - kkaempf@suse.de

- also set /etc/sysconfig/displaymanager:DISPLAYMANAGER (#25087)

-------------------------------------------------------------------
Mon Mar 10 19:03:34 CET 2003 - kkaempf@suse.de

- check for existance of /usr/src/linux/include/linux before
  copying kernel config.
- 2.7.32

-------------------------------------------------------------------
Mon Mar 10 18:34:58 CET 2003 - mvidner@suse.de

- Added .etc.install_inf_alias to work around an ini-agent
  limitation (#24836).
- 2.7.31

-------------------------------------------------------------------
Mon Mar 10 16:10:27 CET 2003 - arvin@suse.de

- fixed compose characters for certain locales (bug #14751)

-------------------------------------------------------------------
Fri Mar  7 17:21:06 CET 2003 - nashif@suse.de

- Dont read product data from installed system if in config mode
  (#24772 )

-------------------------------------------------------------------
Fri Mar  7 14:04:21 CET 2003 - kkaempf@suse.de

- copy kernel config to /usr/src/linux/... (#24835)

-------------------------------------------------------------------
Thu Mar  6 13:33:40 CET 2003 - fehr@suse.de

- umount fs based on crypto loop files before all other umounts
  (#24751)

-------------------------------------------------------------------
Thu Mar  6 12:58:31 CET 2003 - ms@suse.de

- removed mouse probing code from inst_startup.ycp and put
  that code into installation.ycp. Changed the mouse probing
  code to disconnect the device in front of the probing and
  re-connect it after the probing is done to avoid any
  jumping mouse cursors (#24355)

-------------------------------------------------------------------
Tue Mar 04 21:13:02 CET 2003 - arvin@suse.de

- handle flags from content file in Product module (bug #21561)

-------------------------------------------------------------------
Tue Mar  4 13:07:02 CET 2003 - sh@suse.de

- Fixed bug #24542: Bad license agreement button text

-------------------------------------------------------------------
Mon Mar  3 16:47:07 CET 2003 - sh@suse.de

- Fixed bug #10990: Boot installed system does not unmount

-------------------------------------------------------------------
Mon Mar  3 11:06:28 CET 2003 - fehr@suse.de

- call win resize module not only on i386 but also on x86_64 and ia64

-------------------------------------------------------------------
Thu Feb 27 12:36:16 CET 2003 - arvin@suse.de

- kill (with SIGKILL) shell on tty2 after installation (bug #24404)

-------------------------------------------------------------------
Wed Feb 26 17:17:43 CET 2003 - kkaempf@suse.de

- pass language to packagemanager (#23828)

-------------------------------------------------------------------
Wed Feb 26 12:31:27 CET 2003 - arvin@suse.de

- disable all sources if user aborts installation (bug #24292)

-------------------------------------------------------------------
Tue Feb 25 11:19:26 CET 2003 - arvin@suse.de

- make Hardware Configuration Dialog unconfuseable (bug #24020)

-------------------------------------------------------------------
Mon Feb 24 19:55:43 CET 2003 - kkaempf@suse.de

- add debug hooks (#23787)

-------------------------------------------------------------------
Mon Feb 24 18:25:31 CET 2003 - sh@suse.de

- V 2.7.20
- Fixed bug #24038: Installation language re-selection does not work

-------------------------------------------------------------------
Mon Feb 24 18:00:37 CET 2003 - gs@suse.de

- don't add .UTF-8 to LANG variable (causes problems with ncurses)
  bug #23348

-------------------------------------------------------------------
Mon Feb 24 17:23:55 CET 2003 - mvidner@suse.de

- Added proxy to the network configuration proposal (#24204).

-------------------------------------------------------------------
Fri Feb 21 15:21:41 CET 2003 - arvin@suse.de

- better text for "abort installation" popup (bug #24019)

-------------------------------------------------------------------
Fri Feb 21 12:40:55 CET 2003 - arvin@suse.de

- fixed button labels and help texts (bug #23912)

-------------------------------------------------------------------
Fri Feb 21 12:00:14 CET 2003 - sh@suse.de

- Fixed bug #24027: Root exploit in inst_suseconfig

-------------------------------------------------------------------
Fri Feb 21 11:30:37 CET 2003 - arvin@suse.de

- always do hard reboot (bug #23903)

-------------------------------------------------------------------
Thu Feb 20 15:49:44 CET 2003 - kkaempf@suse.de

- drop /etc/XF86Config (#23965)

-------------------------------------------------------------------
Thu Feb 20 11:39:23 CET 2003 - arvin@suse.de

- use title-style capitalization for menu names (bug #23848)

-------------------------------------------------------------------
Thu Feb 20 09:51:29 CET 2003 - ms@suse.de

- add support for mouse wheel during installation (#21660)

-------------------------------------------------------------------
Wed Feb 19 16:42:22 CET 2003 - arvin@suse.de

- disable all sources if user aborts installation (bug #23776)

-------------------------------------------------------------------
Wed Feb 19 16:07:29 CET 2003 - fehr@suse.de

- fix wrong variable of keyboard module in inst_finish.ycp (#23782)

-------------------------------------------------------------------
Wed Feb 19 08:35:05 CET 2003 - arvin@suse.de

- run SuSEconfig fonts during inst_finish for anti aliased fonts
  (bug #23768)

-------------------------------------------------------------------
Tue Feb 18 20:47:55 CET 2003 - arvin@suse.de

- fixed reading of content file if FLAGS line is missing

-------------------------------------------------------------------
Sat Feb 15 16:26:26 CET 2003 - nashif@suse.de

- call inst_x11 in autoinst mode

-------------------------------------------------------------------
Wed Feb 12 15:23:00 CET 2003 - kkaempf@suse.de

- remove call to mkinfodir (#23588)

-------------------------------------------------------------------
Wed Feb 12 12:03:24 CET 2003 - fehr@suse.de

- Write keytable info to yast.inf again in inst_finish.ycp

-------------------------------------------------------------------
Tue Feb 11 21:39:29 CET 2003 - arvin@suse.de

- handle update flag from content file (bug #21561)

-------------------------------------------------------------------
Mon Feb 10 20:53:53 CET 2003 - arvin@suse.de

- setup complete environment for qt during installation

-------------------------------------------------------------------
Mon Feb 10 18:24:12 CET 2003 - arvin@suse.de

- skip proposal dialog if it's empty (bug #23520)

-------------------------------------------------------------------
Fri Feb  7 16:12:49 CET 2003 - jsuchome@suse.de

- adapted inst_confirm_abort for the use from yast2-repair

-------------------------------------------------------------------
Thu Feb  6 16:16:29 CET 2003 - jsrain@suse.de

- removed missleading help text about starting of network during
  hardware proposal, when network has already been started (#20912)

-------------------------------------------------------------------
Wed Feb 05 17:05:43 CET 2003 - arvin@suse.de

- merged proofread messages

-------------------------------------------------------------------
Mon Feb  3 18:18:08 CET 2003 - sh@suse.de

- V 2.7.7
- Added default function key handling

-------------------------------------------------------------------
Thu Jan 30 16:08:44 CET 2003 - kkaempf@suse.de

- call /usr/bin/mkinfodir in inst_suseconfig
  (replaces SuSEconfig.man_info)

-------------------------------------------------------------------
Wed Jan 29 14:42:42 CET 2003 - arvin@suse.de

- added dialog to ask for preferred method of user authentication

-------------------------------------------------------------------
Tue Jan 28 18:47:16 CET 2003 - arvin@suse.de

- added final congratulations dialog
- added dialog with release notes

-------------------------------------------------------------------
Mon Jan 27 17:47:38 CET 2003 - sh@suse.de

- V 2.7.5
- Use new y2base/qt command line options for better WM cooperation
- Don't start a WM any more in YaST2 start script
  (testX does that now)

-------------------------------------------------------------------
Wed Jan 22 17:11:20 CET 2003 - arvin@suse.de

- use newer interface to modules agent (bug #22995)

-------------------------------------------------------------------
Wed Jan 22 11:36:10 CET 2003 - jsrain@suse.de

- returned accidentally removed call of Bootloader::Write ()
  function (bug #23018)
- 2.7.3

-------------------------------------------------------------------
Fri Dec 20 17:25:00 CET 2002 - arvin@suse.de

- changed label of second button of popup with info.txt (EULA)
  from "Cancel" to "Do Not Accept" (bug #21874)

-------------------------------------------------------------------
Fri Dec 20 17:04:37 CET 2002 - arvin@suse.de

- merged from 8.1 branch:
  - only set hostname during vnc installation if necessary
    (bug #21454)
  - popup with info.txt (EULA) now has a timeout during
    autoinstallation (bug #21413)
  - remove /root/.vnc/passwd after installation (bug #21360)
  - popup with info.txt now has two buttons (accept and cancel)
  - start portmapper if instmode==nfs also on s390 (#21094)

-------------------------------------------------------------------
Thu Dec 12 12:40:22 CET 2002 - jsrain@suse.de

- added handling of modules required to be loaded early after
  mounting root
- not adding ide-scsi to initrd, but scheduling relevant modules
  to be loaded after boot (#19376)

-------------------------------------------------------------------
Wed Dec 11 16:51:45 CET 2002 - lslezak@suse.cz

- .proc.cpuinfo agent rewritten to INI-agent (now supports
  multiple CPU, all keys from /proc/cpuinfo can be read)

-------------------------------------------------------------------
Mon Dec 09 12:49:20 CET 2002 - arvin@suse.de

- add modules ide-cd and cdrom before ide-scsi to INITRD_MODULES
  when an ide cdwriter is found (bug #22343)

-------------------------------------------------------------------
Wed Dec  4 15:29:17 CET 2002 - jsrain@suse.cz

- adapted to new bootloader module interface
- 2.7.1

-------------------------------------------------------------------
Tue Oct 22 16:53:21 CEST 2002 - ms@suse.de

- removed inst_x11 to be part of the installation workflow
- add x11_proposal to:
  hw-config-proposals-home-pc.ycp
  hw-config-proposals-networked-pc.ycp

-------------------------------------------------------------------
Wed Oct 16 14:03:27 CEST 2002 - arvin@suse.de

- correctly handle quotes in /etc/install.inf (bug #20986)

-------------------------------------------------------------------
Wed Oct 16 11:10:07 CEST 2002 - kkaempf@suse.de

- use proper tmpdir for vendor-supplied script when loading
  vendor driver disk (#20967)
- 2.6.87

-------------------------------------------------------------------
Tue Oct 15 16:29:21 CEST 2002 - choeger@suse.de

- renamed product id text from "Open Team Server" to "Openexchange Server",
  because this text is shown into the installation window and the name of
  the cd is associated with this name

-------------------------------------------------------------------
Mon Oct 14 18:21:52 CEST 2002 - sh@suse.de

- V 2.6.85
- Fixed bug #19214: Return to proposal after update

-------------------------------------------------------------------
Mon Oct 14 15:57:34 CEST 2002 - kkaempf@suse.de

- use "UpdateDir" from install.inf when checking vendor
  update media (#19442)
- set /sysconfig/suseconfig/CWD_IN_USER_PATH="no" on non-box
  products (#17464)
- 2.6.84

-------------------------------------------------------------------
Mon Oct 14 15:41:33 CEST 2002 - sh@suse.de

- V 2.6.83
- Fixed bug #19628: Obsolete MediaUI::ChangeMedium() call

-------------------------------------------------------------------
Thu Oct 10 15:26:07 CEST 2002 - arvin@suse.de

- make info text (aka beta warning) scroll-able (bug #20063)

-------------------------------------------------------------------
Wed Oct  9 09:23:53 CEST 2002 - jsrain@suse.cz

- now not enabling 2 gettys on same serial line on p690 (#19788)

-------------------------------------------------------------------
Tue Oct  8 15:37:59 CEST 2002 - kkaempf@suse.de

- disable update for non-box products (#20695)
- 2.6.80

-------------------------------------------------------------------
Mon Oct  7 17:09:46 CEST 2002 - kkaempf@suse.de

- display media.1/info.txt if exists before starting installation
  (#18504)

-------------------------------------------------------------------
Tue Oct  1 17:01:15 CEST 2002 - kkaempf@suse.de

- runlevel 5 only where applicable (#20369)

-------------------------------------------------------------------
Thu Sep 26 18:17:35 CEST 2002 - arvin@suse.de

- remove console kernel option if it's autodectected like
  pseries can do (bug #20177)

-------------------------------------------------------------------
Thu Sep 26 12:56:01 CEST 2002 - choeger@suse.de

- call product specific YaST2 modules before finishing the
  installation

-------------------------------------------------------------------
Tue Sep 24 11:48:17 CEST 2002 - arvin@suse.de

- run depmod after network setup for ssh and vnc installation
  (bug #20040)

-------------------------------------------------------------------
Mon Sep 23 15:31:25 CEST 2002 - arvin@suse.de

- again fix for qt background color (bug #18926)

-------------------------------------------------------------------
Fri Sep 20 17:02:45 CEST 2002 - arvin@suse.de

- in final proposal screen hide button to start control center if
  the control center is not available (bug #19926)

-------------------------------------------------------------------
Fri Sep 20 16:58:14 CEST 2002 - kkaempf@suse.de

- re-init Product module in running system from cached
  product data properly
- 2.6.72

-------------------------------------------------------------------
Fri Sep 20 13:30:40 CEST 2002 - kkaempf@suse.de

- initialize Product module from content data
- 2.6.71

-------------------------------------------------------------------
Fri Sep 20 13:08:08 CEST 2002 - kkaempf@suse.de

- add agent to read "/content" file
- 2.6.69

-------------------------------------------------------------------
Fri Sep 20 11:47:05 CEST 2002 - kkaempf@suse.de

- linuxrc provides 'content' at / now, no need to mount the source.
- 2.6.70

-------------------------------------------------------------------
Fri Sep 20 11:32:26 CEST 2002 - kkaempf@suse.de

- force reboot on s390 after installation
- 2.6.69

-------------------------------------------------------------------
Thu Sep 19 21:17:17 CEST 2002 - kkaempf@suse.de

- umount /var/adm/mount after retrieving content file
- 2.6.68

-------------------------------------------------------------------
Wed Sep 18 17:49:20 CEST 2002 - kkaempf@suse.de

- added product hooks to installation workflow
- 2.6.67

-------------------------------------------------------------------
Wed Sep 18 16:28:57 CEST 2002 - arvin@suse.de

- removed all code regarding zilo (bug #19821)
- fixed qt background color (bug #18926)

-------------------------------------------------------------------
Wed Sep 18 16:00:39 CEST 2002 - arvin@suse.de

- provides/obsoletes the old yast

-------------------------------------------------------------------
Mon Sep 16 12:37:32 CEST 2002 - kkaempf@suse.de

- remove unneeded Save() functions (#19591)

-------------------------------------------------------------------
Thu Sep 12 22:14:45 CEST 2002 - fehr@suse.de

- remove obsolete LVM and MD initialisation in inst_mode.ycp
- 2.6.63

-------------------------------------------------------------------
Thu Sep 12 17:15:52 CEST 2002 - kkaempf@suse.de

- remove control files (#19564)
- 2.6.62

-------------------------------------------------------------------
Thu Sep 12 15:26:35 CEST 2002 - kkaempf@suse.de

- fix vendor path for UnitedLinux (#19442)
- 2.6.61

-------------------------------------------------------------------
Thu Sep 12 14:38:52 CEST 2002 - kkaempf@suse.de

- dont warn about kernel if not in update mode.
- 2.6.60

-------------------------------------------------------------------
Thu Sep 12 13:10:40 CEST 2002 - kkaempf@suse.de

- symlink *.shipped to *.suse on update for LILO compatibility
- 2.6.59

-------------------------------------------------------------------
Wed Sep 11 13:40:41 CEST 2002 - kkaempf@suse.de

- properly unmount sources also on abort and end of update
- move package log to yast2-packager
- handle run-time kernel switch extra
- 2.6.58

-------------------------------------------------------------------
Wed Sep 11 00:42:12 CEST 2002 - kkaempf@suse.de

- remove obsolete package data after update
- release source (CD) and target (rpmdb)
- 2.6.57

-------------------------------------------------------------------
Tue Sep 10 16:15:09 CEST 2002 - arvin@suse.de

- added more provides/obsoletes (bug #19325)

-------------------------------------------------------------------
Tue Sep 10 14:34:13 CEST 2002 - arvin@suse.de

- again fix initial language

-------------------------------------------------------------------
Mon Sep  9 15:46:39 CEST 2002 - kkaempf@suse.de

- fix initial language
- 2.6.54

-------------------------------------------------------------------
Mon Sep 09 15:41:19 CEST 2002 - arvin@suse.de

- run ncurses control center after installation (instead of ycp
  based one) (bug #19246)

-------------------------------------------------------------------
Mon Sep  9 12:48:38 CEST 2002 - kkaempf@suse.de

- drop "noarch"
- 2.6.53

-------------------------------------------------------------------
Mon Sep 09 12:24:03 CEST 2002 - arvin@suse.de

- setup proxy configuration for installation (bug #19189)

-------------------------------------------------------------------
Mon Sep  9 12:20:13 CEST 2002 - kkaempf@suse.de

- remove runme_at_boot at end
- 2.6.51

-------------------------------------------------------------------
Fri Sep  6 12:56:08 CEST 2002 - kkaempf@suse.de

- s390'ers want it different -> k_deflt on smp systems (#18990)
- 2.6.50

-------------------------------------------------------------------
Fri Sep  6 12:48:51 CEST 2002 - kkaempf@suse.de

- properly detect update_mode after restart
- 2.6.49

-------------------------------------------------------------------
Thu Sep  5 20:47:47 CEST 2002 - kkaempf@suse.de

- continue with inst_rpmcopy after update
- 2.6.48

-------------------------------------------------------------------
Thu Sep 05 19:10:43 CEST 2002 - arvin@suse.de

- more old trans-package fun

-------------------------------------------------------------------
Thu Sep 05 15:01:29 CEST 2002 - arvin@suse.de

- always run depmod after installation (bug #18382)
- set HOME=/root during installation (bug #18882)

-------------------------------------------------------------------
Wed Sep  4 16:12:19 CEST 2002 - kkaempf@suse.de

- move update branch to yast2-update (#18876)
- 2.6.45

-------------------------------------------------------------------
Wed Sep 04 12:48:03 CEST 2002 - arvin@suse.de

- fixed provide/obsolete of trans packages (bug #18691)

-------------------------------------------------------------------
Tue Sep  3 22:34:44 CEST 2002 - kkaempf@suse.de

- adapt update workflow to package manager
- 2.6.41

-------------------------------------------------------------------
Mon Sep 02 14:14:15 CEST 2002 - arvin@suse.de

- set default runlevel back to 3 if X11 is not configured
  (bug #18705)

-------------------------------------------------------------------
Mon Sep 02 11:04:17 CEST 2002 - arvin@suse.de

- set HOME=/tmp during installation so qt doesn't pollute root
  filesystem (bug #18663)

-------------------------------------------------------------------
Fri Aug 30 11:18:15 CEST 2002 - arvin@suse.de

- hide output of kill in YaST2.firstboot (bug #18585)
- moved X11Version.ycp to yast2 package

-------------------------------------------------------------------
Thu Aug 29 10:43:43 CEST 2002 - arvin@suse.de

- fixed network start for ssh installation (bug #18506)
- fixed password saving for ssh installation (bug #18507)
- start in textmode for ssh installation (bug #18571)

-------------------------------------------------------------------
Thu Aug 29 10:41:00 CEST 2002 - kkaempf@suse.de

- close source in inst_finish (#18508)

-------------------------------------------------------------------
Wed Aug 28 22:34:37 CEST 2002 - kkaempf@suse.de

- trigger cache copying at end
- 2.6.35

-------------------------------------------------------------------
Tue Aug 27 23:16:31 CEST 2002 - kkaempf@suse.de

- init packagemanager properly
- drop all references to old data (suse/setup/descr/info)

-------------------------------------------------------------------
Tue Aug 27 12:10:15 CEST 2002 - arvin@suse.de

- load firewire support during installation (bug #18379)
- create_interfaces has moved from / to /sbin

-------------------------------------------------------------------
Tue Aug 27 10:43:05 CEST 2002 - arvin@suse.de

- fixes for ssh installation

-------------------------------------------------------------------
Mon Aug 26 12:43:26 CEST 2002 - arvin@suse.de

- don't run x11 configuration if x11 is missing (bug #18208)

-------------------------------------------------------------------
Mon Aug 26 10:18:44 CEST 2002 - kkaempf@suse.de

- ignore even more boot options (#18154)

-------------------------------------------------------------------
Thu Aug 22 20:18:17 CEST 2002 - fehr@suse.de

- call /sbin/vgscan if root filesystem is on LVM before calling
  Boot::Save() (#18180)

-------------------------------------------------------------------
Thu Aug 22 14:43:26 CEST 2002 - arvin@suse.de

- use the same workflow on s390 as on other architectures

-------------------------------------------------------------------
Thu Aug 22 12:31:17 CEST 2002 - kkaempf@suse.de

- drop "ht" flag probing, done in libhd now (#13532).

-------------------------------------------------------------------
Thu Aug 22 10:45:21 CEST 2002 - kkaempf@suse.de

- run "SuSEconfig --module bootsplash" before bootloader
  V 2.6.29

-------------------------------------------------------------------
Thu Aug 22 09:46:46 CEST 2002 - kkaempf@suse.de

- selected packages are also provided after installation
  V 2.6.28

-------------------------------------------------------------------
Thu Aug 22 09:22:28 CEST 2002 - kkaempf@suse.de

- dont use .package agent in inst_finish
  V 2.6.27

-------------------------------------------------------------------
Wed Aug 21 18:01:05 CEST 2002 - kkaempf@suse.de

- fix for build
  V 2.6.26

-------------------------------------------------------------------
Wed Aug 21 16:31:59 CEST 2002 - kkaempf@suse.de

- adaptions to new packager
- V 2.6.25

-------------------------------------------------------------------
Tue Aug 20 19:08:14 CEST 2002 - arvin@suse.de

- use new Mode::x11_setup_needed and Arch::x11_setup_needed

-------------------------------------------------------------------
Tue Aug 20 12:00:23 CEST 2002 - arvin@suse.de

- don't probe for mouse, floppy and usb devices on iseries

-------------------------------------------------------------------
Mon Aug 19 17:58:45 CEST 2002 - olh@suse.de

- implemented starting of ssh in installed system (needed for
  some kinds of remote installation)

-------------------------------------------------------------------
Mon Aug 19 17:53:40 CEST 2002 - arvin@suse.de

- don't probe for mouse, floppy and usb devices on s390

-------------------------------------------------------------------
Mon Aug 19 16:24:31 CEST 2002 - arvin@suse.de

- don't run X11 configuration on S390 (bug #17371)

-------------------------------------------------------------------
Mon Aug 19 09:32:04 CEST 2002 - kkaempf@suse.de

- Moving target by ppc team. One bit more entered to #17739.

-------------------------------------------------------------------
Fri Aug 16 15:21:48 CEST 2002 - kkaempf@suse.de

- drop BOOT_IMAGE=apic evaluation. enableapic is passed
  as normal kernel parameter to k_deflt now.
- add "SuSE" to list of kernel parameters to discard.

-------------------------------------------------------------------
Thu Aug 15 13:53:54 CEST 2002 - kkaempf@suse.de

- linuxrc doesn't reboot on PCMCIA systems any more (#17739)

-------------------------------------------------------------------
Wed Aug 14 17:12:01 CEST 2002 - arvin@suse.de

- added special hardware configuration list for ppc64 and s390
  (bug #17742)

-------------------------------------------------------------------
Wed Aug 14 11:32:07 CEST 2002 - kkaempf@suse.de

- fix NoShell: check (#17714)

-------------------------------------------------------------------
Mon Aug 12 17:01:52 CEST 2002 - kkaempf@suse.de

- fix network parameters passing from /etc/install.inf
- install k_athlon if vendor_id == "AuthenticAMD"  && cpu family >= 6
- drop "acpismp=force" for hyperthreading SMP

-------------------------------------------------------------------
Mon Aug 12 15:48:57 CEST 2002 - kkaempf@suse.de

- read /etc/install.inf:InstMode correctly

-------------------------------------------------------------------
Thu Aug  8 16:23:00 CEST 2002 - kkaempf@suse.de

- honor "/etc/install.inf:NoShell" to suppress extra shell on tty2.

-------------------------------------------------------------------
Wed Aug  7 12:16:33 CEST 2002 - kkaempf@suse.de

- allow for multiple foreign primary partitions (#17458)

-------------------------------------------------------------------
Wed Aug 07 10:47:45 CEST 2002 - arvin@suse.de

- removed access to variable DEFAULT_LANGUAGE in YaST2 start
  script (now only RC_LANG is unsed)

-------------------------------------------------------------------
Tue Aug 06 12:51:33 CEST 2002 - arvin@suse.de

- don't start vnc server twice after reboot during installation
  (bug #17415)

-------------------------------------------------------------------
Mon Aug 05 18:56:15 CEST 2002 - arvin@suse.de

- even more changed for new /etc/install.inf agent

-------------------------------------------------------------------
Mon Aug  5 16:57:21 CEST 2002 - ms@suse.de

- do not call module x11 if serial_console or vnc session
  is active: (#17233)

-------------------------------------------------------------------
Mon Aug  5 15:17:53 CEST 2002 - kkaempf@suse.de

- call "/create_interface <destdir>" on S/390 in order to get network
  setup data to installed system.

-------------------------------------------------------------------
Mon Aug 05 12:10:21 CEST 2002 - arvin@suse.de

- further changed for new /etc/install.inf agent

-------------------------------------------------------------------
Sat Aug 03 15:33:51 CEST 2002 - arvin@suse.de

- removed option -noxim for qt frontend since bug #17161 is now
  solved by changes to yast2-qt

-------------------------------------------------------------------
Fri Aug 02 15:02:54 CEST 2002 - arvin@suse.de

- run qt frontend with option -noxim (bug #17161)
- configure only network card on iSeries

-------------------------------------------------------------------
Fri Aug  2 14:31:49 CEST 2002 - olh@suse.de

- export Y2DEBUG and increase logsize in YaST2.firstboot when
  booted with 'debug'

-------------------------------------------------------------------
Wed Jul 31 16:21:07 CEST 2002 - msvec@suse.cz

- remove MakeCDLinks from inst_finish.ycp (#17309)

-------------------------------------------------------------------
Wed Jul 31 16:21:07 CEST 2002 - msvec@suse.cz

- new agent for /etc/install.inf

-------------------------------------------------------------------
Mon Jul 29 18:15:45 CEST 2002 - arvin@suse.de

- fixed return value in inst_x11.ycp

-------------------------------------------------------------------
Fri Jul 26 13:35:24 CEST 2002 - ms@suse.de

- add subdirectory x11 and include the base modules
  X11Version and inst_x11 to be present at any time

-------------------------------------------------------------------
Tue Jul 23 15:29:46 CEST 2002 - olh@suse.de

- new kernel names and binaries for ppc.

-------------------------------------------------------------------
Tue Jul 23 12:17:48 CEST 2002 - olh@suse.de

- add -httpd /usr/share/vnc/classes to inst_setup_vnc

-------------------------------------------------------------------
Sat Jul 20 11:35:06 CEST 2002 - olh@suse.de

- use WFM::Execute (.local to copy vnc data to target directory

-------------------------------------------------------------------
Fri Jul 19 18:05:51 CEST 2002 - fehr@suse.de

- removed writing of /etc/fstab from inst_finish it is now in
  inst_prepdisk
- version 2.6.5

-------------------------------------------------------------------
Thu Jul 18 13:37:59 CEST 2002 - fehr@suse.de

- moved variable immediate_prepdisk from module Installation to
  module Storage.

-------------------------------------------------------------------
Wed Jul 17 16:29:25 CEST 2002 - arvin@suse.de

- fixed S390 reboot message (bug #17049)

-------------------------------------------------------------------
Tue Jul 16 17:25:31 CEST 2002 - sh@suse.de

- provide/obsolete yast2-trans-inst-proposal and
  yast2-trans-inst-general

-------------------------------------------------------------------
Wed Jul 10 15:51:00 CEST 2002 - arvin@suse.de

- omit keyboard, mouse and bootloader in initial proposal on s390
- fixed location of ycp data files

-------------------------------------------------------------------
Thu Jul 04 16:10:45 CEST 2002 - arvin@suse.de

- moved non binary files to /usr/share/YaST2

-------------------------------------------------------------------
Mon Jun 24 15:24:43 CEST 2002 - kkaempf@suse.de

- New package: split off purely installation related code
  from yast2.rpm<|MERGE_RESOLUTION|>--- conflicted
+++ resolved
@@ -1,14 +1,14 @@
 -------------------------------------------------------------------
-<<<<<<< HEAD
 Tue Dec 13 14:09:54 UTC 2016 - jreidinger@suse.com
 
 - Add new installation dialog with keyboard layout and root
   password (FATE#321754)
-=======
-Mon Dec 13 10:54:21 UTC 2016 - kanderssen@suse.com
+- 3.1.217.6
+
+-------------------------------------------------------------------
+Tue Dec 13 10:54:21 UTC 2016 - kanderssen@suse.com
 
 - Added worker role dialog (Fate#321754)
->>>>>>> a21a0847
 - 3.1.217.5
 
 -------------------------------------------------------------------
