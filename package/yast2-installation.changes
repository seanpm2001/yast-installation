-------------------------------------------------------------------
<<<<<<< HEAD
Thu Oct  6 12:55:58 CEST 2016 - schubi@suse.de

- AutoYaST upgrade: Setting timeout for errors, messages, ...
  popup correctly (bnc#999895).
=======
Thu Oct 27 15:09:58 CEST 2016 - shundhammer@suse.de

- Documentation for subvolumes in control.xml (fate#321737)
- 3.1.216.1.1
>>>>>>> 43fce8bc

-------------------------------------------------------------------
Thu Sep 29 08:09:28 UTC 2016 - igonzalezsosa@suse.com

- Translate description of Snapper snapshots (bsc#988700)
- 3.1.216.1

-------------------------------------------------------------------
Wed Sep 21 11:00:27 CEST 2016 - schubi@suse.de

- Fixed crash if one defined proposal module has not been found on
  system while switching back from "Expert" proposal.
  (bnc#999953)
- 3.1.216

-------------------------------------------------------------------
Tue Sep 13 12:37:57 UTC 2016 - jreidinger@suse.com

- fix skipping of proposal returning empty hash otherwise it
  creates non sense proposal entry in UI (bnc#994127)
- 3.1.215

-------------------------------------------------------------------
Tue Aug 30 06:55:13 UTC 2016 - lslezak@suse.cz

- Display a warning popup when the installer self-update uses
  the fallback URL instead of the selected SMT or the default SCC
  server (bsc#996179)
- Do not contact the registration server in self-update when
  network is not running, skip self-update completely
- 3.1.214

-------------------------------------------------------------------
Thu Aug 25 14:23:20 UTC 2016 - lslezak@suse.cz

- Move the installer self update step earlier in the workflow
  so the user entered values are not lost after restart and avoid
  repeating some steps again (bsc#985055)
- This also fixes losing some values due to restaring YaST (bsc#993690),
  (bsc#992608)
- Improved the self update URL handling - the boot parameter has
  the highest priority, always ask user when a SLP service is found,
  in AutoYaST mode SLP needs to be enabled in the profile
- Display progress when downloading and applying the updates
- 3.1.213

-------------------------------------------------------------------
Wed Aug 25 12:51:45 UTC 2016 - cwh@suse.com

- Replace unicode bullet char by asterisk for ncurses (bsc#995082)
- 3.1.212

-------------------------------------------------------------------
Thu Aug 25 07:33:10 UTC 2016 - jreidinger@suse.com

- fix writing proposals (bnc#994127)
- 3.1.211

-------------------------------------------------------------------
Wed Aug 17 15:02:02 UTC 2016 - jreidinger@suse.com

- filter out same repositories from extraurls if they differ only
  in trailing slash (bnc#970488)
- 3.1.210

-------------------------------------------------------------------
Tue Aug 16 15:34:43 UTC 2016 - kanderssen@suse.com

- SSH Importer: Width fix to avoid cut of CheckBoxFrame Label
  (fate##319624)
- 3.1.209

-------------------------------------------------------------------
Tue Aug 16 13:28:14 CEST 2016 - locilka@suse.com

- Fixed testsuite for inst_complex_welcome after implementing lazy
  loading in ProductLicense in yast2-packager (bsc#993285)
- 3.1.208

-------------------------------------------------------------------
Fri Aug  5 07:22:59 UTC 2016 - igonzalezsosa@suse.com

- Fix the registration screen initialization when SCC server
  is used during self-update (FATE#319716)
- 3.1.207

-------------------------------------------------------------------
Thu Aug  4 10:02:28 UTC 2016 - igonzalezsosa@suse.com

- Retrieve the self-update URL from the registration
  server (SCC/SMT) (FATE#319716)
- 3.1.206

-------------------------------------------------------------------
Wed Aug  3 17:06:46 CEST 2016 - locilka@suse.com

- UI, UX and internal handling for the Welcome screen optimized to
  prevent from not showing that the license needs to be accepted
  (bsc#980374).
- 3.1.205

-------------------------------------------------------------------
Fri Jul 29 07:32:46 UTC 2016 - ancor@suse.com

- If the user has skipped multipath activation, don't ask again
  after installer self-update (bsc#989770)
- 3.1.204

-------------------------------------------------------------------
Fri Jul 22 13:48:12 UTC 2016 - igonzalezsosa@suse.com

- Don't halt the installation if installer updates server
  cannot be reached when using AutoYaST (bsc#988949)
- 3.1.203

-------------------------------------------------------------------
Thu Jul 21 11:52:59 UTC 2016 - jreidinger@suse.com

- simplify and speed up inst_finish client (bnc#986649)
- add test suite for inst_finish client
- 3.1.202

-------------------------------------------------------------------
Mon Jul 18 13:13:05 UTC 2016 - lslezak@suse.cz

- Run extra inst-sys cleanup to free more memory on systems with
  low memory (bsc#974601)
- 3.1.201

-------------------------------------------------------------------
Thu Jul 14 08:10:16 UTC 2016 - lslezak@suse.cz

- Properly adjust the OOM killer (oom_score_adj has a different
  range than the original oom_adj) (bsc#974601)
- 3.1.200

-------------------------------------------------------------------
Tue Jul 12 16:14:28 CEST 2016 - schubi@suse.de

- Added AutoYaST schema file "ssh_import".
  (fate#319624)
- 3.1.199

-------------------------------------------------------------------
Mon Jun 27 13:00:24 UTC 2016 - jreidinger@suse.com

- Make writing of bootloader settings the last step so that other
  installation steps (kdump, cio-ignore) do not have to waste time
  repeating it
  (bnc#986649)
- 3.1.198

-------------------------------------------------------------------
Thu Jun 23 08:17:24 UTC 2016 - lslezak@suse.cz

- Display more information in the error popup when downloading
  the optional installer updates fails (bsc#986091)
- 3.1.197

-------------------------------------------------------------------
Thu Jun 16 13:31:16 UTC 2016 - igonzalezsosa@suse.com

- Avoid restarting YaST when self-update repository exists but
  is empty (bsc#985113)
- 3.1.196

-------------------------------------------------------------------
Wed Jun 15 15:15:15 CEST 2016 - snwint@suse.de

- call set_videomode to adjust video mode (bsc#974821)
- 3.1.195

-------------------------------------------------------------------
Tue Jun 14 14:17:53 UTC 2016 - igonzalezsosa@suse.com

- Fix architecture detection during self-update (bsc#984656)
- 3.1.194

-------------------------------------------------------------------
Thu Jun  2 11:09:33 UTC 2016 - schubi@suse.de

- Adapt AutoYaST to support import of SSH server keys/configuration
  (fate#319624)
- 3.1.193

-------------------------------------------------------------------
Thu Jun  2 10:09:33 UTC 2016 - igonzalezsosa@suse.com

- Drop yast2-installation-devel-doc package (fate#320356)
- 3.1.192

-------------------------------------------------------------------
Wed Jun  1 11:41:27 UTC 2016 - igonzalezsosa@suse.com

- When importing SSH keys/configuration, only regular files
  will be considered (bsc#982522)
- Force YaST2-Firstboot.service to run after
  YaST2-Second-Stage.service (bsc#980365)
- 3.1.191

-------------------------------------------------------------------
Mon May 30 14:35:05 UTC 2016 - lslezak@suse.cz

- Move the debugger invocation code to yast2-ruby-bindings package
  to use the same implementation at run time (FATE#318421)
- 3.1.190

-------------------------------------------------------------------
Thu May 26 13:17:42 UTC 2016 - kanderssen@suse.com

- System Role: centered dialog (ncurses).

-------------------------------------------------------------------
Wed May 25 15:49:41 UTC 2016 - kanderssen@suse.com

- More visual improvements in the SSH keys importing proposal
  summary based on blog entry feedback. (Fate#319624)
- 3.1.189

-------------------------------------------------------------------
Wed May 25 13:07:59 UTC 2016 - lslezak@suse.cz

- Start the Ruby debugger at the beginning of installation
  when Y2DEBUGGER is set (FATE#318421)
- 3.1.188

-------------------------------------------------------------------
Tue May 17 08:17:51 UTC 2016 - ancor@suse.com

- Visual improvement in the SSH keys importing proposal summary

-------------------------------------------------------------------
Mon May 16 16:39:34 UTC 2016 - ancor@suse.com

- The user is now informed about SSH keys to be reused (copied
  from a previous system) during system installation.
- The user can select a different partition (or none) to read the
  keys from and whether to also copy config files.
- SSH import functionality not longer depending from
  "copy_to_system" feature.
- Fate#319624
- 3.1.187

-------------------------------------------------------------------
Mon May 16 08:29:25 UTC 2016 - lslezak@suse.cz

- SSH installation: handle closing the initial installation screen
  by the window manager close button (bsc#979499)
- 3.1.186

-------------------------------------------------------------------
Mon May  9 15:14:22 CEST 2016 - schubi@suse.de

- Do not copy licenses from inst-sys to target system.
  Showing EULA location in the installed system.
  (fate#219341)
- 3.1.185

-------------------------------------------------------------------
Fri May  6 11:09:28 UTC 2016 - jsrain@suse.cz

- get more texts for roles dialog from control file, allow
  a general label (bsc#974625)
- 3.1.184

-------------------------------------------------------------------
Thu May  5 13:39:46 UTC 2016 - ancor@suse.com

- Always read the lists of local users in the previous system to
  have them available during user importing (part of fate#319624)
- 3.1.183

-------------------------------------------------------------------
Wed Apr 20 10:47:12 UTC 2016 - knut.anderssen@suse.com

- Disk Activation step will be skipped in case of installer update
  success (bsc#974409)
- License agreement will be remembered in case of going back after
  a installer update.
- 3.1.182

-------------------------------------------------------------------
Tue Apr 19 09:08:35 UTC 2016 - igonzalezsosa@suse.com

- Fix handling of license acceptance in welcome screen
  (bsc#975774)
- 3.1.181

-------------------------------------------------------------------
Fri Apr 15 12:51:00 UTC 2016 - lslezak@suse.cz

- Run the automatic installer self update also in the AutoYaST
  mode, read the optional custom URL from the profile ("general" ->
  "self_update_url" node) (FATE#319716)
- 3.1.180

-------------------------------------------------------------------
Wed Apr 13 07:14:09 UTC 2016 - mfilka@suse.com

- bsc#956473
  - improved formatting of network interfaces listing
- 3.1.179

-------------------------------------------------------------------
Tue Apr 12 15:09:15 UTC 2016 - jreidinger@suse.com

- do not install perl-Bootloader-YAML on target system as it is no
  longer needed (FATE#317701)
- 3.1.178

-------------------------------------------------------------------
Mon Apr  4 09:48:42 UTC 2016 - igonzalezsosa@suse.com

- Automatic update during installation will use Zypper repositories
  instead of Driver Update Disks (FATE#319716).
- 3.1.177

-------------------------------------------------------------------
Wed Mar 23 16:32:31 UTC 2016 - cwh@suse.com

- Moved proc_modules.scr to yast2.rpm to avoid that yast-sound
  depends on yast-installation (bsc#972310)
- 3.1.176

-------------------------------------------------------------------
Tue Mar 15 07:41:01 UTC 2016 - knut.anderssen@suse.com

- Added automatic update during installation (FATE#319716)
- 3.1.175

-------------------------------------------------------------------
Mon Mar 14 13:09:52 UTC 2016 - mvidner@suse.com

- System Role: align labels (FATE#317481).
- System Role: pop-up if changing the role to a different one.
- 3.1.174

-------------------------------------------------------------------
Mon Mar 14 09:39:50 UTC 2016 - igonzalezsosa@suse.com

- Moved Yast::Transfer::FileFromUrl here from yast2-update
  (FATE#319716).
- 3.1.173

-------------------------------------------------------------------
Fri Mar  4 14:24:49 UTC 2016 - mvidner@suse.com

- Added a System Role step in the installation (FATE#317481).
- 3.1.172

-------------------------------------------------------------------
Mon Feb 29 09:05:16 UTC 2016 - mfilka@suse.com

- bsc#956473
  - network interfaces listing shows all IPv4 / IPv6 addresses per
    device
- 3.1.171

-------------------------------------------------------------------
Fri Feb 26 08:36:55 UTC 2016 - ancor@suse.com

- Ensure plymouth does not interfere with X11 when executing
  yast2-firstboot (bsc#966874)
- 3.1.170

-------------------------------------------------------------------
Sun Feb 21 21:15:02 UTC 2016 - mfilka@suse.com

- bnc#960703
  - network service setup moved into yast2-network package.
- 3.1.169

-------------------------------------------------------------------
Wed Feb 17 16:03:56 UTC 2016 - cwh@suse.com

- Remove autoyast clone button (fate#317970) 
- 3.1.168

-------------------------------------------------------------------
Thu Dec 22 15:53:34 CET 2015 - schubi@suse.de

- Removing network dependencies in the service files in order to
  prevent booting cycles in Tumbleweed. (bnc#954908)
- 3.1.167

-------------------------------------------------------------------
Mon Dec 21 08:08:15 UTC 2015 - jsrain@suse.cz

- fixed function name to check zKVM hypervisor (bsc#956736)
- 3.1.166

-------------------------------------------------------------------
Fri Dec 11 09:17:16 UTC 2015 - jsrain@suse.cz

- don't enforce the disk activation dialog on zKVM (bsc#956736)
- 3.1.165

-------------------------------------------------------------------
Wed Dec  2 13:55:07 UTC 2015 - mvidner@suse.com

- Ensure second stage and YaST-Firstboot don't get killed by
  getty when running over 2nd or 3rd serial console (bsc#935965)
- 3.1.164

-------------------------------------------------------------------
Thu Nov 26 09:09:59 UTC 2015 - jreidinger@suse.com

- Do not crash in proposal client if zfcp proposal reports itself
  as unavailable (bnc#956745)

-------------------------------------------------------------------
Wed Nov 25 13:15:19 UTC 2015 - lslezak@suse.cz

- Save the software selection for using it later in AutoYaST
  when deploying installation images (bsc#956325, bsc#910728)
- 3.1.163

-------------------------------------------------------------------
Fri Nov  6 11:59:26 UTC 2015 - ancor@suse.com

- Ensure second stage and YaST-Firstboot don't get killed by
  getty when running over serial console (bsc#935965)
- 3.1.162

-------------------------------------------------------------------
Fri Oct  9 13:32:36 UTC 2015 - ancor@suse.com

- Language selection screen fixed to immediately apply the keyboard
  layout after changing it automatically (bsc#947969).
- 3.1.161

-------------------------------------------------------------------
Thu Oct  1 15:55:54 UTC 2015 - ancor@suse.com

- Simplified second stage systemd unit to avoid dependencies cycles
  (bnc#947521 and bnc#931643). Logic moved to YaST startup scripts.
- 3.1.160

-------------------------------------------------------------------
Fri Sep  4 07:07:33 UTC 2015 - jsrain@suse.cz

- fix bug preventing to finish proposal in some sutuations
  (bsc#944334)
- 3.1.159

-------------------------------------------------------------------
Thu Sep  3 14:41:07 CEST 2015 - locilka@suse.com

- Fixed setting language / languages in the installation welcome
  screen (bsc#943746, bsc#944035)
- 3.1.158

-------------------------------------------------------------------
Wed Sep  2 09:43:21 UTC 2015 - igonzalezsosa@suse.com

- Move #second_stage_required? method to InstFunctions module
  to be used by AutoYaST (bnc#892091)
- 3.1.157

-------------------------------------------------------------------
Tue Aug 25 10:17:24 CEST 2015 - schubi@suse.de

- fixed cio_ignore testcase
  This testcase is for bnc#941406
- 3.1.156

-------------------------------------------------------------------
Thu Aug 13 13:26:56 CEST 2015 - schubi@suse.de

- AutoYaST S390: handling cio_ignore
  Entry <general><cio_ignore> in order to set it
  (values: true/false). If it is not set cio_ignore is true.
  So it is backward compatible.
  (bnc#941406)
- cio_ignore does not make sense for KVM or z/VM. So checking
  for KVM and z/VM and evtl. disabling cio_ignore (fate#317861).
- 3.1.155

-------------------------------------------------------------------
Tue Aug 11 15:50:49 CEST 2015 - schubi@suse.de

- AutoYaST second stage: YaST2-Second-Stage.service
  Continue installation even if plymouth has returned an error.
  (bnc#940878)
- 3.1.154

-------------------------------------------------------------------
Fri Aug  7 12:53:08 UTC 2015 - igonzalezsosa@suse.com

- Fix release notes loading when network is not working (bsc#940648)
- 3.1.153

-------------------------------------------------------------------
Wed Aug  5 11:45:25 UTC 2015 - jsrain@suse.cz

- store cio_ignore settings before installing bootloader
  (bsc#933177)
- 3.1.152

-------------------------------------------------------------------
Fri Jul 24 13:01:22 UTC 2015 - jsrain@suse.cz

- avoid duplicating release notes for products (bsc#935599)
- 3.1.151

-------------------------------------------------------------------
Tue Jul 21 09:16:03 UTC 2015 - mvidner@suse.com

- Moved client code to lib/installation/clients to enable test
  coverage measurements.
- 3.1.150

-------------------------------------------------------------------
Wed Jul  1 13:50:55 CEST 2015 - shundhammer@suse.de

- Cleanup for snapshots made during installation (bnc#935923)
- 3.1.149 

-------------------------------------------------------------------
Wed Jul  1 10:46:50 CEST 2015 - locilka@suse.com

- Fixed handling user request to change an installation proposal
  (bsc#936448)
- 3.1.148

-------------------------------------------------------------------
Mon Jun 29 13:11:57 UTC 2015 - lslezak@suse.cz

- fixed menu button label in the proposal (bsc#936427)
- 3.1.147

-------------------------------------------------------------------
Mon Jun 29 08:41:17 UTC 2015 - jreidinger@suse.com

- add ability to hide export button (fate#315161)
- 3.1.146

-------------------------------------------------------------------
Wed Jun 17 09:29:09 CEST 2015 - locilka@suse.com

- Implemented triggers for installation proposal (FATE#317488).
  Any *_proposal client can define 'trigger' in 'MakeProposal'
  that defines in which circumstances it should be called again
  after all proposals have been called, e.g., if partitioning or
  software selection changes.
- 3.1.145

-------------------------------------------------------------------
Tue Jun  2 08:41:03 UTC 2015 - jreidinger@suse.com

- fix crash in Upgrade when creating post upgrade snapshot
  (fate#317973)
- 3.1.144

-------------------------------------------------------------------
Thu May 28 12:41:49 UTC 2015 - igonzalezsosa@suse.com

- add a client to create a snapshot after installation/upgrade
  (fate#317973)
- 3.1.143

-------------------------------------------------------------------
Wed May 20 19:29:48 UTC 2015 - lslezak@suse.cz

- set Xvnc server resolution to 96 dpi to fix broken layout in VNC
  installations (defaults to 75 dpi) (bsc#919456)
- 3.1.142

-------------------------------------------------------------------
Fri Apr 24 06:01:14 UTC 2015 - ancor@suse.com

- Fixed an error preventing the VNC connection during second
  installation stage of AutoYaST when using VNC=1 (bnc#923901)
- 3.1.141

-------------------------------------------------------------------
Wed Apr 20 13:11:40 CEST 2015 - schubi@suse.de

- Fixed differnt bugs in proposal overview with multiple tabs.
- Checking if plymouth is available while starting second
  installation stage for AutoYaST.
- 3.1.140

-------------------------------------------------------------------
Thu Apr 16 13:02:23 CEST 2015 - locilka@suse.com

- Always enable systemd startup services for Second Stage and
  Firstboot (bsc#924278)
- 3.1.139

-------------------------------------------------------------------
Thu Apr  2 09:27:55 UTC 2015 - jreidinger@suse.com

- avoid endless loop when confirm update in proposal runner
  (FATE#315161)
- 3.1.138

-------------------------------------------------------------------
Wed Apr  1 18:54:34 UTC 2015 - jreidinger@suse.com

- fix method missing error in proposal_runner (FATE#315161)
- 3.1.137

-------------------------------------------------------------------
Wed Apr  1 11:39:32 UTC 2015 - jreidinger@suse.com

- fix dependencies in proposal_store (FATE#315161)
- 3.1.136

-------------------------------------------------------------------
Fri Mar 27 13:14:22 UTC 2015 - jreidinger@suse.com

- allow proposal runner dialog to use different proposal store
  (FATE#315161)
- 3.1.135

-------------------------------------------------------------------
Tue Feb 17 14:24:19 CET 2015 - aschnell@suse.de

- get list of mounts from /proc/mounts in umount_finish (for
  fate#318392)
- 3.1.134

-------------------------------------------------------------------
Mon Feb 16 12:44:16 UTC 2015 - cwh@suse.com

- Delete or copy install.inf as applicable (bnc#897066)
- 3.1.133

-------------------------------------------------------------------
Wed Feb 11 09:03:38 UTC 2015 - lslezak@suse.cz

- removed redundant initialization label (bnc#878538)
- 3.1.132

-------------------------------------------------------------------
Fri Feb  6 12:56:53 UTC 2015 - ancor@suse.com

- The unit tests are now compatible with RSpec 3 (bnc#916364)
- 3.1.131

-------------------------------------------------------------------
Wed Feb  4 13:15:43 UTC 2015 - lslezak@suse.cz

- support custom display number in "display_ip" boot option
  (bnc#913888)
- 3.1.130

-------------------------------------------------------------------
Tue Feb  3 11:11:49 CET 2015 - schubi@suse.de

- AutoYaST: If the system starts in multi-user mode plymouth will
  be quit while installation in order to ensure that installation
  will be finished on console 1 and the login prompt will be
  shown.
  (bnc#903682,889757,897956)

-------------------------------------------------------------------
Thu Jan 29 17:10:44 UTC 2015 - jsrain@suse.cz

- allow keyboard layout testing in language dialog (bsc#889549)
- 3.1.129

-------------------------------------------------------------------
Tue Jan 27 13:39:57 CET 2015 - jsuchome@suse.cz

- explicitely set language packages for installation during the
  live install (bnc#904103)
- 3.1.128

-------------------------------------------------------------------
Mon Jan 26 16:09:01 UTC 2015 - jreidinger@suse.com

- fix typo causing error in installation ( catched by openQA ) 

-------------------------------------------------------------------
Mon Jan 26 10:21:19 UTC 2015 - jreidinger@suse.com

- Properly install new Proposal* libs to fix installation

-------------------------------------------------------------------
Tue Jan 13 12:27:52 UTC 2015 - jreidinger@suse.com

- Refactored inst_proposal into Installation::ProposalRunner and
  Installation::ProposalStore.
- 3.1.127

-------------------------------------------------------------------
Tue Jan 13 12:27:40 UTC 2015 - jsrain@suse.cz

- fixed progress bar during (live) image installation (bsc#854378)

-------------------------------------------------------------------
Wed Jan  7 14:27:28 UTC 2015 - jreidinger@suse.com

- do not stuck during copy of logs files (bnc#897091)
- 3.1.126

-------------------------------------------------------------------
Thu Dec 18 20:12:47 UTC 2014 - lslezak@suse.cz

- Fix bashisms and shebangs in scripts (by "Ledest")
- 3.1.125

-------------------------------------------------------------------
Wed Dec 10 15:57:59 CET 2014 - aschnell@suse.de

- drop check for Gtk since Gtk UI of YaST is no longer supported
  (bsc#908607)
- 3.1.124

-------------------------------------------------------------------
Thu Dec  4 09:50:16 UTC 2014 - jreidinger@suse.com

- remove X-KDE-Library from desktop file (bnc#899104)

-------------------------------------------------------------------
Wed Nov 26 16:53:17 UTC 2014 - ancor@suse.com

- Added more debug information in order to track bnc#897091
- 3.1.122

-------------------------------------------------------------------
Fri Nov 14 09:51:04 UTC 2014 - ancor@suse.com

- Merging changes from 3.1.116.1 (SLE12 maintenance branch)
- Fixed the "previously used repositories" step to work properly
  when reached using the back button (bnc#889791)
- 3.1.121

-------------------------------------------------------------------
Tue Nov  4 08:32:27 UTC 2014 - jreidinger@suse.com

- Improve dialog asking if system should be cloned (bnc#900028)
- 3.1.120

-------------------------------------------------------------------
Mon Nov  3 16:19:30 CET 2014 - schubi@suse.de

- AutoYaST Second Stage: Fixed a crash in package management when
  running in Qt UI with libproxy1-config-kde4 package installed.
  (bnc#866692)
- 3.1.119

-------------------------------------------------------------------
Fri Oct 31 07:41:09 UTC 2014 - jreidinger@suse.com

- do not write obsolete /etc/syconfig/boot RUN_PARALLEL key
  (bnc#896207)
- 3.1.118

-------------------------------------------------------------------
Thu Oct 30 07:35:52 UTC 2014 - lslezak@suse.cz

- properly setup locale in installation start script to display
  texts and labels correctly in a texmode installation and also
  to translate all buttons in graphical mode (removed "testutf8"
  calls, it has been dropped, always set UTF-8 locale) (bnc#902411)
- 3.1.117

-------------------------------------------------------------------
Wed Sep 17 16:04:11 UTC 2014 - lslezak@suse.cz

- additionaly return file system type in ".run.df" agent result,
  (to use it in the disk usage calculation bnc#896176)
- 3.1.116

-------------------------------------------------------------------
Thu Sep  4 12:21:25 UTC 2014 - mvidner@suse.com

- Use a more flexible rubygem requirement syntax (bnc#895069)
- 3.1.115

-------------------------------------------------------------------
Wed Aug 28 15:31:55 UTC 2014 - ancor@suse.com

- Enabled remote access on systems installed using VNC (bnc#893501)
- 3.1.114

-------------------------------------------------------------------
Thu Aug 28 15:04:59 CEST 2014 - locilka@suse.com

- Setting data for &product; macro (used in helps) as soon as
  the base-product repository is initialized (bnc#886608)
- 3.1.113

-------------------------------------------------------------------
Wed Aug 27 15:39:52 CEST 2014 - locilka@suse.com

- Fixed [Abort] button handling in Disks Activation dialog
  (bnc#893281)
- 3.1.112

-------------------------------------------------------------------
Wed Aug 27 10:33:03 CEST 2014 - schubi@suse.de

- Autoyast: Second stage will not be called at all. This bug has
  been generated due the fix in bnc#886464.
- 3.1.111

-------------------------------------------------------------------
Mon Aug 25 09:15:13 CEST 2014 - schubi@suse.de

- Autoyast
  -- Disabling second installation stage via autoyast
     configuration "second_stage".
  -- Centralized minimal configuration and disabling more
     configuration steps like X11, user, default_desktop,...
  -- bnc#886464 and bnc#892091
- 3.1.110

-------------------------------------------------------------------
Mon Aug 18 12:30:53 UTC 2014 - jreidinger@suse.com

- workaround problem with missing capabilities in image deployment
  (bnc#889489)
- 3.1.109

-------------------------------------------------------------------
Thu Aug  7 11:50:28 CEST 2014 - snwint@suse.de

- use oom_score_adj instead of oom_adj (bnc #890432)
- 3.1.108

-------------------------------------------------------------------
Thu Aug  7 08:20:36 UTC 2014 - jreidinger@suse.com

- update ca certificates after upgrade (bnc#889616)
- 3.1.107

-------------------------------------------------------------------
Mon Jul 28 11:52:43 UTC 2014 - lslezak@suse.cz

- use short product name for the default base product release notes
  (read from the installation medium) (bnc#885247)
- display at least an empty dialog when downloading release notes
  to hide the previous dialog in the installation workflow
  (bnc#889196)
- 3.1.106

-------------------------------------------------------------------
Thu Jul 24 14:42:59 UTC 2014 - lslezak@suse.cz

- do not repeat release notes downloading on network time out
  (bnc#885486)
- 3.1.105

-------------------------------------------------------------------
Thu Jul 24 11:52:43 CEST 2014 - aschnell@suse.de

- do not log sensitive information in y2start.log (bnc#888645)
- 3.1.104

-------------------------------------------------------------------
Tue Jul 22 08:13:41 CEST 2014 - snwint@suse.de

- linuxrc already provides proxy settings in URL form - so use it
- 3.1.103

-------------------------------------------------------------------
Mon Jul 21 12:10:43 CEST 2014 - schubi@suse.de

- taking display-manager.service instead of xdm.service in the
  second boot stage (bnc#886654, 884447)
- Workaround of bug in plymouth --> using deactivate option
  in second boot stage in order to start ncurses yast correctly
  (bnc#886488)
- 3.1.102

-------------------------------------------------------------------
Wed Jul 16 09:15:10 UTC 2014 - jsrain@suse.cz

- retranslate release notes button when going back in workflow
  (bnc#886660)
- 3.1.101

-------------------------------------------------------------------
Tue Jul 15 15:44:41 CEST 2014 - locilka@suse.com

- Asking user for confirmation while aborting the installation in
  disk activation dialog (bnc#886662)
- 3.1.100

-------------------------------------------------------------------
Fri Jul  4 08:48:03 UTC 2014 - jreidinger@suse.com

- Copy multipath blacklist to target system (bnc#885628)
- 3.1.99

-------------------------------------------------------------------
Thu Jul  3 09:14:53 UTC 2014 - jreidinger@suse.com

- remove useless steps from system analysis because it confuses
  users (bnc#885609)
- 3.1.98

-------------------------------------------------------------------
Mon Jun 30 14:34:59 UTC 2014 - jreidinger@suse.cz

- restore: use restore script instead of manual unpacking tarball
  to also remove newly generated content when rollbacking
  (bnc#882039)
- 3.1.97

-------------------------------------------------------------------
Mon Jun 23 16:09:32 CEST 2014 - locilka@suse.com

- Changed /bin/rm path to /usr/bin/rm path (bnc#882453)
- 3.1.96

-------------------------------------------------------------------
Mon Jun 23 13:02:27 UTC 2014 - jreidinger@suse.com

- directly export autoyast profile to target file (bnc#881108)
- 3.1.95

-------------------------------------------------------------------
Thu Jun 19 19:05:10 UTC 2014 - lslezak@suse.cz

- removed random_finish client, haveged service is by default
  enabled, no need for explicit enabling by Yast
  (gh#yast/yast-installation#214)
- 3.1.94

-------------------------------------------------------------------
Wed Jun 18 11:47:26 UTC 2014 - lslezak@suse.cz

- make sure the CIO ignore config file ends with a new line
  (bnc#883198)
- 3.1.93

-------------------------------------------------------------------
Tue Jun 17 12:34:33 UTC 2014 - lslezak@suse.cz

- inst_upgrade_urls.rb: set the future target distribution to not
  ignore the SCC online repositories in libzypp (bnc#881320)
- 3.1.92

-------------------------------------------------------------------
Mon Jun 16 12:33:18 UTC 2014 - jreidinger@suse.com

- write list of active devices for cio_ignore ( partially written
  by Ihno )
- 3.1.91

-------------------------------------------------------------------
Thu Jun 12 15:20:04 UTC 2014 - jreidinger@suse.com

- restore backup if yast failed during installation/upgrade
  (bnc#882039)
- 3.1.90

-------------------------------------------------------------------
Thu Jun 12 08:27:01 UTC 2014 - lslezak@suse.cz

- properly enable the add-on module in the installation workflow
- 3.1.89

-------------------------------------------------------------------
Tue Jun  3 13:53:15 UTC 2014 - lslezak@suse.cz

- inst_upgrade_urls.rb client:
  - remove old repositories (repo files) to avoid loading old
    SLE11 repositories when refreshing a registered service
    (bnc#880971)
  - remove old services to get rid of the old NCC service
  (Note: everything is backed up into /var/adm/backup/upgrade/zypp
  directory)
- 3.1.88

-------------------------------------------------------------------
Thu May 29 08:23:21 UTC 2014 - lslezak@suse.cz

- better error message for accepting the license (bnc#875183)
- 3.1.87

-------------------------------------------------------------------
Wed May 28 11:00:51 CEST 2014 - aschnell@suse.de

- close port 6000 during installation (bnc#879262)
- 3.1.86

-------------------------------------------------------------------
Wed May 21 10:32:51 UTC 2014 - jreidinger@suse.com

- do not call reipl multiple times (patch by Ihno)
- 3.1.85

-------------------------------------------------------------------
Fri May 16 12:19:30 UTC 2014 - jsrain@suse.cz

- reduced time-out for downloading release notes when behind
  firewall (bnc#878265)
- 3.1.84

-------------------------------------------------------------------
Fri May 16 08:37:23 UTC 2014 - mvidner@suse.com

- Fixed "undefined method" if an add-on has empty release notes URL
  (bnc#877705)
- 3.1.83

-------------------------------------------------------------------
Fri May 16 07:11:52 UTC 2014 - jsrain@suse.cz

- adjusted wording when deploying image to disk (bnc#877666)
- 3.1.82

-------------------------------------------------------------------
Wed May 14 11:10:05 UTC 2014 - jreidinger@suse.com

- Use new bootloader API to set kernel parameters (bnc#869608)
- 3.1.81

-------------------------------------------------------------------
Tue May 13 13:51:52 UTC 2014 - jreidinger@suse.com

- Fix haveged path to kill it properly (patch by Ihno) (bnc#876876)
- 3.1.80

-------------------------------------------------------------------
Tue May 13 10:09:55 CEST 2014 - gs@suse.de

- enable services for FCoE by calling fcoe-client finish script
  (bnc#877352)
- 3.1.79

-------------------------------------------------------------------
Fri May  9 10:44:11 UTC 2014 - jreidinger@suse.com

- ensure maximum size of prep partition for ppc64 (bnc#867345)
  ( part of patch made by dinaar@suse.com )
- 3.1.78

-------------------------------------------------------------------
Fri May  9 10:15:34 UTC 2014 - jsrain@suse.cz

- adjusted downloading release notes to work also for extensions
  (bnc#876700)
- 3.1.77

-------------------------------------------------------------------
Wed Apr 30 11:01:12 UTC 2014 - jreidinger@suse.com

- use correct keywords for cio ignore kernel params (bnc#874902)
- move cio_ignore step after bootloader step to have sections 
  generated (bnc#873996)
- 3.1.76

-------------------------------------------------------------------
Fri Apr 25 13:21:52 UTC 2014 - mfilka@suse.com

- bnc#872086
  - always copy network configuration. Even if network is not
    running during installation
- 3.1.75

-------------------------------------------------------------------
Fri Apr 25 08:22:06 UTC 2014 - jsrain@suse.cz

- enhanced handling of release notes from media (contrary to those
  downloaded on-line) (bnc#874996)
- 3.1.74

-------------------------------------------------------------------
Thu Apr 24 16:02:13 CEST 2014 - locilka@suse.com

- Changed inst_system_analysis to read Product information
  (that uses libzypp) after initializing libzypp (bnc#873877)
- 3.1.73

-------------------------------------------------------------------
Wed Apr 23 08:48:13 UTC 2014 - jsrain@suse.cz

- enable top bar with logo during installation (bnc#868722)
- 3.1.72

-------------------------------------------------------------------
Tue Apr 15 16:51:58 CEST 2014 - locilka@suse.com

- Switched from the old to the new network setup client for remote
  repositories (bnc#869640)
- 3.1.71

-------------------------------------------------------------------
Tue Apr 15 07:02:35 UTC 2014 - jreidinger@suse.com

- fix crash from last fix and adapt it to cooperate nice with
  autoinstallation (bnc#873458)
- 3.1.70

-------------------------------------------------------------------
Mon Apr 14 14:38:22 UTC 2014 - jreidinger@suse.com

- return error message if base product not found and continue in
  installation(bnc#873458)
- 3.1.69

-------------------------------------------------------------------
Mon Apr 14 10:11:52 CEST 2014 - locilka@suse.com

- removed loading 'pciehp' Kernel module (added for SLE 11 by FATE
  #311991) - it is now built-in Kernel (bnc#865834)
- 3.1.68

-------------------------------------------------------------------
Fri Apr 11 08:44:10 UTC 2014 - jsrain@suse.cz

- added missing files to package (bnc#872925)
- 3.1.67

-------------------------------------------------------------------
Thu Apr 10 09:34:30 UTC 2014 - mvidner@suse.com

- Put wizard title on the left instead of on top (bnc#868859)
- 3.1.66

-------------------------------------------------------------------
Thu Apr 10 09:15:56 UTC 2014 - jsrain@suse.cz

- added handling of release notes for slide show (bnc#871158)
- 3.1.65

-------------------------------------------------------------------
Wed Apr  9 10:07:02 CEST 2014 - snwint@suse.de

- save a copy of pbl.log
- 3.1.64

-------------------------------------------------------------------
Fri Apr  4 15:33:40 CEST 2014 - snwint@suse.de

- remove LIBGL_ALWAYS_INDIRECT (bnc #869172)
- 3.1.63

-------------------------------------------------------------------
Thu Apr  3 12:15:49 UTC 2014 - jreidinger@suse.com

- do not write network configuration from upgrade to system
  (bnc#871178)
- 3.1.62

-------------------------------------------------------------------
Wed Apr  2 09:25:38 UTC 2014 - jreidinger@suse.com

- remove ssh_service_finish as it is handle in
  firewall_stage1_finish due to split of ssh port open and sshd
  enablement (bnc#865056)
- 3.1.61

-------------------------------------------------------------------
Sun Mar 30 17:15:03 UTC 2014 - mfilka@suse.com

- bnc#869719
  - fixed parameters forcing manual network configuration on user's
    request at disks activation screen
- 3.1.60 

-------------------------------------------------------------------
Mon Mar 24 14:48:36 UTC 2014 - jreidinger@suse.com

- change cio_ignore kernel parameter according to kernel changes
  (bnc#869463)
- 3.1.59

-------------------------------------------------------------------
Mon Mar 24 12:33:47 UTC 2014 - jreidinger@suse.com

- avoid constant redefinition warning(BNC#869202)
- 3.1.58

-------------------------------------------------------------------
Wed Mar 19 12:45:27 UTC 2014 - lslezak@suse.cz

- skip "Installation Options" dialog when online repository option
  should not be displayed (part of bnc#868942)
- 3.1.57

-------------------------------------------------------------------
Fri Mar 14 14:43:06 CET 2014 - snwint@suse.de

- set LIBGL_ALWAYS_INDIRECT in ssh mode (bnc #868175)
- enable yast theme in ssh mode
- 3.1.56

-------------------------------------------------------------------
Fri Mar 14 08:15:01 UTC 2014 - jsrain@suse.cz

- download on-line version of release notes (fate#314695)
- 3.1.55

-------------------------------------------------------------------
Thu Mar 13 09:46:18 UTC 2014 - jreidinger@suse.com

- add kernel parameters for s390 when cio_ignore enabled to never
  blacklist console or ipl devices (fate#315318)
- 3.1.54

-------------------------------------------------------------------
Wed Mar 12 12:00:40 UTC 2014 - mfilka@suse.com

- bnc#858523
  - dropped disabling network configuration code. yast2-network is
    in charge of it now.
- 3.1.53 

-------------------------------------------------------------------
Mon Mar 10 13:01:48 UTC 2014 - jsrain@suse.cz

- don't hide ReleaseNotes button going back fron inst proposal
  (bnc#867389)
- 3.1.52

-------------------------------------------------------------------
Fri Mar  7 16:00:42 UTC 2014 - lslezak@suse.cz

- run scc_finish client if present (FATE#312012)
- 3.1.51

-------------------------------------------------------------------
Thu Mar  6 09:15:24 UTC 2014 - jreidinger@suse.com

- fix malformed string exception if cio ignore is disabled
  (bnc#866995)
- 3.1.50

-------------------------------------------------------------------
Tue Mar  4 09:13:41 UTC 2014 - jreidinger@suse.com

- call proper bash agent otherwise cio ignore feature do not work
  (bnc#866614)
- 3.1.49

-------------------------------------------------------------------
Mon Mar  3 12:57:24 UTC 2014 - jreidinger@suse.com

- do not crash if there is no general section in autoyast profile
  (BNC#866529)
- 3.1.48

-------------------------------------------------------------------
Thu Feb 27 15:08:12 CET 2014 - aschnell@suse.de

- reset proposal after rescanning storage (bnc#865579)
- 3.1.47

-------------------------------------------------------------------
Thu Feb 27 13:55:16 UTC 2014 - jreidinger@suse.com

- revert back complete skip of probing due to disks with activation
  (BNC#865579)
- 3.1.46

-------------------------------------------------------------------
Thu Feb 27 12:54:37 UTC 2014 - jreidinger@suse.com

- Do not rerun system probing as it is already done (BNC#865579)
- 3.1.45

-------------------------------------------------------------------
Wed Feb 26 09:15:50 UTC 2014 - jreidinger@suse.com

- implement cio ignore feature during installation for s390x
  (FATE#315586)
- 3.1.44

-------------------------------------------------------------------
Tue Feb 25 16:11:08 CET 2014 - locilka@suse.com

- Removed an icon from License Agreement dialog (bnc#865575)
- 3.1.43

-------------------------------------------------------------------
Tue Feb 25 14:14:59 CET 2014 - locilka@suse.com

- Adapted ignored_features to handle possibly missing Cmdline entry
  from Linuxrc (bnc#861465)
- 3.1.42

-------------------------------------------------------------------
Tue Feb 25 13:27:34 CET 2014 - locilka@suse.cz

- Removed hard-coded color and RichText formatting from
  installation confirmation dialog (#bnc#865371)
- 3.1.41

-------------------------------------------------------------------
Fri Feb 21 14:54:01 CET 2014 - snwint@suse.de

- Make vnc use real yast theme (bnc #855246) and make vnc screen size configurable.
- 3.1.40

-------------------------------------------------------------------
Fri Feb 21 09:16:18 UTC 2014 - mvidner@suse.com

- ssh installation: fix network start after reboot (bnc#850446)
- 3.1.39

-------------------------------------------------------------------
Wed Feb 19 15:22:00 CET 2014 - locilka@suse.com

- Prevent from re-defining CopyFilesFinishClient class (bnc#864631)
- 3.1.38

-------------------------------------------------------------------
Wed Feb 19 14:51:24 CET 2014 - locilka@suse.com

- Writing bootloader as late as possible, several configs need to
  be written and coppied to the installed system first (bnc#860089)
- 3.1.37

-------------------------------------------------------------------
Tue Feb 18 17:09:08 CET 2014 - locilka@suse.com

- Copying all udev rules from inst-sys to installed system
  (bnc#860089)
- 3.1.36

-------------------------------------------------------------------
Mon Feb 17 13:45:08 UTC 2014 - jreidinger@suse.com

- fix detection if ssh daemon run otherwise ssh installation do not
  reboot after first stage(BNC#864260)
- 3.1.35

-------------------------------------------------------------------
Wed Feb 12 11:44:20 UTC 2014 - jreidinger@suse.com

- fix namespace collision that cause error in installation
- 3.1.34

-------------------------------------------------------------------
Mon Feb 11 15:26:47 UTC 2014 - jreidinger@suse.com

- keep proper installation mode after cloning(BNC#861520)
- 3.1.33

-------------------------------------------------------------------
Tue Feb 11 14:55:36 UTC 2014 - jreidinger@suse.com

- fix dependencies to properly require new ruby bindings
- 3.1.32

-------------------------------------------------------------------
Mon Feb 10 14:31:52 UTC 2014 - jsrain@suse.cz

- removed unused release_notes_popup.rb


- Remove initialisation of Report in autoinst mode from 
  inst_system_analysis. Not needed any more since autoyast Profile 
  is now processed before inst_system_analysis gets called
  (bnc#862829).
- 3.1.31

-------------------------------------------------------------------
Fri Feb  7 09:36:00 UTC 2014 - jreidinger@suse.com

- Implement minimal installation feature (FATE#313149)
- 3.1.30

-------------------------------------------------------------------
Mon Feb  3 14:36:34 UTC 2014 - jreidinger@suse.com

- fix false positive errors in log for easier debugging in future
- 3.1.29

-------------------------------------------------------------------
Fri Jan 31 12:04:52 UTC 2014 - lslezak@suse.cz

- inst_inc_all.rb - added missing import (bnc#860263)
- 3.1.28

-------------------------------------------------------------------
Thu Jan 30 15:43:05 UTC 2014 - jreidinger@suse.com

- Remove write to non-existing /etc/sysconfig/suseconfig
  (FATE#100011)
- 3.1.27

-------------------------------------------------------------------
Thu Jan 30 15:42:52 CET 2014 - aschnell@suse.de

- fixed DASD detection (bnc#860398)
- 3.1.26

-------------------------------------------------------------------
Tue Jan 28 15:37:15 UTC 2014 - jreidinger@suse.com

- Fix exporting configuration in first stage (FATE#308539)
- 3.1.25

-------------------------------------------------------------------
Mon Jan 27 09:56:26 UTC 2014 - mfilka@suse.com

- fate#316768, bnc#854500
  - enable network service according product feature
- 3.1.24

-------------------------------------------------------------------
Fri Jan 24 12:01:29 UTC 2014 - lslezak@suse.cz

- removed inst_scc.rb client (moved to yast2-registration)
- 3.1.23

-------------------------------------------------------------------
Tue Jan 21 14:18:08 UTC 2014 - jreidinger@suse.com

- Remove icons from system analysis according to Ken's comments
  (fate#314695)
- 3.1.22

-------------------------------------------------------------------
Tue Jan 21 12:15:21 UTC 2014 - jreidinger@suse.com

- Remove "Change..." button in non-textual installation
- Add "Export Configuration" button in non-textual installation
  (FATE#308539)
- Add "Export Configuration" menu item in textual installation
  (FATE#308539)
- 3.1.21

-------------------------------------------------------------------
Tue Jan 21 08:48:17 UTC 2014 - jsrain@suse.cz

- adjusted UI according to Ken's comments (fate#314695)
- 3.1.20

-------------------------------------------------------------------
Mon Jan 13 09:58:46 UTC 2014 - jreidinger@suse.com

- add clone proposal and finish client (FATE#308539)
- 3.1.19

-------------------------------------------------------------------
Wed Jan  8 12:46:34 UTC 2014 - jsrain@suse.cz

- added capability to install OEM images (fate#316326)
- added handling Release Notes button (fate#314695)

-------------------------------------------------------------------
Fri Dec 20 09:32:08 UTC 2013 - vmoravec@suse.com

- Add abort and fail hooks for installation
- 3.1.18

-------------------------------------------------------------------
Thu Dec 12 14:50:32 UTC 2013 - lslezak@suse.cz

- control files have been moved to a separate package/git repo
  (https://github.com/yast/yast-installation-control)
- 3.1.17

-------------------------------------------------------------------
Wed Dec 11 09:54:10 UTC 2013 - lslezak@suse.cz

- fixed Makefile.am (added missing inst_scc.rb)
- 3.1.16

-------------------------------------------------------------------
Tue Dec 10 08:46:11 UTC 2013 - vmoravec@suse.com

- Show hook summary only if some hooks failed
- 3.1.15

-------------------------------------------------------------------
Thu Dec  5 15:32:24 UTC 2013 - jreidinger@suse.com

- fix opening zfcp client in disk activation on s390
- 3.1.14

-------------------------------------------------------------------
Thu Dec  5 15:25:18 UTC 2013 - lslezak@suse.cz

- added a new client for SCC registration (first iteration, UI
  only, does not work yet)

-------------------------------------------------------------------
Wed Dec  4 16:11:37 UTC 2013 - jreidinger@suse.com

- fix failure in remote disks activation client
- 3.1.13

-------------------------------------------------------------------
Wed Dec  4 08:30:37 UTC 2013 - lslezak@suse.cz

- removed "trang" dependency (requires complete Java stack, convert
  the file directly in the source repository)
- 3.1.12

-------------------------------------------------------------------
Tue Dec  3 15:11:17 UTC 2013 - jreidinger@suse.com

- remove server base scenario and media check clients from SLE
  installation (FATE#314695)
- add storage proposal dialog to SLE installation (FATE#314695)
- 3.1.11

-------------------------------------------------------------------
Tue Dec  3 13:40:27 UTC 2013 - vmoravec@suse.com

- Show popup window with used hooks before installation finished
- 3.1.10

-------------------------------------------------------------------
Mon Dec  2 12:28:26 UTC 2013 - jreidinger@suse.com

- Add direct link to network communication from remote disks
  activation (FATE#314695, part of NI requirements)
- 3.1.9

-------------------------------------------------------------------
Thu Nov 28 13:01:44 UTC 2013 - vmoravec@suse.com

- Add hooks to main installation client
- 3.1.8

-------------------------------------------------------------------
Wed Nov 20 13:21:57 UTC 2013 - lslezak@suse.cz

- removed support for automatic 2nd stage (the 2nd stage has been
  dropped completely) (FATE#314695)
- 3.1.7

-------------------------------------------------------------------
Tue Nov 19 10:19:13 CET 2013 - locilka@suse.com

- Proposing separate /home partition on SLES and SLES for VMware
  (FATE#316624)

-------------------------------------------------------------------
Mon Nov 18 13:28:32 UTC 2013 - lslezak@suse.cz

- move some steps from removed 2nd stage to the 1st stage
- "inst_mode" client: removed installation/update switch,
  renamed to "inst_installation_options" 
- 3.1.6

-------------------------------------------------------------------
Tue Nov 12 09:24:25 UTC 2013 - lslezak@suse.cz

- control file cleanup:
  * remove the 2nd stage in installation (FATE#314695)
  * removed autoconfiguration support in the 2nd stage (the 2nd
    stage has been removed completely)
  * repair mode removed (not supported) (FATE#308679)

-------------------------------------------------------------------
Mon Nov 11 14:21:37 UTC 2013 - vmoravec@suse.com

- 3.1.5
- replace runlevel entries in control files with default_target
  entries
- replace dependency on yast2-runlevel with yast2-services-manager

-------------------------------------------------------------------
Thu Nov  7 11:45:45 UTC 2013 - mfilka@suse.com

- bnc#849391
  - removed explicit start of second phase of SuSEfirewall2 
    initialization. Not needed when systemd is in use.
- 3.1.4

-------------------------------------------------------------------
Thu Oct 31 11:32:01 UTC 2013 - lslezak@suse.cz

- install "perl-Bootloader-YAML" package
- removed "Use Automatic Configuration" option from the
  installation mode dialog (the 2nd stage has been removed)
- 3.1.3

-------------------------------------------------------------------
Tue Oct 29 13:17:59 UTC 2013 - lslezak@suse.cz

- install only "perl-YAML-LibYAML" and "perl-bootloader" packages
  to the target system
- updated scr_switch_debugger.rb client

-------------------------------------------------------------------
Fri Oct 26 11:39:17 UTC 2013 - jsrain@suse.cz

- show release notes button (fate#314695)

-------------------------------------------------------------------
Fri Oct 25 10:06:07 CEST 2013 - aschnell@suse.de

- removed long obsolete EVMS entries from control file (see
  fate#305007)

-------------------------------------------------------------------
Wed Oct 23 07:27:28 UTC 2013 - lslezak@suse.cz

- removed autorepeat workaround for bnc#346186, not needed anymore,
  xset might not be installed (bnc#846768)
- 3.1.2

-------------------------------------------------------------------
Tue Oct 22 16:46:18 CEST 2013 - locilka@suse.com

- Extended support for ignored_features: They can be also mentioned
  in PTOptions and thus not appended to Kernel command line
  (FATE#314982)

-------------------------------------------------------------------
Tue Oct 15 14:15:31 CEST 2013 - locilka@suse.com

- Added support for ignore[d][_]feature[s] (FATE#314982) allowing
  to skip some unwanted features of the installer
- 3.1.1

-------------------------------------------------------------------
Thu Oct 10 14:48:46 CEST 2013 - locilka@suse.com

- Dropped modem and DSL detection (and configuration) from
  installation proposal (FATE#316263, FATE#316264)

-------------------------------------------------------------------
Fri Sep 27 16:34:11 UTC 2013 - lslezak@suse.cz

- do not use *.spec.in template, use *.spec file with RPM macros
  instead
- 3.1.0

-------------------------------------------------------------------
Fri Sep 27 14:17:54 CEST 2013 - jsuchome@suse.cz

- yast2-mouse was dropped, do not call its components (bnc#841960)
- 3.0.7 

-------------------------------------------------------------------
Thu Sep 26 10:47:32 CEST 2013 - jsuchome@suse.cz

- fix console status after the installation (bnc#750326)
- 3.0.6 

-------------------------------------------------------------------
Tue Sep  3 11:55:45 CEST 2013 - jsuchome@suse.cz

- do not mention xorg-x11 in the control files (bnc#837450) 
- remove obsoleted part of X11 related code
- 3.0.5

-------------------------------------------------------------------
Fri Aug  9 06:36:31 UTC 2013 - mfilka@suse.com

- bnc#798620
    - removed proposed hotfix for the bug. The hotfix could block 
    starting firewall under some circunstances.
    - (re)starting firewall is handled in yast2.rpm since 3.0.2
- 3.0.4 

-------------------------------------------------------------------
Wed Aug  7 12:57:05 CEST 2013 - jsuchome@suse.cz

- use pure ruby solution when sorting proposal items

-------------------------------------------------------------------
Tue Aug  6 11:30:53 CEST 2013 - jsuchome@suse.cz

- use pure ruby solution when sorting destkop items, so major desktop
  (with same order number) won't get resorted
- 3.0.3

-------------------------------------------------------------------
Mon Aug  5 13:16:04 CEST 2013 - jsuchome@suse.cz

- check the product profiles during system analysis and
  copy them to installed system (backport of fate#310730)
- 3.0.2

-------------------------------------------------------------------
Sun Aug  4 11:48:21 UTC 2013 - lslezak@suse.cz

- removed empty agents/Makefile.am and unused testsuite/Makefile.am
- removed obsolete BuildRequires: doxygen perl-XML-Writer sgml-skel
  yast2-testsuite yast2-storage yast2-pkg-bindings yast2-packager

-------------------------------------------------------------------
Fri Aug  2 14:25:07 CEST 2013 - jsuchome@suse.cz

- remove trang from BuildRequires: rng can be created during
  packaging, not needed during build

-------------------------------------------------------------------
Thu Aug  1 11:21:35 CEST 2013 - jsuchome@suse.cz

- correctly write supporturl (port of bnc#520169) 
- limit the number of the searched disks to 8 of each kind to
  shorten time needed for finding SSH keys (port of fate#305873)
- 3.0.1

-------------------------------------------------------------------
Wed Jul 31 08:30:58 UTC 2013 - yast-devel@opensuse.org

- converted from YCP to Ruby by YCP Killer
  (https://github.com/yast/ycp-killer)
- version 3.0.0

-------------------------------------------------------------------
Mon Jul 29 13:43:13 CEST 2013 - fehr@suse.de

- ignore SIGHUP in YaST2.Second-Stage to make autoyast installs
  with serial console succeed again (bnc#825728, bnc#823224)

-------------------------------------------------------------------
Thu Jul 11 12:23:36 CEST 2013 - aschnell@suse.de

- fixed sshd check (bnc#825160)
- 2.24.10

-------------------------------------------------------------------
Thu Jul  4 13:56:19 CEST 2013 - jsuchome@suse.cz

- show release notes of newest product first (bnc#827590)
- 2.24.9

-------------------------------------------------------------------
Tue Jun 25 10:17:46 CEST 2013 - jsuchome@suse.cz

- adapt control.xml to offical Factory one:
  added e17 desktop, enabled online repositories
- 2.24.8

-------------------------------------------------------------------
Fri Jun 21 16:55:50 CEST 2013 - jsuchome@suse.cz

- only show desktops for which their defined patterns are known
  (needed when desktop defined in control file is only available
  via some optional installation source - fate#315061)
- 2.24.7

-------------------------------------------------------------------
Wed Jun 19 11:42:59 CEST 2013 - aschnell@suse.de

- make check for sshd more robust (bnc#825160)
- 2.24.6

-------------------------------------------------------------------
Thu Jun  6 08:29:44 UTC 2013 - mfilka@suse.com

- bnc#774301
    - fixed udev events handling in kernel_finish 
- 2.24.5

-------------------------------------------------------------------
Wed Jun  5 13:02:06 UTC 2013 - lslezak@suse.cz

- use WFM::ClientExists() call instead of checking *.ycp file
  presence (works also with non-YCP clients and checks also e.g.
  /y2update/clients path)

-------------------------------------------------------------------
Mon May 27 15:27:12 CEST 2013 - locilka@suse.com

- Using unique IDs while calling rpmcopy_secondstage to prevent
  from disabling this step in AutoYaST or Upgrade while it should
  be disabled only in Installation (bnc#813072).

-------------------------------------------------------------------
Mon May 13 09:40:15 CEST 2013 - jsuchome@suse.cz

- startup scripts: if RC_LANG is not set, use en_US as default
  (bnc#815265)
- 2.24.4

-------------------------------------------------------------------
Fri May 03 12:18:43 CEST 2013 - aschnell@suse.de

- call unicode_start/stop and initviocons only on consoles
  (bnc#800790)
- fixed check for missing initviocons
- 2.24.3

-------------------------------------------------------------------
Mon Apr 22 14:59:35 CEST 2013 - jsuchome@suse.cz

- show dialog for all available disk controlers (bnc#807026)
- 2.24.2 

-------------------------------------------------------------------
Wed Apr 17 14:50:48 CEST 2013 - jsuchome@suse.cz

- force disk activation when Storage reports no disk was found
  (bnc#810823) 
- 2.24.1

-------------------------------------------------------------------
Fri Mar 29 11:58:02 CET 2013 - jsuchome@suse.cz

- always return boolean from DeployTarImage (bnc#804293)
- make the "Check drivers" error message depend on control.xml
  variable (fate#312875, bnc#805251) 
- 2.24.0

-------------------------------------------------------------------
Wed Mar 13 12:35:54 UTC 2013 - mfilka@suse.com

- NetworkManager is enabled and active after second stage (bnc#808039)
- 2.23.13 

-------------------------------------------------------------------
Mon Mar 04 14:42:03 CET 2013 - aschnell@suse.de

- deactivate RAID before going back to "Disk Activation" during
  installation (bnc#806454)

-------------------------------------------------------------------
Thu Feb 14 17:06:53 CET 2013 - fehr@suse.de

- fix got_kernel_param in misc.sh to not match substrings (so far 
  kernel parameters like systemd.log_level=debug activated Y2DEBUG)
- 2.23.12
 
-------------------------------------------------------------------
Wed Jan 23 16:00:21 CET 2013 - jsuchome@suse.cz

- prevent systemctl hang in 2nd stage (from fcrozat@suse.com,
  bnc#798620)
- 2.23.11

-------------------------------------------------------------------
Sun Jan 20 15:27:33 UTC 2013 - lslezak@suse.cz

- start the add-on module also when "addon" boot parameter is
  present (fate#314318)
- 2.23.10

-------------------------------------------------------------------
Mon Jan 14 13:45:23 UTC 2013 - locilka@suse.com

- Adding repositories that cannot be (re)added as enabled in
  a disabled state (bnc#779396).
- 2.23.9

-------------------------------------------------------------------
Fri Jan 11 10:47:11 CET 2013 - jsuchome@suse.cz

- adapted to changes in Storage.ycp API (bnc#797245)
- 2.23.8

-------------------------------------------------------------------
Mon Jan  7 13:06:32 CET 2013 - jsuchome@suse.cz

- set new keyboard layout right after selecting (bnc#796589)
- added SYSTEMCTL_OPTIONS to Firstboot/Second Stage services
  (bnc#791076)
- 2.23.7

-------------------------------------------------------------------
Fri Dec 21 08:23:47 CET 2012 - jsuchome@suse.cz

- show the info about possibility to download drivers
  from drivers.suse.com (fate#312875) 
- added KVM installation scenario (bnc#795067)
- 2.23.6

-------------------------------------------------------------------
Fri Dec 14 15:16:52 CET 2012 - jsuchome@suse.cz

- disable USB sources after installation (bnc#793709) 
- 2.23.5

-------------------------------------------------------------------
Tue Dec  4 16:54:56 CET 2012 - jsuchome@suse.cz

- allow using local repositories during update (bnc#779397)
- 2.23.4

-------------------------------------------------------------------
Mon Nov  5 08:21:41 CET 2012 - jsuchome@suse.cz

- fixed installation of systemd units (crrodriguez)
- 2.23.3

-------------------------------------------------------------------
Wed Oct 31 08:16:46 CET 2012 - jsuchome@suse.cz

- removed fonts_finish, its only action was to call obsolete
  SuSEconfig script
- removed inst_suseconfig client (fate#100011)
- 2.23.2 

-------------------------------------------------------------------
Fri Oct 26 08:44:43 CEST 2012 - jsuchome@suse.cz

- do not allow to go next without desktop selected (bnc#786507)
- 2.23.1

-------------------------------------------------------------------
Wed Oct 24 11:12:55 CEST 2012 - jsuchome@suse.cz

- removed suseconfig step from installation sequence (fate#100011)
- 2.23.0

-------------------------------------------------------------------
Wed Jul 11 15:56:38 CEST 2012 - jsuchome@suse.cz

- create simpler and non translated aliases for update sources 
  (bnc#768624)
- 2.22.10

-------------------------------------------------------------------
Thu Jun 28 14:36:08 CEST 2012 - jsuchome@suse.cz

- set TERM=linux for 2nd stage services, to keep ncurses nice
  (bnc#768356)
- 2.22.9

-------------------------------------------------------------------
Mon Jun 25 15:43:43 CEST 2012 - jsuchome@suse.cz

- ensure Plymouth is hiddent before 2nd start, to prevent system
  freeze (bnc#768185)
- ensure 2nd stage is started before SuSEfirewall2_init (bnc#733361)
- 2.22.8

-------------------------------------------------------------------
Tue Jun 19 14:49:52 CEST 2012 - aschnell@suse.de

- kill console before reboot (bnc#759627)
  (otherwise systemd will not proceed with system shutdown)

-------------------------------------------------------------------
Wed Jun  6 11:27:02 CEST 2012 - jsuchome@suse.cz

- require yast2-proxy for 2nd stage (bnc#764951)
- show a message if network config has failed (bnc#765129)
- 2.22.7

-------------------------------------------------------------------
Tue Apr 17 16:03:55 CEST 2012 - jsuchome@suse.cz

- enhanced image installation help text (bnc#732914)

-------------------------------------------------------------------
Tue Apr 03 14:56:55 CEST 2012 - aschnell@suse.de

- adapted to move of testX (see bnc#749184)
- 2.22.6

-------------------------------------------------------------------
Wed Mar 14 15:42:19 CET 2012 - aschnell@suse.de

- create link yast.ssh for 2nd stage ssh installation (bnc#745340)
- 2.22.5

-------------------------------------------------------------------
Wed Feb 15 11:46:45 CET 2012 - gs@suse.de

- Improve layout of the release notes dialog (bnc #550610)
- 2.22.4 

-------------------------------------------------------------------
Thu Feb  9 10:53:01 CET 2012 - jsuchome@suse.cz

- adapt the style only for ssh installation, not vnc (bnc#742777)
- 2.22.3 

-------------------------------------------------------------------
Tue Feb  7 17:22:46 CET 2012 - tgoettlicher@suse.de

- Fixed bnc #742777: ssh installation needs to much bandwidth
- 2.22.2

-------------------------------------------------------------------
Fri Jan 13 11:02:40 CET 2012 - jsuchome@suse.cz

- confirmed license
- 2.22.1

-------------------------------------------------------------------
Mon Jan  9 14:29:34 CET 2012 - locilka@suse.cz

- save ecdsa keys as well (bnc#726468) (added where missing)

-------------------------------------------------------------------
Mon Jan  9 13:39:10 CET 2012 - locilka@suse.cz

- Added ntp-client into list of cloned modules in control file
  (bnc #738019).

-------------------------------------------------------------------
Wed Jan  4 15:21:30 CET 2012 - locilka@suse.cz

- Reading the current random/poolsize from /proc to store the exact
  number of bytes (bnc#692799).

-------------------------------------------------------------------
Tue Jan  3 16:21:42 CET 2012 - locilka@suse.cz

- Modified saving state of the current randomness (bnc#692799).

-------------------------------------------------------------------
Thu Dec  8 16:45:15 CET 2011 - locilka@suse.cz

- Fixed saving state of the current randomness (bnc#692799).

-------------------------------------------------------------------
Fri Nov 25 11:35:04 CET 2011 - jsuchome@suse.cz

- ask for Abort confirmation in Update URLs step (bnc#728907)

-------------------------------------------------------------------
Wed Nov 16 13:18:40 CET 2011 - jsuchome@suse.cz

- merged texts from proofreading
- 2.22.0 

-------------------------------------------------------------------
Thu Nov 10 14:27:55 UTC 2011 - fcrozat@suse.com

- Disable routing initscript commands through systemd, prevent
  lockups.

-------------------------------------------------------------------
Thu Nov 03 11:52:08 CET 2011 - aschnell@suse.de

- use same code to display ip addresses during vnc and ssh
  installation (bnc#727802)
- 2.21.28

-------------------------------------------------------------------
Wed Nov  2 17:14:51 CET 2011 - fcrozat@suse.com

- Ensure network is not started by systemd before Firstboot /
  SecondStage (bnc#726823)
- 2.21.27

-------------------------------------------------------------------
Mon Oct 31 09:18:46 CET 2011 - jsuchome@suse.cz

- control files: save ecdsa keys (bnc#726468)
- 2.21.26 

-------------------------------------------------------------------
Wed Oct 19 16:25:41 CEST 2011 - locilka@suse.cz

- Creating /etc/mtab linking to /proc/self/mounts in umount_finish
  (bnc#725166)
- 2.21.25

-------------------------------------------------------------------
Fri Oct 14 11:27:58 CEST 2011 - fcrozat@suse.com

- Fix text mode handled in systemd (bnc#724115)
- 2.21.24

-------------------------------------------------------------------
Tue Oct 11 08:52:43 CEST 2011 - jsuchome@suse.cz

- compress the log file from 1st stage of installation (bnc#716938)
- 2.21.23

-------------------------------------------------------------------
Fri Oct  7 11:38:39 UTC 2011 - fcrozat@suse.com

- Use latest macros for systemd
- Drop workaround for bnc#719221, systemd is fixed now.
- 2.21.22

-------------------------------------------------------------------
Fri Oct  7 11:30:21 UTC 2011 - jsrain@suse.cz

- change the URL for congratulation dialog (bnc#720481)

-------------------------------------------------------------------
Mon Sep 26 10:41:38 CEST 2011 - jsuchome@suse.cz

- control.openSUSE: use lightdm as default DM for Xfce 
- 2.21.21

-------------------------------------------------------------------
Fri Sep 23 15:36:11 CEST 2011 - jsuchome@suse.cz

- updated systemd service files (bnc#719221)
- 2.21.20 

-------------------------------------------------------------------
Fri Sep 23 14:27:36 CEST 2011 - jsuchome@suse.cz

- unmount previously mounted /run (bnc#717321)
- 2.21.19

-------------------------------------------------------------------
Thu Sep 15 12:16:49 UTC 2011 - lslezak@suse.cz

- improved package update check - display only the repositories
  with an update available, display package updates in details
- 2.21.18

-------------------------------------------------------------------
Tue Sep  6 10:05:00 CEST 2011 - jsuchome@suse.cz

- enable system cloning only when autoyast2 is installed
  (bnc#692790)
- 2.21.17

-------------------------------------------------------------------
Wed Aug 31 14:33:50 CEST 2011 - jsuchome@suse.cz

- fix build for older distributions
- 2.21.16 

-------------------------------------------------------------------
Mon Aug 29 12:12:55 CEST 2011 - jsuchome@suse.cz

- added systemd .service files for second stage and firstboot
  (from fcrozat@suse.com, bnc#713760)
- 2.21.15

-------------------------------------------------------------------
Fri Aug 12 13:58:01 CEST 2011 - jsuchome@suse.cz

- expect there might me extra checks for disk controllers with
  s390 (bnc#706911)
- adapted help text and label in installation mode selection
  (bnc#711160)
- 2.21.14 

-------------------------------------------------------------------
Fri Aug  5 12:13:13 UTC 2011 - lslezak@suse.cz

- upgrade_urls.ycp - do not display reading and writing progress,
  it is pretty quick and just causes screen flickering
  (the write progress is displayed only when there is an enabled
  repo to add, refreshing it can take long time) (bnc#692614)
- 2.21.13

-------------------------------------------------------------------
Fri Aug  5 12:32:16 CEST 2011 - tgoettlicher@suse.de

- fixed .desktop file (bnc #681249)

-------------------------------------------------------------------
Thu Aug  4 14:50:33 UTC 2011 - lslezak@suse.cz

- 2.21.12

-------------------------------------------------------------------
Thu Aug  4 14:07:38 CEST 2011 - mvidner@suse.cz

- Copy network interface naming rules early to get them to initrd (bnc#666079).

-------------------------------------------------------------------
Thu Aug  4 11:37:02 UTC 2011 - lslezak@suse.cz

- extraurls: check whether there is an update candidate in the
  added extra repositories - openSUSE DVD does not contain all
  packages, packages from OSS repository which are not on DVD
  medium were not upgraded and were left in the old version even
  after adding new OSS repository with updated version (bnc#693230)

-------------------------------------------------------------------
Wed Aug  3 13:19:50 UTC 2011 - lslezak@suse.cz

- cleanup: removed obsoleted SourceManager::SyncAddedAndDeleted()
  call (zmd sync has been removed)
- 2.21.11

-------------------------------------------------------------------
Wed Aug  3 08:53:14 UTC 2011 - lslezak@suse.cz

- use term "Software manager" instead of "Package manager"
  (bnc#585679)
- 2.21.10

-------------------------------------------------------------------
Tue Aug  2 13:37:03 CEST 2011 - locilka@suse.cz

- Preserving the /dev/urandom state from inst-sys after the
  installation (bnc#692799)
- Automatically enabling haveged service if installed (bnc#692799)
- 2.21.9

-------------------------------------------------------------------
Mon Aug  1 15:38:32 CEST 2011 - locilka@suse.cz

- Added control.SLES-for-VMware into the SVN

-------------------------------------------------------------------
Fri Jul 22 15:00:30 CEST 2011 - locilka@suse.cz

- Removed obsoleted X-KDE-SubstituteUID from deploy_image.desktop
  (bnc#540627)
- 2.21.8

-------------------------------------------------------------------
Tue Jul 12 15:34:38 CEST 2011 - jsuchome@suse.cz

- Show Xen Virtualization Host Server Installation scenario
  only for x86_64 architecture (bnc#702103)
- 2.21.7

-------------------------------------------------------------------
Thu Jun 30 14:09:17 CEST 2011 - jsuchome@suse.cz

- fixed typos (bnc#703119)
- 2.21.6 

-------------------------------------------------------------------
Wed Jun  1 17:24:25 CEST 2011 - locilka@suse.cz

- always loading 'pciehp' kernel module on Dell hardware
  (FATE #311991)
- fixed control file validation
- stricter btrfs_increase_percentage definition in all control
  files (only 'integer' is allowed)

-------------------------------------------------------------------
Wed Jun  1 11:56:08 CEST 2011 - fehr@suse.de

- add btrfs_increase_percentage to to category "partitioning" in
  config.xml files
- 2.21.5 

-------------------------------------------------------------------
Thu May 19 14:22:10 CEST 2011 - jsuchome@suse.cz

- enable YaST restart in the 1st stage (bnc#694299)
- 2.21.4 

-------------------------------------------------------------------
Wed Apr 27 15:08:04 CEST 2011 - jsuchome@suse.cz

- added option to configure FCoE Interfaces when started with
  WithFCoE=1 argument (fate#307445)
- 2.21.3 

-------------------------------------------------------------------
Wed Apr 27 11:19:50 CEST 2011 - jsuchome@suse.cz

- Copy /media.1/build to the installed system (fate#311377)
- 2.21.2 

-------------------------------------------------------------------
Fri Mar 25 10:26:44 CET 2011 - jsuchome@suse.cz

- show the 'before-reboot' message in RichText, so possible command
  can be copy-pasted (bnc#383519)
- 2.21.1

-------------------------------------------------------------------
Thu Mar 24 16:14:02 CET 2011 - jsuchome@suse.cz

- do not start automatic configuration for autoYaST (bnc#679435)
- 2.21.0

-------------------------------------------------------------------
Mon Feb 28 14:52:26 CET 2011 - locilka@suse.cz

- Handling disabled installation steps also in Live Installation
  mode (BNC #675516)
- 2.20.6

-------------------------------------------------------------------
Thu Feb 17 13:49:19 CET 2011 - aschnell@suse.de

- fixed braille support during installation (bnc #672086)
- 2.20.5

-------------------------------------------------------------------
Tue Feb  8 15:10:25 CET 2011 - locilka@suse.cz

- Adapted openSUSE control file to the current naming schema of
  desktops (BNC #667408)

-------------------------------------------------------------------
Thu Jan 20 14:18:41 CET 2011 - jsrain@suse.cz

- fix initialization of AutoUpgrade for 2nd stage
- 2.20.4

-------------------------------------------------------------------
Wed Jan 19 15:38:20 CET 2011 - jsrain@suse.cz

- adaptations for unattended migration (fate#310481)
- don't delete /etc/mtab if it is a symlink (bnc#665437)
- 2.20.3

-------------------------------------------------------------------
Wed Jan 19 12:53:00 CET 2011 - jsrain@suse.cz

- fixed progress during live installation (bnc#665413)
- 2.20.2

-------------------------------------------------------------------
Fri Jan  7 13:43:01 CET 2011 - jsrain@suse.cz

- update XFCE desktop definition

-------------------------------------------------------------------
Thu Jan  6 10:47:00 CET 2011 - locilka@suse.cz

- Using wider space for licence displayed in non-textual interface
  (BNC #607135).
- Fixed DUD deployment (BNC #626337)

-------------------------------------------------------------------
Thu Nov 16 16:13:48 UTC 2010 - jsrain@suse.cz

- fixed behavior of window closing in installation proposal
  (bnc#636980)
- use df for estimating partition size for live installer
  (bnc#555288)
- 2.20.1

-------------------------------------------------------------------
Thu Sep 30 17:33:48 UTC 2010 - lslezak@suse.cz

- don't use spaces in repo alias (bnc#596950)
- inst_addon_update_sources.ycp - removed obsoleted ZMD sync call
- 2.20.0

-------------------------------------------------------------------
Wed Jun  2 13:52:02 CEST 2010 - jsrain@suse.cz

- removed link to repairing the system
- 2.19.20

-------------------------------------------------------------------
Wed May 12 15:33:24 CEST 2010 - ug@suse.de

- fixed the cloning at the end of a manual
  installation (bnc#605132)
- 2.19.7

-------------------------------------------------------------------
Mon Apr 19 12:29:08 CEST 2010 - aschnell@suse.de

- allow btrfs as root fs
- 2.19.6

-------------------------------------------------------------------
Thu Apr 15 17:12:28 CEST 2010 - locilka@suse.cz

- Script copy_files_finish copies files with --dereference to
  prevent from copying symlinks instead of the files content
  (BNC #596938).

-------------------------------------------------------------------
Fri Apr 09 17:09:27 CEST 2010 - aschnell@suse.de

- disable Qt/Gtk frontend if testX is unavailable (bnc #585432)
- 2.19.5

-------------------------------------------------------------------
Tue Apr  6 17:44:25 CEST 2010 - locilka@suse.cz

- Searching for LiveCD license in /usr/share/doc/licenses and /
  directories (BNC #594042).

-------------------------------------------------------------------
Fri Mar 26 11:26:04 CET 2010 - ug@suse.de

- fixed a broken yast2-installation.spec.in
- fixed broken schema validation files for control.xml files
- 2.19.4

-------------------------------------------------------------------
Wed Mar 24 07:42:19 UTC 2010 - lslezak@suse.cz

- inst_suseconfig.ycp - do not reset UI product name
  (&product; macro) (bnc#539906)

-------------------------------------------------------------------
Thu Mar 18 14:55:20 CET 2010 - locilka@suse.cz

- Previously used repositories switched from enabled/disabled mode
  to removed/enabled/disabled mode (BNC #588659).

-------------------------------------------------------------------
Fri Mar 12 13:19:15 CET 2010 - kmachalkova@suse.cz

- Port from SLE11 SP1: process files in _datadir/autoinstall/modules 
  with %suse_update_desktop_file. This passes their strings into
  translation (bnc#549944)

-------------------------------------------------------------------
Fri Mar 12 10:53:55 CET 2010 - locilka@suse.cz

- Unique identification in inst_upgrade_urls switched from URL to
  ALIAS (BNC #587517).
- In case of re-adding CD/DVD media, user is asked to insert
  correct media before adding it (BNC #587517).
- Only upgrade packages if upgrading from SLES 11, otherwise use
  patterns for upgrade (BNC #587544).

-------------------------------------------------------------------
Tue Mar  9 15:35:48 CET 2010 - locilka@suse.cz

- Fixed calling update.post from DUD (BNC #586609).

-------------------------------------------------------------------
Tue Mar  2 14:30:31 CET 2010 - locilka@suse.cz

- CIM service is proposed as disabled by default (BNC #584524).

-------------------------------------------------------------------
Mon Feb 22 17:48:57 CET 2010 - locilka@suse.cz

- Documented YaST RELAX NG schema (FATE #305551).
- Correctly re-added unique_id to RNC - AC steps and proposals
  (BNC #582094).

-------------------------------------------------------------------
Wed Feb 17 11:05:12 CET 2010 - ug@suse.de

- clone checkbox at the end of the installation is always
  enabled now and can install the autoyast2 package if needed
  (bnc#547486)

-------------------------------------------------------------------
Mon Feb 15 15:48:51 CET 2010 - ug@suse.de

- UI for autoinstallation images added to deploy_image_auto

-------------------------------------------------------------------
Tue Feb  9 17:06:15 CET 2010 - locilka@suse.cz

- Steps 'user' and 'auth' enabled again in Live mode (BNC #547931).

-------------------------------------------------------------------
Tue Feb  9 14:49:33 CET 2010 - locilka@suse.cz

- Fixed license agreement check box visibility (BNC #571846).
- 2.19.3

-------------------------------------------------------------------
Tue Feb  2 11:03:04 CET 2010 - locilka@suse.cz

- Added LXDE to openSUSE control file (FATE #307729).

-------------------------------------------------------------------
Mon Feb  1 11:35:15 CET 2010 - locilka@suse.cz

- Fixed 'going back' from services proposal BNC #572734.

-------------------------------------------------------------------
Fri Jan 22 15:56:07 CET 2010 - aschnell@suse.de

- fixed message during ssh installation (bnc #518616)

-------------------------------------------------------------------
Fri Jan 15 17:29:45 CET 2010 - aschnell@suse.de

- updated control.rnc
- 2.19.2

-------------------------------------------------------------------
Thu Jan  7 15:29:13 CET 2010 - jsuchome@suse.cz

- inst_complex_welcome adapted to Language::SwitchToEnglishIfNeeded
  (bnc#479529)
- 2.19.1

-------------------------------------------------------------------
Fri Dec 11 16:48:58 CET 2009 - locilka@suse.cz

- Adapted for new API to ProductLicense (FATE #306295).

-------------------------------------------------------------------
Wed Dec  9 16:44:34 CET 2009 - locilka@suse.cz

- Package kde4-kdm has been renamed to kdm (SLES, SLED control
  files) (bnc #561627).

-------------------------------------------------------------------
Wed Dec  9 14:58:38 CET 2009 - kmachalkova@suse.cz

- Un-check automatic configuration box when user selects update
  (bnc#537625)  

-------------------------------------------------------------------
Wed Dec  9 14:12:21 CET 2009 - locilka@suse.cz

- Enabled CIM by default (SLES and SLED) (FATE #305583)
- Adapted RNC for control files

-------------------------------------------------------------------
Wed Dec  9 12:49:08 CET 2009 - jsrain@suse.cz

- dereference hardlinks when deploying live CD so that it can
  be also deployed on multiple separate partitions (bnc#549158)

-------------------------------------------------------------------
Mon Nov 30 14:38:26 CET 2009 - locilka@suse.cz

- Repositories added by inst_addon_update_sources use
  Pkg::RepositoryAdd that does not need access to network
  (bnc #557723)

-------------------------------------------------------------------
Tue Nov 24 16:13:31 CET 2009 - kmachalkova@suse.cz

Cumulative patch with SLE11 SP1 features:
- In TUI (ncurses), use plain text (.txt) file with release notes, 
  if found (FaTE#306167)
- Set /etc/sysconfig/boot:RUN_PARALLEL according to corresponding
  value in control file (FaTE#307555) 
- 2.19.0

-------------------------------------------------------------------
Thu Nov 19 16:51:55 CET 2009 - locilka@suse.cz

- Added control file configuration option require_registration
  (FATE #305578).

-------------------------------------------------------------------
Wed Nov  4 16:31:17 CET 2009 - mzugec@suse.cz

- lan module in 1st stage (FaTE#303069)
- 2.18.34 

-------------------------------------------------------------------
Fri Oct 23 07:40:56 CEST 2009 - jsuchome@suse.cz

- during update, do not save timezone and console settings
  (bnc#547587)
- 2.18.33 

-------------------------------------------------------------------
Fri Oct 16 14:36:11 CEST 2009 - locilka@suse.cz

- Fixed handling repositories during upgrade (bnc #543468).
- 2.18.32

-------------------------------------------------------------------
Wed Oct  7 15:36:44 CEST 2009 - jsuchome@suse.cz

- set the time after chroot (bnc#538357)
- 2.18.31 

-------------------------------------------------------------------
Wed Oct  7 12:17:52 CEST 2009 - jsuchome@suse.cz

- correctly set the keyboard layout in 2nd stage (bnc#542009)
- 2.18.30

-------------------------------------------------------------------
Thu Oct  1 13:27:16 CEST 2009 - locilka@suse.cz

- Adjusting understandable name for update URLs added during second
  stage of installation (bnc #542792).
- 2.18.29

-------------------------------------------------------------------
Tue Sep 29 16:41:32 CEST 2009 - kmachalkova@suse.cz

- Correct HTML format tags in helptext (bnc#540784)
- Set firewall status according to user's choice also in non-automatic 
  2nd stage (missing call for AdjustDisabledSubProposals) (bnc#534862)
- 2.18.28 

-------------------------------------------------------------------
Thu Sep 24 15:51:15 CEST 2009 - kmachalkova@suse.cz

- Enable SSH service after reboot if this is SSH or VNC installation 
  (new ssh_service_finish client) (bnc#535206)
- 2.18.27 

-------------------------------------------------------------------
Mon Sep 14 15:27:19 CEST 2009 - jsrain@suse.cz

- enhanced display of release notes (fate#306237)
- 2.18.26

-------------------------------------------------------------------
Wed Sep  9 14:33:14 CEST 2009 - jsrain@suse.cz

- better error handling for image installation (bnc#533601)
- 2.18.25

-------------------------------------------------------------------
Fri Sep  4 19:00:27 CEST 2009 - kmachalkova@suse.cz

- Introducing unique IDs to unambiguously identify AC steps and 
  sub-proposals
- Writing disabled AC steps and subproposals at the end of 1st 
  stage, reading them back at the end of 2nd stage
- Filtering out disabled AC steps from AC workflow (FaTE #303859 and 
  bnc#534862)
- Require new yast2 base 
- 2.18.24

-------------------------------------------------------------------
Fri Sep  4 09:07:42 CEST 2009 - locilka@suse.cz

- Dropped unnecessary fallback text from the fallback control file
  (BNC #536288).

-------------------------------------------------------------------
Wed Aug 26 15:33:51 CEST 2009 - locilka@suse.cz

- Do not copy xorg.conf to installed system anymore (bnc #441404).
- 2.18.23

-------------------------------------------------------------------
Fri Aug 21 12:38:42 CEST 2009 - aschnell@suse.de

- do not disable qt/gtk frontends if xorg.conf is missing (bnc
  #533159)
- 2.18.22

-------------------------------------------------------------------
Fri Aug 14 18:26:49 CEST 2009 - kmachalkova@suse.cz

- Simple network (firewall) configuration in 1st stage (FaTE #303859) 

-------------------------------------------------------------------
Mon Aug 10 14:18:11 CEST 2009 - locilka@suse.cz

- added calling bootloader client bootloader_preupdate to control
  file to fix multiple grub entries (bnc #414490, bnc #477778).

-------------------------------------------------------------------
Thu Jul 30 20:26:30 CEST 2009 - jdsn@suse.de

- disable yast2-x11 during installation (bnc#441404) 
- 2.18.21

-------------------------------------------------------------------
Thu Jul 30 15:32:37 CEST 2009 - jsuchome@suse.cz

- adapted to changes in yast2-country: no saving of xorg.conf
  (bnc#441404) 
- 2.18.20

-------------------------------------------------------------------
Wed Jun 24 10:02:20 CEST 2009 - locilka@suse.cz

- Fixed Welcome dialog layout to have more license content visible
  and to align language and keyboard widgets with it.
- Not offering installation images if there are none (bnc #492745).
- 2.18.19

-------------------------------------------------------------------
Mon Jun 22 20:20:18 CEST 2009 - coolo@novell.com

- fix build with automake 1.11
- 2.18.18

-------------------------------------------------------------------
Thu Jun 11 12:57:14 CEST 2009 - jsrain@suse.cz

- adapted for unified progress during live installation
  (bnc#435680)
- 2.18.17

-------------------------------------------------------------------
Mon Jun 08 14:03:30 CEST 2009 - aschnell@suse.de

- use minimalistic xorg.conf during installation (bnc #510015)
- 2.18.16

-------------------------------------------------------------------
Wed May 20 12:45:47 CEST 2009 - aschnell@suse.de

- moved .proc.mounts agent from yast2-installation to yast2 (bnc
  #504429)

-------------------------------------------------------------------
Mon May 18 16:46:03 CEST 2009 - juhliarik@suse.cz

- added kdump support for autoyast installation (FATE#305588) 

-------------------------------------------------------------------
Thu May 14 13:45:08 CEST 2009 - locilka@suse.cz

- Installation/Upgrade newly require some packages essential for
  them to succeed (bnc #469730).

-------------------------------------------------------------------
Mon Apr 27 10:22:24 CEST 2009 - locilka@suse.cz

- Using a new yast-spanner (old yast icon) for Repair.
- 2.18.14

-------------------------------------------------------------------
Mon Apr 20 13:59:31 CEST 2009 - locilka@suse.cz

- Fixed Vendor module to use zypp history file instead of using
  y2logRPM (bnc #456446).
- 2.18.13

-------------------------------------------------------------------
Thu Apr 16 16:58:07 CEST 2009 - locilka@suse.cz

- Added documentation for installation images.

-------------------------------------------------------------------
Fri Apr 10 14:11:46 CEST 2009 - locilka@suse.cz

- KDE 3.x dropped from openSUSE control file (bnc #493547).

-------------------------------------------------------------------
Tue Apr  7 13:02:39 CEST 2009 - ug@suse.de

- changed the error message of missing hard disks during
  autoinstallation. Might confuse s390/iSCSI users. (bnc#476147)

-------------------------------------------------------------------
Mon Mar 30 14:20:57 CEST 2009 - locilka@suse.cz

- Fixing reevaluation of packages to remove, install and/or upgrade
  after images are deployed during first stage (bnc #489448).
- 2.18.12

-------------------------------------------------------------------
Fri Mar 27 18:15:15 CET 2009 - locilka@suse.cz

- Added new globals->ac_redraw_and_ignore control file item
  (openSUSE and SLED) that ignores if AC UI is missing and just
  redraws it. An error is still reported in case of missing Wizard
  widget (bnc #487565).

-------------------------------------------------------------------
Thu Mar 19 14:14:34 CET 2009 - locilka@suse.cz

- Continuing on Repair integration.
- Handling missing FLAGS in the content file.
- 2.18.11

-------------------------------------------------------------------
Wed Mar 18 13:17:58 CET 2009 - locilka@suse.cz

- Location /etc/modprobe.d/blacklist has been renamed to
  /etc/modprobe.d/50-blacklist.conf (bnc #485980).
- Unified inst_mode handling, especially correct handling of
  Automatic Configuration together with switching to Update mode
  (originally reported as bnc #469273).
- Repair workflow unified with the rest of installation.
- 2.18.10

-------------------------------------------------------------------
Mon Mar 16 14:47:46 CET 2009 - locilka@suse.cz

- Fixed help for "License Translations..." button (bnc #481113).

-------------------------------------------------------------------
Tue Mar 10 10:26:02 CET 2009 - locilka@suse.cz

- Obsolete 'tar --preserve' replaced with
  'tar --preserve-permissions --preserve-order' (bnc #483791).
- Added recovery support for AC (dialogs) possibly called by AC
  scripts (bnc #483211).

-------------------------------------------------------------------
Thu Feb 26 16:00:44 CET 2009 - ug@suse.de

- RPMs via driverupdate were not possible

-------------------------------------------------------------------
Tue Feb 24 13:30:15 CET 2009 - locilka@suse.cz

- Added support for .xz images deployment (bnc #476079).
- Added support for `reboot_same_step (bnc #475650).
- 2.18.9

-------------------------------------------------------------------
Mon Feb 23 16:36:56 CET 2009 - locilka@suse.cz

- Offering to configure network if remote repositories are used
  during upgrade (inst_upgrade_urls). Setup can be safely skipped
  and comes from the Online Repositories (bnc #478024).
- 2.18.8

-------------------------------------------------------------------
Fri Feb 20 20:40:09 CET 2009 - locilka@suse.cz

- save network configuration also for IPv6 only (bnc#477917)
- 2.18.7

-------------------------------------------------------------------
Tue Feb 17 16:56:09 CET 2009 - locilka@suse.cz

- Writing additional-control-files index file after removing and
  recreating the directory where it is stored (bnc #475516).
- 2.18.6

-------------------------------------------------------------------
Mon Feb  9 13:21:50 CET 2009 - locilka@suse.cz

- Enabling online update in (SLED) Automatic Configuration
  (bnc #449128).

-------------------------------------------------------------------
Fri Feb  6 10:39:20 CET 2009 - locilka@suse.cz

- InstError has been moved to yast2-2.18.6
- 2.18.5

-------------------------------------------------------------------
Thu Feb  5 18:16:17 CET 2009 - locilka@suse.cz

- InstError extended and documented.

-------------------------------------------------------------------
Mon Feb  2 13:09:08 CET 2009 - locilka@suse.cz

- Erasing all old additional control files in the final step of
  upgrade before rebooting to the second stage (bnc #471454).
- InstError can now save YaST logs on user request.
- 2.18.4

-------------------------------------------------------------------
Wed Jan 28 14:33:09 CET 2009 - locilka@suse.cz

- Added new InstError module for unified reporting of errors
  during installation.
- Better SlideShow support in inst_finish.
- Reporting more errors in inst_finish.
- 2.18.3

-------------------------------------------------------------------
Tue Jan 27 17:13:57 CET 2009 - locilka@suse.cz

- Added test for checking free space when SCR switch fails
  (bnc #460477).

-------------------------------------------------------------------
Mon Jan 26 13:58:00 CET 2009 - locilka@suse.cz

- Disabling [Back] buttons in the very first interactive dialogs
  in second stage, SLES and SLED control files (bnc #468677).

-------------------------------------------------------------------
Thu Jan 22 12:50:38 CET 2009 - locilka@suse.cz

- Dropping mode_proposal client - not in use anymore.
- 2.18.2

-------------------------------------------------------------------
Wed Jan 21 13:09:33 CET 2009 - locilka@suse.cz

- Removing dependency on yast2-runlevel (duplicate code in runlevel
  proposal).
- Removing dependency on yast2-mouse by moving the mouse-related
  scripts to yast2-mouse-2.18.0.
- Removing dependency on yast2-bootloader.
- inst_finish script newly uses the SlideShow module.

-------------------------------------------------------------------
Tue Jan 20 13:37:03 CET 2009 - locilka@suse.cz

- Possibility to move the base installation window has been
  disabled (bnc #466827)
- 2.18.1

-------------------------------------------------------------------
Tue Jan 13 12:15:42 CET 2009 - locilka@suse.cz

- Adapted the inst_proposal to better reflect the current situation
  'analyzing...' vs. 'adapting the proposal...' (bnc #463567).

-------------------------------------------------------------------
Fri Dec 19 13:07:49 CET 2008 - locilka@suse.cz

- Pattern WBEM added into two server scenarios (bnc #458332).

-------------------------------------------------------------------
Thu Dec 18 18:04:47 CET 2008 - locilka@suse.cz

- Updated control file documentation (bnc #438678).

-------------------------------------------------------------------
Wed Dec 17 14:42:22 CET 2008 - locilka@suse.cz

- Added yet another xset call (bnc #455771 comment #40)

-------------------------------------------------------------------
Tue Dec 16 17:13:38 CET 2008 - aschnell@suse.de

- adapted to storage API changes
- 2.18.0

-------------------------------------------------------------------
Tue Dec 16 12:29:27 CET 2008 - locilka@suse.cz

- Removed SLED control file labels that should be hidden
  (bnc #459080).
- Using a better help text for inst_new_desktop (bnc #432912).

-------------------------------------------------------------------
Mon Dec 15 14:32:27 CET 2008 - locilka@suse.cz

- Removed all (inst_)do_rezise calls from all control files on
  aschnell's request.

-------------------------------------------------------------------
Fri Dec 12 16:36:28 CET 2008 - aschnell@suse.de

- require initviocons (bnc #173426)
- 2.17.47

-------------------------------------------------------------------
Tue Dec  9 16:40:35 CET 2008 - locilka@suse.cz

- Updated control.rnc
- 2.17.46

-------------------------------------------------------------------
Mon Dec  8 13:16:33 CET 2008 - locilka@suse.cz

- Updated control.rnc
- Added two more control-file examples.
- Checking all control files during build.
- Adjusted control-file examples (all bnc #438678).
- Checking the process exit status returned after deploying an
  image (bnc #456337).
- 2.17.45

-------------------------------------------------------------------
Fri Dec  5 10:38:41 CET 2008 - locilka@suse.cz

- New control.rnc/rng for control file validation (bnc #455994).
- Added build-time control file validation.
- 2.17.44

-------------------------------------------------------------------
Wed Dec  3 18:33:59 CET 2008 - locilka@suse.cz

- inst_extrasources moved before inst_ask_online_update to register
  the online update repository before checking for patches
  (bnc #450229).

-------------------------------------------------------------------
Mon Dec  1 16:59:14 CET 2008 - locilka@suse.cz

- Fixed proposing the online update depending on the fact whether
  network is running (bnc #450229).
- 2.17.43

-------------------------------------------------------------------
Fri Nov 28 15:05:02 CET 2008 - locilka@suse.cz

- Updated labels of Installation Scenarios for SLES (bnc #428202).

-------------------------------------------------------------------
Fri Nov 28 12:16:03 CET 2008 - locilka@suse.cz

- Fixed behavior of inst_new_desktop when user switched to another
  language later (bnc #449818).
- 2.17.42

-------------------------------------------------------------------
Thu Nov 27 16:49:11 CET 2008 - locilka@suse.cz

- Using yast-live-install-finish icon when finishing LiveCD
  installation/inst_finish (bnc #438154).
- Fixed ImageInstallation SlideShow - download progress is shown
  only when downloading the images, not the other helper files
  (bnc #449792).
- Adjusting ImageInstallation-related SlideShow only if
  ImageInstallation is in use (bnc #439104).

-------------------------------------------------------------------
Thu Nov 27 15:05:11 CET 2008 - ug@suse.de

- the real fix for bnc#442691
  deploy_image_auto doesn't use the boolean variable 
  image_installation
- 2.17.41

-------------------------------------------------------------------
Tue Nov 25 14:42:31 CET 2008 - locilka@suse.cz

- Handling new feature of licenses ProductLicense::AcceptanceNeeded
  (bnc #448598).
- 2.17.40

-------------------------------------------------------------------
Mon Nov 24 12:51:48 CET 2008 - locilka@suse.cz

- Completely initializing the target and sources before checking
  for available patches and offering online update (bnc #447080).
- 2.17.39

-------------------------------------------------------------------
Thu Nov 20 18:21:32 CET 2008 - locilka@suse.cz

- Pkg::SourceStartManager in inst_ask_online_update to replace
  obsolete Pkg::PkgEstablish (bnc #447080).
- Reading all supported desktops to define the order of desktops
  in desktop_finish (bnc #446640).
- Added shadow desktops to SLES and SLED desktop files to have
  a fallback if user selects some other desktop than the default
  one (bnc #446640).
- 2.17.38

-------------------------------------------------------------------
Wed Nov 19 16:01:53 CET 2008 - locilka@suse.cz

- Added pciutils to Requires, lspci was called but not required
  (bnc #446533).
- 2.17.37

-------------------------------------------------------------------
Wed Nov 19 13:23:10 CET 2008 - locilka@suse.cz

- Added inst_fallback_controlfile client reporting about using
  a fallback control file.
- Calling inst_fallback_controlfile in the fallback control file
  (both bnc #440982).
- 2.17.36

-------------------------------------------------------------------
Fri Nov 14 12:17:47 CET 2008 - aschnell@suse.de

- don't start iscsid in second stage start scripts (bnc #444976)
- 2.17.35

-------------------------------------------------------------------
Thu Nov 13 17:36:53 CET 2008 - locilka@suse.cz

- Flushing the cache before calling a set_polkit_default_privs that
  uses the written data (bnc #440182).
- 2.17.34

-------------------------------------------------------------------
Thu Nov 13 11:21:11 CET 2008 - locilka@suse.cz

- Handling errors while deploying images, installation will abort
  (bnc #444209).
- 2.17.33

-------------------------------------------------------------------
Thu Nov 13 10:21:13 CET 2008 - ug@suse.de

- checkboxes in the congratulations dialog did not work anymore
  (bnc#444214)

-------------------------------------------------------------------
Tue Nov 11 13:58:17 CET 2008 - ug@suse.de

- fix for image deployment during autoinstallation

-------------------------------------------------------------------
Tue Nov 11 12:20:00 CET 2008 - juhliarik@suse.cz

- changed order of yast modules in Expert tab for installation
  (bnc #441434) 

-------------------------------------------------------------------
Tue Nov 11 10:53:25 CET 2008 - jsrain@suse.cz

- fixed switching to a tab with an error in the proposal
  (bnc #441434)
- 2.17.32

-------------------------------------------------------------------
Tue Nov 11 10:48:03 CET 2008 - aschnell@suse.de

- use accelerated xserver during installation for certain Intel
  cards (bnc #442413)
- 2.17.31

-------------------------------------------------------------------
Fri Nov  7 16:32:28 CET 2008 - locilka@suse.cz

- Fixed deploy_image_auto to handle AutoYaST settings correctly
  (bnc #442691).
- Removing the congrats dialog content before cloning, storing
  the sources, finishing (bnc #441452).
- Using Pkg::SourceProvideDigestedFile function when deploying
  images and in release_notes_popup (bnc #409927).
- 2.17.30

-------------------------------------------------------------------
Thu Nov  6 16:35:10 CET 2008 - locilka@suse.cz

- Fixed progress (SlideShow) information about images being
  deployed (bnc #442286).
- Changing inst_deploy_images to use PackagesUI for opening a
  package selector while debugging mode is turned on (bnc #435479).

-------------------------------------------------------------------
Thu Nov  6 16:19:59 CET 2008 - jsuchome@suse.cz

- S09-cleanup: check for additional services requiring restart
  (bnc#395402)

-------------------------------------------------------------------
Wed Nov  5 17:25:01 CET 2008 - locilka@suse.cz

- Calling set_polkit_default_privs without checking for it using
  FileUtils, checking by 'test -x' instead (bnc #440182).
- 2.17.29

-------------------------------------------------------------------
Wed Nov  5 13:09:04 CET 2008 - locilka@suse.cz

- Added yast2-storage >= 2.17.47 because of the previous fix
  implementation.
- 2.17.28

-------------------------------------------------------------------
Tue Nov 04 13:14:10 CET 2008 - aschnell@suse.de

- improved warning about partitioning (fate #302857)
- 2.17.27

-------------------------------------------------------------------
Mon Nov  3 18:34:30 CET 2008 - locilka@suse.cz

- Writing 'SecondStageRequired' 0/1 to /etc/install.inf even while
  rebooting during second stage (bnc #432005).
- 2.17.26

-------------------------------------------------------------------
Mon Nov 03 14:28:14 CET 2008 - aschnell@suse.de

- better reboot message during ssh installation (bnc #439572 and
  bnc #432005)
- 2.17.25

-------------------------------------------------------------------
Fri Oct 31 16:28:23 CET 2008 - locilka@suse.cz

- Fixed checking whether running the second stage is required.
- Added writing 'SecondStageRequired' 0/1 to /etc/install.inf
  (both bnc #439572)
- 2.17.24

-------------------------------------------------------------------
Thu Oct 30 14:42:15 CET 2008 - locilka@suse.cz

- Saving sources at the end of inst_extrasources if some were
  added (bnc #440184).
- 2.17.23

-------------------------------------------------------------------
Mon Oct 27 10:18:47 CET 2008 - locilka@suse.cz

- Added lnussel's patch to run set_polkit_default_privs at
  desktop_finish script (bnc #438698).
- Bigger license window (bnc #438100).
- Calling inst_prepareprogress also during Upgrade, all control
  files changed (bnc #438848).
- Disabling users and auth in LiveCD second stage (bnc #435965).
- Removing label for user_non_interactive (bnc #401319).
- Desktop 'startkde4' replaced with 'startkde' (bnc #438212).
- Added 'kdump' to 'clone_modules' (SLES) (bnc #436365).
- 2.17.22

-------------------------------------------------------------------
Tue Oct 21 16:46:00 CEST 2008 - locilka@suse.cz

- Added handling for globals->debug_deploying (bnc #436842).

-------------------------------------------------------------------
Mon Oct 20 12:56:32 CEST 2008 - locilka@suse.cz

- Fixed a typo (bnc #436471).

-------------------------------------------------------------------
Fri Oct 17 10:51:05 CEST 2008 - locilka@suse.cz

- Adapted SLES and SLED control files to write default desktop
  settings (bnc #436094).
- Added software->display_support_status flag to SLES/SLED
  (bnc #435479).

-------------------------------------------------------------------
Tue Oct 14 14:15:11 CEST 2008 - locilka@suse.cz

- Changed YaST icons while probing the system (bnc #404809).
- Enhanced scr_switch_debugger - Sending USR1 signal to the new SCR
  (bnc #433057).
- 2.17.21

-------------------------------------------------------------------
Mon Oct 13 13:29:04 CEST 2008 - locilka@suse.cz

- Enabled going_back in Add-Ons during installation (bnc #434735).

-------------------------------------------------------------------
Mon Oct 13 13:10:58 CEST 2008 - mzugec@suse.de

- configure supportconfig in installation (fate#305180)
- 2.17.20

-------------------------------------------------------------------
Mon Oct 13 09:45:23 CEST 2008 - locilka@suse.cz

- Fixed install/update confirmation dialog (bnc #433249).
- Fixed text in openSUSE control file (bnc #432911).
- Fixed typo (bnc #433794).

-------------------------------------------------------------------
Fri Oct 10 14:49:58 CEST 2008 - locilka@suse.cz

- Enhanced scr_switch_debugger (bnc #433057).
- Enabling key-repeating if not running in XEN (bnc #433338).

-------------------------------------------------------------------
Thu Oct  9 21:00:01 CEST 2008 - locilka@suse.cz

- Loading the Target while initializing libzypp in
  inst_upgrade_urls (bnc #429080).
- Running a simple SCR Test after chrooting to the installed system
  in scr_switch_finish, full-test is called in case of simple test
  failure (bnc #433057).
- Added more checking around 'searching for files' (bnc #427879).

-------------------------------------------------------------------
Wed Oct 08 12:51:01 CEST 2008 - aschnell@suse.de

- removed cp of proc/mounts to /etc/mtab (bnc #425464)
- 2.17.19

-------------------------------------------------------------------
Mon Oct  6 15:30:53 CEST 2008 - locilka@suse.cz

- Do not display any system type for SLES/SLED in installation
  overview (bnc #431336).
- Clients inst_new_desktop and inst_scenarios converted to use
  PackagesProposal API instead of using Pkg calls directly (bnc
  #432572)
- Dropping obsolete inst_software_selection client instead of
  convwerting it - not in use anymore (bnc #432572).
- Always change initial proposal [Next] button to [Install],
  resp. [Update] (bnc #431567).
- Removing desktop definitions and default_desktop from SLED
  control file, the required patterns are selected by PATTERNS
  in content file already (bnc #431902).
- Adding lnussel's patch for desktop_finish to write
  POLKIT_DEFAULT_PRIVS if defined in globals->polkit_default_privs
  (bnc #431158).
- Adding polkit_default_privs="restrictive" for SLES (bnc #431158).
- 2.17.18

-------------------------------------------------------------------
Fri Oct  3 16:31:10 CEST 2008 - locilka@suse.cz

- Enabling some steps in second stage even if Automatic
  Configuration is in use.
- Feature added into openSUSE and SLED control files
  (both bnc #428190).

-------------------------------------------------------------------
Thu Oct  2 22:00:46 CEST 2008 - mzugec@suse.de

- changed Release Notes into Support group (bnc#430005)

-------------------------------------------------------------------
Thu Oct  2 19:13:07 CEST 2008 - locilka@suse.cz

- Adjusted presentation_order for SLES and SLED installation
  proposals - software has to be proposed as almost the last one
  (bnc #431580).

-------------------------------------------------------------------
Thu Oct  2 14:00:49 CEST 2008 - locilka@suse.cz

- Added 'default_ntp_setup' into control files (SLES/D: false,
  openSUSE: true) (bnc #431259).

-------------------------------------------------------------------
Thu Oct  2 11:39:48 CEST 2008 - locilka@suse.cz

- Using two default desktops, one for inst_scenarios, another
  one (default) while inst_scenarios not used (bnc #431251,
  bnc #431503).
- Switching scenario_virtual_machine and
  scenario_virtualization_host in SLES control file (bnc #431251).
- 2.17.17

-------------------------------------------------------------------
Wed Oct  1 16:03:32 CEST 2008 - mzugec@suse.de

- use rpcbind instead of portmap for nfs installation (bnc#423026)
- 2.17.16

-------------------------------------------------------------------
Wed Oct  1 15:41:12 CEST 2008 - jsuchome@suse.cz

- if nn_NO language is selected, use nb_NO in YaST (bnc#426124)

-------------------------------------------------------------------
Wed Oct  1 13:42:18 CEST 2008 - locilka@suse.cz

- Changing pattern "Documentation" to "documentation" (bnc #431218)

-------------------------------------------------------------------
Tue Sep 30 13:20:09 CEST 2008 - locilka@suse.cz

- Replacing "networkmanager" proposal call with "general"
  (bnc #430704).

-------------------------------------------------------------------
Mon Sep 29 15:11:33 CEST 2008 - locilka@suse.cz

- Server scenarios work for i386, x86_64 archs only (bnc #430612).

-------------------------------------------------------------------
Mon Sep 29 14:56:45 CEST 2008 - kukuk@suse.de

- Replaced Minimal+Xen with Dom0.
- Removed xen_server from virtualization machine (bnc #429061).
- Added "XEN" suffix to Virtualization Host.

-------------------------------------------------------------------
Mon Sep 29 13:38:13 CEST 2008 - locilka@suse.cz

- Adding inst_lilo_convert to the update workflow (bnc #430579).

-------------------------------------------------------------------
Fri Sep 26 12:27:55 CEST 2008 - locilka@suse.cz

- Optimizing server_selections dialog layout (bnc #429977).
- Better text for installation initialization (bnc #428103).
- Better protection from removing the initial repository
  (bnc #429920).
- 2.17.15

-------------------------------------------------------------------
Thu Sep 25 14:33:36 CEST 2008 - juhliarik@suse.cz

- added calling kdump_finish to inst_finish.ycp (bnc #427732)

-------------------------------------------------------------------
Tue Sep 23 16:17:27 CEST 2008 - locilka@suse.cz

- Buggy SCR Agent run.get.suseconfig.modules replaced with
  .target.dir (bnc #429146).
- Added functionality to recover from failed read of previously
  used repositories in inst_upgrade_urls (bnc #429059).
- 2.17.14

-------------------------------------------------------------------
Mon Sep 22 16:14:54 CEST 2008 - locilka@suse.cz

- Fixed checking whether directory is mounted already (bnc #428368)

-------------------------------------------------------------------
Mon Sep 22 13:59:50 CEST 2008 - locilka@suse.cz

- KDE 3.5 moved to 'Others', removed KDE 3.5 description text.
- GNOME 2.22 changed to 2.24.
- Fixed Installation Mode dialog to show icons again (bnc #427344).
- 2.17.13

-------------------------------------------------------------------
Mon Sep 22 10:45:44 CEST 2008 - locilka@suse.cz

- Changing /sbin/udevtrigger & /sbin/udevsettle to /sbin/udevadm
  trigger & settle (bnc #427705).
- 2.17.12

-------------------------------------------------------------------
Thu Sep 18 10:35:32 CEST 2008 - locilka@suse.cz

- Definition of supported desktops added into SLES and SLED control
  files, added also default_desktop definition (bnc #427061).
- Added control file documentation for supported_desktops section.

-------------------------------------------------------------------
Fri Sep 12 15:01:46 CEST 2008 - locilka@suse.cz

- Disabling inst_suse_register in openSUSE control file
  (FATE #303458).

-------------------------------------------------------------------
Fri Sep 12 10:32:11 CEST 2008 - locilka@suse.cz

- Do not remove installation repository with the same URL as URL
  just being removed by inst_upgrade_urls (bnc #400823).
- 2.17.11

-------------------------------------------------------------------
Thu Sep 11 14:52:25 CEST 2008 - ug@suse.de

- deploy_image.desktop added (Fate #301321)
- deploy_image.rnc added

-------------------------------------------------------------------
Thu Sep 11 13:40:10 CEST 2008 - locilka@suse.cz

- Calling new client reipl_finish from yast2_inf_finish on s390
  (FATE #304960).

-------------------------------------------------------------------
Wed Sep 10 17:15:22 CEST 2008 - locilka@suse.cz

- Fixing control files to call 'inst_proposal' instead of
  'proposal' (bnc #425198).

-------------------------------------------------------------------
Wed Sep 10 15:53:44 CEST 2008 - locilka@suse.cz

- Desktop selection dialog definitions have been moved to control
  file (bnc #424678).
- 2.17.10

-------------------------------------------------------------------
Tue Sep  9 16:02:03 CEST 2008 - locilka@suse.cz

- Replacing usage of barexml with anyxml SCR  agent (bnc #424263).

-------------------------------------------------------------------
Mon Sep  8 17:49:11 CEST 2008 - locilka@suse.cz

- merged texts from proofread

-------------------------------------------------------------------
Mon Sep  8 15:57:09 CEST 2008 - locilka@suse.cz

- Added new AutoYaST client deploy_images_auto to support
  installation from images also in AutoYaST (FATE #301321).
- 2.17.9

-------------------------------------------------------------------
Fri Sep  5 12:45:00 CEST 2008 - locilka@suse.cz

- Some inst_finish steps are called in live installer only.
- Client vm_finish called only if yast2-vm is installed.
- Using WFM::ClientExists (new in yast2-core-2.17.10).
- Adjusted RPM dependencies.
- 2.17.8

-------------------------------------------------------------------
Thu Sep  4 15:02:01 CEST 2008 - sschober@suse.de

- cloning section in control.xml changed.

-------------------------------------------------------------------
Wed Sep 03 14:49:19 CEST 2008 - aschnell@suse.de

- adapted size values in control files to stricter parser in
  storage

-------------------------------------------------------------------
Tue Sep  2 15:20:09 CEST 2008 - locilka@suse.cz

- Using new <execute/> tag in control file to explicitly define
  a client to be called instead of guessing it from <name/> tag
  (openSUSE, SLED control files) (bnc #401319).
- Updated control files to call inst_prepareprogress to
  "Provide consistent progress during installation" (FATE #303860).
- All 'inst_proposal' calls changed to use the new 'execute'
  feature to have unique 'name's (needed for merging add-on control
  files).
- Adjusted RPM dependencies (FATE #303860).
- 2.17.7

-------------------------------------------------------------------
Tue Sep  2 11:10:01 CEST 2008 - visnov@suse.cz

- Use unified progressbar during installation (FATE #303860)

-------------------------------------------------------------------
Thu Aug 28 15:19:57 CEST 2008 - locilka@suse.cz

- Using new ButtonBox widget.
- Adjusted RPM dependencies.

-------------------------------------------------------------------
Thu Aug 21 13:01:40 CEST 2008 - jsuchome@suse.cz

- check for command line mode in inst_suseconfig (bnc#419132)

-------------------------------------------------------------------
Tue Aug 19 15:45:07 CEST 2008 - jsrain@suse.cz

- properly detect firstboot and do not destroy xorg.conf
  (bnc#354738)
- 2.17.6

-------------------------------------------------------------------
Fri Aug 15 10:41:24 CEST 2008 - locilka@suse.cz

- Added new globals->write_hostname_to_hosts control file option
  to configure the default for 127.0.0.2 issue (FATE #303875).
- 2.17.5

-------------------------------------------------------------------
Thu Aug 14 14:28:33 CEST 2008 - locilka@suse.cz

- Added documentation for add_on_products and its new format
  add_on_products.xml (FATE #303675).
- Fixed SCR Switch Debugger to show "Report Error" only once.

-------------------------------------------------------------------
Wed Aug 13 18:23:57 CEST 2008 - locilka@suse.cz

- Dropped some obsolete documentation.
- Started installation-features documentation (FATE #303675).
- Fixed building documentation for proposal-API.

-------------------------------------------------------------------
Tue Aug 12 10:28:24 CEST 2008 - locilka@suse.cz

- Added documentation and example for list of files to be copied
  from the previous installation.
- 2.17.4

-------------------------------------------------------------------
Mon Aug 11 17:35:47 CEST 2008 - locilka@suse.cz

- List of files to be copied from the previous installation moved
  to control file, added new API to define own list (module
  SystemFilesCopy) (FATE #305019).
- Adapted control files.

-------------------------------------------------------------------
Mon Aug 11 10:06:02 CEST 2008 - locilka@suse.cz

- Fixed WFM::Execute to use .local instead of .target in
  copy_files_finish script.

-------------------------------------------------------------------
Thu Aug  7 16:40:32 CEST 2008 - locilka@suse.cz

- Added new client inst_scenarios to offer main scenarios of the
  newly installed system.
- Configuration for inst_scenarios is defined in control file (Only
  SLES so far), client added into SLES workflow.
- Extended control file documentation (All FATE #304373).
- 2.17.3

-------------------------------------------------------------------
Wed Aug  6 13:54:07 CEST 2008 - locilka@suse.cz

- New control file entry globals->enable_kdump (default value)
  (FATE #303893).
- Adjusted control file documentation.

-------------------------------------------------------------------
Tue Aug  5 11:48:44 CEST 2008 - locilka@suse.cz

- Calling reiplauto client in SLES control file before reboot
  (FATE #304940).
- Running SCR Switch Debugger unconditionally if switching to
  installed system fails (bnc #411832).

-------------------------------------------------------------------
Mon Aug 04 16:22:55 CEST 2008 - aschnell@suse.de

- improved text during ssh installation (bnc #411079)

-------------------------------------------------------------------
Mon Aug  4 10:39:41 CEST 2008 - locilka@suse.cz

- Added kdump proposal to SLES control file (FATE #303893).

-------------------------------------------------------------------
Thu Jul 24 13:21:14 CEST 2008 - locilka@suse.cz

- Using button label "License Translations..." in complex welcome
  dialog (bnc #400616).
- SLES and SLED control files adapted to features added in 11.0.
- Added Automatic Configuration support into SLED (FATE #303396).

-------------------------------------------------------------------
Tue Jul 15 16:59:38 CEST 2008 - aschnell@suse.de

- fixed vnc connect message during installation (bnc #395834)
- 2.17.2

-------------------------------------------------------------------
Tue Jul 15 09:54:48 CEST 2008 - locilka@suse.cz

- Not only DPMS->off, but also screen-saver->off (FATE #304395).
- Added new control file feature globals->rle_offer_rulevel_4
  plus control file documentation (FATE #303798).

-------------------------------------------------------------------
Mon Jul 14 15:15:15 CEST 2008 - locilka@suse.cz

- Base-product license directory moved to control file
  (base_product_license_directory) (FATE #304865).
- Copying licenses to the system in copy_files_finish.
- Reading the license directory in inst_license.
- Icons for AC steps defined in control file.
- Adjusting DPMS 'off' when installation starts, DPMS 'on' when
  finishes (FATE #304395).
- Icons for inst_finish.
- 2.17.1

-------------------------------------------------------------------
Fri Jul 11 11:11:11 CEST 2008 - locilka@suse.cz

- Added documentation for AC Setup and for texts in control file.

-------------------------------------------------------------------
Thu Jul 10 17:48:59 CEST 2008 - locilka@suse.cz

- Settings for Automatic Configuration moved to control file
  because of code reuse for different AC in first boot
  (FATE #303939).

-------------------------------------------------------------------
Thu Jul 10 13:31:00 CEST 2008 - locilka@suse.cz

- Only directories in release-notes directory are considered to be
  real release notes (bnc #407922).
- 2.17.0

-------------------------------------------------------------------
Wed Jul  9 17:09:15 CEST 2008 - mvidner@suse.cz

- Fixed building in a prefix (/etc).

-------------------------------------------------------------------
Wed Jul  9 15:12:53 CEST 2008 - locilka@suse.cz

- Initializing the 'use_automatic_configuration' in first-stage
  installation worker (bnc #404122).
- Adjusted dependency on autoyast2-installation bacause of new
  function AutoinstConfig::getProposalList().

-------------------------------------------------------------------
Thu Jun 26 16:43:32 CEST 2008 - locilka@suse.cz

- Fixed help text for deploying images (bnc #391086).
- Fixed 'Do not panic!' text (bnc #388251).

-------------------------------------------------------------------
Wed Jun 25 16:44:33 CEST 2008 - ug@suse.de

- proposal selection possible via autoyast profile (fate#302946)

-------------------------------------------------------------------
Tue Jun 17 14:23:04 CEST 2008 - lslezak@suse.cz

- use Pkg::SourceSaveAll() instead of Pkg::SourceFinishAll()
  (bnc#395738)

-------------------------------------------------------------------
Fri Jun 13 15:37:24 CEST 2008 - locilka@suse.cz

- Removing Pkg//Source and Target finish from inst_inc_all that
  had been saving sources also in case of aborting the installation
  and moving it to inst_congratulate and umount_finish
  (bnc #398315).
- Freeing internal variables in ImageInstallation module after
  images are deployed (bnc #395030).

-------------------------------------------------------------------
Thu Jun 12 16:33:24 CEST 2008 - locilka@suse.cz

- Special mounts (such as /proc) are never remounted read-only
  in umount_finish anymore (bnc #395034)
- Added progress for adding / removing repositories in
  inst_upgrade_urls client (bnc #399223)

-------------------------------------------------------------------
Wed Jun  4 11:57:07 CEST 2008 - locilka@suse.cz

- Copying /license.tar.gz to /etc/YaST2/license/ (bnc #396444).
- Initial mouse probing has been disabled (bnc #395426).

-------------------------------------------------------------------
Tue Jun  3 13:44:56 CEST 2008 - locilka@suse.cz

- Umounting temporary directory in inst_pre_install (if already
  mounted) before new mount is called.
- Always use --numeric-owner (always use numbers for user/group
  names) when deploying images (bnc #396689).

-------------------------------------------------------------------
Mon Jun  2 12:33:57 CEST 2008 - locilka@suse.cz

- Return `next when going back to the automatic configuration
  dialog instead of returning `auto that would finish YaST and
  never start it again (bnc #395098).
- 2.16.49

-------------------------------------------------------------------
Wed May 28 16:23:22 CEST 2008 - ug@suse.de

- timeout in case of hardware probing problems
  when autoyast is in use (especially for harddisk Reports)
  bnc#395099
- 2.16.48

-------------------------------------------------------------------
Mon May 19 09:29:15 CEST 2008 - locilka@suse.cz

- Creating SuSEConfig hook file at installation_settings_finish
  in case of update. The file has to be created to force the
  SuSEConfig run on first boot (bnc #390930).
- Workaround for as-big-dialog-as-possible in License Agreement
  dialog (bnc #385257).
- Adding FACTORY repositories with priority 120, update source with
  priority 20 (bnc #392039).
- 2.16.47

-------------------------------------------------------------------
Fri May 16 16:40:22 CEST 2008 - jsrain@suse.cz

- added categories Settings and System into desktop file
  (bnc #382778)

-------------------------------------------------------------------
Thu May 15 13:13:13 CEST 2008 - locilka@suse.cz

- Changed dialog content for starting the installation
  (bnc #390614).
- Fixed sorting of repositories offered during upgrade to sort by
  repository name (bnc #390612).
- 2.16.46

-------------------------------------------------------------------
Thu May 15 10:32:09 CEST 2008 - jsuchome@suse.cz

- sort keyboard list according to translated items (bnc #390610)

-------------------------------------------------------------------
Wed May 14 15:22:50 CEST 2008 - kmachalkova@suse.cz

- inst_hostname client added to automatic configuration scripts -
  needed to generate random hostname and 127.0.0.2 line in
  /etc/hosts (bnc #383336)

-------------------------------------------------------------------
Wed May 14 14:29:21 CEST 2008 - jsrain@suse.cz

- use process agent instead of background agent when installing
  live image (bnc #384960)
- 2.16.45

-------------------------------------------------------------------
Mon May 12 15:10:50 CEST 2008 - locilka@suse.cz

- Added help to "Image Deployment" (bnc #388665).

-------------------------------------------------------------------
Tue May  6 17:37:22 CEST 2008 - locilka@suse.cz

- When reusing the old repositories during upgrade, copying also
  'autorefresh' and 'alias' (bnc #387261).
- Added software->dropped_packages into the control file to replace
  'delete old packages' (bnc #300540).
- 2.16.44

-------------------------------------------------------------------
Mon May  5 13:26:27 CEST 2008 - locilka@suse.cz

- Typofix (bnc #386606).

-------------------------------------------------------------------
Fri May  2 22:27:21 CEST 2008 - mzugec@suse.cz

- Don't stop network (by killing dhcpcd) at the end of 1.st stage
  (bnc #386588)

-------------------------------------------------------------------
Wed Apr 30 12:07:45 CEST 2008 - locilka@suse.cz

- Adding name and alias tags to extrasources (irc #yast/today).
- 2.16.43

-------------------------------------------------------------------
Wed Apr 30 10:24:19 CEST 2008 - locilka@suse.cz

- Making automatic installation more robust (bnc #384972).
- 2.16.42

-------------------------------------------------------------------
Tue Apr 29 12:59:49 CEST 2008 - locilka@suse.cz

- Disabling Progress when calling inst_finish scripts.

-------------------------------------------------------------------
Mon Apr 28 11:42:21 CEST 2008 - locilka@suse.cz

- Handling KDE3 vs KDE4 in default logon and window managers
  (bnc #381821).
- Optional and extra URLs moved to control file as well as default
  update repository (bnc #381360).
- Added possibility to abort installation during image deployment
  (bnc #382326).
- Progress for inst_proposal.
- 2.16.41

-------------------------------------------------------------------
Fri Apr 25 18:15:09 CEST 2008 - locilka@suse.cz

- New desktop selection dialog (bnc #379157).
- 2.16.40

-------------------------------------------------------------------
Thu Apr 24 14:54:53 CEST 2008 - locilka@suse.cz

- New  better shiny unified progress for image deployment.
- Showing also the just-handled image name (bnc #381188).
- 2.16.39

-------------------------------------------------------------------
Wed Apr 23 15:10:24 CEST 2008 - locilka@suse.cz

- Enabling inst_suseconfig in Automatic configuration (bnc #381751)
- Fixed run_df agent to ignore read errors on rootfs (bnc #382733)

-------------------------------------------------------------------
Tue Apr 22 18:46:51 CEST 2008 - locilka@suse.cz

- Adjusting automatic configuration UI to use two progress bars
  instead of one.

-------------------------------------------------------------------
Tue Apr 22 12:26:52 CEST 2008 - locilka@suse.cz

- Fixed filtering-out already registered repos (bnc #379051).
- Client inst_prepare_image moved to installation proposal make
  disabling 'installation from images' easy (bnc #381234).
- 2.16.38

-------------------------------------------------------------------
Mon Apr 21 15:28:24 CEST 2008 - locilka@suse.cz

- Calling 'xset r off' & 'xset m 1' (bnc #376945).
- Better help for Automatic configuration (bnc #381904).

-------------------------------------------------------------------
Mon Apr 21 14:48:58 CEST 2008 - locilka@suse.cz

- Using new DefaultDesktop::SelectedDesktops for writing the
  display manager configuration.

-------------------------------------------------------------------
Fri Apr 18 16:17:54 CEST 2008 - locilka@suse.cz

- Calling 'xset -r off' at the beginning of installation (both
  first and second stage) in X on XEN (bnc #376945).

-------------------------------------------------------------------
Fri Apr 18 16:01:13 CEST 2008 - juhliarik@suse.cz

- Added text for using kexec (yast_inf_finish.ycp)

-------------------------------------------------------------------
Thu Apr 17 17:15:02 CEST 2008 - locilka@suse.cz

- Added more debugging messages into ImageInstallation module.

-------------------------------------------------------------------
Thu Apr 17 14:01:46 CEST 2008 - locilka@suse.cz

- Added image-downloading progress (reusing existent progress bar).
- 2.16.37

-------------------------------------------------------------------
Wed Apr 16 14:20:06 CEST 2008 - locilka@suse.cz

- Running runlevel proposal after software proposal (bnc #380141).
- Using new possibility to disable and then reenable package
  callbacks (system_analysis, deploy_images).

-------------------------------------------------------------------
Tue Apr 15 11:45:18 CEST 2008 - locilka@suse.cz

- ImageInstallation tries to find details-<arch>.xml, then
  details.xml to provide useful progress while deploying images.
- 2.16.36

-------------------------------------------------------------------
Tue Apr 15 10:22:04 CEST 2008 - mvidner@suse.cz

- Enable printing the last few debugging log messages in the crash
  handler, even if Y2DEBUG is not set (fate#302166).
- 2.16.35

-------------------------------------------------------------------
Mon Apr 14 16:44:09 CEST 2008 - locilka@suse.cz

- Fixed typo in inst_network_check (bnc #379491).
- Fixed help for inst_mode (bnc #374360).

-------------------------------------------------------------------
Mon Apr 14 13:54:42 CEST 2008 - locilka@suse.cz

- Modifying SystemFilesCopy::CopyFilesToSystem to newly accept
  a parameter which defines where to extract cached files
  (fate #302980).
- Caching system files in the System Analysis dialog.
- Some better texts (bnc #377959).
- Better text for Software Selection dialog (bnc #379157).
- 2.16.34

-------------------------------------------------------------------
Fri Apr 11 18:21:53 CEST 2008 - locilka@suse.cz

- Changing Accept buttons to Install, Update and OK (FATE #120373).

-------------------------------------------------------------------
Fri Apr 11 17:55:32 CEST 2008 - locilka@suse.cz

- Added another per-image progress into the Installation images
  deployment (it requires details.xml).
- 2.16.33

-------------------------------------------------------------------
Fri Apr 11 15:33:17 CEST 2008 - juhliarik@suse.cz

- Added loading kernel via kexec (fate #303395)

-------------------------------------------------------------------
Thu Apr 10 12:02:07 CEST 2008 - locilka@suse.cz

- Filtering installation imagesets using the default architecture.
- Installation from images sets the download area (SourceManager).
- Removing image after it is deployed.
- Preparing image installation dialog for two progress-bars.
- 2.16.32

-------------------------------------------------------------------
Wed Apr  9 16:39:36 CEST 2008 - jsrain@suse.cz

- handle compressed logs properly at the end of first stage
  installation (fate #300637)
- 2.16.31

-------------------------------------------------------------------
Tue Apr  8 19:40:58 CEST 2008 - locilka@suse.cz

- Adjusted control file to sort installation overview via
  presentation_order and propose it via the real appearance.
- Fixed selecting the right imageset - the rule is currently that
  all patterns in imageset must be selected for installation
  (bnc #378032).

-------------------------------------------------------------------
Mon Apr  7 15:20:14 CEST 2008 - locilka@suse.cz

- Added new control file entry kexec_reboot that defines whether
  kexec should be used instead of reboot at the end of the first
  stage installation (FATE #303395).

-------------------------------------------------------------------
Fri Apr  4 17:02:23 CEST 2008 - locilka@suse.cz

- Improved user-feedback during automatic configuration.
- 2.16.30

-------------------------------------------------------------------
Fri Apr  4 14:06:22 CEST 2008 - jsrain@suse.cz

- added restart handling for live installation

-------------------------------------------------------------------
Wed Apr  3 16:40:16 CEST 2008 - locilka@suse.cz

- Removed Winkeys support during installation (bnc 376248).
- Fixed the decision-making process which images fits the best.
- Added new control file entries to adjust the Community
  Repositories and Add-Ons during installation.
- Cosmetic changes when initializing the wizard steps according to
  control file.
- Fixed untarring bzip2 or gzip-based images.
- Changed instalation from images to count the best image-set
  from patterns (list of patterns in image-set) in images.xml.
- 2.16.29

-------------------------------------------------------------------
Tue Apr  1 13:12:00 CEST 2008 - locilka@suse.cz

- Automatic configuration can be newly defined by control file. Two
  new variables have been added enable_autoconfiguration and
  autoconfiguration_default.
- New functionality to select the best-matching image for image
  installation if more than one fit.
- 2.16.28

-------------------------------------------------------------------
Tue Apr  1 12:36:52 CEST 2008 - jsrain@suse.cz

- added live installation workflow to default control file
- updated inst_finish clients handling for live installation

-------------------------------------------------------------------
Tue Apr  1 10:15:34 CEST 2008 - jsrain@suse.cz

- merged texts from proofread

-------------------------------------------------------------------
Mon Mar 31 16:42:40 CEST 2008 - locilka@suse.cz

- There are currently two possible patterns/desktops that can use
  kdm: kde4-kdm and kdebase3-kdm (bnc #372506).

-------------------------------------------------------------------
Fri Mar 28 13:33:31 CET 2008 - locilka@suse.cz

- Automatic configuration has been moved from the end of the first
  stage to the second stage. It's non-interactive (FATE #303396).
- Fixed installation from images (FATE #303554).
- ImageInstallation can newly handle .lzma images.
- 2.16.27

-------------------------------------------------------------------
Thu Mar 27 13:37:02 CET 2008 - locilka@suse.cz

- Fixed ZMD service handling, the correct name is novell-zmd
  (bnc #356655).

-------------------------------------------------------------------
Wed Mar 26 11:21:18 CET 2008 - locilka@suse.cz

- Added new entry to control file root_password_as_first_user to
  make it configurable (bnc #359115 comment #14).
- Control file modified to call installation-from-images clients.

-------------------------------------------------------------------
Tue Mar 25 13:12:39 CET 2008 - locilka@suse.cz

- Using Image-Installation clients (done by jsrain).
- Store/Restore resolvable-state functions added into
  ImageInstallation module.

-------------------------------------------------------------------
Fri Mar 21 10:48:20 CET 2008 - locilka@suse.cz

- Dropping keep_installed_patches support from control file as it
  is currently handled by libzypp itself (bnc #349533).

-------------------------------------------------------------------
Thu Mar 20 10:27:09 CET 2008 - locilka@suse.cz

- Added system_settings_finish call to the inst_finish
  (bnc #340733).

-------------------------------------------------------------------
Wed Mar 19 17:27:30 CET 2008 - locilka@suse.cz

- Agent anyxml has been renamed to barexml as it can't really read
  all possible XML files (bnc #366867)

-------------------------------------------------------------------
Wed Mar 19 13:53:05 CET 2008 - locilka@suse.cz

- When checking whether to run the second stage, considering also
  autoinstallation, not only installation (bnc #372322).
- 2.16.26

-------------------------------------------------------------------
Tue Mar 18 18:19:00 CET 2008 - locilka@suse.cz

- Fixed writing disabled modules and proposals during the
  inst_finish run (bnc #364066).
- Calling pre_umount_finish also in AutoYaST (bnc #372322).
- 2.16.25

-------------------------------------------------------------------
Mon Mar 17 12:43:32 CET 2008 - jsrain@suse.cz

- added 'StartupNotify=true' to the desktop file (bnc #304964)

-------------------------------------------------------------------
Mon Mar 17 11:04:38 CET 2008 - locilka@suse.cz

- Automatic configuration is now disabled for mode update.
- The whole second stage in now disabled for mode update.
- Added help text for "Use Automatic Configuration" check-box.
- 2.16.24

-------------------------------------------------------------------
Fri Mar 14 15:02:27 CET 2008 - locilka@suse.cz

- Added possibility to run automatic configuration instead of the
  whole second stage installation (fate #303396).
- Adjusted RPM dependencies.
- Creating and removing the file runme_at_boot is currently handled
  by YaST (YCP) installation scripts.
- Added new client inst_rpmcopy_secondstage that calls inst_rpmcopy
  because of DisabledModules disabling both first and second stage
  occurency of that script.
- Changed control file to call the new script in second stage.
- 2.16.23

-------------------------------------------------------------------
Mon Mar 10 11:25:57 CET 2008 - locilka@suse.cz

- Disabling the window menu in IceWM preferences to make the
  inst-sys 600 kB smaller (*.mo files). Thanks to mmarek.

-------------------------------------------------------------------
Fri Mar  7 11:35:29 CET 2008 - jsuchome@suse.cz

- control.openSUSE.xml: country_simple is for keyboard and language,
  not for timezone
- added 1st stage step for root password dialog (fate#302980)
- 2.16.22

-------------------------------------------------------------------
Thu Mar 06 10:57:42 CET 2008 - aschnell@suse.de

- call rcnetwork with option onboot during start of second stage
  (bnc #363423)
- 2.16.21

-------------------------------------------------------------------
Wed Mar  5 18:52:30 CET 2008 - locilka@suse.cz

- Remember (first stage) and restore (second stage) DisabledModules
  (bnc #364066).
- 2.16.20

-------------------------------------------------------------------
Wed Mar  5 16:30:22 CET 2008 - locilka@suse.cz

- Using client country_simple instead of timezone and language in
  the installation overview (FATE #302980).
- Using new users client in that overview too (FATE #302980).
- Do not remove already registered installation repositories during
  upgrade if they match the old repositories on system
  (bnc #360109).

-------------------------------------------------------------------
Mon Mar  3 21:12:25 CET 2008 - coolo@suse.de

- trying to change defaults for running gdb (arvin's patch)

-------------------------------------------------------------------
Mon Mar  3 15:17:23 CET 2008 - locilka@suse.cz

- Requiring the latest Language::Set functionality by RPM deps.

-------------------------------------------------------------------
Tue Feb 26 12:39:37 CET 2008 - jsuchome@suse.cz

- functionality of integrate_translation_extension.ycp moved into
  Language::Set, inst_complex_welcome adapted (F#302955)

-------------------------------------------------------------------
Fri Feb 22 11:27:13 CET 2008 - locilka@suse.cz

- "iscsi-client" added into modules to clone (bnc #363229 c#1).
- Removing focus from release notes content to make the default
  button focussed instead (bnc #363976).

-------------------------------------------------------------------
Thu Feb 21 06:26:22 CET 2008 - coolo@suse.de

- don't repeat the header

-------------------------------------------------------------------
Wed Feb 20 10:35:04 CET 2008 - locilka@suse.cz

- Showing release notes in tabs only if more than one product is
  installed (bnc #359137).
- Added better text for the complex welcome dialog (bnc #359528).
- Adjusted RPM dependencies (new Language API, see below).
- 2.16.19

-------------------------------------------------------------------
Wed Feb 20 10:24:26 CET 2008 - jsuchome@suse.cz

- inst_complex_welcome: save keyboard settings (bnc #360559),
  use the API from Language.ycp for generating items

-------------------------------------------------------------------
Fri Feb 15 14:28:45 CET 2008 - jsrain@suse.cz

- updated image-based installatoin not to use any hardcoded
  image names

-------------------------------------------------------------------
Thu Feb 14 11:20:04 CET 2008 - locilka@suse.cz

- Function FileSystemCopy from live-installer has been moved
  to ImageInstallation module (installation).
- Adjusted RPM dependencies (Installation module in yast2).

-------------------------------------------------------------------
Wed Feb 13 14:18:16 CET 2008 - jsrain@suse.cz

- added handling of update initiated from running system

-------------------------------------------------------------------
Tue Feb 12 10:26:15 CET 2008 - locilka@suse.cz

- Added new update_wizard_steps YCP client for easy updating or
  redrawing installation wizard steps from other modules.

-------------------------------------------------------------------
Mon Feb 11 18:28:00 CET 2008 - locilka@suse.cz

- Installation clients 'auth', 'user', and 'root' have been
  disabled by default. First-stage users will enable them only
  if needed.

-------------------------------------------------------------------
Fri Feb 08 13:06:19 CET 2008 - aschnell@suse.de

- during installation allow yast to be started from gdb with
  Y2GDB=1 on kernel command line (fate #302346)

-------------------------------------------------------------------
Fri Feb  8 10:37:02 CET 2008 - locilka@suse.cz

- Umount(s) used with -l and -f params.

-------------------------------------------------------------------
Thu Feb  7 14:19:11 CET 2008 - locilka@suse.cz

- Functionality that integrates the just-selected language
  translation has been moved to integrate_translation_extension
  client to make it available for other modules.
- New label for "Show in Fullscreen" button to better match what
  it really does (bnc #359527).
- Module InstExtensionImage moved to yast2.
- Added new disintegrate_all_extensions client that is called at
  the end of the initial installation to umount and remove all
  integrated inst-sys extensions.
- 2.16.18

-------------------------------------------------------------------
Wed Feb  6 13:23:35 CET 2008 - locilka@suse.cz

- Better /lbin/wget handling in InstExtensionImage.
- Speed-up inst_complex_welcome optimalizations (e.g., skipping
  downloading extension already by Linuxrc)

-------------------------------------------------------------------
Tue Feb  5 16:04:15 CET 2008 - locilka@suse.cz

- Squashfs image needs to be mounted using '-o loop'.
- Displaying busy cursor when downloading the extension.
- 2.16.17

-------------------------------------------------------------------
Mon Feb  4 19:04:29 CET 2008 - locilka@suse.cz

- Modular inst-sys used for localizations (FATE #302955).
- Tabs have been removed from installation proposal.
- 2.16.16

-------------------------------------------------------------------
Fri Feb  1 16:08:26 CET 2008 - locilka@suse.cz

- Added new InstExtensionImage module for integration of modular
  inst-sys images on-the-fly (FATE #302955).

-------------------------------------------------------------------
Thu Jan 31 19:05:49 CET 2008 - aschnell@suse.de

- reflect init-script rename from suse-blinux to sbl
- 2.16.15

-------------------------------------------------------------------
Thu Jan 31 15:02:56 CET 2008 - jsuchome@suse.cz

- call users_finish.ycp from inst_finish.ycp (FATE #302980)

-------------------------------------------------------------------
Thu Jan 31 12:58:42 CET 2008 - locilka@suse.cz

- Fixed inst_restore_settings client: NetworkDevices are now
  NetworkInterfaces.
- 2.16.14

-------------------------------------------------------------------
Thu Jan 31 11:14:46 CET 2008 - locilka@suse.cz

- Added docu. for *_finish scripts (needed for FATE #302980).
- Welcome dialog can newly show the license according to the just
  selected language and also show other lozalizations if needed.
- 2.16.13

-------------------------------------------------------------------
Wed Jan 30 15:22:29 CET 2008 - aschnell@suse.de

- Use icewm instead of fvwm during installation (bnc #357240)
- 2.16.12

-------------------------------------------------------------------
Wed Jan 30 14:15:50 CET 2008 - fehr@suse.de

- Add installation step for disk partitioning between time zone
  and software selection
- put user config after disk partitioning

-------------------------------------------------------------------
Wed Jan 30 09:51:42 CET 2008 - locilka@suse.cz

- Added -noreset option to the VNC startup script (bnc #351338).
- Added inst_user_first.ycp call to the control file right before
  the installation proposal.
- Fixed visibility of ZMD Turnoff checkbox (bnc #356655).

-------------------------------------------------------------------
Tue Jan 29 17:34:03 CET 2008 - locilka@suse.cz

- New desktop selection dialog without system task combo-boxes.
  System selection with icons (bnc #356926).
- More UI checking in dialogs.
- Unified DefaultDesktop module and software/desktop selection
  dialog in installation.

-------------------------------------------------------------------
Mon Jan 28 13:00:19 CET 2008 - aschnell@suse.de

- support Qt and Gtk frontend in startup scripts
- hack for key-autorepeat during installation (bnc #346186)
- 2.16.11

-------------------------------------------------------------------
Fri Jan 25 13:35:13 CET 2008 - locilka@suse.cz

- Reduced Wizard redrawing in the installation workflow.

-------------------------------------------------------------------
Thu Jan 24 15:21:39 CET 2008 - aschnell@suse.de

- start service brld before suse-blinux (bug #354769)
- 2.16.10

-------------------------------------------------------------------
Mon Jan 21 11:05:16 CET 2008 - kmachalkova@suse.cz

- Re-enabled thread support for ncurses UI in YaST2.call
  (bug #164999, FaTE #301899)

-------------------------------------------------------------------
Mon Jan 21 10:53:50 CET 2008 - locilka@suse.cz

- Release Notes UI facelifting.
- Splitting Welcome script dialog single-loop into functions.

-------------------------------------------------------------------
Wed Jan 16 15:49:59 CET 2008 - locilka@suse.cz

- Calling SetPackageLocale and SetTextLocale in the initial
  installation dialog (selecting language) (#354133).

-------------------------------------------------------------------
Mon Jan 14 13:39:00 CET 2008 - locilka@suse.cz

- Added new Language/Keyboard/License dialog (FATE #302957).
- Updated control files.
- 2.16.9

-------------------------------------------------------------------
Thu Jan 10 14:08:17 CET 2008 - locilka@suse.cz

- Extended system type and software selection dialog. Added base
  pattern (selected desktop) description, helps, default status
  for secondary selections, ...
- Added possibility to control visibility of Online Repositories
  via the installation control file (hidden by default).
- Added more control-file documentation.

-------------------------------------------------------------------
Tue Dec 18 16:54:39 CET 2007 - locilka@suse.cz

- Added new desktop and software selection dialog.
- 2.16.8

-------------------------------------------------------------------
Mon Dec 17 11:08:42 CET 2007 - locilka@suse.cz

- Hidden Mouse-probing busy popup.
- New YCP module InstData stores the installation data that should
  be shared among the installation clients.
- Installation repository initialization moved to the unified
  progress when probing the system.
- System analysis has been split into two scripts: inst_mode and
  inst_system_analysis to make the maintenance easier (also in
  control file).
- 2.16.7

-------------------------------------------------------------------
Thu Dec 13 14:25:30 CET 2007 - locilka@suse.cz

- Added a possibility to stop and disable the ZMD service in the
  last (congratulate) dialog of installation (FATE #302495).
- Adjusted the SLES control file: module arguments
  'show_zmd_turnoff_checkbox' and 'zmd_turnoff_default_state'.

-------------------------------------------------------------------
Mon Dec 10 12:13:14 CET 2007 - locilka@suse.cz

- Removed dependency on yast2-country, added dependency on
  yast2-country-data.

-------------------------------------------------------------------
Wed Dec  5 11:13:05 CET 2007 - mzugec@suse.cz

- description says network cards are wireless (#346133)

-------------------------------------------------------------------
Mon Dec  3 16:49:46 CET 2007 - locilka@suse.cz

- Installation Mode dialog adapted to new bright and better mod_UI.
- Using informative icon in some inst_network_check script.
- 2.16.6

-------------------------------------------------------------------
Mon Dec  3 14:34:38 CET 2007 - locilka@suse.cz

- Installation Mode dialog adapted to new mod-UI and to new
  Image-Dimming support in UI.

-------------------------------------------------------------------
Thu Nov 29 16:27:59 CET 2007 - locilka@suse.cz

- Using Progress::NewProgressIcons to show icons during the network
  setup in first stage and during system probing.

-------------------------------------------------------------------
Tue Nov 27 19:14:15 CET 2007 - sh@suse.de

- Use string ID "contents" rather than YCPSymbol `contents
  for Wizard ReplacePoint
- 2.16.5

-------------------------------------------------------------------
Fri Nov 23 13:36:54 CET 2007 - locilka@suse.cz

- Using translations for inst_finish steps (#343783).
- 2.16.4

-------------------------------------------------------------------
Tue Nov 20 11:08:23 CET 2007 - locilka@suse.cz

- Shutting down all dhcpcd clients when reconfiguring network in
  the first stage and when finishing the installation (#308577).
- 'Copy 70-persistent-cd.rules' functionality has been moved here
  from yast2-network (#328126).

-------------------------------------------------------------------
Mon Nov 19 15:35:10 CET 2007 - locilka@suse.cz

- Fixed busy texts for restarting YaST vs. finishing the instal.
- Unified used terminology (repositories) (FATE #302970).

-------------------------------------------------------------------
Tue Nov 13 13:54:13 CET 2007 - locilka@suse.cz

- Script copy_files_finish.ycp cleaned up.

-------------------------------------------------------------------
Fri Nov  9 13:30:34 CET 2007 - locilka@suse.cz

- Boot Installed System option has been removed (#327505).
- Installation Mode dialog has been redesigned using
  self-descriptive icons for all options.
- Return value from inst_repair is evaluated, error is reported in
  case of failure.
- 2.16.3

-------------------------------------------------------------------
Fri Nov  2 16:31:06 CET 2007 - locilka@suse.cz

- Adjusted RPM dependencies (Internet module has been moved from
  yast2-network to yast2).

-------------------------------------------------------------------
Tue Oct 30 17:26:51 CET 2007 - locilka@suse.cz

- Modules Hotplug and HwStatus moved to yast2.rpm to remove
  dependency of storage on installation.
- 2.16.2

-------------------------------------------------------------------
Wed Oct 24 16:32:41 CEST 2007 - locilka@suse.cz

- Changes in StorageDevice module API (#335582).
- 2.16.1

-------------------------------------------------------------------
Mon Oct 15 16:00:06 CEST 2007 - locilka@suse.cz

- Abort the installation instead of halting the system in case of
  declining the license when installing from LiveCD (#330730).

-------------------------------------------------------------------
Thu Oct 11 15:00:03 CEST 2007 - jsrain@suse.cz

- show release notes properly in live installation (#332862)

-------------------------------------------------------------------
Wed Oct  3 17:50:11 CEST 2007 - locilka@suse.cz

- Added "Network Type" information to the First Stage Network Setup
- 2.16.0

-------------------------------------------------------------------
Wed Oct  3 09:53:55 CEST 2007 - mvidner@suse.cz

- Do not try to package COPYRIGHT.english, it is gone from
  devtools (#299144).

-------------------------------------------------------------------
Tue Oct  2 16:04:55 CEST 2007 - ug@suse.de

- typo fixed (#328172)

-------------------------------------------------------------------
Mon Sep 24 16:43:11 CEST 2007 - locilka@suse.cz

- Changed default delete_old_packages back to 'true' after finding
  and fixing all remaining issues with 'false' (changed by coolo)
- Added new option 'online_repos_preselected' into the control file
  to make default status of Online Repositories easily configurable
  (#327791).
- Initializing the default behavior of Online Repositories in
  inst_features according to the control file (#327791).
- 2.15.54

-------------------------------------------------------------------
Fri Sep 21 16:35:18 CEST 2007 - locilka@suse.cz

- Start dhcpcd using WFM instead of SCR (#326342).
- 2.15.53

-------------------------------------------------------------------
Fri Sep 21 09:53:37 CEST 2007 - locilka@suse.cz

- When normal umount at the end of the installation fails, try
  at least: sync, remount read-only, umount --force.
- Report all services running in the installation directory
  (both #326478).
- 2.15.52

-------------------------------------------------------------------
Thu Sep 20 12:23:01 CEST 2007 - locilka@suse.cz

- Changed inst_upgrade_urls to add sources not enabled during the
  upgrade in a disabled state instead of ignoring them (#326342).
- 2.15.51

-------------------------------------------------------------------
Tue Sep 18 19:50:52 CEST 2007 - locilka@suse.cz

- Fixed tar syntax: --ignore-failed-read param. position (#326055).
- 2.15.50

-------------------------------------------------------------------
Thu Sep 13 16:18:30 CEST 2007 - locilka@suse.cz

- Fixed inst_upgrade_urls to re-register sources with their
  repository names taken from the upgraded system (#310209).
- 2.15.49

-------------------------------------------------------------------
Tue Sep 11 20:03:02 CEST 2007 - aschnell@suse.de

- don't swapoff after 1st stage installation (bug #308121)
- 2.15.48

-------------------------------------------------------------------
Tue Sep 11 11:07:20 CEST 2007 - locilka@suse.cz

- Calling ntp-client_finish instead of ntp_client_finish in the
  inst_finish script (#309430).

-------------------------------------------------------------------
Wed Sep  5 14:48:33 CEST 2007 - locilka@suse.cz

- Reinitializing variable for skipping add-on-related clients with
  its default value in inst_system_analysis (#305554).
- 2.15.47

-------------------------------------------------------------------
Wed Sep  5 13:24:32 CEST 2007 - jsrain@suse.cz

- removed inst_fam.ycp (also from control files) (#307378)

-------------------------------------------------------------------
Mon Sep  3 12:45:41 CEST 2007 - locilka@suse.cz

- Creating symlinks to .curlrc and .wgetrc files from the root.
- Adjusting RPM dependencies (yast2-core, new builtin 'setenv').
- Adjusting ENV variables with proxy settings (all three #305163).
- Writing also proxy setting into Install.inf (#298001#c5).
- 2.15.46

-------------------------------------------------------------------
Fri Aug 31 16:26:07 CEST 2007 - locilka@suse.cz

- Calling ntp_client_finish client at the end of the installation
  (#299238#c9).
- 2.15.45

-------------------------------------------------------------------
Fri Aug 24 09:25:53 CEST 2007 - locilka@suse.cz

- Changing forgotten "catalogs" to "initializing..." (#302384).
- 2.15.44

-------------------------------------------------------------------
Tue Aug 21 16:10:16 CEST 2007 - locilka@suse.cz

- Fixed evaluating of "enabled" tag in map of repositories in
  inst_upgrade_urls (#300901).
- Added ssh_host_dsa_key ssh_host_dsa_key.pub ssh_host_rsa_key
  ssh_host_rsa_key.pub to be optionally copied as well as the SSH1
  keys (#298798).
- Allowing to abort the "System Probing" dialog (#298049).
- 2.15.43

-------------------------------------------------------------------
Wed Aug 15 17:30:06 CEST 2007 - mzugec@suse.cz

- mark string for translation (#300268)

-------------------------------------------------------------------
Fri Aug 10 11:19:36 CEST 2007 - locilka@suse.cz

- Using "Online Repositories" for Internet/Web-based/Additional/...
  repositories downloaded from web during the first stage
  installation (#296407).
- 2.15.42

-------------------------------------------------------------------
Wed Aug  8 12:35:28 CEST 2007 - jsrain@suse.cz

- show reboot message within live installation without timeout
  (#297691)
- 2.15.41

-------------------------------------------------------------------
Mon Aug  6 08:58:02 CEST 2007 - locilka@suse.cz

- Renamed product/default repositories check-box to "Add Internet
  Repositories Before Installation" (#297580).
- Added help for that check-box (#296810).
- First stage network setup dialog - changes in dialog alignment
  (#295043).
- Initialize mouse after installation steps are displayed (#296406)
- 2.15.40

-------------------------------------------------------------------
Thu Aug  2 08:53:56 CEST 2007 - jsrain@suse.cz

- do not show "Clone" check box in live installation
- 2.15.39

-------------------------------------------------------------------
Wed Aug  1 11:00:15 CEST 2007 - locilka@suse.cz

- Changing remote repositories link to http://download.opensuse.org
  (#297628)

-------------------------------------------------------------------
Wed Aug  1 10:33:45 CEST 2007 - mvidner@suse.cz

- Removed Provides/Obsoletes for ancient yast package names,
  with the devel-doc subpackage they broke yast2-schema build.
- 2.15.38

-------------------------------------------------------------------
Tue Jul 31 11:29:53 CEST 2007 - lslezak@suse.cz

- inst_extrasources - register the extra repositories in content
  file automatically without asking user (#290040), do not download
  metadata from the extra sources (offline registration) (#290040,
  #288640)

-------------------------------------------------------------------
Mon Jul 30 12:38:31 CEST 2007 - locilka@suse.cz

- Added inst_upgrade_urls client which offers URLs used on the
  system to be used during the upgrade as well (FATE #301785).
- Calling the client from control file.
- Adjusted RPM dependencies (.anyxml SCR agent).
- 2.15.37

-------------------------------------------------------------------
Sun Jul 29 22:39:31 CEST 2007 - locilka@suse.cz

- Fixed curl parameters for network test in first stage (#295484).

-------------------------------------------------------------------
Thu Jul 26 17:51:29 CEST 2007 - mzugec@suse.cz

- set variables VNC and USE_SSH in S07-medium (#294485)
- 2.15.36

-------------------------------------------------------------------
Wed Jul 25 12:48:50 CEST 2007 - mvidner@suse.cz

- startup scripts: Call initviocons only if it exists (#173426).
- 2.15.35

-------------------------------------------------------------------
Wed Jul 25 10:58:29 CEST 2007 - locilka@suse.cz

- Renamed yast2-installation-doc to yast2-installation-devel-doc
  (FATE #302461).
- Removed ping-based internet test from the First-stage network
  setup test.
- Sped up internet test by adding timeouts and by downloading only
  the page header.
- Added help texts to the network setup dialogs.

-------------------------------------------------------------------
Tue Jul 24 13:20:36 CEST 2007 - locilka@suse.cz

- Control file: Unified wizard step names with dialogs, removed
  Clean Up step part of the Online Update is now Registration
  (#293095).
- Call inst_network_check (and setup) only in Add-On products
  and/or Additional Product Sources were requested to be used
  (#293808).

-------------------------------------------------------------------
Tue Jul 24 10:48:02 CEST 2007 - locilka@suse.cz

- Splitting auto-generated documentation into separate package
  yast2-installation-doc (FATE #302461).
- 2.15.34

-------------------------------------------------------------------
Thu Jul 19 16:36:19 CEST 2007 - locilka@suse.cz

- If network setup in the first-stage installation is cancelled,
  return to the previous dialog (network check).
- Several minor updates of the network setup workflow (#292379).
- 2.15.33

-------------------------------------------------------------------
Wed Jul 18 10:54:26 CEST 2007 - locilka@suse.cz

- New progress and help messages when initializing the second
  stage (#292617).
- More debugging in switch_scr_finish.

-------------------------------------------------------------------
Thu Jul 12 12:59:32 CEST 2007 - locilka@suse.cz

- Client inst_productsources.ycp moved to yast2-packager.
- Changed link to list of servers in control file.
- Adjusted RPM dependencies.
- Installation sources are now Repositories.
- 2.15.32

-------------------------------------------------------------------
Wed Jul 11 09:09:58 CEST 2007 - locilka@suse.cz

- Changed default delete_old_packages to 'false'.

-------------------------------------------------------------------
Wed Jul  4 16:16:37 CEST 2007 - locilka@suse.cz

- Fixed workflow when user selects to Boot the installed system and
  then cancels that decision.
- 2.15.31

-------------------------------------------------------------------
Mon Jul  2 15:38:27 CEST 2007 - locilka@suse.cz

- Applied patch from sassmann@novell.com for PS3 support with
  576x384 resolution (#273147).

-------------------------------------------------------------------
Fri Jun 29 11:50:47 CEST 2007 - locilka@suse.cz

- Extended "Suggested Installation Sources" to support two levels
  of linking. First link contains list of links to be downloaded
  in order to get lists of suggested repositories.

-------------------------------------------------------------------
Thu Jun 28 21:34:19 CEST 2007 - jsrain@suse.cz

- updated for live CD installation

-------------------------------------------------------------------
Thu Jun 21 17:38:09 CEST 2007 - adrian@suse.de

- fix changelog entry order

-------------------------------------------------------------------
Thu Jun 21 10:34:10 CEST 2007 - locilka@suse.cz

- Added handling for "Suggested Installation Sources" during the
  first stage installation, initial evrsion (FATE #300898).
- Enhanced SCR-Switch installation-debugger.
- Added case-insensitive filter into the "Suggested Installation
  Sources" dialog.

-------------------------------------------------------------------
Wed Jun 20 13:12:10 CEST 2007 - locilka@suse.cz

- Fixed inst_license to really halt the system when license is
  declined (#282958).
- Fixed writing proxy settings during First-Stage Installation,
  Network Setup. Wrong Proxy::Import keys were used).
- Pre-selecting first connected network card in Network Card dialog
  in First-Stage Installation, Network Setup to avoid confusions.
- Fixed canceled Network Setup not to abort the entire
  installation.

-------------------------------------------------------------------
Fri Jun 15 14:34:01 CEST 2007 - locilka@suse.cz

- Fixing inst_addon_update_sources to initialize the target
  and sources before using Pkg:: builtins (#270899#c29).

-------------------------------------------------------------------
Thu Jun 14 11:28:26 CEST 2007 - locilka@suse.cz

- Enhanced network-test in the fist stage installation, three
  different servers are tested with 'ping' instead of only one.
- Current network settings are logged in case of failed network
  test (both #283841).
- Enhanced network-test in the fist stage installation, three
  different web-servers are tested with curl instead of only one.

-------------------------------------------------------------------
Wed Jun 13 15:44:05 CEST 2007 - locilka@suse.cz

- Implemented new feature that saves the content defined in control
  file from the installation system to the just installed system.
  Function, that does it, is SaveInstSysContent in SystemFilesCopy
  module (FATE #301937).
- Added new entry into the control file that defines what and where
  to save it, initially /root/ -> /root/inst-sys/.
- Adjusted control-file documentation.
- Fixed inst_restore_settings to start SuSEfirewall2_setup if it is
  enabled in the system init scripts to prevent from having
  half-started firewall after YOU kernel-update (#282871).

-------------------------------------------------------------------
Mon Jun 11 18:30:48 CEST 2007 - locilka@suse.cz

- Added lost fix from Andreas Schwab for startup scripts. The patch
  fixes evaluation of bash expressions.
- 2.15.30

-------------------------------------------------------------------
Mon Jun 11 17:55:23 CEST 2007 - locilka@suse.cz

- Adjusted SCR for install.inf to provide read/write access.
- Writing install.inf for save_network script at the end of
  the initial stage.
- Changed internal data structure for NetworkSetup in the initial
  stage.
- Added Internet test to the end of the NetworkSetup in the initial
  stage.
- 2.15.29

-------------------------------------------------------------------
Fri Jun  8 17:52:57 CEST 2007 - locilka@suse.cz

- Added initial implementation of possibility to setup network
  in the first stage installation. New YCP clients have beed added:
  inst_network_check and inst_network_setup. Scripts are called
  from inst_system_analysis before sources are initialized
  (FATE #301967).

-------------------------------------------------------------------
Thu Jun  7 15:08:08 CEST 2007 - locilka@suse.cz

- A new label "Writing YaST Configuration..." used in case of
  restarting system or installation.

-------------------------------------------------------------------
Fri Jun  1 12:41:10 CEST 2007 - mzugec@suse.cz

- use shared isNetworkRunning() function in network_finish
- 2.15.28

-------------------------------------------------------------------
Wed May 30 11:33:52 CEST 2007 - mzugec@suse.cz

- fixed spec requirements

-------------------------------------------------------------------
Mon May 28 16:02:38 CEST 2007 - mzugec@suse.cz

- removed netsetup item from control files

-------------------------------------------------------------------
Mon May 28 13:33:08 CEST 2007 - mzugec@suse.cz

- removed inst_netsetup item from control files

-------------------------------------------------------------------
Sun May 27 14:49:37 CEST 2007 - mzugec@suse.de

- installation network changes:
http://lists.opensuse.org/yast-devel/2007-05/msg00025.html
- 2.15.27

-------------------------------------------------------------------
Tue May 22 10:51:57 CEST 2007 - ug@suse.de

- reactivate hardware detection during autoinstall
- 2.15.26

-------------------------------------------------------------------
Mon May 21 10:40:20 CEST 2007 - locilka@suse.cz

- Fixed release-notes desktop file.
- 2.15.25

-------------------------------------------------------------------
Thu May 17 22:18:29 CEST 2007 - locilka@suse.cz

- Progress dialog for initializing installation sources.
- 2.15.24

-------------------------------------------------------------------
Tue May 15 14:14:13 CEST 2007 - locilka@suse.cz

- Changed control file in partitioning/evms_config section from
  'true' to 'false' (#274702).

-------------------------------------------------------------------
Fri May 11 16:30:06 CEST 2007 - locilka@suse.cz

- Removing directories '/var/lib/zypp/cache' and '/var/lib/zypp/db'
  if they exist at the beginning of the installation (#267763).
- 2.15.23

-------------------------------------------------------------------
Thu May 10 17:16:49 CEST 2007 - locilka@suse.cz

- Merged hardware probing (inst_startup) and system probing
  (inst_system_analysis) into one script to have only one progress
  dialog instead of two (#271291).
- openSUSE control file clean-up: The default value for enable_next
  and enable_back is 'yes'. Only few steps do not allow to go back
  (#270893).
- 2.15.22

-------------------------------------------------------------------
Wed May  9 10:25:37 CEST 2007 - locilka@suse.cz

- Safe qouting of bash command in desktop_finish.
- CommandLine for inst_release_notes (#269914).

-------------------------------------------------------------------
Mon May  7 13:43:54 CEST 2007 - ms@suse.de

- don't clobber existing /root/.vnc/passwd file (#271734)

-------------------------------------------------------------------
Wed Apr 18 09:13:10 CEST 2007 - locilka@suse.cz

- Root password dialog has been moved to be the first dialog of the
  second stage installation workflow (FATE #301924).
- "Root Password" step is now called "root Password" (#249706).
- Created new 'Check Installation' entry to the 'Configuration'
  part of the workflow. This section contains setting up network
  if needed, initializing target if needed, and installing
  remaining software (needed by FATE #301924).
- Added new client inst_initialization that creates initialization
  progress UI instead of blank screen.
- 2.15.20

-------------------------------------------------------------------
Tue Apr 17 11:11:37 CEST 2007 - locilka@suse.cz

- Fixed Add-On template to use generic 'control' textdomain
- 2.15.19

-------------------------------------------------------------------
Fri Apr 13 09:45:10 CEST 2007 - locilka@suse.cz

- Replacing networkmanager_proposal with general_proposal (network)
  that includes also IPv6 settings (#263337, #260261).

-------------------------------------------------------------------
Thu Apr 12 11:57:03 CEST 2007 - locilka@suse.cz

- Initialize the target and sources before adding extra sources.
  They needn't be initialized after YaST is restarted during the
  online update (#263289).

-------------------------------------------------------------------
Wed Apr 11 10:21:24 CEST 2007 - locilka@suse.cz

- Release Notes dialog is using a [Close] button if not running in
  installation (#262440).

-------------------------------------------------------------------
Fri Apr  6 16:48:58 CEST 2007 - locilka@suse.cz

- In case of reboot during installation, network services status
  is stored to a reboot_network_settings file and their status
  is restored again when starting the installation after reboot.
  Restoring the status uses Progress library for user feedback
  (#258742).
- Adjusted RPM dependencies.
- 2.15.18

-------------------------------------------------------------------
Thu Apr  5 13:34:48 CEST 2007 - locilka@suse.cz

- Using function PackagesUI::ConfirmLicenses() instead of
  maintaining own code with almost the same functionality (#256627)
- Adjusted RPM dependencies
- Unified inst_startup UI to use the Progress library instead of
  sequence of busy pop-ups.
- Unified inst_system_analysis UI to use the Progress library
  instead of empty dialog.
- 2.15.17

-------------------------------------------------------------------
Wed Apr  4 10:35:55 CEST 2007 - locilka@suse.cz

- Removed IPv6 proposal from installation control file. IPv6
  proposal has been merged into Network Mode proposal (#260261).

-------------------------------------------------------------------
Wed Mar 28 16:17:37 CEST 2007 - locilka@suse.cz

- Adjusted to use WorkflowManager instead AddOnProduct module
  in some cases to make Pattern-based installation and
  configuration workflow (FATE #129).
- Adjusted RPM dependencies and BuildRequires.
- 2.15.16

-------------------------------------------------------------------
Tue Mar 27 14:22:46 CEST 2007 - ms@suse.de

- fixed X11 preparation by checking /etc/reconfig_system (#252763)

-------------------------------------------------------------------
Wed Mar 21 16:47:14 CET 2007 - locilka@suse.cz

- Handling CloneSystem functionality when the client for cloning is
  not installed (checkbox is disabled).

-------------------------------------------------------------------
Mon Mar 19 13:09:57 CET 2007 - locilka@suse.cz

- Creating an empty /etc/sysconfig/displaymanager in desktop_finish
  if the sysconfing doesn't exist (minimal installation).
- Handling missing .proc.parport.devices agent (RPM recommends
  yast2-printer for that).

-------------------------------------------------------------------
Tue Mar 13 13:43:42 CET 2007 - locilka@suse.cz

- Reboot in case of the declined license during the initial
  installation (#252132).

-------------------------------------------------------------------
Mon Mar 12 08:44:19 CET 2007 - locilka@suse.cz

- Modules 'Product' and 'Installation' (installation settings) were
  moved from 'yast2-installation' to 'yast2' to minimize
  cross-package dependencies.
- Adjusted package dependencies.
- 2.15.15

-------------------------------------------------------------------
Fri Mar  9 10:05:20 CET 2007 - locilka@suse.cz

- Module InstShowInfo has been moved from yast2-installation to
  yast2-packager because this module is used by Add-Ons and
  installation sources only.
- Adjusted RPM Requires (yast2-packager >= 2.15.22).
- 2.15.14

-------------------------------------------------------------------
Thu Mar  8 16:59:35 CET 2007 - locilka@suse.cz

- Module GetInstArgs moved from yast2-installation to yast2, many
  clients required yast2-installation only because of this module.

-------------------------------------------------------------------
Thu Mar  8 14:45:39 CET 2007 - locilka@suse.cz

- Tag 'PATTERNS' in product content file is depracated by
  'REQUIRES' and/or 'RECOMMENDS' tag (#252122).

-------------------------------------------------------------------
Tue Mar  6 16:44:49 CET 2007 - kmachalkova@suse.cz

- Do not export LINES and COLUMNS variables, so that terminal
  resize event is handled correctly (#184179)

-------------------------------------------------------------------
Tue Mar  6 16:44:48 CET 2007 - locilka@suse.cz

- AddOnProduct and ProductLicense finally moved to yast2-packager
  from yast2-installation to avoid build cycles.
- 2.15.13

-------------------------------------------------------------------
Mon Mar  5 17:14:58 CET 2007 - locilka@suse.cz

- Moving AddOnProduct module back to yast2-installation because
  this module is needed in the second-stage installation.
- AddOnProduct-related testsuites moved back to yast2-installation.
- 2.15.12

-------------------------------------------------------------------
Mon Mar  5 12:58:21 CET 2007 - locilka@suse.cz

- Adding new installation client mouse_finish which is called
  before SCR is switched. This removes the dependency of
  yast2-installation on yast2-mouse.
- 2.15.11

-------------------------------------------------------------------
Fri Mar  2 15:27:14 CET 2007 - locilka@suse.cz

- Providing feedback (busy message) in inst_restore_settings.
  Starting network by calling 'network start' with timeout.
- Adding yast2-bootloader into required packages because it is
  needed after the SCR is switched into the installed system just
  before reboot (#249679).
- Added more logging into inst_system_analysis (booting installed
  system).
- 2.15.10

-------------------------------------------------------------------
Wed Feb 28 14:11:16 CET 2007 - jsrain@suse.cz

- added more logging to umount_finish (#247594)

-------------------------------------------------------------------
Mon Feb 26 16:03:42 CET 2007 - jsrain@suse.cz

- updated popup in case of license is not accepted (#162499)

-------------------------------------------------------------------
Thu Feb 22 13:52:12 CET 2007 - locilka@suse.cz

- Splitting installation_worker (main installation script) into
  inst_worker_initial and inst_worker_continue.
- Testsuites related to Add-Ons moved to yast2-add-on package.
- 2.15.9

-------------------------------------------------------------------
Wed Feb 21 17:24:30 CET 2007 - locilka@suse.cz

- Added documentation for silently_downgrade_packages and
  keep_installed_patches control file entries (plus their reverse
  lists) (FATE #301990, Bugzilla #238488).

-------------------------------------------------------------------
Mon Feb 19 16:00:23 CET 2007 - locilka@suse.cz

- More concrete fix of bug #160301: Displaying information about
  how to continue the second stage installation if SSH is the only
  installation method. This informational pop-up has disabled
  time-out (#245742).
- Moving parts of installation_worker script to includes based on
  in which installation stage they are used.

-------------------------------------------------------------------
Fri Feb 16 16:18:28 CET 2007 - locilka@suse.cz

- Add-Ons moved to a new package yast2-add-on-2.15.0 (#238673)

-------------------------------------------------------------------
Thu Feb 15 12:21:46 CET 2007 - locilka@suse.cz

- New entries silently_downgrade_packages, plus reverse list, and
  keep_installed_patches, plus reverse list, were added into SLES
  and SLED control files (FATE #301990, Bugzilla #238488).

-------------------------------------------------------------------
Mon Feb 12 13:40:41 CET 2007 - locilka@suse.cz

- Making release_notes modular.
- Rewriting RPM dependencies (#238679).
- Moving parts of installation_worker client into functions.
- Moving Mouse-init functions into inst_init_mouse client.
- Moving Storage-related functions (autoinstall) into
  inst_check_autoinst_mode client.
- Moving vendor client and desktop file to the yast2-update to
  minimize yast2-installation dependencies.
- Remove obsolete /proc/bus/usb mounting (#244950).

-------------------------------------------------------------------
Wed Feb  7 11:01:02 CET 2007 - locilka@suse.cz

- Correct Installation::destdir quoting in .local or .target bash
  commands.
- 2.15.8

-------------------------------------------------------------------
Tue Feb  6 16:29:55 CET 2007 - locilka@suse.cz

- Hide &product; in inst_suseconfig call to remove dependency on
  Product.ycp and not to be so ugly (#241553).

-------------------------------------------------------------------
Mon Feb  5 11:31:52 CET 2007 - locilka@suse.cz

- Store Add-Ons at the end of first stage installation and restore
  them before AutoYaST cloning at the end of the second stage
  installation (bugzilla #187558).
- Set license content before it is displayed for the first time,
  select license language before it is displayed (#220847).
- 2.15.7

-------------------------------------------------------------------
Fri Feb  2 15:25:04 CET 2007 - locilka@suse.cz

- Removing dependency on yast2-slp package.
- Moving all SLP-related functionality to yast2-packager-2.15.7.
- Handling not installed yast2-slp package in Add-Ons (#238680).

-------------------------------------------------------------------
Thu Feb  1 12:41:36 CET 2007 - locilka@suse.cz

- When an Add-On product is added and removed later, correctly
  remove also cached control file of that Add-On (#238307).
- 2.15.6

-------------------------------------------------------------------
Wed Jan 31 09:34:11 CET 2007 - locilka@suse.cz

- Rereading all SCR Agents in case of installation workflow changed
  by Add-On product (#239055).
- Calling PackageLock::Check before Pkg calls (#238556).

-------------------------------------------------------------------
Sun Jan 28 22:27:48 CET 2007 - locilka@suse.cz

- Removed tv and bluetooth hardware proposals from SLES control
  file. There are no such modules in that product (#238759).

-------------------------------------------------------------------
Mon Jan 22 13:46:20 CET 2007 - locilka@suse.cz

- Correct handling of CD/DVD Add-Ons in installation (#237264).
- Fixed switching between Installation Settings tabs in case of
  error in proposal. Every time, only the more-detailed tab is
  selected (#237291).
- Appropriate buttons for Add-Ons dialog for both dialog in
  installation workflow and installation proposal (#237297).
- 2.15.5

-------------------------------------------------------------------
Fri Jan 19 16:25:44 CET 2007 - locilka@suse.cz

- Fixed cancelling of entering a new Add-On (#236315).
- Added zFCP and DASD to installation/update proposal on S/390
  (jsrain) (#160399)
- 2.15.4

-------------------------------------------------------------------
Wed Jan 17 10:50:02 CET 2007 - locilka@suse.cz

- Changed control file documentation for Flexible Partitioning
  (bugzilla #229651 comment #15).
- Changed option <clone_module> "lan" to "networking" (#235457).

-------------------------------------------------------------------
Fri Jan 12 19:05:56 CET 2007 - ms@suse.de

- fixed TERM type setup in case of ssh based installations.
  if the installation is ssh based, TERM is not allowed to
  be overwritten by the value of install.inf. The TERM value
  of install.inf points to the console and not to the remote
  terminal type (#234032)

-------------------------------------------------------------------
Fri Jan 12 17:41:05 CET 2007 - locilka@suse.cz

- control file variable for monthly suse_register run (F#301822)
  (change made by jdsn)

-------------------------------------------------------------------
Thu Jan 11 10:59:40 CET 2007 - locilka@suse.cz

- Changed SLD and SLE control files to reflect demands described in
  bugzilla bug #233156:
  * Old packages are removed by default, only for upgrading from
    SLD 10 or SLE 10, packages are not removed by default.
  * New packages are selected for installation by default, only for
    upgrading from SLD 10 or SLE 10, packages are only updated.
  * Upgrading to new SLE 10 from is only supported from SLES9 and
    SLE 10, upgrading from another product will display warning.

-------------------------------------------------------------------
Sat Jan  6 19:32:23 CET 2007 - ms@suse.de

- fixed usage of fbiterm (#225229)

-------------------------------------------------------------------
Thu Jan  4 14:27:12 CET 2007 - locilka@suse.cz

- Added documentation for new features in control file:
  * boolean delete_old_packages and list of products for which this
    rule is inverted.
  * boolean only_update_selected and list of products for which
    this rule is inverted.
  * list of products supported for upgrade
  (All described in FATE #301844)

-------------------------------------------------------------------
Tue Jan  2 13:07:24 CET 2007 - locilka@suse.cz

- Allowing to add the very same product that has been already
  installed or selected for installation in case the url is
  different than any of the current urls. There can be more sources
  for the product because product urls can be removed and added
  also by inst_source module (#227605).
- Consistent spelling of "Add-On" and "add-on" (#229934).
- 2.15.3

-------------------------------------------------------------------
Tue Dec 12 10:57:21 CET 2006 - locilka@suse.cz

- Consistent spelling of 'AutoYaST' (#221275).

-------------------------------------------------------------------
Mon Dec 11 16:11:21 CET 2006 - locilka@suse.cz

- Handling new flag REGISTERPRODUCT from add-on product content
  file. This flag demands running the registration client after
  an add-on product is installed (on a running system) and demands
  running the registration client even if it is disabled in
  the base-product's control file (during installation)
  (FATE #301312).
- 2.15.2

-------------------------------------------------------------------
Thu Dec  7 18:28:21 CET 2006 - locilka@suse.cz

- Release Notes dialog in the second stage installation now offers
  to select a different language for release notes than the default
  one (#224875).

-------------------------------------------------------------------
Thu Dec  7 10:46:00 CET 2006 - locilka@suse.cz

- Reworked adding and removing Add-Ons during the first stage
  installation. If some Add-Ons are added or removed, the entire
  workflow is created from scratch (#221377).
- Using a separate temporary directory for Add-On licenses not to
  be confused by the previous Add-On.
- Fixed Second Stage Installation script to handle rebooting
  after kernel-patch correctly (#224251).
- Fixed Add-On handling when cancelling adding an Add-On product,
  before that return value from the previous adding was evaluated.
- Fixing some texts (#223880)
- 2.15.1

-------------------------------------------------------------------
Mon Dec  4 16:27:21 CET 2006 - locilka@suse.cz

- Adding support for own help texts for particular submodules in
  installation proposal (FATE #301151). Use key "help" in
  "MakeProposal"'s function result.
- Adding root_password_ca_check item into the globals of control
  file set to true for SLES and false otherwise (FATE #300438).
- A better fix for disabling [Back] button in License Agreement
  dialog when the previous (Language) dialog has been skipped
  (223258).
- 2.15.0

-------------------------------------------------------------------
Mon Dec  4 08:34:02 CET 2006 - lslezak@suse.cz

- "en_EN" -> "en_GB" in list of the preferred languages for EULA

-------------------------------------------------------------------
Thu Nov 23 11:10:14 CET 2006 - locilka@suse.cz

- Disabling [Back] button in License Agreement dialog when the
  previous (Language) dialog has been skipped (223258).
- 2.14.15

-------------------------------------------------------------------
Wed Nov 22 18:51:10 CET 2006 - ms@suse.de

- added hostname/IP information to Xvnc setup (#223266)
- fixed call of initvicons, deactivate s390 exception (#192052)
- 2.14.14

-------------------------------------------------------------------
Tue Nov 21 14:42:50 CET 2006 - locilka@suse.cz

- Reporting the failed or aborted installation only when it has
  been really aborted or when it really failed. YaST or system
  restarts on purpose (online update) are now handled correctly -
  there is no question whether user wants to continue with
  the installation (#222896).
- 2.14.13

-------------------------------------------------------------------
Mon Nov 20 15:25:11 CET 2006 - locilka@suse.cz

- Wider list of extra-sources 56->76 characters (#221984).
- Adding modules listed in Linuxrc entry brokenmodules into the
  /etc/modprobe.d/blacklist file (#221815).
- 2.14.12

-------------------------------------------------------------------
Mon Nov 20 11:49:53 CET 2006 - ms@suse.de

- fixed framebuffer color depth setup (#221139)
- 2.14.11

-------------------------------------------------------------------
Mon Nov 20 08:55:16 CET 2006 - locilka@suse.cz

- Show update-confirmation dialog in Mode::update() only (#221571).
- Pressing [Abort] button in the Add-On dialog during installation
  now opens-up a correct pop-up dialog with correct text (#218677).

-------------------------------------------------------------------
Wed Nov 15 15:30:03 CET 2006 - ms@suse.de

- fixed i810 based installation (#220403)
- 2.14.10

-------------------------------------------------------------------
Wed Nov 15 14:38:21 CET 2006 - locilka@suse.cz

- Defining the minimal size for release_notes pop-up to have the
  minimal size 76x22 or 3/4x2/3 in text mode and 100x30 in graphic
  mode (#221222).

-------------------------------------------------------------------
Wed Nov 15 11:40:48 CET 2006 - locilka@suse.cz

- Restoring the [ Next ] button in the inst_congratlate client when
  the [ Back ] button is pressed (#221190).

-------------------------------------------------------------------
Tue Nov 14 13:20:24 CET 2006 - locilka@suse.cz

- Changes in openSUSE control file (#219878):
  * limit_try_home: 5 GB -> 7 GB
  * root_base_size: 3 GB -> 5 GB

-------------------------------------------------------------------
Thu Nov  9 15:21:14 CET 2006 - locilka@suse.cz

- Always run the fonts_finish's Write() function. Skip running
  "SuSEconfig --module fonts" if script SuSEconfig.fonts does not
  exist (#216079).
- 2.14.9

-------------------------------------------------------------------
Thu Nov  9 10:22:00 CET 2006 - locilka@suse.cz

- Added confirmation dialog into the update workflow on the running
  system before the update really proceeds (#219097).
- confirmInstallation function moved from inst_doit to misc to make
  confirmation dialog possible (#219097).
- Set Product Name only when any Product Name found (#218720).
- 2.14.8

-------------------------------------------------------------------
Fri Nov  3 14:39:53 CET 2006 - locilka@suse.cz

- Preselecting already installed languages in the Language Add-On
  script (FATE #301239) (#217052).
- 2.14.7

-------------------------------------------------------------------
Fri Nov  3 10:17:37 CET 2006 - locilka@suse.cz

- Changed text of question asking whether the second stage
  installation should start again (FATE #300422) in case of
  previous failure or user-abort (#215697).

-------------------------------------------------------------------
Wed Nov  1 17:43:41 CET 2006 - locilka@suse.cz

- "Installation->Other->Boot Installed System->Cancel" now doesn't
  abort the installation but returns to the Installation Mode
  dialog (#216887).
- Correct handling of pressing Cancel or Abort buttons in pop-up
  windows in Add-On installation (#216910).

-------------------------------------------------------------------
Mon Oct 30 15:10:07 CET 2006 - lslezak@suse.cz

- updated inst_extrasources client to not download files from the
  installation sources (#213031)
- requires yast2-pkg-bindings >= 2.13.101
- 2.14.6

-------------------------------------------------------------------
Mon Oct 30 12:59:31 CET 2006 - locilka@suse.cz

- Moving ProductFeatures::Save() from inst_kickoff client to
  save_config_finish - client that is called after the SCR is
  switched to the running system (#209119).
- Calling Storage::RemoveDmMapsTo (device) in after the disks are
  probed in inst_system_analysis (#208222).
- Fixed including packager.

-------------------------------------------------------------------
Thu Oct 26 14:51:12 CEST 2006 - locilka@suse.cz

- Enabling back button in the License Agreement dialog (#215236).
- Adding add-on.rnc for AutoYaST profile validation (#215248).
- Providing an easier switch to disable IPv6 by a new ipv6 client
  in the network proposal (FATE #300604) (mzugec).
- 2.14.5

-------------------------------------------------------------------
Wed Oct 25 16:28:14 CEST 2006 - locilka@suse.cz

- Adding more debugging messages in order to fix random crashing
  of the second stage installation (#214886).

-------------------------------------------------------------------
Tue Oct 24 13:57:57 CEST 2006 - locilka@suse.cz

- Renamed control file control.PROF.xml to control.openSUSE.xml

-------------------------------------------------------------------
Tue Oct 24 10:58:18 CEST 2006 - ms@suse.de

- fixed nic detection (#213870)

-------------------------------------------------------------------
Mon Oct 23 16:04:30 CEST 2006 - locilka@suse.cz

- Added special installation client for Language Add-Ons
  inst_language_add-on and it's XML workflow
  add-on-template_installation.xml for calling this client after
  the Add-On Product is added by the add-on client (FATE #301239).
- Adding add-on client to list of clients that are enabled for
  AutoYaST cloning (bugzilla #198927).
- Added summary of the Release Notes client for the Control Center
  (bugzilla #213878).
- 2.14.4

-------------------------------------------------------------------
Wed Oct 18 16:13:12 CEST 2006 - locilka@suse.cz

- Added a life-belt into the second stage installation. It can be
  restarted under these circumstances:

  1.) User aborts the installation
  2.) Installation process is killed during the installation
  3.) Computer is restarted during the installation (reset)

  The very next time the system is restarted. YaST starts and
  informs user that the previous installation was aborted/failed.
  Then users are asked whether they want to rerun the second stage
  installation (FATE #300422).

- Fixed setting own Y2MAXLOGSIZE up in order to save memory
  requirements during the first stage installation.
- 2.14.3

-------------------------------------------------------------------
Mon Oct 16 13:18:43 CEST 2006 - locilka@suse.cz

- Timeout license in AutoYaST after 2 seconds (#206706).
  This solution doesn't break ncurses.
- 2.14.2

-------------------------------------------------------------------
Mon Oct 16 12:24:10 CEST 2006 - fehr@suse.de

- added new configurable values for LVM/EVMS based proposals
  (feature 300169)
- change evms_config to true

-------------------------------------------------------------------
Mon Oct 16 11:12:51 CEST 2006 - ms@suse.de

- disable oom-killing for X-Server process (#211860)

-------------------------------------------------------------------
Thu Oct 12 16:28:07 CEST 2006 - locilka@suse.cz

- Handle Installation::destdir in *.bash properly (#211576).
- 2.14.1

-------------------------------------------------------------------
Mon Oct  9 16:52:14 CEST 2006 - locilka@suse.cz

- Merged SLES10 SP1 branch to openSUSE 10.2.
- 2.14.0

-------------------------------------------------------------------
Mon Oct  9 09:33:31 CEST 2006 - locilka@suse.cz

- Remove old eula.txt and then copy new one if exists (#208908).
- Using the fullscreen mode again, background images temporarily
  removed from the RPM build (#208307).
- The default "Other Option" is Repair, not Boot (#208841).
- Removed some unneeded imports from inst_clients.
- 2.13.159

-------------------------------------------------------------------
Mon Oct  2 16:44:25 CEST 2006 - locilka@suse.cz

- Merged proofread texts
- 2.13.158

-------------------------------------------------------------------
Mon Oct  2 11:06:29 CEST 2006 - lslezak@suse.cz

- inst_extrasources.ycp - fixed name of the text domain
- 2.13.157

-------------------------------------------------------------------
Wed Sep 27 15:22:15 CEST 2006 - lslezak@suse.cz

- new inst_extrasources.ycp client - add extra installation sources
  during installation (in 2nd stage, after online update)
  (fate #100168, #300910)
- 2.13.156

-------------------------------------------------------------------
Wed Sep 27 09:58:53 CEST 2006 - locilka@suse.cz

- YCP modules that originated at yast2-packager were moved back.
- Usage of dgettext replaced with standard gettext strings.
- Removed yast2-slp and yast2-firewall from build-requirements.
- 2.13.155

-------------------------------------------------------------------
Mon Sep 25 17:45:54 CEST 2006 - locilka@suse.cz

- New icon for Hardware Proposal.
- Root Password dialog moved before Hostname and Domain Name
  (#208032).

-------------------------------------------------------------------
Mon Sep 25 13:21:35 CEST 2006 - locilka@suse.cz

- A bit rewritten code for language selected for second stage of
  update (FATE #300572). Mode::Set is now called before Mode::Get.
- New installation images from jimmac (#203510).
- Timeout and accept the license dialog when installing using
  AutoYaST. By defualt, it's 8 seconds (#206706).
- New busy message when finishing the installation (closing
  sources, etc.).
- 2.13.154

-------------------------------------------------------------------
Mon Sep 25 10:59:16 CEST 2006 - jsrain@suse.cz

- check properly for existing files in /proc (#205408)

-------------------------------------------------------------------
Fri Sep 22 16:01:25 CEST 2006 - jsuchome@suse.cz

- Remember the selected language for update and use it also in the
  second stage (FATE #300572).
- 2.13.153

-------------------------------------------------------------------
Fri Sep 22 14:14:44 CEST 2006 - lslezak@suse.cz

- x11_finish.ycp - removed workaround for #201121

-------------------------------------------------------------------
Fri Sep 22 09:35:36 CEST 2006 - locilka@suse.cz

- Fixed starting Installation in window: Exception for PPC, 832x624
  still runs in fullscreen. Fixed using a fallback image when
  the current resolution is not supported (#207321).
- Fixed counting offset for installation in window. Exceptions are
  now handled correctly (#207310).
- Changed fallback background image - a pure black suits better.
- Visual speeding-up initializing the installation - adding
  a wrapper installation.ycp around installation_worker.ycp client
  to provide UI ASAP.

-------------------------------------------------------------------
Thu Sep 21 16:36:42 CEST 2006 - ms@suse.de

- added patch from Olaf Hering to remove the DefaultColorDepth
  for special fb devices which are not VESA VGA (#207338)

-------------------------------------------------------------------
Tue Sep 19 17:14:28 CEST 2006 - locilka@suse.cz

- Removed Installation background 1600x800 px.
- Added installation background 1280x800 px.

-------------------------------------------------------------------
Mon Sep 18 09:53:18 CEST 2006 - locilka@suse.cz

- Icon for release notes (inst_release_notes).
- List of available SLP sources based on Product Name (SLP label),
  also with filter when more than 15 sources are listed
  (FATE #300619).
- Added background images for installation (thanks to jimmac)
  [1024x768, 1280x1024, 1400x1050, 1600x800, 1600x1200] (Bugzilla
  #203510).
- Replacing "Product %1" with "%1" for list of selected Add-On
  products - the column is already called "Product".
- 2.13.152

-------------------------------------------------------------------
Thu Sep 14 14:45:54 CEST 2006 - locilka@suse.cz

- Finally! Corrected path for importing user-related data to the
  just installed system (FATE #120103, comments #17, #18).

-------------------------------------------------------------------
Thu Sep 14 00:46:19 CEST 2006 - ro@suse.de

- added yast2-core-devel to BuildRequires

-------------------------------------------------------------------
Wed Sep 13 09:27:51 CEST 2006 - locilka@suse.cz

- Calling languages.ycp client has been changed to a function call
  Language::GetLanguagesMap (#204791).
- Added new Requirement: yast2-country >= 2.13.35
- Calling copy_systemfiles_finish from inst_finish (FATE #300421).
- New icon for Finishing Basic Installation dialog.
- Calling new pre_umount_finish client before umount_finish,
  umount_finish closes SCR (#205389).
- Correctly quote files that are added into the temporary archive
  (FATE #300421).
- Removing the leading slashes from filenames when archiving them.
- Reporting error (into log) if save_hw_status_finish.ycp goes
  wrong (partly fixed #205408).
- 2.13.151

-------------------------------------------------------------------
Tue Sep 12 18:40:34 CEST 2006 - locilka@suse.cz

- Found a better place for calling 'inst_pre_install' client, by
  now it is really called...
- Enhanced logging.
- Disabling the License Language combo-box in case of less than
  two languages in it (#203543).

-------------------------------------------------------------------
Tue Sep 12 17:07:19 CEST 2006 - locilka@suse.cz

- Fixed displaying license: Language name should always be either
  shown or the license is disabled as invalid; If there are both
  license.en.txt and license.txt, one of them is hidden because
  they have the very same content; An installation language is also
  pre-selected as a language for a license (if such exists).
- Fixed initializing the known languages via WFM::call("languages")
  (#204791).
- Another icon for Installation Mode dialog, it was the same as for
  Initialization and Analyzing the Computer dialogs.
- 2.13.150

-------------------------------------------------------------------
Mon Sep 11 09:59:15 CEST 2006 - locilka@suse.cz

- Added 'inst_pre_install' and 'copy_systemfiles_finish' clients,
  and module 'SystemFilesCopy' as a solution for FATE requests
  #300421 and #120103, which means that SSH keys are, by now,
  copied from another already installed system (if such exists).
  If there are more installed systems, the best ones are selected
  considering the newest access-time.
- More verbose dialog when initializing the installation (+icon).

-------------------------------------------------------------------
Thu Sep  7 15:13:54 CEST 2006 - locilka@suse.cz

- Added dialog content and help into the initial dialog of add-on
  client. Progress will be even better.
- Temporarily disabled buttons that don't work there.
- Added more "busy messages" into the add-on dialogs.
- Added new functionality for filtering services in SLP services
  table. Allowed characters are "a-zA-Z0-9 .*-".

-------------------------------------------------------------------
Wed Sep  6 17:41:07 CEST 2006 - mvidner@suse.cz

- To allow adding unsigned sources, temporarily "rug set-pref
  security-level none" when syncing in inst_source (#190403).
- 2.13.149

-------------------------------------------------------------------
Wed Sep  6 12:47:51 CEST 2006 - locilka@suse.cz

- No such headline "Mode" in the Installation Settings dialog.
  Help fixed (#203811).
- Added help into the Add-On Product Installation dialog.
- Add and Delete buttons in the same dialog were moved to the left
  side according the YaST style guide.
- Disabling Delete button in case of no Products listed
  (all filed as bug #203809).
- Used a correct (another) icon in License Agreement dialog
  (#203808).

-------------------------------------------------------------------
Mon Sep  4 15:59:47 CEST 2006 - locilka@suse.cz

- Running Installation in Wizard Window (#203510).
- Needed binaries in inst-sys: xquery and fvwm-root.
- Initially, a plain colored image is used as a background.
- 2.13.148

-------------------------------------------------------------------
Mon Sep  4 15:49:40 CEST 2006 - ms@suse.de

- fixed -fp setup of Xvnc (#203531)

-------------------------------------------------------------------
Fri Sep  1 08:48:50 CEST 2006 - locilka@suse.cz

- Fixed Installation Mode dialog to redraw itself only when needed.

-------------------------------------------------------------------
Wed Aug 23 16:59:03 CEST 2006 - locilka@suse.cz

- Added a new debugger tool scr_switch_debugger.ycp that is called
  when switching to the installed system in switch_scr_finish.ycp
  fails (#201058).
- Additionally, YaST logs from installed system are stored under
  the /var/log/YaST2/InstalledSystemLogs/ directory.
- 2.13.147

-------------------------------------------------------------------
Wed Aug 23 16:44:18 CEST 2006 - jsrain@suse.cz

- use version specific Xvnc parameters
- 2.13.146

-------------------------------------------------------------------
Wed Aug 23 13:05:35 CEST 2006 - jsrain@suse.cz

- temporary fix to copy /etc/X11/xorg.conf to the system during
  installation (#201121)
- 2.13.145

-------------------------------------------------------------------
Tue Aug 22 19:26:28 CEST 2006 - mvidner@suse.cz

- test_proposal and test_inst_client: also call
  Mode::SetMode ("installation");

-------------------------------------------------------------------
Tue Aug 22 14:27:53 CEST 2006 - locilka@suse.cz

- New Installation Mode dialog (#156529)
- 2.13.144

-------------------------------------------------------------------
Tue Aug 22 13:41:54 CEST 2006 - jsrain@suse.cz

- weaken dependency on suseRegister (#183656)

-------------------------------------------------------------------
Fri Aug 18 09:49:41 CEST 2006 - jsrain@suse.cz

- fixed building documentation
- 2.13.143

-------------------------------------------------------------------
Thu Aug 10 11:18:24 CEST 2006 - jsrain@suse.cz

- fixed congratulation text for openSUSE (#198252)
- 2.13.142

-------------------------------------------------------------------
Wed Aug  9 15:30:57 CEST 2006 - jsrain@suse.cz

- read info about products from package manager without parsing all
  metadata and reading RPM database (#66046)
- added unzip to Requires (#195911)

-------------------------------------------------------------------
Tue Aug  8 09:54:38 CEST 2006 - jsrain@suse.cz

- fixed 'Requires'
- 2.13.141

-------------------------------------------------------------------
Fri Aug  4 16:33:11 CEST 2006 - jsrain@suse.cz

- updated for X.Org 7
- 2.13.140

-------------------------------------------------------------------
Fri Aug  4 09:21:28 CEST 2006 - jsrain@suse.cz

- moved SLP source scanning to SourceManager.ycp

-------------------------------------------------------------------
Wed Aug  2 14:10:41 CEST 2006 - mvidner@suse.cz

- Added a configure-time check for fvwm directory

-------------------------------------------------------------------
Fri Jul 28 09:42:00 CEST 2006 - jsrain@suse.cz

- offer to eject the CD drive when asking for add-on CD (#181992)

-------------------------------------------------------------------
Thu Jul 27 14:18:01 CEST 2006 - jsrain@suse.cz

- added support for merging multiple proposal items as one proposal
  item (eg. to group langage and keyboard)
- 2.13.139

-------------------------------------------------------------------
Wed Jul 26 09:18:36 CEST 2006 - jsrain@suse.cz

- get version from installed product proper way (#157924)

-------------------------------------------------------------------
Tue Jul 25 14:32:18 CEST 2006 - jsrain@suse.cz

- beep before rebooting the machine during installation (#144614)

-------------------------------------------------------------------
Mon Jul 24 13:56:22 CEST 2006 - jsrain@suse.cz

- fixed error reporting when creating a source (#159695)
- abort installation if package manager initialization fails
  (#167674)
- report proper message if no catalog found via SLP and firewall
  is running (#156444)

-------------------------------------------------------------------
Tue Jul 18 16:57:08 CEST 2006 - jsrain@suse.cz

- fixed displaying catalog selection dialog if multiple catalogs
  found on add-on media (#192761)

-------------------------------------------------------------------
Tue Jul 18 16:14:17 CEST 2006 - jsrain@suse.cz

- fixed vendor URL in congratulate dialog (#187358)
- 2.13.138

-------------------------------------------------------------------
Mon Jul 17 10:12:58 CEST 2006 - jsrain@suse.cz

- check if there are any patches available before offering online
  update (jsuchome)
- merged inst_default_desktop.ycp to desktop_finish.ycp

-------------------------------------------------------------------
Sun Jul 16 08:54:55 CEST 2006 - olh@suse.de

- introduce a Linuxrc::display_ip and use it instead of Arch::s390
- 2.13.137

-------------------------------------------------------------------
Fri Jul 14 15:16:00 CEST 2006 - jsrain@suse.cz

- adapted to changes in yast2-packager
- use only one implementation of product license handling (#191523)
- 2.13.136

-------------------------------------------------------------------
Fri Jul 14 14:51:37 CEST 2006 - olh@suse.de

- move /tmp/vncserver.log to /var/log/YaST2/vncserver.log

-------------------------------------------------------------------
Mon Jul 10 10:47:57 CEST 2006 - jsrain@suse.cz

- correctly import add-on product control file even if no
  additional YaST modules are present on the media (#185768)
- 2.13.135

-------------------------------------------------------------------
Mon Jul 10 09:23:29 CEST 2006 - mvidner@suse.cz

- When running Novell Customer Center Configuration the second time,
  do not add duplicate update sources for graphic card drivers
  (#188572).
- 2.13.134

-------------------------------------------------------------------
Fri Jun 30 11:42:11 CEST 2006 - ug@suse.de

- during autoinstall, timeout early warning popups

-------------------------------------------------------------------
Tue Jun 27 14:02:45 CEST 2006 - mvidner@suse.cz

- Don't show the URL passwords in registration success popup (#186978).
- Include the password in URLs passed to ZMD (#186842).
- Don't log the URL passwords.
- 2.13.133

-------------------------------------------------------------------
Mon Jun 26 08:54:43 CEST 2006 - jsrain@suse.cz

- preselect patterns according to selected desktop (#183944)

-------------------------------------------------------------------
Wed Jun 21 11:03:58 CEST 2006 - jsrain@suse.cz

- display the source URL dialog if adding add-on product update
  source fails in order to allow to enter password (#186804)

-------------------------------------------------------------------
Tue Jun 20 14:50:48 CEST 2006 - mvidner@suse.cz

- When registration succeeds, display only the actually added sources
(#180820#c26).

-------------------------------------------------------------------
Tue Jun 20 14:35:15 CEST 2006 - jsrain@suse.cz

- translate the congratulate string (#186567)

-------------------------------------------------------------------
Mon Jun 19 14:05:21 CEST 2006 - jsrain@suse.cz

- report an error when failed to register the update source for
  an add-on product (#185846)
- 2.13.132

-------------------------------------------------------------------
Mon Jun 19 12:54:36 CEST 2006 - jsrain@suse.cz

- ask about accepting license of add-on product added via the
  /add_on_product file (#186148)
- 2.13.131

-------------------------------------------------------------------
Thu Jun 15 18:47:05 CEST 2006 - mvidner@suse.cz

- Do not complain if ZMD cannot be stopped (#166900).
- When syncing the _original_ installation sources to ZMD,
  temporarily turn off signature checking because the user has
  already decided to trust the sources (#182747).
- SourceManager: factored out the rug pathname.
- 2.13.130

-------------------------------------------------------------------
Thu Jun 15 12:45:27 CEST 2006 - jsrain@suse.cz

- set installation server as host name (not IP address) if it is
  defined as host name during installation (#178933)
- 2.13.129

-------------------------------------------------------------------
Thu Jun 15 10:20:39 CEST 2006 - visnov@suse.cz

- fix the please-wait string

-------------------------------------------------------------------
Wed Jun 14 15:07:04 CEST 2006 - jdsn@suse.de

- added a please-wait string in registration (already translated)
- 2.13.128

-------------------------------------------------------------------
Mon Jun 12 16:07:52 CEST 2006 - mvidner@suse.cz

- Fillup /etc/sysconfig/security:CHECK_SIGNATURES and initialize it
  based on an install time kernel parameter.
- 2.13.127

-------------------------------------------------------------------
Mon Jun 12 13:22:08 CEST 2006 - jdsn@suse.de

- run pango module creation as root (#165891)
- fixed SLE desktop file of suse_register for autoyast (mc, ug)
- 2.13.126

-------------------------------------------------------------------
Fri Jun  9 11:02:57 CEST 2006 - locilka@suse.cz

- Identify the downloaded release notes by the product name during
  the internet test. Changes were made in the module Product
  (#180581).
- 2.13.125

-------------------------------------------------------------------
Thu Jun  8 11:49:04 CEST 2006 - jdsn@suse.de

- create pango modules for registration browser (#165891)
- sync zypp update sources in autoyast mode as well (#181183)
- 2.13.124

-------------------------------------------------------------------
Wed Jun  7 16:15:36 CEST 2006 - jsrain@suse.cz

- avoid adding update source of an add-on product twice during
  installation (#182434)
- 2.13.123

-------------------------------------------------------------------
Tue Jun  6 18:56:57 CEST 2006 - mvidner@suse.cz

- Moved SourceManager + deps from yast2-packager to yast2-installation
  to avoid circular BuildRequires.
- 2.13.122

-------------------------------------------------------------------
Tue Jun  6 18:32:04 CEST 2006 - mvidner@suse.cz

- Call suse_register with --nozypp meaning that we will tell rug
  ourselves which zypp/yum sources it should add. This enables
  rejecting broken or untrusted sources (#180820).
- Moved the major part of Register::add_update_sources to
  SourceManager::AddUpdateSources.
- 2.13.121

-------------------------------------------------------------------
Tue Jun  6 09:53:16 CEST 2006 - jsrain@suse.cz

- sync add-on product source to ZMD (#181743)
- 2.13.120

-------------------------------------------------------------------
Thu Jun  1 17:57:23 CEST 2006 - mvidner@suse.cz

- Do log Report::{Message,Warning,Error} messages by default (#180862).
- 2.13.119

-------------------------------------------------------------------
Thu Jun  1 14:55:44 CEST 2006 - jsrain@suse.cz

- honor UPDATEURLS if installing add-on product in running system
  (#180417)
- 2.13.118

-------------------------------------------------------------------
Wed May 31 12:58:33 CEST 2006 - jsrain@suse.cz

- avoid calling Pkg::SourceStartCache during 1st stage of the
  installation (#178007)
- 2.13.117

-------------------------------------------------------------------
Tue May 30 18:02:54 CEST 2006 - jdsn@suse.de

- set correct title of installation step Customer Center (#179921)
- 2.13.116

-------------------------------------------------------------------
Fri May 26 14:27:56 CEST 2006 - jsrain@suse.cz

- fixed behavior if SLP source detection fails (#179036)
- 2.13.115

-------------------------------------------------------------------
Thu May 25 08:46:56 CEST 2006 - jsrain@suse.cz

- added possibility to specify add-on product URL as command-line
  parameter of add-on.ycp (to run add-on product workflow via
  autorun.sh)
- 2.13.114

-------------------------------------------------------------------
Wed May 24 12:52:21 CEST 2006 - jsrain@suse.cz

- properly integrate YCP code for add-on product installation in
  running system (if YCP code present) (#178311)
- 2.13.113

-------------------------------------------------------------------
Tue May 23 18:58:20 CEST 2006 - jdsn@suse.de

- gray out checkboxes in inst_suse_register when skipping (#178042)
- 2.13.112

-------------------------------------------------------------------
Tue May 23 15:07:42 CEST 2006 - jsrain@suse.cz

- added different desktop files for SLE and BOX/openSUSE
- 2.13.111

-------------------------------------------------------------------
Tue May 23 13:20:03 CEST 2006 - jdsn@suse.de

- fixed layouting in inst_ask_online_update (#177559)

-------------------------------------------------------------------
Fri May 19 17:57:10 CEST 2006 - jdsn@suse.de

- let inst_suse_register ask to install mozilla-xulrunner if
  missing (#175166)
- prevent non-root user to run inst_suse_register (#170736)
- 2.13.110

-------------------------------------------------------------------
Fri May 19 15:36:36 CEST 2006 - jsrain@suse.cz

- more verbose logging of storing hardware status (#170188)
- 2.13.109

-------------------------------------------------------------------
Thu May 18 17:07:13 CEST 2006 - hare@suse.de

- start iscsid if root is on iSCSI (#176804)

-------------------------------------------------------------------
Wed May 17 13:08:52 CEST 2006 - jsrain@suse.cz

- set DISPLAYMANAGER_SHUTDOWN according to control file (#169639)
- 2.13.108

-------------------------------------------------------------------
Tue May 16 13:29:38 CEST 2006 - jsrain@suse.cz

- marked missed text for translation (#175930)
- 2.13.107

-------------------------------------------------------------------
Mon May 15 12:59:58 CEST 2006 - jsrain@suse.cz

- handle additional data for installation restart (#167561)

-------------------------------------------------------------------
Fri May 12 14:11:18 CEST 2006 - jsrain@suse.cz

- initialize callbacks before adding an add-on product, properly
  handle installation sources of add-on products (both if preparing
  AutoYaST configuration (#172837)
- 2.13.106

-------------------------------------------------------------------
Thu May 11 13:50:29 CEST 2006 - jsrain@suse.cz

- do not disable automatic modprobe before adding add-on products
  (#172149)
- 2.13.105

-------------------------------------------------------------------
Thu May 11 12:02:13 CEST 2006 - ms@suse.de

- fixed message text (#172766)

-------------------------------------------------------------------
Thu May 11 09:55:08 CEST 2006 - ms@suse.de

- prevent ssh message from being displayed if vnc+ssh has
  been specified as installation method (#173486)

-------------------------------------------------------------------
Wed May 10 13:40:16 CEST 2006 - jdsn@suse.de

- removed search bar from registration browser (#169092)
- 2.13.104

-------------------------------------------------------------------
Tue May  9 19:35:47 CEST 2006 - jdsl@suse.de

- switched to Enterprise wording for inst_suse_register (#173970)
- 2.13.103

-------------------------------------------------------------------
Tue May  9 19:30:47 CEST 2006 - mvidner@suse.cz

- Save the update sources if registration is done later after the
  installation (#172665).
- When adding upate sources, do not add duplicates (check by the alias
  passed by suse_register on SLE), delete the duplicate beforehand
  (#168740#c3).
- 2.13.102

-------------------------------------------------------------------
Tue May  9 11:32:20 CEST 2006 - mvidner@suse.cz

- Start the network also when doing a remote X11 installation (#165458,
  hare).
- 2.13.101

-------------------------------------------------------------------
Mon May  8 17:32:59 CEST 2006 - jdsl@suse.de

- added hard require from y2-installation to suseRegister (hmuelle)
- added new w3m-jail for registration (#167225)
- fixed passing of url to browser(s) for registration (#167225)
- switched to Enterprise strings for inst_suse_register (shorn)
- 2.13.100

-------------------------------------------------------------------
Thu May  4 14:31:29 CEST 2006 - jsrain@suse.cz

- added congratulate text to the control file (#170881)
- 2.13.99

-------------------------------------------------------------------
Thu May  4 13:10:48 CEST 2006 - jsrain@suse.cz

- disable timeout in popup before installation reboot in case
  of SSH installation (#160301)

-------------------------------------------------------------------
Thu May  4 11:21:32 CEST 2006 - locilka@suse.cz

- include proofread message texts

-------------------------------------------------------------------
Wed May  3 10:26:29 CEST 2006 - locilka@suse.cz

- Busy cursor when "Contacting server" in suse_register (#171061).
- 2.13.97

-------------------------------------------------------------------
Tue May  2 15:25:35 CEST 2006 - locilka@suse.cz

- Display KDE-related help in the Congratulations dialog only
  in case of KDE as the default windowmanager (#170880).
- 2.13.96

-------------------------------------------------------------------
Fri Apr 28 14:10:50 CEST 2006 - locilka@suse.cz

- Proper checking for available network when adding an Add-On
  product. Network-related options are disabled in case of missing
  network both in installation and running system (#170147).
- 2.13.95

-------------------------------------------------------------------
Fri Apr 28 11:32:03 CEST 2006 - jsuchome@suse.cz

- initialize package callbacks for add on product workflow (#170317)
- 2.13.94

-------------------------------------------------------------------
Thu Apr 27 16:50:50 CEST 2006 - mvidner@suse.cz

- Tell libzypp-zmd-backend not to write sources to zypp db,
  we are going to do it ourselves (#170113).
- 2.13.93

-------------------------------------------------------------------
Thu Apr 27 16:03:39 CEST 2006 - jsrain@suse.de

- handle missing SHORTLABEL in content file (#170129)
- 2.13.92

-------------------------------------------------------------------
Thu Apr 27 14:57:23 CEST 2006 - fehr@suse.de

- set limit for separate /home to 14G for SLED (#169232)

-------------------------------------------------------------------
Thu Apr 27 11:16:56 CEST 2006 - ms@suse.de

- removed update_xf86config call, checking for /dev/psaux was
  broken and is no longer needed because the default mouse device
  is /dev/input/mice since many versions now (#168816)

-------------------------------------------------------------------
Thu Apr 27 10:52:08 CEST 2006 - mvidner@suse.cz

- When asking for update URLs, go trough products, not patterns (#169836).
- 2.13.91

-------------------------------------------------------------------
Thu Apr 27 08:34:33 CEST 2006 - locilka@suse.cz

- Making "SLP Catalog" selection bigger (maximum ncurses size)
  (#168718)
- 2.13.90

-------------------------------------------------------------------
Tue Apr 25 22:58:52 CEST 2006 - jsrain@suse.de

- fixed service proposal in SLES control file (#159771)

-------------------------------------------------------------------
Tue Apr 25 16:19:11 CEST 2006 - locilka@suse.cz

- Return `next instead of `ok in case of SLP Add-On Source (#165989)
- 2.13.89

-------------------------------------------------------------------
Mon Apr 24 16:22:14 CEST 2006 - jsrain@suse.de

- GDM is default if both KDE and GNOME installed (#155095)
- 2.13.88

-------------------------------------------------------------------
Mon Apr 24 13:30:50 CEST 2006 - sh@suse.de

- V 2.13.87
- Removed "Disagree with all" button (bug #163001)

-------------------------------------------------------------------
Mon Apr 24 12:35:52 CEST 2006 - ug@suse.de

- 2.13.86

-------------------------------------------------------------------
Mon Apr 24 11:52:47 CEST 2006 - ug@suse.de

- X-SuSE-YaST-AutoInstRequires=lan
  added to desktop file of suse register.
  Otherwise the registration fails.

-------------------------------------------------------------------
Mon Apr 24 09:37:57 CEST 2006 - lnussel@suse.de

- run rcSuSEfirewall2 reload when installing via vnc or ssh (#153467)
- 2.13.85

-------------------------------------------------------------------
Fri Apr 21 23:26:26 CEST 2006 - jsrain@suse.de

- determine base product accordign to flag (#160585)
- 2.13.84

-------------------------------------------------------------------
Fri Apr 21 17:26:15 CEST 2006 - jdsn@suse.de

- added proxy support for registration browser (#165891)
- 2.13.83

-------------------------------------------------------------------
Thu Apr 20 22:22:59 CEST 2006 - jsrain@suse.de

- handle installation restart with repeating last step (#167561)
- 2.13.82

-------------------------------------------------------------------
Thu Apr 20 18:51:55 CEST 2006 - jdsn@suse.de

- proxy support for registration process (#165891)
- disable w3m registration by control variable (aj)
- 2.13.81

-------------------------------------------------------------------
Thu Apr 20 16:09:23 CEST 2006 - mvidner@suse.cz

- When cloning, save installation sources beforehand (#165860).
- 2.13.80

-------------------------------------------------------------------
Wed Apr 19 19:55:47 CEST 2006 - jsrain@suse.de

- restore buttons after calling DASD or zFCP module (#160399)
- 2.13.79

-------------------------------------------------------------------
Wed Apr 19 15:04:03 CEST 2006 - locilka@suse.cz

- Added more debugging messages to the inst_proposal (#162831)
- 2.13.78

-------------------------------------------------------------------
Tue Apr 18 22:58:41 CEST 2006 - jsrain@suse.de

- display proper popup when aborting add-on product installation
  (#159689)

-------------------------------------------------------------------
Tue Apr 18 22:22:02 CEST 2006 - jdsn@suse.de

- in inst_suse_register:
- busy/waiting popups (#163366, #164794)
- text changes (#165509)
- autodisable checkbox "Registration Code" (# 165841)
- error handling in case no browser is available
- cleanup
- 2.13.77

-------------------------------------------------------------------
Tue Apr 18 21:44:45 CEST 2006 - jsrain@suse.de

- do not initialize catalogs before booting installed system (#162899)
- 2.13.76

-------------------------------------------------------------------
Tue Apr 18 18:08:18 CEST 2006 - mvidner@suse.cz

- Do not try to add empty URL as an update source (#165860#c12).

-------------------------------------------------------------------
Tue Apr 18 17:02:05 CEST 2006 - mvidner@suse.cz

- Fixed a typo in the previous change.
- 2.13.75

-------------------------------------------------------------------
Tue Apr 18 14:06:21 CEST 2006 - locilka@suse.cz

- Add-On SLP source was allways returning `back also in case
  of `ok (`next) (#165989)
- 2.13.74

-------------------------------------------------------------------
Tue Apr 18 10:12:19 CEST 2006 - mvidner@suse.cz

- Skip popup and unnecessary work if there are no online update
  sources for add-ons (#167233).
- 2.13.73

-------------------------------------------------------------------
Fri Apr 14 22:25:11 CEST 2006 - jsrain@suse.de

- prevent from changing installation mode and system for update once
  it is selected (#165832)
- added add-on products to installation/update proposal for SLES/SLED
- 2.13.72

-------------------------------------------------------------------
Fri Apr 14 13:19:52 CEST 2006 - lslezak@suse.cz

- call vm_finish client at the end of installation - disable
  some services in Xen domU (#161720, #161721, #161756)
- 2.13.71

-------------------------------------------------------------------
Thu Apr 13 18:17:52 CEST 2006 - jdsn@suse.de

- changed control files according to (#165509)

-------------------------------------------------------------------
Thu Apr 13 10:35:42 CEST 2006 - mvidner@suse.cz

- Do not display errors if language specific release notes are missing
  on the installation source (#165767).
- 2.13.70

-------------------------------------------------------------------
Wed Apr 12 16:24:48 CEST 2006 - jdsn@suse.de

- added missing autoyast entries in suse_register.desktop
- 2.13.69

-------------------------------------------------------------------
Wed Apr 12 12:57:53 CEST 2006 - jsuchome@suse.cz

- control files updated for manual online update run (#165503)
- 2.13.68

-------------------------------------------------------------------
Wed Apr 12 11:39:08 CEST 2006 - ms@suse.de

- fixed displaying ftp password in plaintext in y2start.log (#164824)

-------------------------------------------------------------------
Wed Apr 12 11:05:34 CEST 2006 - mvidner@suse.cz

- Do not mangle the URL obtained from suse_register (#165499).
- 2.13.67

-------------------------------------------------------------------
Wed Apr 12 09:15:48 CEST 2006 - locilka@suse.cz

- fixed Product.ycp - relnotes_url might be defined as an empty
  string (#165314).
- 2.13.66

-------------------------------------------------------------------
Tue Apr 11 22:19:03 CEST 2006 - jsrain@suse.de

- fixed boot if root is on LVM (initialize udev symlinks) (#163073)
- 2.13.65

-------------------------------------------------------------------
Tue Apr 11 16:01:40 CEST 2006 - jdsn@suse.de

- in inst_suse_register:
  - resized popups (hmuelle)
  - new info pupop showing new update server (aj)
  - removed cancel button (#164801, shorn)
- 2.13.64

-------------------------------------------------------------------
Tue Apr 11 11:28:23 CEST 2006 - fehr@suse.de

- flag for evms in control.SLES.xml needs to be true

-------------------------------------------------------------------
Mon Apr 10 17:08:10 CEST 2006 - mvidner@suse.cz

- Add installation sources for online update (#163192).
- 2.13.63

-------------------------------------------------------------------
Fri Apr  7 23:01:33 CEST 2006 - jsrain@suse.de

- provide Product::short_name (#163702)
- 2.13.62

-------------------------------------------------------------------
Fri Apr  7 15:14:01 CEST 2006 - jdsn@suse.de

- fixed evaluation of control file variables (#162988)
- 2.13.61

-------------------------------------------------------------------
Fri Apr  7 09:39:20 CEST 2006 - jsuchome@suse.cz

- 2.13.60

-------------------------------------------------------------------
Thu Apr  6 17:10:07 CEST 2006 - ms@suse.de

- allow huge memory allocations (#151515)

-------------------------------------------------------------------
Thu Apr  6 15:19:13 CEST 2006 - jsuchome@suse.cz

- Product.ycp: read SHORTLABEL value from content file (#163702)

-------------------------------------------------------------------
Wed Apr  5 18:13:11 CEST 2006 - mvidner@suse.cz

- Call SourceManager::SyncYaSTInstSourceWithZMD () in
  inst_rpmcopy(continue) because inst_suse_register does not run
  without a network connection (#156030#c30).

-------------------------------------------------------------------
Wed Apr  5 17:05:27 CEST 2006 - jsrain@suse.de

- do not rewrite log from SCR running in chroot during installation
- fix checking for duplicate sources (#159662)
- 2.13.59

-------------------------------------------------------------------
Tue Apr  4 18:11:34 CEST 2006 - jdsn@suse.de

- fixed w3m registration again (#162462)
- changed Requires to Recommends for suseRegister (hmuelle, aj)
- 2.13.58

-------------------------------------------------------------------
Mon Apr  3 18:27:15 CEST 2006 - jdsn@suse.de

- fixed w3m in ncuses registration (#162462)
- changes in suse_register to test new server side business logic
- 2.13.57

-------------------------------------------------------------------
Mon Apr  3 14:33:44 CEST 2006 - locilka@suse.cz

- Using yast-addon icon in the .desktop file and also in the source
  code (#154930).
- 2.13.56

-------------------------------------------------------------------
Mon Apr  3 14:32:08 CEST 2006 - ug@suse.de

- by default, enable clone box on SLD

-------------------------------------------------------------------
Mon Apr  3 14:22:22 CEST 2006 - ug@suse.de

- uncheck clone checkbox if cloning is greyed out (#162457)

-------------------------------------------------------------------
Fri Mar 31 17:32:03 CEST 2006 - mvidner@suse.cz

- Tell ZMD to get the inst source (#156030)
- No unlocking after all (#160319)
  - Don't reset zypp
  - Reenable Back
  - Fetch update source from suse_resigster and add it
- 2.13.55

-------------------------------------------------------------------
Thu Mar 30 13:42:35 CEST 2006 - mvidner@suse.cz

- Reset zypp and release its lock before suse_register (#160319).
  Therefore disabled the Back button.
- Don't run add-on.ycp if another process has the zypp lock (#160319).
- 2.13.53

-------------------------------------------------------------------
Thu Mar 30 12:31:49 CEST 2006 - jdsn@suse.de

- included new desktop file in Makefile (162112)

-------------------------------------------------------------------
Wed Mar 29 17:57:35 CEST 2006 - jsrain@suse.de

- prevent from installing one product multiple times (#159662)
- 2.13.54

-------------------------------------------------------------------
Wed Mar 29 16:43:02 CEST 2006 - locilka@suse.cz

- Fixed adding SLP-based Add-On product (#161270)
- SLP-based Add-On product handling moved to separate function
- Add-On MediaSelect dialog creation moved to separate function
- Changed icon for License
- 2.13.52

-------------------------------------------------------------------
Tue Mar 29 16:06:23 CEST 2006 - jdsn@suse.de

- late feature "force registration" for suse_register (aj, shorn)

-------------------------------------------------------------------
Tue Mar 28 21:29:07 CEST 2006 - jdsn@suse.de

- added 'rm -f /var/lib/zypp/zmd_updated_the_sources'
  flag file to be deleted if suse_register runs during installation
  file checked by online update - deletion requested by mvidner
- 2.13.51

-------------------------------------------------------------------
Tue Mar 28 20:53:13 CEST 2006 - jdsn@suse.de

- added autoyast part of suse_register
- icon for product registration (#160293)
- fixes for inst_suse_register
- 2.13.50

-------------------------------------------------------------------
Mon Mar 27 23:47:38 CEST 2006 - jsrain@suse.de

- removed desktop selection from NLD workflow (#160650)

-------------------------------------------------------------------
Fri Mar 24 15:15:30 CET 2006 - locilka@suse.cz

- Filling up list of release_notes urls for all installed products
  in the Product.ycp. Needed for internet_test (#160563).
- 2.13.49

-------------------------------------------------------------------
Fri Mar 24 11:00:06 CET 2006 - ms@suse.de

- added initvicons call in second stage S05-config (#160299)

-------------------------------------------------------------------
Thu Mar 23 18:34:18 CET 2006 - jdsn@suse.de

- fixed security issue: suse-ncc dummy user got his own group

-------------------------------------------------------------------
Thu Mar 23 18:33:25 CET 2006 - jdsn@suse.de

- added controlfile configured default settings for suse_register
- 2.13.47

-------------------------------------------------------------------
Thu Mar 23 16:23:37 CET 2006 - locilka@suse.cz

- Display license immediately after the Add-On product is scanned
  and added. Handle user interaction.
- 2.13.46

-------------------------------------------------------------------
Thu Mar 23 14:16:46 CET 2006 - jdsn@suse.de

- final texts for suse_register
- nonroot - warning for suse_register
- 2.13.45

-------------------------------------------------------------------
Thu Mar 23 13:19:03 CET 2006 - locilka@suse.cz

- Displaying license of the Add-On product if exists. Trying the
  localized version first. Waiting for user interaction if needed.
- Displaying info.txt if exists (#160017)
- Adjusting testsuites
- 2.13.44

-------------------------------------------------------------------
Mon Mar 22 19:04:55 CET 2006 - jdsn@suse.de

- fixed missing module in makefile
- 2.13.43

-------------------------------------------------------------------
Wed Mar 22 19:03:57 CET 2006 - locilka@suse.cz

- Added fallback for adding add-on products without file
  installation.xml. In this case, the product is added as a normal
  installation source and sw_single is called.
- 2.13.42

-------------------------------------------------------------------
Mon Mar 22 18:45:17 CET 2006 - jdsn@suse.de

- fixed ssh bug in suse_register
- suse_register reads and writes configuration to sysconfig
- final texts in suse_register
- 2.13.41

-------------------------------------------------------------------
Wed Mar 22 13:43:12 CET 2006 - mvidner@suse.cz

- Fixed release notes download (by Product::FindBaseProducts), #159490.

-------------------------------------------------------------------
Wed Mar 22 11:40:18 CET 2006 - jdsn@suse.de

- changed help text in suse_register
- patch to make the ComboBox appear longer in release_notes

-------------------------------------------------------------------
Tue Mar 21 16:33:32 CET 2006 - locilka@suse.cz

- adding "Local Directory" option for Add-On Products when no
  network is available (#159779).
- avoid from adding "Unknown" Add-On Product when Cancel button
  pressed in the Add New Add-On popup (#159784).

-------------------------------------------------------------------
Tue Mar 21 08:57:51 CET 2006 - jsuchome@suse.cz

- returned dependency on yast2-online-update

-------------------------------------------------------------------
Tue Mar 21 07:57:37 CET 2006 - visnov@suse.cz

- try to get add-on product control files only optionally (#159116)
- 2.13.40

-------------------------------------------------------------------
Mon Mar 20 10:08:13 CET 2006 - locilka@suse.cz

- disabled skipping the 'Installation Mode' dialog when no other
  installed Linux found. Just disabling 'Update' and 'Other'
  options in that case (#157695).
- removed calling uml_finish, client doesn't has been dropped.

-------------------------------------------------------------------
Fri Mar 17 22:50:06 CET 2006 - jsrain@suse.de

- added AytoYaST support for add-on products
- 2.13.39

-------------------------------------------------------------------
Fri Mar 17 09:30:02 CET 2006 - locilka@suse.cz

- fixed .desktop file for Add-On Products, now it starts add-on
  instead of sw_single when launched from YaST Control Center
  (#158869).

-------------------------------------------------------------------
Thu Mar 16 23:24:11 CET 2006 - jsrain@suse.de

- added zFCP and DASD modules to list of modules to be cloned after
  SLES installation (#153378)
- 2.13.38

-------------------------------------------------------------------
Thu Mar 16 23:10:06 CET 2006 - jsrain@suse.de

- fixed product handling (&product; macro) (#151050)
- allow multiple installation sources (#151755)

-------------------------------------------------------------------
Thu Mar 16 15:51:42 CET 2006 - jdsn@suse.de

- fixed blocker bug (#158628), suse_register call in all products

-------------------------------------------------------------------
Thu Mar 16 14:56:36 CET 2006 - fehr@suse.de

- increase maximal size of root fs to 20 Gig (#158608)
- 2.13.37

-------------------------------------------------------------------
Wed Mar 15 18:21:54 CET 2006 - jsrain@suse.de

- do not overwrite language settings during update (#156562)
- do not offer network sources for Add-On products if no network is
  configured (#156467)
- 2.13.36

-------------------------------------------------------------------
Tue Mar 14 18:16:32 CET 2006 - jdsn@suse.de

- corrected titles in control file
- 2.13.35

-------------------------------------------------------------------
Tue Mar 14 18:11:53 CET 2006 - jdsn@suse.de

- 2.13.34

-------------------------------------------------------------------
Tue Mar 14 18:09:58 CET 2006 - jdsn@suse.de

- new browser for registration
- new texts for registration module

-------------------------------------------------------------------
Mon Mar 13 16:26:00 CET 2006 - jsrain@suse.de

- report an error if creating catalog for add-on product fails
  (#157566)
- 2.13.33

-------------------------------------------------------------------
Fri Mar 10 19:02:04 CET 2006 - jsrain@suse.de

- disable add-on products if inst-sys is mounted from CD
- 2.13.32

-------------------------------------------------------------------
Fri Mar 10 18:33:55 CET 2006 - jdsn@suse.de

- fixed security bug (#157008)
- added link to browser for Novell privacy statement

-------------------------------------------------------------------
Fri Mar 10 17:55:11 CET 2006 - mvidner@suse.cz

- Start ncurses UI in non-threaded mode to enable spawning of
  interactive processes (like w3m for suseRegister, #150799).
- 2.13.31

-------------------------------------------------------------------
Fri Mar 10 12:17:56 CET 2006 - ms@suse.de

- forcing using xim for Qt Input (#156962)

-------------------------------------------------------------------
Thu Mar  9 17:36:39 CET 2006 - mvidner@suse.cz

- Control files: added network/startmode, being ifplugd for SL and
  SLED, auto for SLES (#156388).
- 2.13.30

-------------------------------------------------------------------
Thu Mar  9 17:35:30 CET 2006 - jsrain@suse.de

- fixed asking for add-on product CD (#156469)

-------------------------------------------------------------------
Thu Mar  9 12:01:07 CET 2006 - ms@suse.de

- include proofread message texts

-------------------------------------------------------------------
Wed Mar  8 17:00:41 CET 2006 - jdsn@suse.de

- fixed launch of yastbrowser (during installation)
- 2.13.29

-------------------------------------------------------------------
Wed Mar  8 15:25:57 CET 2006 - ms@suse.de

- fixed createStageList() function to be more restrictive on checking
  for stage files. Adapt startup documentation according to this
  change (#144783)

-------------------------------------------------------------------
Wed Mar  8 14:25:02 CET 2006 - lrupp@suse.de

- added suseRegister to Requires

-------------------------------------------------------------------
Tue Mar  7 22:27:45 CET 2006 - jdsn@suse.de

- added functionality to skip suse register and/or online update
- 2.13.28

-------------------------------------------------------------------
Tue Mar  7 20:07:43 CET 2006 - jsrain@suse.de

- added yastbrowser

-------------------------------------------------------------------
Tue Mar  7 00:26:26 CET 2006 - jsrain@suse.de

- fixed back button behavior in installation mode dialog (#155044)

-------------------------------------------------------------------
Mon Mar  6 10:47:31 CET 2006 - visnov@suse.cz

- enable media callbacks in the add-on product handling

-------------------------------------------------------------------
Fri Mar  3 23:30:36 CET 2006 - jsrain@suse.de

- added .desktop file for add-on product installation (#154930)
- properly initialize source for add-on product (#154980)
- 2.13.27

-------------------------------------------------------------------
Fri Mar  3 10:43:12 CET 2006 - visnov@suse.cz

- reset package manager before installing patches

-------------------------------------------------------------------
Wed Mar  1 23:19:47 CET 2006 - jsrain@suse.de

- release all medias before registering add-on product CD or DVD
  (#154348)
- check whether files are on the add-on product media before using
  them (#154314)
- 2.13.26

-------------------------------------------------------------------
Mon Feb 27 18:32:05 CET 2006 - jsrain@suse.de

- fixed setting default desktop according to destop dialog (#152709)
- 2.13.25

-------------------------------------------------------------------
Fri Feb 24 19:40:37 CET 2006 - jsrain@suse.de

- select base product before runing add-on products dialog
- 2.13.24

-------------------------------------------------------------------
Fri Feb 24 16:57:03 CET 2006 - ms@suse.de

- added qt plugin check to check_network function (#149025)

-------------------------------------------------------------------
Thu Feb 23 16:15:50 CET 2006 - jsrain@suse.de

- changed the name of the add-on product control file (#152770)
- 2.13.23

-------------------------------------------------------------------
Wed Feb 22 23:05:28 CET 2006 - jsrain@suse.de

- using correct icon (#151630)
- 2.13.22

-------------------------------------------------------------------
Wed Feb 22 12:45:54 CET 2006 - ms@suse.de

- added console startup message when y2base is called (#148165)

-------------------------------------------------------------------
Wed Feb 22 10:28:42 CET 2006 - visnov@suse.cz

- adapt BuildRequires
- 2.13.21

-------------------------------------------------------------------
Wed Feb 22 01:20:18 CET 2006 - jsrain@suse.de

- do not offer creating AutoYaST profile in first boot mode
  (#152285)
- 2.13.20

-------------------------------------------------------------------
Sun Feb 19 17:48:17 CET 2006 - jsrain@suse.de

- made inst_proposal more resistent to incorrect data returned from
  client modules (#148271)

-------------------------------------------------------------------
Fri Feb 17 23:58:34 CET 2006 - jsrain@suse.de

- removed dependency on yast2-online-update
- integrated add-on product selection to installation workflow
- 2.13.19

-------------------------------------------------------------------
Fri Feb 17 14:19:46 CET 2006 - mvidner@suse.cz

- inst_release_notes: Let the combo box have a label.
- inst_disks_activate: fixed the textdomain (s390 -> installation)

-------------------------------------------------------------------
Thu Feb 16 23:29:18 CET 2006 - jsrain@suse.de

- several fixes of add-on product installation
- 2.13.18

-------------------------------------------------------------------
Tue Feb 14 23:40:31 CET 2006 - jsrain@suse.de

- added possibility to use standalone-installation proposals when
  installing with base product
- added support for replacing 2nd stage workflow
- added support for disabling individual proposal
- added support for inserting steps to inst_finish for add-on
  products
- added copying merged control files to installed system, merging
  them for 2nd stage workflow
- 2.13.17

-------------------------------------------------------------------
Tue Feb 14 18:32:18 CET 2006 - jdsn@suse.de

- new release notes module (multiple release notes) FATE: 120129
- 2.13.16

-------------------------------------------------------------------
Tue Feb 14 01:22:52 CET 2006 - jsrain@suse.de

- fixed add-on product workflow and proposal merging

-------------------------------------------------------------------
Mon Feb 13 22:33:37 CET 2006 - jsrain@suse.de

- updated patchs on add-on product CD according to spec
- 2.13.15

-------------------------------------------------------------------
Mon Feb 13 10:09:58 CET 2006 - visnov@suse.cz

- save zypp.log from instsys

-------------------------------------------------------------------
Sun Feb 12 20:41:09 CET 2006 - olh@suse.de

- umount /dev and /sys unconditionally in umount_finish.ycp

-------------------------------------------------------------------
Sun Feb 12 19:41:28 CET 2006 - olh@suse.de

- remove obsolete comment from umount_finish.ycp

-------------------------------------------------------------------
Sun Feb 12 18:35:41 CET 2006 - visnov@suse.cz

- revert redirect

-------------------------------------------------------------------
Sun Feb 12 16:45:43 CET 2006 - kkaempf@suse.de

- redirect stderr to /var/log/YaST2/zypp.log when running
  1st or 2nd stage installation. (#149001)

-------------------------------------------------------------------
Thu Feb  9 21:27:28 CET 2006 - jsrain@suse.de

- added add-on product installation in running system

-------------------------------------------------------------------
Thu Feb  9 00:56:18 CET 2006 - jsrain@suse.de

- added control file merging functionality

-------------------------------------------------------------------
Tue Feb  7 17:57:40 CET 2006 - mvidner@suse.cz

- control files: Configure the hostname in the main installation
  workflow also in SuSE Linux (#142758) and SLED (#137340).
- 2.13.13

-------------------------------------------------------------------
Mon Feb  6 10:43:59 CET 2006 - olh@suse.de

- remove the /usr/share/locale/br symlink creation, there is
  no user of /usr/share/locale files inside the inst-sys
- remove the hostname linux, domainname local calls
  the hostname is already set in inst_setup.
  yast can not be restarted with ssh installs

-------------------------------------------------------------------
Tue Jan 31 14:30:07 CET 2006 - fehr@suse.de

- disable proposal with separate /home for SLES

-------------------------------------------------------------------
Mon Jan 30 18:19:31 CET 2006 - ms@suse.de

- fixed PCI bus ID setup (#145938)

-------------------------------------------------------------------
Fri Jan 27 14:37:30 CET 2006 - ms@suse.de

- adding truetype font path to the vnc font path (#139351)

-------------------------------------------------------------------
Thu Jan 26 12:51:17 CET 2006 - fehr@suse.de

- remove loading of dm modules, if needed this is done in libstorage

-------------------------------------------------------------------
Tue Jan 24 13:00:43 CET 2006 - ms@suse.de

- added check for testutf8 binary (#144699)

-------------------------------------------------------------------
Tue Jan 24 08:29:29 CET 2006 - jsrain@suse.cz

- enable iSCSI dialog during installation
- 2.13.12

-------------------------------------------------------------------
Mon Jan 23 13:21:46 CET 2006 - mvidner@suse.cz

- Added networkmanager_proposal to the network proposal.
- 2.13.11

-------------------------------------------------------------------
Mon Jan 23 13:03:09 CET 2006 - ms@suse.de

- added y2start.log message if YaST exits abnormally (#141016)
- fixed repatching of xorg.conf file (#144538)

-------------------------------------------------------------------
Mon Jan 23 09:30:07 CET 2006 - jsrain@suse.cz

- added "enable_clone" option (#144101)

-------------------------------------------------------------------
Mon Jan 16 17:07:17 CET 2006 - mvidner@suse.cz

- Prefer the string product feature network/network_manager (always,
  laptop, never) over boolean network/network_manager_is_default.

-------------------------------------------------------------------
Fri Jan 13 14:12:31 CET 2006 - jsrain@suse.cz

- run the desktop dialog also on SLES (#142771)
- added iscsi installation to the installatino workflow
- 2.13.10

-------------------------------------------------------------------
Wed Jan 11 14:50:18 CET 2006 - jsrain@suse.cz

- call installation clients for DASD/zFCP configuration instead of
  the run-time ones

-------------------------------------------------------------------
Mon Jan  9 16:47:46 CET 2006 - jsrain@suse.cz

- write mouse information on PPC (#116406)
- UI mode set to expert for SLES
- reset storage after (de)activating any disk (#140936)
- 2.13.9

-------------------------------------------------------------------
Fri Jan  6 16:20:23 CET 2006 - ms@suse.de

- fixed HVC_CONSOLE_HINT text (#140386)

-------------------------------------------------------------------
Thu Jan  5 16:49:24 CET 2006 - jsrain@suse.cz

- Removed unneeded stuff from proposals on some architectures for
  SLES (#140999, #140991)
- Added iSCSI to installation workflow (real call still missing)
- moved DASD/zFCP disk activation prior installation mode selection
  (#140936)
- 2.13.8

-------------------------------------------------------------------
Thu Jan  5 14:29:12 CET 2006 - sh@suse.de

- V 2.13.7
- Fixed bugs #79289, #114037: trouble with y2cc at end of installation
  Dropped y2cc at end of installation (OK from aj + gp)

-------------------------------------------------------------------
Thu Jan  5 13:52:48 CET 2006 - mvidner@suse.cz

- control file: for SLES, ask for the host name in the main workflow (F4126)

-------------------------------------------------------------------
Thu Jan  5 13:04:46 CET 2006 - jsuchome@suse.cz

- control file: for NLD, do not enable autologin by default (#140990)

-------------------------------------------------------------------
Tue Jan  3 12:11:15 CET 2006 - ms@suse.de

- don't call initvicons on s390/s390x architectures (#140383)

-------------------------------------------------------------------
Thu Dec 22 12:25:26 CET 2005 - fehr@suse.de

- added try_separate_home to partitioning section of control.xml

-------------------------------------------------------------------
Wed Dec 21 11:30:11 CET 2005 - ms@suse.de

- fixed startup Makefile.am

-------------------------------------------------------------------
Wed Dec 21 10:36:13 CET 2005 - visnov@suse.cz

- merged proofread texts

-------------------------------------------------------------------
Tue Dec 20 13:14:02 CET 2005 - ms@suse.de

- added support for graphical installation on ia64 archs (#140142)

-------------------------------------------------------------------
Mon Dec 19 18:10:00 CET 2005 - sh@suse.de

- Implemented feature #300359: Show Beta notice during installation
  Now showing /info.txt in a popup (with a simple "OK" button)
  over the license agreement
- V 2.13.6

-------------------------------------------------------------------
Fri Dec 16 16:15:24 CET 2005 - jsrain@suse.cz

- do not call obsolete gnome-postinstall script
- added list of modules to offer clone at the end of installation
  to control files
- 2.13.5

-------------------------------------------------------------------
Wed Dec 14 12:07:13 CET 2005 - ms@suse.de

- make service startup more robust (#138433)

-------------------------------------------------------------------
Fri Dec  2 16:19:15 CET 2005 - mvidner@suse.cz

- Added control file variables network_manager_is_default,
  force_static_ip.
- 2.13.4

-------------------------------------------------------------------
Fri Dec  2 09:57:48 CET 2005 - jsrain@suse.cz

- mark missing texts for translation (#136021)

-------------------------------------------------------------------
Wed Nov 30 08:07:25 CET 2005 - lslezak@suse.cz

- removed Xen and UML sections from control files
  (moved to yast2-vm package)
- 2.13.4

-------------------------------------------------------------------
Tue Nov 29 14:19:05 CET 2005 - sh@suse.de

- Implemented feature #110081: License translations
- V 2.13.3

-------------------------------------------------------------------
Mon Nov 28 12:50:08 CET 2005 - jsrain@suse.cz

- adjusted default desktop in control files (#132491)

-------------------------------------------------------------------
Tue Nov 22 12:58:19 CET 2005 - jsrain@suse.cz

- added default desktop to control files

-------------------------------------------------------------------
Fri Nov 11 08:20:27 CET 2005 - jsrain@suse.cz

- write hwcfg-static-printer only if parallel port is present
  (#116406)
- 2.13.2

-------------------------------------------------------------------
Tue Nov  1 13:02:58 CET 2005 - jsrain@suse.cz

- adapted to inst_desktop_new.ycp -> inst_desktop.ycp rename

-------------------------------------------------------------------
Tue Oct 18 12:35:16 CEST 2005 - ms@suse.de

- added update check: update_xf86config to be called in case of
  update. The script will fix the mouse configuration if the device
  /dev/mouse or /dev/psaux is in use (#118755)

-------------------------------------------------------------------
Mon Oct 17 16:28:11 CEST 2005 - ms@suse.de

- added testX binary check

-------------------------------------------------------------------
Thu Oct 13 16:21:53 CEST 2005 - ms@suse.de

- fixed startup scripts because Stefan changed the X11 module
  naming from drv.o to drv.so :-(

-------------------------------------------------------------------
Fri Sep 30 14:22:28 CEST 2005 - jsrain@suse.cz

- remove checking whether to run language selection (language
  module knows better whether it is needed)

-------------------------------------------------------------------
Mon Sep 26 17:48:58 CEST 2005 - jsrain@suse.cz

- do close target before switching from update to bare metal
  installation (#115075)
- do not set default window manager in sysconfig if neither KDE
  nor GNOME are installed (#115412)
- 2.13.0

-------------------------------------------------------------------
Fri Sep  9 14:14:24 CEST 2005 - ms@suse.de

- fixed service startup sequence of HAL and DBUS (#115815)

-------------------------------------------------------------------
Wed Sep  7 16:00:24 CEST 2005 - jsrain@suse.cz

- fixed typo in the cursor scheme name for GNOME (#74309)
- 2.12.28

-------------------------------------------------------------------
Wed Sep  7 09:16:44 CEST 2005 - jsuchome@suse.cz

- 2.12.27

-------------------------------------------------------------------
Tue Sep  6 17:01:51 CEST 2005 - jsrain@suse.cz

- fixed freezing installation while saving configured hardware
 (#115387)

-------------------------------------------------------------------
Tue Sep  6 13:28:06 CEST 2005 - jsrain@suse.cz

- use correct icons for license agreement and installation mode
  dialogs (#105158)
- 2.12.26

-------------------------------------------------------------------
Mon Sep  5 17:30:18 CEST 2005 - ms@suse.de

- fixed braille setup (#115278)

-------------------------------------------------------------------
Mon Sep  5 16:25:44 CEST 2005 - ms@suse.de

- start dbus in Second-Stage/S06-services (#114667)

-------------------------------------------------------------------
Mon Sep  5 12:46:43 CEST 2005 - jsrain@suse.cz

- save all configured hardware at the end of installation (#104676)
- 2.12.25

-------------------------------------------------------------------
Thu Sep  1 13:45:29 CEST 2005 - ms@suse.de

- start hald in Second-Stage/S06-services (#114667)

-------------------------------------------------------------------
Mon Aug 29 09:56:30 CEST 2005 - jsrain@suse.cz

- reset package manager when switched installation mode (#105857)
- 2.12.24

-------------------------------------------------------------------
Fri Aug 26 10:23:24 CEST 2005 - jsrain@suse.cz

- set default cursor theme according to default desktop (#74309)
- 2.12.23

-------------------------------------------------------------------
Wed Aug 24 10:39:48 CEST 2005 - ms@suse.de

- fixed umount_result setting in /etc/install.inf. A space is
  needed between the colon and the value (#112620)

-------------------------------------------------------------------
Tue Aug 23 15:02:53 CEST 2005 - ms@suse.de

- fixed umount call in First-Stage setup -> added F03-umount (#103800)

-------------------------------------------------------------------
Tue Aug 23 12:46:16 CEST 2005 - jsrain@suse.cz

- mark correct tab selected after language is changed (#105995)
- reset target map when switching between installation and upgrade
  (#106627)

-------------------------------------------------------------------
Mon Aug 22 12:18:08 CEST 2005 - jsrain@suse.cz

- fixed title icons for proposal dialogs (#105165)
- 2.12.22

-------------------------------------------------------------------
Fri Aug 19 15:39:31 CEST 2005 - jsrain@suse.cz

- reverted forcing language dialog in NCurses (#102958)
- 2.12.21

-------------------------------------------------------------------
Fri Aug 19 15:33:08 CEST 2005 - ms@suse.de

- fixed mouse probing call, was never called in initial stage (#100665)

-------------------------------------------------------------------
Fri Aug 19 11:32:09 CEST 2005 - arvin@suse.de

- improved initialisation of libstorage callbacks (bug #105562)

-------------------------------------------------------------------
Wed Aug 17 17:37:02 CEST 2005 - ms@suse.de

- added umount_result key to /etc/install.inf containing the exit
  code from trying to umount the inst-sys (#103800)
- 2.12.19

-------------------------------------------------------------------
Wed Aug 17 15:45:40 CEST 2005 - jsrain@suse.cz

- handle correctly if _proposal client returns nil as warning level
  (#105154)

-------------------------------------------------------------------
Wed Aug 17 15:09:44 CEST 2005 - arvin@suse.de

- check if /sbin/splash exists (bug #105159)
- 2.12.18

-------------------------------------------------------------------
Tue Aug 16 08:51:16 CEST 2005 - jsrain@suse.cz

- build relation between old keys and new UDIs (#104676)

-------------------------------------------------------------------
Mon Aug 15 16:49:22 CEST 2005 - jsrain@suse.cz

- merged texts from proofread
- 2.12.17

-------------------------------------------------------------------
Mon Aug 15 14:45:43 CEST 2005 - ms@suse.de

- fixed vncpassword handling (#104377)

-------------------------------------------------------------------
Mon Aug 15 13:02:07 CEST 2005 - jsrain@suse.cz

- make the OK button in other installatino options popup default
  button (#104589)

-------------------------------------------------------------------
Fri Aug 12 14:35:19 CEST 2005 - jsrain@suse.cz

- force language selection in NCurses (#102958)
- 2.12.16

-------------------------------------------------------------------
Fri Aug 12 12:32:42 CEST 2005 - ms@suse.de

- fixed use of graphical installer within SSH session (#53767)

-------------------------------------------------------------------
Fri Aug 12 10:15:26 CEST 2005 - ms@suse.de

- fixed set_splash function to work with SuSE 10.0

-------------------------------------------------------------------
Tue Aug  9 15:22:24 CEST 2005 - ms@suse.de

- fixed shell warning (#100729)

-------------------------------------------------------------------
Mon Aug  8 14:06:10 CEST 2005 - jsrain@suse.cz

- show URL of product vendor in congratulation dialog (#102542)

-------------------------------------------------------------------
Fri Aug  5 13:00:16 CEST 2005 - lslezak@suse.cz

- added virtual machine proposal into contol file
- 2.12.15

-------------------------------------------------------------------
Wed Aug  3 13:01:20 CEST 2005 - jsrain@suse.cz

- fixed behavior in proposal with tabs if one of the submodules
  returned an error (#100203)
- 2.12.14

-------------------------------------------------------------------
Tue Aug  2 15:24:14 CEST 2005 - jsrain@suse.cz

- do not allow going back after 2nd stage installation is
  interrupted by reboot
- restore settings after reboot during 2nd stage installation

-------------------------------------------------------------------
Thu Jul 28 11:31:15 CEST 2005 - jsrain@suse.cz

- updated the installation confirmation popup (#98841)
- changed label of push button to access boot and repair (#98836),
  added help text
- 2.12.13

-------------------------------------------------------------------
Mon Jul 25 14:56:54 CEST 2005 - ms@suse.de

- include functions start_yast_and_reboot() and start_yast_again()
  according to a feature request for Jiri.

-------------------------------------------------------------------
Fri Jul 22 13:09:38 CEST 2005 - jsrain@suse.cz

- fixed dialog captions of proposals

-------------------------------------------------------------------
Thu Jul 21 17:01:57 CEST 2005 - fehr@suse.de

- replace obsolete SCR agent calls by call to Storage::ActivateHld()

-------------------------------------------------------------------
Thu Jul 21 11:54:19 CEST 2005 - ms@suse.de

- fixed YaST2.call::wait_for_x11() to set an initial value
  for server_running (#97381)
- 2.12.12

-------------------------------------------------------------------
Tue Jul 19 17:25:15 CEST 2005 - jsrain@suse.cz

- fixed switch from installation to update and vice versa
- added support for reboot and restart of YaST during 2nd stage
  installation
- updated control file to show 3 installation stages

-------------------------------------------------------------------
Mon Jul 18 13:38:50 CEST 2005 - jsrain@suse.cz

- updated control file
- minor inst_proposal clean-up
- 2.12.11

-------------------------------------------------------------------
Fri Jul 15 15:35:03 CEST 2005 - jsrain@suse.cz

- fixed behavior of several dialogs
- 2.12.10

-------------------------------------------------------------------
Thu Jul 14 18:18:42 CEST 2005 - jsrain@suse.cz

- added installation workflow
- added support for tabs in proposals
- adapted to new partitioner using storage-lib (arvin)
- moved inst_desktop.ycp to yast2-packager
- 2.12.9

-------------------------------------------------------------------
Mon Jul 11 16:21:58 CEST 2005 - jsrain@suse.cz

- removed dependency on vanished Display.ycp to fix build
- 2.12.8

-------------------------------------------------------------------
Mon Jul 11 11:14:18 CEST 2005 - ms@suse.de

- fixed race condition in checking servers exit code (#91342)
- fixed testX and xupdate paths

-------------------------------------------------------------------
Thu Jun  2 16:57:14 CEST 2005 - jsrain@suse.cz

- put focus on the release notes to allow scrolling without pushing
  Tab many times to move the focus (#80215)

-------------------------------------------------------------------
Wed Jun  1 14:12:06 CEST 2005 - mvidner@suse.cz

- Added a scr file for .etc.install_inf_options (#75720).
- 2.12.7

-------------------------------------------------------------------
Tue May 31 11:39:56 CEST 2005 - ms@suse.de

- implement check for driver update mode (#84155)

-------------------------------------------------------------------
Tue May 31 11:04:04 CEST 2005 - ms@suse.de

- applied patch from Olaf to avoid some time consuming calls (#86178)
- allow "vnc=1 usessh=1" as install and debug method (#45127)

-------------------------------------------------------------------
Mon May 30 15:55:55 CEST 2005 - jsrain@suse.cz

- display message when fallen into text mode installation (#53748)

-------------------------------------------------------------------
Mon May 16 10:53:27 CEST 2005 - jsrain@suse.cz

- renamed 'default' variable
- 2.12.6

-------------------------------------------------------------------
Tue May 10 14:05:01 CEST 2005 - jsrain@suse.cz

- copy /etc/X11/xorg.conf instead of XF86Config to the target
  system
- 2.12.5

-------------------------------------------------------------------
Mon May  9 18:27:54 CEST 2005 - ms@suse.de

- removed sed update of BusID (#78950)

-------------------------------------------------------------------
Wed Apr 27 12:56:15 CEST 2005 - jsrain@suse.cz

- modularized inst_finish.ycp
- 2.12.4

-------------------------------------------------------------------
Thu Apr 21 11:14:04 CEST 2005 - ms@suse.de

- fixed X11 config patching code, related to (#66989)

-------------------------------------------------------------------
Mon Apr 18 17:10:55 CEST 2005 - jsrain@suse.cz

- one more fix for new ProductFeatures.ycp interface
- 2.12.3

-------------------------------------------------------------------
Mon Apr 18 15:19:44 CEST 2005 - jsrain@suse.cz

- adapted to new interface of ProductFeatures.ycp
- 2.12.2

-------------------------------------------------------------------
Thu Apr 14 17:19:30 CEST 2005 - visnov@suse.cz

- 2.12.1

-------------------------------------------------------------------
Wed Apr  6 15:39:25 CEST 2005 - ms@suse.de

- inst-sys move XF86Config to xorg.conf (#66989)

-------------------------------------------------------------------
Tue Mar 29 14:23:17 CET 2005 - jsrain@suse.cz

- updated the layout of the source files in the repository
- 2.12.0

-------------------------------------------------------------------
Wed Mar 23 15:04:17 CET 2005 - ms@suse.de

- fixed vnc server arguments (#70896)

-------------------------------------------------------------------
Sat Mar 19 10:15:14 CET 2005 - ms@suse.de

- fixed second stage locale setup for textbased installation (#73631)

-------------------------------------------------------------------
Tue Mar 15 16:59:19 CET 2005 - ms@suse.de

- IMPORTANT: fixed locale setup (#72145)

-------------------------------------------------------------------
Tue Mar 15 09:44:32 CET 2005 - jsrain@suse.cz

- enable netdaemon if GNOME is default desktop (#72018)

-------------------------------------------------------------------
Mon Mar 14 15:23:17 CET 2005 - jsrain@suse.cz

- enable FAM daemon when GNOME is installed

-------------------------------------------------------------------
Mon Mar 14 14:15:34 CET 2005 - ms@suse.de

- fixed missing reboot on SSH installation (#67043)

-------------------------------------------------------------------
Fri Mar 11 16:50:14 CET 2005 - ms@suse.de

- added option --auto-fonts to Y2_QT_ARGS (#72174)

-------------------------------------------------------------------
Fri Mar 11 12:57:37 CET 2005 - ms@suse.de

- fixed setting TERM variable (#71771)

-------------------------------------------------------------------
Mon Mar  7 08:27:03 CET 2005 - jsrain@suse.cz

- initialize &product; macro in inst_suseconfig (#70899)
- set hwcfg file for parallel printer (#64412)

-------------------------------------------------------------------
Thu Mar  3 17:36:56 CET 2005 - ms@suse.de

- fixed LANG setting in F03-language (#66498)

-------------------------------------------------------------------
Thu Mar  3 12:53:00 CET 2005 - ms@suse.de

- fixed startup scripts for pcmcia/usb network installations (#65164)

-------------------------------------------------------------------
Wed Mar  2 10:53:37 CET 2005 - jsrain@suse.cz

- merged texts from proofread

-------------------------------------------------------------------
Wed Mar  2 06:42:11 CET 2005 - nashif@suse.de

- url in last dialog is set to www.novell.com/linux

-------------------------------------------------------------------
Tue Mar  1 12:13:09 CET 2005 - jsrain@suse.cz

- removed obsolete symlink juggling (#66016)

-------------------------------------------------------------------
Thu Feb 24 16:10:03 CET 2005 - ms@suse.de

- added logsize check to FirstStage/F07-logging

-------------------------------------------------------------------
Wed Feb 23 11:35:18 CET 2005 - jsrain@suse.cz

- fixed comments for translators

-------------------------------------------------------------------
Tue Feb 22 18:30:15 CET 2005 - ms@suse.de

- fixed check for X11 configuration in continue mode (#66224)

-------------------------------------------------------------------
Tue Feb 22 13:11:41 CET 2005 - sh@suse.de

- V 2.11.17

-------------------------------------------------------------------
Tue Feb 22 13:05:23 CET 2005 - ms@suse.de

- fixed Y2MAXLOGSIZE setting, which was set to 0 because df within
  inst-sys is not an option for checking the filesystem space

-------------------------------------------------------------------
Mon Feb 21 18:10:26 CET 2005 - sh@suse.de

- Proper log-rotating in inst_finish
- V 2.11.16

-------------------------------------------------------------------
Fri Feb 18 10:55:09 CET 2005 - jsrain@suse.cz

- added "Initializing..." title to installation before something
  else is shown (#51039)

-------------------------------------------------------------------
Thu Feb 17 12:41:33 CET 2005 - ms@suse.de

- fixed inst-sys copy process of XF86Config to take care
  about the new name xorg.conf

-------------------------------------------------------------------
Wed Feb 16 14:53:57 CET 2005 - jsrain@suse.cz

- fix displaying release notes if the localized version is not
  available (#50911)

-------------------------------------------------------------------
Thu Feb 10 13:13:50 CET 2005 - jsrain@suse.cz

- reduced forced minimal size of the release notes popup (#50637)
- fixed the order of proposal creation (and thus firewall
  is enabled again) (#50622)
- 2.11.15

-------------------------------------------------------------------
Wed Feb  9 19:16:22 CET 2005 - nashif@suse.de

- Save files control.xml and info.txt from installation into
  /etc/YaST2.

-------------------------------------------------------------------
Wed Feb  9 15:05:33 CET 2005 - jsrain@suse.cz

- additional kernel parameters in control file Prof moved to
  the new variable (#50369)

-------------------------------------------------------------------
Tue Feb  8 16:14:44 CET 2005 - nashif@suse.de

- Moved ProductControl to yast2 package

-------------------------------------------------------------------
Mon Feb  7 13:46:48 CET 2005 - jsrain@suse.cz

- fixed order of items in the "Change" button in proposals (#50204)
- merged texts from proofread
- added label informing about release notes from media
- fixed translating empty string in the installation steps
- 2.11.12

-------------------------------------------------------------------
Fri Feb  4 13:14:54 CET 2005 - jsrain@suse.cz

- display release notes from installation proposal

-------------------------------------------------------------------
Wed Feb  2 18:21:48 CET 2005 - ms@suse.de

- fixed control center call (#50389)

-------------------------------------------------------------------
Tue Feb  1 17:02:20 CET 2005 - nashif@suse.de

- Fixed left "steps" display problems (#50388)

-------------------------------------------------------------------
Wed Jan 26 16:12:23 CET 2005 - nashif@suse.de

- install inst_default_desktop.ycp (#49838)

-------------------------------------------------------------------
Tue Jan 25 07:21:53 CET 2005 - nashif@suse.de

- Fixed arguments in control file
- Fixed deleting completed steps
- 2.11.10

-------------------------------------------------------------------
Mon Jan 24 16:29:32 CET 2005 - nashif@suse.de

- Moved installation workflow routines out of installation.ycp
- Adapted arguments of installation clients
- Enhanced control file and made it more readable (arguments of clients
  are clearer now)

-------------------------------------------------------------------
Mon Jan 24 11:27:55 CET 2005 - ms@suse.de

- fixed language environment (#49811)

-------------------------------------------------------------------
Thu Jan 13 11:35:45 CET 2005 - jsrain@suse.cz

- changed the "System will boot now..." message at the end of
  isnt_finish.ycp (#41592)
- 2.11.8

-------------------------------------------------------------------
Wed Jan 12 12:44:29 CET 2005 - ms@suse.de

- removed xmset calls to disable/enable the mouse pointer.
- prevent patching X11 configuration in continue mode

-------------------------------------------------------------------
Wed Jan 12 11:39:31 CET 2005 - ms@suse.de

- fixed yast startup in continue mode. The evaluation of the
  variables USE_SSH and VNC was wrong in S08-start and
  S09-cleanup

-------------------------------------------------------------------
Tue Jan 11 16:16:38 CET 2005 - jsrain@suse.cz

- prevent disabling the Next button in the proposal (#46708)

-------------------------------------------------------------------
Wed Jan  5 17:30:11 CET 2005 - jsrain@suse.cz

- removed unneeded imports and variables from installation.ycp
- adapted to changed interface of Kernel.ycp
- 2.11.7

-------------------------------------------------------------------
Tue Jan  4 09:45:17 CET 2005 - jsrain@suse.cz

- on SGI Altix add fetchop and mmtimer to MODULES_LOADED_ON_BOOT
  (was disabled due to problems in Kernel.ycp) (bug #46971)
- disable Back/Accept buttons in inst_finish.ycp (#37025)

-------------------------------------------------------------------
Thu Dec 16 15:13:23 CET 2004 - sh@suse.de

- Applied patch from bug #49275: Enable user to skip proposal
  even if there is a blocker error in it

-------------------------------------------------------------------
Thu Dec 09 10:52:54 CET 2004 - arvin@suse.de

- disable inclusion of fetchop and mmtimer in
  MODULES_LOADED_ON_BOOT on SGI Altix (bug #46971)

-------------------------------------------------------------------
Fri Dec  3 15:05:57 CET 2004 - ms@suse.de

- include some patches from old startup code which has been
  changed while developing the new startup concept. Please note
  all architecture dependant code has to be part of the startup/arch
  directories and must be included in a clean way to the new scripts.
  I will not include any arch changes made in the last weeks because
  this will lead to the same horrible situation we had in the past.
  if there is anything which has to be handled differntly on another
  architecture this must be done separately to be able to maintain
  that code longer than two days

-------------------------------------------------------------------
Wed Dec  1 12:04:13 CET 2004 - sh@suse.de

- Fixed bug #48722: Inconsistent lower/upper case in mode dialog

-------------------------------------------------------------------
Mon Nov 29 12:32:36 CET 2004 - ms@suse.de

- startup scripts ready now. reports can be send using bug: (#46886)

-------------------------------------------------------------------
Thu Nov 11 18:11:38 CET 2004 - arvin@suse.de

- always use Directory::logdir

-------------------------------------------------------------------
Thu Nov 11 17:47:45 CET 2004 - sh@suse.de

- Record macros during installation:
  /var/log/YaST2/macro_inst_initial.ycp for initial stage,
  /var/log/YaST2/macro_inst_cont.ycp  for "continue" mode

-------------------------------------------------------------------
Tue Nov 02 08:45:57 CET 2004 - arvin@suse.de

- allow to select repair/boot in installation mode selection even
  when no update is possible (bug #39874)

-------------------------------------------------------------------
Mon Nov  1 14:32:25 CET 2004 - visnov@suse.cz

- set product name in wizard (#46247)

-------------------------------------------------------------------
Wed Oct 27 11:20:44 CEST 2004 - arvin@suse.de

- on SGI Altix add fetchop and mmtimer to MODULES_LOADED_ON_BOOT
  (bug #46971)

-------------------------------------------------------------------
Tue Oct 26 12:36:26 CEST 2004 - jsrain@suse.cz

- moved parts of Mode.ycp to Installation.ycp
- adapted to Mode.ycp clean-up
- 2.11.2

-------------------------------------------------------------------
Tue Oct 19 10:46:15 CEST 2004 - lslezak@suse.cz

- UML mode: copy /etc/mtab file to host system (#42859)
- version 2.11.1

-------------------------------------------------------------------
Mon Oct 11 15:04:26 CEST 2004 - jsrain@suse.cz

- adapted to functional interface of Arch.ycp

-------------------------------------------------------------------
Mon Oct 11 10:43:25 CEST 2004 - jsrain@suse.cz

- moved default logon/window manager setting to extra client,
  setting it according to the base package selection (#46619)
- 2.11.0

-------------------------------------------------------------------
Thu Sep 30 15:12:09 CEST 2004 - sh@suse.de

- V 2.10.30
- Made final confirmation popup higher to accomodate all text
  without scrolling even in more verbose languages (de, fr)

-------------------------------------------------------------------
Wed Sep 29 14:13:35 CEST 2004 - mls@suse.de

- stop splash animation before starting yast
- go to verbose mode if X didn't start

-------------------------------------------------------------------
Mon Sep 27 15:37:03 CEST 2004 - arvin@suse.de

- don't create top-level "media" convenience links (bug #46152)

-------------------------------------------------------------------
Wed Sep 22 16:48:43 CEST 2004 - sh@suse.de

- Made final installation confirmation dialog wider and higher
  to avoid scrolling even for more verbose languages (de, fr)
- V 2.10.27

-------------------------------------------------------------------
Wed Sep 22 09:30:45 CEST 2004 - visnov@suse.cz

- reinitialize dialog after mode chosen (#45784)

-------------------------------------------------------------------
Tue Sep 21 14:48:15 CEST 2004 - arvin@suse.de

- use suse marble in congratulation screen (bug #45712)

-------------------------------------------------------------------
Mon Sep 20 13:52:35 CEST 2004 - sh@suse.de

- V 2.10.24
- Merged accidentially split translatable messages

-------------------------------------------------------------------
Fri Sep 17 16:12:53 CEST 2004 - sh@suse.de

- V 2.10.23
- Changed final installation confirmation dialog according to
  bug #45279

-------------------------------------------------------------------
Fri Sep 17 12:12:12 CEST 2004 - arvin@suse.de

- moved popup with boot message further to the end (bug #45432)

-------------------------------------------------------------------
Thu Sep 16 17:00:17 CEST 2004 - snwint@suse.de

- use language info from linuxrc to set LANG in YaST.start; this is
  just to run ncurses yast in fbiterm for exotic languages

-------------------------------------------------------------------
Wed Sep 15 15:16:41 CEST 2004 - arvin@suse.de

- fixed back button in internet test dialog (bug #45319)

-------------------------------------------------------------------
Wed Sep 15 14:48:09 CEST 2004 - visnov@suse.cz

- initialize proposal heading before creating dialog (#45340)

-------------------------------------------------------------------
Tue Sep 14 18:22:06 CEST 2004 - sh@suse.de

- V 2.10.20
- Fixed bug #45271: Mixture of en_UK / en_US: "licence" / "license"

-------------------------------------------------------------------
Tue Sep 14 17:05:15 CEST 2004 - mvidner@suse.cz

- Copy the DHCP cache to the right place (#45150).

-------------------------------------------------------------------
Tue Sep 14 12:46:53 CEST 2004 - arvin@suse.de

- fixed help text in main proposal (bug #45093)

-------------------------------------------------------------------
Tue Sep 14 10:53:02 CEST 2004 - jsrain@suse.cz

- added enable_firewall and firewall_ssh_enable to control file
  for PROF
- added related handlinng to ProductControl

-------------------------------------------------------------------
Mon Sep 13 12:57:41 CEST 2004 - jsrain@suse.cz

- set FAM_ONLY_LOCAL and start fam according to default windowmanager
- 2.10.18

-------------------------------------------------------------------
Mon Sep 13 11:28:33 CEST 2004 - arvin@suse.de

- added system info entry to update proposal (bug #45096)

-------------------------------------------------------------------
Fri Sep 10 13:03:30 CEST 2004 - snwint@suse.de

- use vesa driver as fallback, not vga (see #38253, comment #11)

-------------------------------------------------------------------
Thu Sep  9 15:49:46 CEST 2004 - mvidner@suse.cz

- Added a client to test the network and hardware proposals (#44677).
- 2.10.16

-------------------------------------------------------------------
Wed Sep  8 15:47:16 CEST 2004 - visnov@suse.cz

- implemented reordering of proposal items
- implemented support for hyperlinks in proposal summaries

-------------------------------------------------------------------
Tue Sep 07 14:18:56 CEST 2004 - arvin@suse.de

- added proposal step to initialize sources during update before
  mounting filesystems (needed to solve bug #44724)

-------------------------------------------------------------------
Mon Sep  6 13:33:34 CEST 2004 - mvidner@suse.cz

- Copy the DHCP client cache so that we can request the same IP
  (#43974).
- 2.10.14

-------------------------------------------------------------------
Mon Sep  6 09:50:37 CEST 2004 - jsrain@suse.cz

- avoid asking to confirm one license multiple times (#44145)

-------------------------------------------------------------------
Fri Sep 03 14:33:07 CEST 2004 - arvin@suse.de

- call Bootloader::Update instead of Bootloader::Write during
  update (bug #44286)

-------------------------------------------------------------------
Mon Aug 30 17:23:29 CEST 2004 - jsrain@suse.cz

- ask to confirm licenses of packages before installing/updating
  (#44145)
- 2.10.12

-------------------------------------------------------------------
Fri Aug 27 16:59:56 CEST 2004 - mvidner@suse.cz

- When showing the address for a VNC installation, don't rely on
  install.inf, print the current IP (#43974).
- 2.10.11

-------------------------------------------------------------------
Fri Aug 27 15:09:13 CEST 2004 - arvin@suse.de

- merged proof read messages

-------------------------------------------------------------------
Wed Aug 25 11:56:57 CEST 2004 - arvin@suse.de

- avoid tmp file in /tmp (bug #39444)

-------------------------------------------------------------------
Wed Aug 18 09:10:38 CEST 2004 - arvin@suse.de

- updated fvwmrc.yast2 (see bug #43796)

-------------------------------------------------------------------
Tue Aug 17 15:27:40 CEST 2004 - nashif@suse.de

- XFree86 -> xorg-x11 (#43832)

-------------------------------------------------------------------
Fri Aug 13 22:12:31 CEST 2004 - nashif@suse.de

- Fixed update (#43795)

-------------------------------------------------------------------
Wed Aug 11 18:03:11 CEST 2004 - nashif@suse.de

- Copy EULA to installed system for later use in firstboot module

-------------------------------------------------------------------
Wed Aug 11 16:09:43 CEST 2004 - nashif@suse.de

- Added firewall to network proposal (#43718)

-------------------------------------------------------------------
Tue Aug 10 15:21:56 CEST 2004 - nashif@suse.de

- Add default label for proposals

-------------------------------------------------------------------
Tue Aug 10 14:31:34 CEST 2004 - mvidner@suse.cz

- Fixed arguments for proposals (`initial)

-------------------------------------------------------------------
Mon Aug  9 19:37:28 CEST 2004 - nashif@suse.de

- Enable locking of proposals in control file
- Updated DTD for control file

-------------------------------------------------------------------
Thu Jul 29 10:10:04 CEST 2004 - nashif@suse.de

- New variables for ui and language handling added to control file
- Use Linuxrc module for install.inf and yast.inf handling

-------------------------------------------------------------------
Tue Jul 20 11:18:33 CEST 2004 - arvin@suse.de

- use capitalized SUSE in congratulation screen (bug #38853)

-------------------------------------------------------------------
Tue Jun 15 19:16:26 CEST 2004 - sh@suse.de

- Fixed typo in ssh install script (#42058)

-------------------------------------------------------------------
Tue Jun 15 14:11:06 CEST 2004 - sh@suse.de

- Fixed bug #41597: EULA must be scrolled in both dimensions

-------------------------------------------------------------------
Tue Jun 15 12:23:23 CEST 2004 - arvin@suse.de

- added Requires for yast2-update (bug #42013)

-------------------------------------------------------------------
Fri Jun 11 00:58:40 CEST 2004 - nashif@suse.de

- Added variable software_proposal to control file (NLD)

-------------------------------------------------------------------
Thu Jun 10 03:53:14 CEST 2004 - nashif@suse.de

- Added control for NLD

-------------------------------------------------------------------
Tue Jun  8 04:55:22 CEST 2004 - nashif@suse.de

- Also install control file for SLES to avoid lots of possible
  confusion when control file is not found on installation media
  and fallback file is used.
  (#41696)

-------------------------------------------------------------------
Tue Jun  8 04:37:03 CEST 2004 - nashif@suse.de

- Fixed bug #41696: yast uses elevator=anticipatory instead of
  elevator=as

-------------------------------------------------------------------
Sun May 30 00:38:55 CEST 2004 - nashif@suse.de

- Added Services to main control file for translation (#41367)
- 2.9.83

-------------------------------------------------------------------
Thu May 27 14:40:46 CEST 2004 - mvidner@suse.cz

- Added variables to ProductFeatures
  so that yast2-nis-client testsuite passes (~#41038).
- 2.9.82

-------------------------------------------------------------------
Thu May 27 12:21:19 CEST 2004 - arvin@suse.de

- added special console handling for iSeries (bug #39025)

-------------------------------------------------------------------
Wed May 26 11:12:56 CEST 2004 - arvin@suse.de

- set LD_LIBRARY_PATH in 1st stage installation start script
  (bug #40833)

-------------------------------------------------------------------
Tue May 25 14:10:33 CEST 2004 - jsrain@suse.cz

- set the I/O scheduler in ProductFeatures (#41038)
- 2.9.79

-------------------------------------------------------------------
Mon May 24 14:58:50 CEST 2004 - arvin@suse.de

- again ask for TERM variable if it's set to "vt100" (bug #40991)

-------------------------------------------------------------------
Tue May 18 15:32:30 CEST 2004 - arvin@suse.de

- moved fvwmrc.notitle from sax2 here (bug #37480)

-------------------------------------------------------------------
Tue May 11 13:54:26 CEST 2004 - lslezak@suse.cz

- don't ask for TERM variable if it's already set to "xterm"
  or "vt100" from linuxrc (don't ask in UML installation) (#39947)
- version 2.9.76

-------------------------------------------------------------------
Tue May 04 11:13:53 CEST 2004 - arvin@suse.de

- merged proofread messages

-------------------------------------------------------------------
Fri Apr 30 16:30:13 CEST 2004 - arvin@suse.de

- readded vnc remote proposal to SLES workflow (bug #31023)

-------------------------------------------------------------------
Wed Apr 28 15:38:45 CEST 2004 - arvin@suse.de

- quick implementation of execution of update.post2 scripts
  (bug #38677)

-------------------------------------------------------------------
Wed Apr 28 15:26:30 CEST 2004 - lslezak@suse.cz

- set Ctrl+Alt+Del handler in /etc/inittab to halt (instead of
  reboot) in UML system (safe shutdown from host system using
  uml_mconsole)
- version 2.9.73

-------------------------------------------------------------------
Tue Apr 27 18:25:25 CEST 2004 - gs@suse.de

- write Console: entry for p690 hvc console before reading
  /etc/install.inf (bug #39527)

-------------------------------------------------------------------
Tue Apr 27 10:34:06 CEST 2004 - arvin@suse.de

- call Pkg::SetAdditionalLocales after language change from
  proposal (bug #38366)

-------------------------------------------------------------------
Mon Apr 26 12:34:02 CEST 2004 - arvin@suse.de

- activate lvm and md before booting into a installed system
  (bug #39423)

-------------------------------------------------------------------
Thu Apr 22 18:12:43 CEST 2004 - arvin@suse.de

- removed support of starting yast2 installation without keyboard
  (linuxrc always reports a keyboard now) (bug #39235)

-------------------------------------------------------------------
Thu Apr 22 11:08:53 CEST 2004 - arvin@suse.de

- run unicode_{start,stop} only if they are present (bug #35714)

-------------------------------------------------------------------
Wed Apr 21 13:23:17 CEST 2004 - arvin@suse.de

- uses special sles screen for user authentication on sles

-------------------------------------------------------------------
Mon Apr 19 08:44:01 CEST 2004 - lslezak@suse.cz

- UML mode fixes: don't copy mtab to the host (it's not needed),
  find kernel and initrd even when symlinks are missing
  (workaround for bug #39063)
- added help text in UML installation proposal
- version 2.9.64

-------------------------------------------------------------------
Fri Apr 16 17:58:43 CEST 2004 - nashif@suse.de

- store variables needed in run-time in a sysconfig like file
- first try to load saved control file before fallback to packaged one.

-------------------------------------------------------------------
Fri Apr 16 14:57:44 CEST 2004 - arvin@suse.de

- fixed network start for remote x11 installation (bug #38832)

-------------------------------------------------------------------
Fri Apr 16 14:26:09 CEST 2004 - lslezak@suse.cz

- UML mode fixes: don't copy mtab to the host (it's not needed),
  find kernel and initrd even when symlinks are missing
  (workaround for bug #39063)
- added help text in UML installation proposal

-------------------------------------------------------------------
Fri Apr 16 11:08:42 CEST 2004 - arvin@suse.de

- removed keyboard proposal from update proposal for the update
  in the running system (bug #37817)

-------------------------------------------------------------------
Fri Apr 16 10:57:57 CEST 2004 - arvin@suse.de

- don't run on serial console in case of vnc or ssh installation
  (bug #37325)

-------------------------------------------------------------------
Thu Apr 15 18:26:04 CEST 2004 - arvin@suse.de

- add "service" proposal to SLES installation

-------------------------------------------------------------------
Thu Apr 15 12:03:00 CEST 2004 - arvin@suse.de

- log fvwm output for vnc installation (bug #30061)

-------------------------------------------------------------------
Wed Apr 07 12:37:53 CEST 2004 - arvin@suse.de

- avoid tmp file creation in check.boot script (bug #38572)

-------------------------------------------------------------------
Tue Apr 06 19:04:33 CEST 2004 - arvin@suse.de

- use fbiterm for CJK locales if appropriate (bug #37823)

-------------------------------------------------------------------
Tue Apr  6 18:55:20 CEST 2004 - nashif@suse.de

- only_update_selected option added to product feature set
- V 2.9.56

-------------------------------------------------------------------
Tue Apr  6 16:26:14 CEST 2004 - sh@suse.de

- V 2.9.55
- Fixed bug #36908: Use dynamic fonts based on resolution

-------------------------------------------------------------------
Mon Apr  5 14:38:22 CEST 2004 - fehr@suse.de

- load module dm-snapshort at to prevent hangs if LVM contains
  snapshot LVs (#36422)

-------------------------------------------------------------------
Mon Apr 05 11:32:21 CEST 2004 - arvin@suse.de

- show correct warning in second stage installation when xserver
  can't be started (bug #38298)

-------------------------------------------------------------------
Mon Apr 05 11:04:34 CEST 2004 - arvin@suse.de

- adjusted decision of frontend depending on memory size to memory
  requirements of new interpreter (bug #38298)
- fixed memory value in warning popup

-------------------------------------------------------------------
Sat Apr 03 17:44:03 CEST 2004 - arvin@suse.de

- use fbiterm for CJK locales if appropriate (bug #37823)

-------------------------------------------------------------------
Fri Apr 02 15:59:59 CEST 2004 - arvin@suse.de

- finally changed license to GPL for good

-------------------------------------------------------------------
Thu Apr 01 11:34:10 CEST 2004 - arvin@suse.de

- symmetricalized calls to inst_netsetup (bug #37763)

-------------------------------------------------------------------
Thu Apr 01 11:03:37 CEST 2004 - arvin@suse.de

- removed step label for inst_netsetup (bug #37546)

-------------------------------------------------------------------
Wed Mar 31 19:41:34 CEST 2004 - nashif@suse.de

- Added 2 options to control file:
   inform_about_suboptimal_distribution
   use_desktop_scheduler

-------------------------------------------------------------------
Wed Mar 31 17:19:12 CEST 2004 - lslezak@suse.cz

- inst_finish.ycp - copy kernel image, initrd and /etc/mtab to
  the host system in UML installation mode

-------------------------------------------------------------------
Tue Mar 30 11:25:44 CEST 2004 - arvin@suse.de

- disable virtual desktops in fvwm during vnc installation
  (bug #37480)

-------------------------------------------------------------------
Mon Mar 29 14:48:56 CEST 2004 - fehr@suse.de

- call Storage::FinishInstall() at end of installation

-------------------------------------------------------------------
Mon Mar 29 14:46:51 CEST 2004 - sh@suse.de

- Fixed bug #36713 (relies on yast2-core with fix for bug #36711):
  textdomain for wizard steps should come from control.xml

-------------------------------------------------------------------
Mon Mar 29 05:22:12 CEST 2004 - nashif@suse.de

- fixed copying of hook script logs into installed system

-------------------------------------------------------------------
Sun Mar 28 16:05:19 CEST 2004 - nashif@suse.de

- fixed hook scrips, now using WFM::Read(.local...) (#36831 )
- Not executing any scripting after last client
- Detecting mode before installation steps are sets (#37070 )
- logging hook output to /var/log/YaST2 and copying those
file to installed system.

-------------------------------------------------------------------
Thu Mar 25 16:49:04 CET 2004 - sh@suse.de

- Fixed bug #34618: Don't use full-screen if started remotely

-------------------------------------------------------------------
Thu Mar 25 14:50:07 CET 2004 - ms@suse.de

- fixed driver to use on ia64 systems. there is no framebuffer
  available but the vesa driver is working now (#34909)
- fixed possible loop at installation. handle different exit codes
  from testX in scripts/YaST2. The needed changes to testX have
  been made within the sax2 package (#36794)

-------------------------------------------------------------------
Thu Mar 25 12:12:44 CET 2004 - arvin@suse.de

- removed network proposal from update work flow

-------------------------------------------------------------------
Wed Mar 24 16:10:31 CET 2004 - arvin@suse.de

- renamed usbdevfs to usbfs (bug #31869)

-------------------------------------------------------------------
Wed Mar 24 15:07:03 CET 2004 - sh@suse.de

- Fixed bug #36850: Strange texts in y2qt wizard side bar
- V 2.9.42

-------------------------------------------------------------------
Wed Mar 24 11:13:46 CET 2004 - gs@suse.de

- workaround beta3 pre bug: deactivate Hooks::Run
  (causes crash after inst_finish)
- V 2.9.41

-------------------------------------------------------------------
Mon Mar 22 20:32:41 CET 2004 - nashif@suse.de

- Execute features client if variables are set in control file
- V 2.9.40

-------------------------------------------------------------------
Mon Mar 22 15:58:33 CET 2004 - sh@suse.de

- V 2.9.39
- Fixed bug #36292: Wizard steps not translated
- Preliminary fix for bug #36713: Use textdomain from XML file

-------------------------------------------------------------------
Mon Mar 22 11:14:07 CET 2004 - arvin@suse.de

- introduced and handle new variable Installation::scr_destdir
  to be used by Storage (bug #34996)

-------------------------------------------------------------------
Sun Mar 21 19:48:42 CET 2004 - nashif@suse.de

- read/set language/keyboard/timezone
- added client to set product variables before entering proposal

-------------------------------------------------------------------
Fri Mar 19 15:47:08 CET 2004 - arvin@suse.de

- omit skip/don't skip buttons in uml proposal

-------------------------------------------------------------------
Thu Mar 18 16:18:30 CET 2004 - arvin@suse.de

- fixed update work flow setting (bug #36429 and #35007)

-------------------------------------------------------------------
Thu Mar 18 09:59:01 CET 2004 - mvidner@suse.cz

- Fall back to runlevel 3 if we accidentally don't set it
  in the installation proposal. It would be 0 (#35662).

-------------------------------------------------------------------
Wed Mar 17 22:56:12 CET 2004 - nashif@suse.de

- Add runlevel to s390 proposal
- remove x11 from autoinst workflow (handled differently)

-------------------------------------------------------------------
Wed Mar 17 05:46:03 CET 2004 - nashif@suse.de

- update wizard steps at the right spot to enable switching back
  to installation mode

-------------------------------------------------------------------
Tue Mar 16 21:18:06 CET 2004 - kkaempf@suse.de

- run cleanup script for GNOME (#36196)

-------------------------------------------------------------------
Tue Mar 16 16:02:52 CET 2004 - msvec@suse.cz

- added icons to network and hardware proposals

-------------------------------------------------------------------
Tue Mar 16 14:26:03 CET 2004 - fehr@suse.de

- fix typo devmap_mkmod.sh -> devmap_mknod.sh
- 2.9.32

-------------------------------------------------------------------
Tue Mar 16 01:53:54 CET 2004 - nashif@suse.de

- Enabled evms_config in control file

-------------------------------------------------------------------
Tue Mar 16 01:31:55 CET 2004 - nashif@suse.de

- Update steps when switching modes (#35590)

-------------------------------------------------------------------
Mon Mar 15 12:00:07 CET 2004 - arvin@suse.de

- don't ask for terminal type during vnc installation (bug #33534)

-------------------------------------------------------------------
Fri Mar 12 06:45:02 CET 2004 - nashif@suse.de

- Update control file for autoinst
- Enable swittching of steps upon mode change
- Added possibility to disable a workflow step in runtime

-------------------------------------------------------------------
Thu Mar 11 18:50:55 CET 2004 - sh@suse.de

- Fixed bug #34618: Don't use full screen in remote installation

-------------------------------------------------------------------
Wed Mar 10 14:40:11 CET 2004 - arvin@suse.de

- don't warn if only no disk controller can be found (bug #35546)

-------------------------------------------------------------------
Wed Mar 10 09:51:29 CET 2004 - arvin@suse.de

- extended uml installation work flow

-------------------------------------------------------------------
Wed Mar 10 07:08:09 CET 2004 - nashif@suse.de

- Set wizard steps depending on installation mode

-------------------------------------------------------------------
Wed Mar 10 03:04:53 CET 2004 - nashif@suse.de

- removed include dir from spec

-------------------------------------------------------------------
Wed Mar 10 01:07:58 CET 2004 - sh@suse.de

- V 2.9.24
- Migration to new wizard

-------------------------------------------------------------------
Tue Mar  9 13:08:25 CET 2004 - msvec@suse.cz

- replaced X11 version detection code with (simpler) YCP
- package could be noarch currently (reduced NFB a lot)

-------------------------------------------------------------------
Mon Mar 08 11:54:40 CET 2004 - arvin@suse.de

- call more generalized storage function during update

-------------------------------------------------------------------
Fri Mar 05 12:07:50 CET 2004 - arvin@suse.de

- load correct device mapper module and create nodes

-------------------------------------------------------------------
Thu Mar  4 16:40:36 CET 2004 - visnov@suse.cz

- added type info
- 2.9.20

-------------------------------------------------------------------
Wed Mar  3 17:48:49 CET 2004 - nashif@suse.de

- Moved product features to new feature module

-------------------------------------------------------------------
Wed Mar  3 17:43:45 CET 2004 - sh@suse.de

- Applied rw's patch for bug #34531

-------------------------------------------------------------------
Wed Mar 03 15:45:45 CET 2004 - arvin@suse.de

- call storage function to update fstab (bug #34996)

-------------------------------------------------------------------
Tue Mar  2 17:47:11 CET 2004 - sh@suse.de

- Added user-visible workflow step descriptions for new wizard
  layout

-------------------------------------------------------------------
Mon Mar 01 16:53:44 CET 2004 - arvin@suse.de

- work on UML installation

-------------------------------------------------------------------
Fri Feb 27 03:31:46 CET 2004 - nashif@suse.de

- New control file based installation merged

-------------------------------------------------------------------
Fri Feb 20 19:53:00 CET 2004 - arvin@suse.de

- handle abort button in inst_finish (bug #30303)

-------------------------------------------------------------------
Fri Feb 20 11:28:26 CET 2004 - arvin@suse.de

- removed obsolete code from start scripts (bug #31805)

-------------------------------------------------------------------
Mon Feb 16 16:52:00 CET 2004 - mvidner@suse.cz

- set the runlevel according to the proposal
- 2.9.15

-------------------------------------------------------------------
Mon Feb 16 16:01:35 CET 2004 - arvin@suse.de

- added more flexible package handling for products

-------------------------------------------------------------------
Mon Feb 16 13:49:50 CET 2004 - mvidner@suse.cz

- added runlevel_proposal to installation_proposals (#30028)
- 2.9.14

-------------------------------------------------------------------
Mon Feb 16 11:20:01 CET 2004 - arvin@suse.de

- removed obsolete Mode::hardBoot

-------------------------------------------------------------------
Fri Feb 13 15:16:41 CET 2004 - sh@suse.de

- Applied patch from bug #34531: Kernel 2.6 hotplug handling

-------------------------------------------------------------------
Wed Feb 11 16:11:02 CET 2004 - arvin@suse.de

- more control over base selection handling

-------------------------------------------------------------------
Tue Feb 10 17:59:40 CET 2004 - arvin@suse.de

- added type specification in inst_proposal.ycp

-------------------------------------------------------------------
Tue Feb 10 16:02:19 CET 2004 - nashif@suse.de

- remove x11 from workflow for autoyast

-------------------------------------------------------------------
Tue Feb 10 10:32:08 CET 2004 - arvin@suse.de

- fixed building on s390

-------------------------------------------------------------------
Sat Feb  7 09:33:56 CET 2004 - nashif@suse.de

- remove vendor.y2cc file

-------------------------------------------------------------------
Fri Feb 06 16:13:58 CET 2004 - arvin@suse.de

- set default runlevel to 3 or 5 during installation depending
  on the presents of X11 (see bug #32366)

-------------------------------------------------------------------
Fri Feb 06 11:46:47 CET 2004 - arvin@suse.de

- fixed copying of temporary X11 config

-------------------------------------------------------------------
Mon Feb  2 15:49:46 CET 2004 - lslezak@suse.cz

- InitHWinfo module enabled in installation proposal
- version 2.9.4

-------------------------------------------------------------------
Sat Jan 31 21:07:11 CET 2004 - arvin@suse.de

- removed useless 'global'

-------------------------------------------------------------------
Mon Jan 26 17:28:06 CET 2004 - jsrain@suse.de

- removed cfg_susecnfig.scr from file list (was moved to yast2.rpm)
- 2.9.2

-------------------------------------------------------------------
Fri Dec 12 14:23:14 CET 2003 - jsrain@suse.de

- don't check if module is present in initrd before loading it

-------------------------------------------------------------------
Fri Oct 24 15:58:50 CEST 2003 - ms@suse.de

- added stuff from yast2/library/x11 to installation package

-------------------------------------------------------------------
Fri Oct 24 13:09:25 CEST 2003 - arvin@suse.de

- added help text for "Repair Installed System" (bug #30402)

-------------------------------------------------------------------
Fri Oct 17 11:37:46 CEST 2003 - ms@suse.de

- inst_finish: (#32366)
  removed runlevel setup code which is handled within the X11
  module now (XProposal.ycp). The update code for initdefault
  is still present because during update the X11 configuration
  is not started

- inst_x11: (#32366)
  removed dead code which sets the default runlevel to 3 if there
  is no XF86Config file present. This task is done if the X11
  configuration is finished and if there is no X11 configuration
  the default initdefault with aaa_base is set to 3 already

-------------------------------------------------------------------
Wed Sep 24 12:25:08 CEST 2003 - snwint@suse.de

- look for x11 drivers in lib64 dir on x86_64 (#31649)

-------------------------------------------------------------------
Thu Sep 18 11:38:50 CEST 2003 - arvin@suse.de

- shut down temporary network before online test during update
  (bug #31030)

-------------------------------------------------------------------
Thu Sep 18 10:55:43 CEST 2003 - arvin@suse.de

- don't use external pcmcia during firstboot (bug #31252)

-------------------------------------------------------------------
Mon Sep 15 19:26:33 CEST 2003 - msvec@suse.cz

- 2.8.34

-------------------------------------------------------------------
Mon Sep 15 15:15:25 CEST 2003 - gs@suse.de

- YaST2.start: set default value for LANGUAGE

-------------------------------------------------------------------
Mon Sep 15 11:03:04 CEST 2003 - arvin@suse.de

- skip network probing during update (bug #30545)

-------------------------------------------------------------------
Sun Sep 14 15:07:36 CEST 2003 - arvin@suse.de

- reset packagemanager when changing installation mode (bug #27970)

-------------------------------------------------------------------
Sun Sep 14 14:27:12 CEST 2003 - snwint@suse.de

- added test for utf8 serial console to YaST2.{start,firstboot}

-------------------------------------------------------------------
Sat Sep 13 18:39:23 CEST 2003 - nashif@suse.de

- remove inst_startup from autoinst workflow, add it autoinst_init
  (bug #30678)

-------------------------------------------------------------------
Fri Sep 12 17:25:56 CEST 2003 - ms@suse.de

- added milestone texts for X11 config update/inject (#30612)
- fixed lookup path for XFree86 3.x config (#30612)

-------------------------------------------------------------------
Fri Sep 12 14:06:05 CEST 2003 - arvin@suse.de

- fixed permissions of /var/lib/YaST2/install.inf (bug #30630)

-------------------------------------------------------------------
Thu Sep 11 17:32:40 CEST 2003 - kkaempf@suse.de

- use kernel k_smp4G on SMP-systems with
  memory <= 4GB or without PAE support

-------------------------------------------------------------------
Thu Sep 11 11:12:36 CEST 2003 - arvin@suse.de

- check for /proc/splash (bug #30472)

-------------------------------------------------------------------
Wed Sep 10 11:34:10 CEST 2003 - sh@suse.de

- Fixed max log file size calculation:
  Set LANG only in subshell,
  don't rely on /dev in 'df' output - use last line instead

-------------------------------------------------------------------
Tue Sep  9 12:48:47 CEST 2003 - kkaempf@suse.de

- use kernel k_psmp on smp-systems with
  less than 4GB memory or without PAE support

-------------------------------------------------------------------
Tue Sep 09 12:42:20 CEST 2003 - arvin@suse.de

- added kernel option desktop

-------------------------------------------------------------------
Mon Sep  8 18:01:53 CEST 2003 - sh@suse.de

- V 2.8.24
- Fixed bug #29927: Logfile setting too restrictive
  Now checking free space on RAM disk with 'df' and using
  max 10% of that per log file (max 5000)

-------------------------------------------------------------------
Mon Sep  8 11:53:17 CEST 2003 - snwint@suse.de

- advance splash progress bar in YaST2{,.start}
- driver updates are applied in inst_setup (used to be in YaST2.start)
- don't clear screen in YaST2.start

-------------------------------------------------------------------
Thu Sep 04 17:45:53 CEST 2003 - arvin@suse.de

- proof-read messages

-------------------------------------------------------------------
Wed Sep  3 17:27:51 CEST 2003 - gs@suse.de

- installation.ycp: call UI::SetKeyboard in continue mode
  (enable unicode for ncurses in UTF-8 locale)

-------------------------------------------------------------------
Wed Sep  3 10:15:44 CEST 2003 - kkaempf@suse.de

- copy XF86Config from inst-sys to XF86Config.install in
  the system (#29910)

-------------------------------------------------------------------
Tue Sep  2 13:54:53 CEST 2003 - kkaempf@suse.de

- make repair system accessible

-------------------------------------------------------------------
Mon Sep 01 17:42:20 CEST 2003 - arvin@suse.de

- removed obsolete inst_hw_config.ycp and inst_confirm_abort.ycp

-------------------------------------------------------------------
Sun Aug 31 14:56:10 CEST 2003 - arvin@suse.de

- use Popup::ConfirmAbort

-------------------------------------------------------------------
Sat Aug 30 22:27:57 CEST 2003 - arvin@suse.de

- moved reactivation of network to yast2-network (bug #29561)
- moved display of into.txt into separate file

-------------------------------------------------------------------
Thu Aug 28 16:55:51 CEST 2003 - ms@suse.de

- fixed xmigrate call (#29535)

-------------------------------------------------------------------
Thu Aug 28 16:04:41 CEST 2003 - kkaempf@suse.de

- Install default kernel on SMP systems without 'PAE'
  (i.e. Pentium1-SMP)
- Drop check for unsupported Cyrix-CPUs without 'TSC'

-------------------------------------------------------------------
Tue Aug 26 11:49:21 CEST 2003 - arvin@suse.de

- don't gray out next button in proposal in case of blockers
  (bug #29320)

-------------------------------------------------------------------
Fri Aug 22 18:11:20 CEST 2003 - arvin@suse.de

- fixed reading of memory info (bug #29017)

-------------------------------------------------------------------
Fri Aug 22 11:27:23 CEST 2003 - arvin@suse.de

- fixed update workflow

-------------------------------------------------------------------
Thu Aug 21 14:42:12 CEST 2003 - arvin@suse.de

- removed obsolete installation_ui.ycp

-------------------------------------------------------------------
Thu Aug 21 10:04:25 CEST 2003 - kkaempf@suse.de

- copy badlist (if existing) to installed system (#29092)

-------------------------------------------------------------------
Tue Aug 19 08:13:17 CEST 2003 - arvin@suse.de

- better way for mouse probing in text mode (bug #29005)

-------------------------------------------------------------------
Mon Aug 18 11:22:04 CEST 2003 - arvin@suse.de

- don't probe mouse in text mode (bug #29005)

-------------------------------------------------------------------
Fri Aug 15 15:20:38 CEST 2003 - arvin@suse.de

- removed obsolete showlog_defines.ycp

-------------------------------------------------------------------
Tue Aug 12 20:31:12 CEST 2003 - arvin@suse.de

- added remote administration proposal to network proposal

-------------------------------------------------------------------
Tue Aug 12 14:38:03 CEST 2003 - gs@suse.de

- YaST2.start: don't run in UTF-8 mode on a console which is
  connected to a serial port

-------------------------------------------------------------------
Mon Aug 11 15:51:52 CEST 2003 - arvin@suse.de

- use ycp based ncurses menu at end of installation

-------------------------------------------------------------------
Fri Aug 08 10:54:34 CEST 2003 - arvin@suse.de

- variable handling of release notes url

-------------------------------------------------------------------
Wed Aug 06 09:37:19 CEST 2003 - arvin@suse.de

- don't copy kernel config from to /usr/src/linux (bug #28496)

-------------------------------------------------------------------
Fri Aug 01 20:10:11 CEST 2003 - arvin@suse.de

- call inst_netprobe during install
- added desktop files

-------------------------------------------------------------------
Wed Jul 30 11:42:24 CEST 2003 - arvin@suse.de

- don't complain when no storage controllers can be found
  (bug #23686)

-------------------------------------------------------------------
Wed Jul 30 10:23:01 CEST 2003 - arvin@suse.de

- always let YaST run in an UTF-8 environment during installation
  (bug #14751)

-------------------------------------------------------------------
Fri Jul 25 15:13:04 CEST 2003 - arvin@suse.de

- removed handling of XFree86 Version 3 from YaST2.start

-------------------------------------------------------------------
Fri Jul 25 15:12:25 CEST 2003 - gs@suse.de

- YaST2.firstboot: read RC_LANG from /etc/sysconfig/language and
                   export LANG accordingly;
		   call unicode_start/unicode_stop (if required)

-------------------------------------------------------------------
Thu Jul 24 13:39:36 CEST 2003 - gs@suse.de

- YaST2.start: call unicode_start/unicode_stop;
               export YAST_DOES_ACS removed

-------------------------------------------------------------------
Fri Jul 04 13:21:20 CEST 2003 - arvin@suse.de

- convert update workflow into a proposal

-------------------------------------------------------------------
Fri May 23 15:20:32 CEST 2003 - arvin@suse.de

- take kernel command line from install.inf (bug #25745)

-------------------------------------------------------------------
Mon Apr 28 17:25:45 CEST 2003 - arvin@suse.de

- fixes for live eval (bug #26457)

-------------------------------------------------------------------
Wed Apr 23 12:09:20 CEST 2003 - ms@suse.de

- add config migration from 3x to 4x if possible
- ensure XF86Config is available if someone performs an update
  within a XFree86 3.x environment

-------------------------------------------------------------------
Tue Apr 15 17:18:13 CEST 2003 - arvin@suse.de

- removed call of SuSEconfig.3ddiag and switch2mesasoft after
  reboot during installation since they don't exist anymore

-------------------------------------------------------------------
Thu Apr 10 15:49:20 CEST 2003 - ms@suse.de

- fixed conditions of xmset calls (#26214)

-------------------------------------------------------------------
Tue Apr  8 12:51:55 CEST 2003 - jsrain@suse.de

- fixed parsing of kernel parameters containing blank space
  (#26147)

-------------------------------------------------------------------
Tue Apr  1 15:44:12 CEST 2003 - jsrain@suse.de

- added init= kernel parameter to discard list (#25478)

-------------------------------------------------------------------
Tue Mar 18 13:37:15 CET 2003 - kkaempf@suse.de

- drop "insserv apache" again, opens port 80
- 2.7.43

-------------------------------------------------------------------
Mon Mar 17 18:11:40 CET 2003 - kkaempf@suse.de

- "insserv apache" if it's DOC_SERVER (#25436)
- 2.7.42

-------------------------------------------------------------------
Mon Mar 17 16:36:24 CET 2003 - arvin@suse.de

- start fvwm2 for vnc installation (bug #25405)

-------------------------------------------------------------------
Mon Mar 17 15:30:26 CET 2003 - arvin@suse.de

- turn of silent splash mode before displaying messages during
  vnc and ssh installation (bug #25407)

-------------------------------------------------------------------
Mon Mar 17 09:21:22 CET 2003 - kkaempf@suse.de

- start apache as doc_server if suse_help_viewer isn't provided
  by kdebase3-SuSE (25436)
- 2.7.39

-------------------------------------------------------------------
Sat Mar 15 22:54:09 CET 2003 - kkaempf@suse.de

- gdm2 might not be installed yet but earmarked for installation
  (#25410)
- 2.7.38

-------------------------------------------------------------------
Fri Mar 14 17:41:40 CET 2003 - sh@suse.de

- The final and super-great ultimate path for release notes:
  /usr/share/doc/release-notes/RELEASE-NOTES.*.rtf

-------------------------------------------------------------------
Fri Mar 14 17:38:44 CET 2003 - sh@suse.de

- Moved RTF version of release notes from /usr/share/doc to
  /usr/share/doc/release_notes

-------------------------------------------------------------------
Fri Mar 14 17:32:20 CET 2003 - sh@suse.de

- Using file name RELEASE_NOTES.rtf to allow coexistence with
  RELEASE_NOTES.html for Konqueror

-------------------------------------------------------------------
Fri Mar 14 11:14:01 CET 2003 - fehr@suse.de

- remove handling of IDE recorders from inst_finish.ycp
  this is now done much sooner in StorageDevices.ycp (bug #25293)

-------------------------------------------------------------------
Wed Mar 12 15:12:54 CET 2003 - arvin@suse.de

- fixed focus in last installation dialog (bug #25171)

-------------------------------------------------------------------
Wed Mar 12 10:19:51 CET 2003 - ms@suse.de

- fixed broken mouse bug in continue mode (#24914)

-------------------------------------------------------------------
Tue Mar 11 17:16:03 CET 2003 - kkaempf@suse.de

- also set /etc/sysconfig/displaymanager:DISPLAYMANAGER (#25087)

-------------------------------------------------------------------
Mon Mar 10 19:03:34 CET 2003 - kkaempf@suse.de

- check for existance of /usr/src/linux/include/linux before
  copying kernel config.
- 2.7.32

-------------------------------------------------------------------
Mon Mar 10 18:34:58 CET 2003 - mvidner@suse.de

- Added .etc.install_inf_alias to work around an ini-agent
  limitation (#24836).
- 2.7.31

-------------------------------------------------------------------
Mon Mar 10 16:10:27 CET 2003 - arvin@suse.de

- fixed compose characters for certain locales (bug #14751)

-------------------------------------------------------------------
Fri Mar  7 17:21:06 CET 2003 - nashif@suse.de

- Dont read product data from installed system if in config mode
  (#24772 )

-------------------------------------------------------------------
Fri Mar  7 14:04:21 CET 2003 - kkaempf@suse.de

- copy kernel config to /usr/src/linux/... (#24835)

-------------------------------------------------------------------
Thu Mar  6 13:33:40 CET 2003 - fehr@suse.de

- umount fs based on crypto loop files before all other umounts
  (#24751)

-------------------------------------------------------------------
Thu Mar  6 12:58:31 CET 2003 - ms@suse.de

- removed mouse probing code from inst_startup.ycp and put
  that code into installation.ycp. Changed the mouse probing
  code to disconnect the device in front of the probing and
  re-connect it after the probing is done to avoid any
  jumping mouse cursors (#24355)

-------------------------------------------------------------------
Tue Mar 04 21:13:02 CET 2003 - arvin@suse.de

- handle flags from content file in Product module (bug #21561)

-------------------------------------------------------------------
Tue Mar  4 13:07:02 CET 2003 - sh@suse.de

- Fixed bug #24542: Bad license agreement button text

-------------------------------------------------------------------
Mon Mar  3 16:47:07 CET 2003 - sh@suse.de

- Fixed bug #10990: Boot installed system does not unmount

-------------------------------------------------------------------
Mon Mar  3 11:06:28 CET 2003 - fehr@suse.de

- call win resize module not only on i386 but also on x86_64 and ia64

-------------------------------------------------------------------
Thu Feb 27 12:36:16 CET 2003 - arvin@suse.de

- kill (with SIGKILL) shell on tty2 after installation (bug #24404)

-------------------------------------------------------------------
Wed Feb 26 17:17:43 CET 2003 - kkaempf@suse.de

- pass language to packagemanager (#23828)

-------------------------------------------------------------------
Wed Feb 26 12:31:27 CET 2003 - arvin@suse.de

- disable all sources if user aborts installation (bug #24292)

-------------------------------------------------------------------
Tue Feb 25 11:19:26 CET 2003 - arvin@suse.de

- make Hardware Configuration Dialog unconfuseable (bug #24020)

-------------------------------------------------------------------
Mon Feb 24 19:55:43 CET 2003 - kkaempf@suse.de

- add debug hooks (#23787)

-------------------------------------------------------------------
Mon Feb 24 18:25:31 CET 2003 - sh@suse.de

- V 2.7.20
- Fixed bug #24038: Installation language re-selection does not work

-------------------------------------------------------------------
Mon Feb 24 18:00:37 CET 2003 - gs@suse.de

- don't add .UTF-8 to LANG variable (causes problems with ncurses)
  bug #23348

-------------------------------------------------------------------
Mon Feb 24 17:23:55 CET 2003 - mvidner@suse.de

- Added proxy to the network configuration proposal (#24204).

-------------------------------------------------------------------
Fri Feb 21 15:21:41 CET 2003 - arvin@suse.de

- better text for "abort installation" popup (bug #24019)

-------------------------------------------------------------------
Fri Feb 21 12:40:55 CET 2003 - arvin@suse.de

- fixed button labels and help texts (bug #23912)

-------------------------------------------------------------------
Fri Feb 21 12:00:14 CET 2003 - sh@suse.de

- Fixed bug #24027: Root exploit in inst_suseconfig

-------------------------------------------------------------------
Fri Feb 21 11:30:37 CET 2003 - arvin@suse.de

- always do hard reboot (bug #23903)

-------------------------------------------------------------------
Thu Feb 20 15:49:44 CET 2003 - kkaempf@suse.de

- drop /etc/XF86Config (#23965)

-------------------------------------------------------------------
Thu Feb 20 11:39:23 CET 2003 - arvin@suse.de

- use title-style capitalization for menu names (bug #23848)

-------------------------------------------------------------------
Thu Feb 20 09:51:29 CET 2003 - ms@suse.de

- add support for mouse wheel during installation (#21660)

-------------------------------------------------------------------
Wed Feb 19 16:42:22 CET 2003 - arvin@suse.de

- disable all sources if user aborts installation (bug #23776)

-------------------------------------------------------------------
Wed Feb 19 16:07:29 CET 2003 - fehr@suse.de

- fix wrong variable of keyboard module in inst_finish.ycp (#23782)

-------------------------------------------------------------------
Wed Feb 19 08:35:05 CET 2003 - arvin@suse.de

- run SuSEconfig fonts during inst_finish for anti aliased fonts
  (bug #23768)

-------------------------------------------------------------------
Tue Feb 18 20:47:55 CET 2003 - arvin@suse.de

- fixed reading of content file if FLAGS line is missing

-------------------------------------------------------------------
Sat Feb 15 16:26:26 CET 2003 - nashif@suse.de

- call inst_x11 in autoinst mode

-------------------------------------------------------------------
Wed Feb 12 15:23:00 CET 2003 - kkaempf@suse.de

- remove call to mkinfodir (#23588)

-------------------------------------------------------------------
Wed Feb 12 12:03:24 CET 2003 - fehr@suse.de

- Write keytable info to yast.inf again in inst_finish.ycp

-------------------------------------------------------------------
Tue Feb 11 21:39:29 CET 2003 - arvin@suse.de

- handle update flag from content file (bug #21561)

-------------------------------------------------------------------
Mon Feb 10 20:53:53 CET 2003 - arvin@suse.de

- setup complete environment for qt during installation

-------------------------------------------------------------------
Mon Feb 10 18:24:12 CET 2003 - arvin@suse.de

- skip proposal dialog if it's empty (bug #23520)

-------------------------------------------------------------------
Fri Feb  7 16:12:49 CET 2003 - jsuchome@suse.de

- adapted inst_confirm_abort for the use from yast2-repair

-------------------------------------------------------------------
Thu Feb  6 16:16:29 CET 2003 - jsrain@suse.de

- removed missleading help text about starting of network during
  hardware proposal, when network has already been started (#20912)

-------------------------------------------------------------------
Wed Feb 05 17:05:43 CET 2003 - arvin@suse.de

- merged proofread messages

-------------------------------------------------------------------
Mon Feb  3 18:18:08 CET 2003 - sh@suse.de

- V 2.7.7
- Added default function key handling

-------------------------------------------------------------------
Thu Jan 30 16:08:44 CET 2003 - kkaempf@suse.de

- call /usr/bin/mkinfodir in inst_suseconfig
  (replaces SuSEconfig.man_info)

-------------------------------------------------------------------
Wed Jan 29 14:42:42 CET 2003 - arvin@suse.de

- added dialog to ask for preferred method of user authentication

-------------------------------------------------------------------
Tue Jan 28 18:47:16 CET 2003 - arvin@suse.de

- added final congratulations dialog
- added dialog with release notes

-------------------------------------------------------------------
Mon Jan 27 17:47:38 CET 2003 - sh@suse.de

- V 2.7.5
- Use new y2base/qt command line options for better WM cooperation
- Don't start a WM any more in YaST2 start script
  (testX does that now)

-------------------------------------------------------------------
Wed Jan 22 17:11:20 CET 2003 - arvin@suse.de

- use newer interface to modules agent (bug #22995)

-------------------------------------------------------------------
Wed Jan 22 11:36:10 CET 2003 - jsrain@suse.de

- returned accidentally removed call of Bootloader::Write ()
  function (bug #23018)
- 2.7.3

-------------------------------------------------------------------
Fri Dec 20 17:25:00 CET 2002 - arvin@suse.de

- changed label of second button of popup with info.txt (EULA)
  from "Cancel" to "Do Not Accept" (bug #21874)

-------------------------------------------------------------------
Fri Dec 20 17:04:37 CET 2002 - arvin@suse.de

- merged from 8.1 branch:
  - only set hostname during vnc installation if necessary
    (bug #21454)
  - popup with info.txt (EULA) now has a timeout during
    autoinstallation (bug #21413)
  - remove /root/.vnc/passwd after installation (bug #21360)
  - popup with info.txt now has two buttons (accept and cancel)
  - start portmapper if instmode==nfs also on s390 (#21094)

-------------------------------------------------------------------
Thu Dec 12 12:40:22 CET 2002 - jsrain@suse.de

- added handling of modules required to be loaded early after
  mounting root
- not adding ide-scsi to initrd, but scheduling relevant modules
  to be loaded after boot (#19376)

-------------------------------------------------------------------
Wed Dec 11 16:51:45 CET 2002 - lslezak@suse.cz

- .proc.cpuinfo agent rewritten to INI-agent (now supports
  multiple CPU, all keys from /proc/cpuinfo can be read)

-------------------------------------------------------------------
Mon Dec 09 12:49:20 CET 2002 - arvin@suse.de

- add modules ide-cd and cdrom before ide-scsi to INITRD_MODULES
  when an ide cdwriter is found (bug #22343)

-------------------------------------------------------------------
Wed Dec  4 15:29:17 CET 2002 - jsrain@suse.cz

- adapted to new bootloader module interface
- 2.7.1

-------------------------------------------------------------------
Tue Oct 22 16:53:21 CEST 2002 - ms@suse.de

- removed inst_x11 to be part of the installation workflow
- add x11_proposal to:
  hw-config-proposals-home-pc.ycp
  hw-config-proposals-networked-pc.ycp

-------------------------------------------------------------------
Wed Oct 16 14:03:27 CEST 2002 - arvin@suse.de

- correctly handle quotes in /etc/install.inf (bug #20986)

-------------------------------------------------------------------
Wed Oct 16 11:10:07 CEST 2002 - kkaempf@suse.de

- use proper tmpdir for vendor-supplied script when loading
  vendor driver disk (#20967)
- 2.6.87

-------------------------------------------------------------------
Tue Oct 15 16:29:21 CEST 2002 - choeger@suse.de

- renamed product id text from "Open Team Server" to "Openexchange Server",
  because this text is shown into the installation window and the name of
  the cd is associated with this name

-------------------------------------------------------------------
Mon Oct 14 18:21:52 CEST 2002 - sh@suse.de

- V 2.6.85
- Fixed bug #19214: Return to proposal after update

-------------------------------------------------------------------
Mon Oct 14 15:57:34 CEST 2002 - kkaempf@suse.de

- use "UpdateDir" from install.inf when checking vendor
  update media (#19442)
- set /sysconfig/suseconfig/CWD_IN_USER_PATH="no" on non-box
  products (#17464)
- 2.6.84

-------------------------------------------------------------------
Mon Oct 14 15:41:33 CEST 2002 - sh@suse.de

- V 2.6.83
- Fixed bug #19628: Obsolete MediaUI::ChangeMedium() call

-------------------------------------------------------------------
Thu Oct 10 15:26:07 CEST 2002 - arvin@suse.de

- make info text (aka beta warning) scroll-able (bug #20063)

-------------------------------------------------------------------
Wed Oct  9 09:23:53 CEST 2002 - jsrain@suse.cz

- now not enabling 2 gettys on same serial line on p690 (#19788)

-------------------------------------------------------------------
Tue Oct  8 15:37:59 CEST 2002 - kkaempf@suse.de

- disable update for non-box products (#20695)
- 2.6.80

-------------------------------------------------------------------
Mon Oct  7 17:09:46 CEST 2002 - kkaempf@suse.de

- display media.1/info.txt if exists before starting installation
  (#18504)

-------------------------------------------------------------------
Tue Oct  1 17:01:15 CEST 2002 - kkaempf@suse.de

- runlevel 5 only where applicable (#20369)

-------------------------------------------------------------------
Thu Sep 26 18:17:35 CEST 2002 - arvin@suse.de

- remove console kernel option if it's autodectected like
  pseries can do (bug #20177)

-------------------------------------------------------------------
Thu Sep 26 12:56:01 CEST 2002 - choeger@suse.de

- call product specific YaST2 modules before finishing the
  installation

-------------------------------------------------------------------
Tue Sep 24 11:48:17 CEST 2002 - arvin@suse.de

- run depmod after network setup for ssh and vnc installation
  (bug #20040)

-------------------------------------------------------------------
Mon Sep 23 15:31:25 CEST 2002 - arvin@suse.de

- again fix for qt background color (bug #18926)

-------------------------------------------------------------------
Fri Sep 20 17:02:45 CEST 2002 - arvin@suse.de

- in final proposal screen hide button to start control center if
  the control center is not available (bug #19926)

-------------------------------------------------------------------
Fri Sep 20 16:58:14 CEST 2002 - kkaempf@suse.de

- re-init Product module in running system from cached
  product data properly
- 2.6.72

-------------------------------------------------------------------
Fri Sep 20 13:30:40 CEST 2002 - kkaempf@suse.de

- initialize Product module from content data
- 2.6.71

-------------------------------------------------------------------
Fri Sep 20 13:08:08 CEST 2002 - kkaempf@suse.de

- add agent to read "/content" file
- 2.6.69

-------------------------------------------------------------------
Fri Sep 20 11:47:05 CEST 2002 - kkaempf@suse.de

- linuxrc provides 'content' at / now, no need to mount the source.
- 2.6.70

-------------------------------------------------------------------
Fri Sep 20 11:32:26 CEST 2002 - kkaempf@suse.de

- force reboot on s390 after installation
- 2.6.69

-------------------------------------------------------------------
Thu Sep 19 21:17:17 CEST 2002 - kkaempf@suse.de

- umount /var/adm/mount after retrieving content file
- 2.6.68

-------------------------------------------------------------------
Wed Sep 18 17:49:20 CEST 2002 - kkaempf@suse.de

- added product hooks to installation workflow
- 2.6.67

-------------------------------------------------------------------
Wed Sep 18 16:28:57 CEST 2002 - arvin@suse.de

- removed all code regarding zilo (bug #19821)
- fixed qt background color (bug #18926)

-------------------------------------------------------------------
Wed Sep 18 16:00:39 CEST 2002 - arvin@suse.de

- provides/obsoletes the old yast

-------------------------------------------------------------------
Mon Sep 16 12:37:32 CEST 2002 - kkaempf@suse.de

- remove unneeded Save() functions (#19591)

-------------------------------------------------------------------
Thu Sep 12 22:14:45 CEST 2002 - fehr@suse.de

- remove obsolete LVM and MD initialisation in inst_mode.ycp
- 2.6.63

-------------------------------------------------------------------
Thu Sep 12 17:15:52 CEST 2002 - kkaempf@suse.de

- remove control files (#19564)
- 2.6.62

-------------------------------------------------------------------
Thu Sep 12 15:26:35 CEST 2002 - kkaempf@suse.de

- fix vendor path for UnitedLinux (#19442)
- 2.6.61

-------------------------------------------------------------------
Thu Sep 12 14:38:52 CEST 2002 - kkaempf@suse.de

- dont warn about kernel if not in update mode.
- 2.6.60

-------------------------------------------------------------------
Thu Sep 12 13:10:40 CEST 2002 - kkaempf@suse.de

- symlink *.shipped to *.suse on update for LILO compatibility
- 2.6.59

-------------------------------------------------------------------
Wed Sep 11 13:40:41 CEST 2002 - kkaempf@suse.de

- properly unmount sources also on abort and end of update
- move package log to yast2-packager
- handle run-time kernel switch extra
- 2.6.58

-------------------------------------------------------------------
Wed Sep 11 00:42:12 CEST 2002 - kkaempf@suse.de

- remove obsolete package data after update
- release source (CD) and target (rpmdb)
- 2.6.57

-------------------------------------------------------------------
Tue Sep 10 16:15:09 CEST 2002 - arvin@suse.de

- added more provides/obsoletes (bug #19325)

-------------------------------------------------------------------
Tue Sep 10 14:34:13 CEST 2002 - arvin@suse.de

- again fix initial language

-------------------------------------------------------------------
Mon Sep  9 15:46:39 CEST 2002 - kkaempf@suse.de

- fix initial language
- 2.6.54

-------------------------------------------------------------------
Mon Sep 09 15:41:19 CEST 2002 - arvin@suse.de

- run ncurses control center after installation (instead of ycp
  based one) (bug #19246)

-------------------------------------------------------------------
Mon Sep  9 12:48:38 CEST 2002 - kkaempf@suse.de

- drop "noarch"
- 2.6.53

-------------------------------------------------------------------
Mon Sep 09 12:24:03 CEST 2002 - arvin@suse.de

- setup proxy configuration for installation (bug #19189)

-------------------------------------------------------------------
Mon Sep  9 12:20:13 CEST 2002 - kkaempf@suse.de

- remove runme_at_boot at end
- 2.6.51

-------------------------------------------------------------------
Fri Sep  6 12:56:08 CEST 2002 - kkaempf@suse.de

- s390'ers want it different -> k_deflt on smp systems (#18990)
- 2.6.50

-------------------------------------------------------------------
Fri Sep  6 12:48:51 CEST 2002 - kkaempf@suse.de

- properly detect update_mode after restart
- 2.6.49

-------------------------------------------------------------------
Thu Sep  5 20:47:47 CEST 2002 - kkaempf@suse.de

- continue with inst_rpmcopy after update
- 2.6.48

-------------------------------------------------------------------
Thu Sep 05 19:10:43 CEST 2002 - arvin@suse.de

- more old trans-package fun

-------------------------------------------------------------------
Thu Sep 05 15:01:29 CEST 2002 - arvin@suse.de

- always run depmod after installation (bug #18382)
- set HOME=/root during installation (bug #18882)

-------------------------------------------------------------------
Wed Sep  4 16:12:19 CEST 2002 - kkaempf@suse.de

- move update branch to yast2-update (#18876)
- 2.6.45

-------------------------------------------------------------------
Wed Sep 04 12:48:03 CEST 2002 - arvin@suse.de

- fixed provide/obsolete of trans packages (bug #18691)

-------------------------------------------------------------------
Tue Sep  3 22:34:44 CEST 2002 - kkaempf@suse.de

- adapt update workflow to package manager
- 2.6.41

-------------------------------------------------------------------
Mon Sep 02 14:14:15 CEST 2002 - arvin@suse.de

- set default runlevel back to 3 if X11 is not configured
  (bug #18705)

-------------------------------------------------------------------
Mon Sep 02 11:04:17 CEST 2002 - arvin@suse.de

- set HOME=/tmp during installation so qt doesn't pollute root
  filesystem (bug #18663)

-------------------------------------------------------------------
Fri Aug 30 11:18:15 CEST 2002 - arvin@suse.de

- hide output of kill in YaST2.firstboot (bug #18585)
- moved X11Version.ycp to yast2 package

-------------------------------------------------------------------
Thu Aug 29 10:43:43 CEST 2002 - arvin@suse.de

- fixed network start for ssh installation (bug #18506)
- fixed password saving for ssh installation (bug #18507)
- start in textmode for ssh installation (bug #18571)

-------------------------------------------------------------------
Thu Aug 29 10:41:00 CEST 2002 - kkaempf@suse.de

- close source in inst_finish (#18508)

-------------------------------------------------------------------
Wed Aug 28 22:34:37 CEST 2002 - kkaempf@suse.de

- trigger cache copying at end
- 2.6.35

-------------------------------------------------------------------
Tue Aug 27 23:16:31 CEST 2002 - kkaempf@suse.de

- init packagemanager properly
- drop all references to old data (suse/setup/descr/info)

-------------------------------------------------------------------
Tue Aug 27 12:10:15 CEST 2002 - arvin@suse.de

- load firewire support during installation (bug #18379)
- create_interfaces has moved from / to /sbin

-------------------------------------------------------------------
Tue Aug 27 10:43:05 CEST 2002 - arvin@suse.de

- fixes for ssh installation

-------------------------------------------------------------------
Mon Aug 26 12:43:26 CEST 2002 - arvin@suse.de

- don't run x11 configuration if x11 is missing (bug #18208)

-------------------------------------------------------------------
Mon Aug 26 10:18:44 CEST 2002 - kkaempf@suse.de

- ignore even more boot options (#18154)

-------------------------------------------------------------------
Thu Aug 22 20:18:17 CEST 2002 - fehr@suse.de

- call /sbin/vgscan if root filesystem is on LVM before calling
  Boot::Save() (#18180)

-------------------------------------------------------------------
Thu Aug 22 14:43:26 CEST 2002 - arvin@suse.de

- use the same workflow on s390 as on other architectures

-------------------------------------------------------------------
Thu Aug 22 12:31:17 CEST 2002 - kkaempf@suse.de

- drop "ht" flag probing, done in libhd now (#13532).

-------------------------------------------------------------------
Thu Aug 22 10:45:21 CEST 2002 - kkaempf@suse.de

- run "SuSEconfig --module bootsplash" before bootloader
  V 2.6.29

-------------------------------------------------------------------
Thu Aug 22 09:46:46 CEST 2002 - kkaempf@suse.de

- selected packages are also provided after installation
  V 2.6.28

-------------------------------------------------------------------
Thu Aug 22 09:22:28 CEST 2002 - kkaempf@suse.de

- dont use .package agent in inst_finish
  V 2.6.27

-------------------------------------------------------------------
Wed Aug 21 18:01:05 CEST 2002 - kkaempf@suse.de

- fix for build
  V 2.6.26

-------------------------------------------------------------------
Wed Aug 21 16:31:59 CEST 2002 - kkaempf@suse.de

- adaptions to new packager
- V 2.6.25

-------------------------------------------------------------------
Tue Aug 20 19:08:14 CEST 2002 - arvin@suse.de

- use new Mode::x11_setup_needed and Arch::x11_setup_needed

-------------------------------------------------------------------
Tue Aug 20 12:00:23 CEST 2002 - arvin@suse.de

- don't probe for mouse, floppy and usb devices on iseries

-------------------------------------------------------------------
Mon Aug 19 17:58:45 CEST 2002 - olh@suse.de

- implemented starting of ssh in installed system (needed for
  some kinds of remote installation)

-------------------------------------------------------------------
Mon Aug 19 17:53:40 CEST 2002 - arvin@suse.de

- don't probe for mouse, floppy and usb devices on s390

-------------------------------------------------------------------
Mon Aug 19 16:24:31 CEST 2002 - arvin@suse.de

- don't run X11 configuration on S390 (bug #17371)

-------------------------------------------------------------------
Mon Aug 19 09:32:04 CEST 2002 - kkaempf@suse.de

- Moving target by ppc team. One bit more entered to #17739.

-------------------------------------------------------------------
Fri Aug 16 15:21:48 CEST 2002 - kkaempf@suse.de

- drop BOOT_IMAGE=apic evaluation. enableapic is passed
  as normal kernel parameter to k_deflt now.
- add "SuSE" to list of kernel parameters to discard.

-------------------------------------------------------------------
Thu Aug 15 13:53:54 CEST 2002 - kkaempf@suse.de

- linuxrc doesn't reboot on PCMCIA systems any more (#17739)

-------------------------------------------------------------------
Wed Aug 14 17:12:01 CEST 2002 - arvin@suse.de

- added special hardware configuration list for ppc64 and s390
  (bug #17742)

-------------------------------------------------------------------
Wed Aug 14 11:32:07 CEST 2002 - kkaempf@suse.de

- fix NoShell: check (#17714)

-------------------------------------------------------------------
Mon Aug 12 17:01:52 CEST 2002 - kkaempf@suse.de

- fix network parameters passing from /etc/install.inf
- install k_athlon if vendor_id == "AuthenticAMD"  && cpu family >= 6
- drop "acpismp=force" for hyperthreading SMP

-------------------------------------------------------------------
Mon Aug 12 15:48:57 CEST 2002 - kkaempf@suse.de

- read /etc/install.inf:InstMode correctly

-------------------------------------------------------------------
Thu Aug  8 16:23:00 CEST 2002 - kkaempf@suse.de

- honor "/etc/install.inf:NoShell" to suppress extra shell on tty2.

-------------------------------------------------------------------
Wed Aug  7 12:16:33 CEST 2002 - kkaempf@suse.de

- allow for multiple foreign primary partitions (#17458)

-------------------------------------------------------------------
Wed Aug 07 10:47:45 CEST 2002 - arvin@suse.de

- removed access to variable DEFAULT_LANGUAGE in YaST2 start
  script (now only RC_LANG is unsed)

-------------------------------------------------------------------
Tue Aug 06 12:51:33 CEST 2002 - arvin@suse.de

- don't start vnc server twice after reboot during installation
  (bug #17415)

-------------------------------------------------------------------
Mon Aug 05 18:56:15 CEST 2002 - arvin@suse.de

- even more changed for new /etc/install.inf agent

-------------------------------------------------------------------
Mon Aug  5 16:57:21 CEST 2002 - ms@suse.de

- do not call module x11 if serial_console or vnc session
  is active: (#17233)

-------------------------------------------------------------------
Mon Aug  5 15:17:53 CEST 2002 - kkaempf@suse.de

- call "/create_interface <destdir>" on S/390 in order to get network
  setup data to installed system.

-------------------------------------------------------------------
Mon Aug 05 12:10:21 CEST 2002 - arvin@suse.de

- further changed for new /etc/install.inf agent

-------------------------------------------------------------------
Sat Aug 03 15:33:51 CEST 2002 - arvin@suse.de

- removed option -noxim for qt frontend since bug #17161 is now
  solved by changes to yast2-qt

-------------------------------------------------------------------
Fri Aug 02 15:02:54 CEST 2002 - arvin@suse.de

- run qt frontend with option -noxim (bug #17161)
- configure only network card on iSeries

-------------------------------------------------------------------
Fri Aug  2 14:31:49 CEST 2002 - olh@suse.de

- export Y2DEBUG and increase logsize in YaST2.firstboot when
  booted with 'debug'

-------------------------------------------------------------------
Wed Jul 31 16:21:07 CEST 2002 - msvec@suse.cz

- remove MakeCDLinks from inst_finish.ycp (#17309)

-------------------------------------------------------------------
Wed Jul 31 16:21:07 CEST 2002 - msvec@suse.cz

- new agent for /etc/install.inf

-------------------------------------------------------------------
Mon Jul 29 18:15:45 CEST 2002 - arvin@suse.de

- fixed return value in inst_x11.ycp

-------------------------------------------------------------------
Fri Jul 26 13:35:24 CEST 2002 - ms@suse.de

- add subdirectory x11 and include the base modules
  X11Version and inst_x11 to be present at any time

-------------------------------------------------------------------
Tue Jul 23 15:29:46 CEST 2002 - olh@suse.de

- new kernel names and binaries for ppc.

-------------------------------------------------------------------
Tue Jul 23 12:17:48 CEST 2002 - olh@suse.de

- add -httpd /usr/share/vnc/classes to inst_setup_vnc

-------------------------------------------------------------------
Sat Jul 20 11:35:06 CEST 2002 - olh@suse.de

- use WFM::Execute (.local to copy vnc data to target directory

-------------------------------------------------------------------
Fri Jul 19 18:05:51 CEST 2002 - fehr@suse.de

- removed writing of /etc/fstab from inst_finish it is now in
  inst_prepdisk
- version 2.6.5

-------------------------------------------------------------------
Thu Jul 18 13:37:59 CEST 2002 - fehr@suse.de

- moved variable immediate_prepdisk from module Installation to
  module Storage.

-------------------------------------------------------------------
Wed Jul 17 16:29:25 CEST 2002 - arvin@suse.de

- fixed S390 reboot message (bug #17049)

-------------------------------------------------------------------
Tue Jul 16 17:25:31 CEST 2002 - sh@suse.de

- provide/obsolete yast2-trans-inst-proposal and
  yast2-trans-inst-general

-------------------------------------------------------------------
Wed Jul 10 15:51:00 CEST 2002 - arvin@suse.de

- omit keyboard, mouse and bootloader in initial proposal on s390
- fixed location of ycp data files

-------------------------------------------------------------------
Thu Jul 04 16:10:45 CEST 2002 - arvin@suse.de

- moved non binary files to /usr/share/YaST2

-------------------------------------------------------------------
Mon Jun 24 15:24:43 CEST 2002 - kkaempf@suse.de

- New package: split off purely installation related code
  from yast2.rpm<|MERGE_RESOLUTION|>--- conflicted
+++ resolved
@@ -1,15 +1,14 @@
 -------------------------------------------------------------------
-<<<<<<< HEAD
+Thu Oct 27 15:09:58 CEST 2016 - shundhammer@suse.de
+
+- Documentation for subvolumes in control.xml (fate#321737)
+- 3.1.216.1.1
+
+-------------------------------------------------------------------
 Thu Oct  6 12:55:58 CEST 2016 - schubi@suse.de
 
 - AutoYaST upgrade: Setting timeout for errors, messages, ...
   popup correctly (bnc#999895).
-=======
-Thu Oct 27 15:09:58 CEST 2016 - shundhammer@suse.de
-
-- Documentation for subvolumes in control.xml (fate#321737)
-- 3.1.216.1.1
->>>>>>> 43fce8bc
 
 -------------------------------------------------------------------
 Thu Sep 29 08:09:28 UTC 2016 - igonzalezsosa@suse.com
