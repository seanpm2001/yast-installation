-------------------------------------------------------------------
<<<<<<< HEAD
Fri Nov 11 16:41:25 CET 2016 - schubi@suse.de

- Fixed bug: AutoYaST hangs while running second stage.
  Removed network.service in the Before section of
  YaST2-Firstboot.service. (bnc#1007752)
- 3.2.8

-------------------------------------------------------------------
Fri Nov 11 13:50:06 UTC 2016 - jreidinger@suse.com

- Do not crash if importing ssh config from system which
  /etc/os-release does not contain pretty name (bsc#1009492)
- 3.2.7
=======
Mon Nov 14 14:30:12 UTC 2016 - jreidinger@suse.com

- The user has to confirm when the configuration proposal contains
  a non-blocking error (generic fix for bsc#1003682)
- 3.1.216.1.3
>>>>>>> 00714681

-------------------------------------------------------------------
Mon Oct 31 13:23:38 UTC 2016 - lslezak@suse.cz

- Added support for read-only proposal modules (fate#321739)
- 3.2.6

-------------------------------------------------------------------
Thu Oct 27 15:09:58 CEST 2016 - shundhammer@suse.de

- Documentation for subvolumes in control.xml (fate#321737)

-------------------------------------------------------------------
Thu Oct 20 09:52:00 UTC 2016 - jreidinger@suse.com

- more robust password filtering in y2start.log
  (bsc#798966)
- 3.2.5

-------------------------------------------------------------------
Thu Oct 13 14:15:23 UTC 2016 - igonzalezsosa@suse.com

- Set libyui-ncurses environment before starting the installer
  (related to bsc#780621)
- 3.2.4

-------------------------------------------------------------------
Thu Oct 13 13:55:33 UTC 2016 - igonzalezsosa@suse.com

- Bump version number to release fixes for bnc#999895,
  bsc#988700 and bnc#999953.
- 3.2.3

-------------------------------------------------------------------
Thu Oct  6 12:55:58 CEST 2016 - schubi@suse.de

- AutoYaST upgrade: Do not override the Report module settings in
  the AutoYaST upgrade mode, keep the previous settings
  (bnc#999895).

-------------------------------------------------------------------
Thu Sep 29 08:09:28 UTC 2016 - igonzalezsosa@suse.com

- Translate description of Snapper snapshots (bsc#988700)
- 3.2.2

-------------------------------------------------------------------
Wed Sep 21 11:00:27 CEST 2016 - schubi@suse.de

- Fixed crash if one defined proposal module has not been found on
  system while switching back from "Expert" proposal.
  (bnc#999953)
- 3.2.1

-------------------------------------------------------------------
Wed Sep 14 13:53:41 UTC 2016 - jreidinger@suse.com

- reduce time needed for building this package
- 3.2.0

-------------------------------------------------------------------
Tue Sep 13 12:37:57 UTC 2016 - jreidinger@suse.com

- fix skipping of proposal returning empty hash otherwise it
  creates non sense proposal entry in UI (bnc#994127)
- 3.1.215

-------------------------------------------------------------------
Tue Aug 30 06:55:13 UTC 2016 - lslezak@suse.cz

- Display a warning popup when the installer self-update uses
  the fallback URL instead of the selected SMT or the default SCC
  server (bsc#996179)
- Do not contact the registration server in self-update when
  network is not running, skip self-update completely
- 3.1.214

-------------------------------------------------------------------
Thu Aug 25 14:23:20 UTC 2016 - lslezak@suse.cz

- Move the installer self update step earlier in the workflow
  so the user entered values are not lost after restart and avoid
  repeating some steps again (bsc#985055)
- This also fixes losing some values due to restaring YaST (bsc#993690),
  (bsc#992608)
- Improved the self update URL handling - the boot parameter has
  the highest priority, always ask user when a SLP service is found,
  in AutoYaST mode SLP needs to be enabled in the profile
- Display progress when downloading and applying the updates
- 3.1.213

-------------------------------------------------------------------
Wed Aug 25 12:51:45 UTC 2016 - cwh@suse.com

- Replace unicode bullet char by asterisk for ncurses (bsc#995082)
- 3.1.212

-------------------------------------------------------------------
Thu Aug 25 07:33:10 UTC 2016 - jreidinger@suse.com

- fix writing proposals (bnc#994127)
- 3.1.211

-------------------------------------------------------------------
Wed Aug 17 15:02:02 UTC 2016 - jreidinger@suse.com

- filter out same repositories from extraurls if they differ only
  in trailing slash (bnc#970488)
- 3.1.210

-------------------------------------------------------------------
Tue Aug 16 15:34:43 UTC 2016 - kanderssen@suse.com

- SSH Importer: Width fix to avoid cut of CheckBoxFrame Label
  (fate##319624)
- 3.1.209

-------------------------------------------------------------------
Tue Aug 16 13:28:14 CEST 2016 - locilka@suse.com

- Fixed testsuite for inst_complex_welcome after implementing lazy
  loading in ProductLicense in yast2-packager (bsc#993285)
- 3.1.208

-------------------------------------------------------------------
Fri Aug  5 07:22:59 UTC 2016 - igonzalezsosa@suse.com

- Fix the registration screen initialization when SCC server
  is used during self-update (FATE#319716)
- 3.1.207

-------------------------------------------------------------------
Thu Aug  4 10:02:28 UTC 2016 - igonzalezsosa@suse.com

- Retrieve the self-update URL from the registration
  server (SCC/SMT) (FATE#319716)
- 3.1.206

-------------------------------------------------------------------
Wed Aug  3 17:06:46 CEST 2016 - locilka@suse.com

- UI, UX and internal handling for the Welcome screen optimized to
  prevent from not showing that the license needs to be accepted
  (bsc#980374).
- 3.1.205

-------------------------------------------------------------------
Fri Jul 29 07:32:46 UTC 2016 - ancor@suse.com

- If the user has skipped multipath activation, don't ask again
  after installer self-update (bsc#989770)
- 3.1.204

-------------------------------------------------------------------
Fri Jul 22 13:48:12 UTC 2016 - igonzalezsosa@suse.com

- Don't halt the installation if installer updates server
  cannot be reached when using AutoYaST (bsc#988949)
- 3.1.203

-------------------------------------------------------------------
Thu Jul 21 11:52:59 UTC 2016 - jreidinger@suse.com

- simplify and speed up inst_finish client (bnc#986649)
- add test suite for inst_finish client
- 3.1.202

-------------------------------------------------------------------
Mon Jul 18 13:13:05 UTC 2016 - lslezak@suse.cz

- Run extra inst-sys cleanup to free more memory on systems with
  low memory (bsc#974601)
- 3.1.201

-------------------------------------------------------------------
Thu Jul 14 08:10:16 UTC 2016 - lslezak@suse.cz

- Properly adjust the OOM killer (oom_score_adj has a different
  range than the original oom_adj) (bsc#974601)
- 3.1.200

-------------------------------------------------------------------
Tue Jul 12 16:14:28 CEST 2016 - schubi@suse.de

- Added AutoYaST schema file "ssh_import".
  (fate#319624)
- 3.1.199

-------------------------------------------------------------------
Mon Jun 27 13:00:24 UTC 2016 - jreidinger@suse.com

- Make writing of bootloader settings the last step so that other
  installation steps (kdump, cio-ignore) do not have to waste time
  repeating it
  (bnc#986649)
- 3.1.198

-------------------------------------------------------------------
Thu Jun 23 08:17:24 UTC 2016 - lslezak@suse.cz

- Display more information in the error popup when downloading
  the optional installer updates fails (bsc#986091)
- 3.1.197

-------------------------------------------------------------------
Thu Jun 16 13:31:16 UTC 2016 - igonzalezsosa@suse.com

- Avoid restarting YaST when self-update repository exists but
  is empty (bsc#985113)
- 3.1.196

-------------------------------------------------------------------
Wed Jun 15 15:15:15 CEST 2016 - snwint@suse.de

- call set_videomode to adjust video mode (bsc#974821)
- 3.1.195

-------------------------------------------------------------------
Tue Jun 14 14:17:53 UTC 2016 - igonzalezsosa@suse.com

- Fix architecture detection during self-update (bsc#984656)
- 3.1.194

-------------------------------------------------------------------
Thu Jun  2 11:09:33 UTC 2016 - schubi@suse.de

- Adapt AutoYaST to support import of SSH server keys/configuration
  (fate#319624)
- 3.1.193

-------------------------------------------------------------------
Thu Jun  2 10:09:33 UTC 2016 - igonzalezsosa@suse.com

- Drop yast2-installation-devel-doc package (fate#320356)
- 3.1.192

-------------------------------------------------------------------
Wed Jun  1 11:41:27 UTC 2016 - igonzalezsosa@suse.com

- When importing SSH keys/configuration, only regular files
  will be considered (bsc#982522)
- Force YaST2-Firstboot.service to run after
  YaST2-Second-Stage.service (bsc#980365)
- 3.1.191

-------------------------------------------------------------------
Mon May 30 14:35:05 UTC 2016 - lslezak@suse.cz

- Move the debugger invocation code to yast2-ruby-bindings package
  to use the same implementation at run time (FATE#318421)
- 3.1.190

-------------------------------------------------------------------
Thu May 26 13:17:42 UTC 2016 - kanderssen@suse.com

- System Role: centered dialog (ncurses).

-------------------------------------------------------------------
Wed May 25 15:49:41 UTC 2016 - kanderssen@suse.com

- More visual improvements in the SSH keys importing proposal
  summary based on blog entry feedback. (Fate#319624)
- 3.1.189

-------------------------------------------------------------------
Wed May 25 13:07:59 UTC 2016 - lslezak@suse.cz

- Start the Ruby debugger at the beginning of installation
  when Y2DEBUGGER is set (FATE#318421)
- 3.1.188

-------------------------------------------------------------------
Tue May 17 08:17:51 UTC 2016 - ancor@suse.com

- Visual improvement in the SSH keys importing proposal summary

-------------------------------------------------------------------
Mon May 16 16:39:34 UTC 2016 - ancor@suse.com

- The user is now informed about SSH keys to be reused (copied
  from a previous system) during system installation.
- The user can select a different partition (or none) to read the
  keys from and whether to also copy config files.
- SSH import functionality not longer depending from
  "copy_to_system" feature.
- Fate#319624
- 3.1.187

-------------------------------------------------------------------
Mon May 16 08:29:25 UTC 2016 - lslezak@suse.cz

- SSH installation: handle closing the initial installation screen
  by the window manager close button (bsc#979499)
- 3.1.186

-------------------------------------------------------------------
Mon May  9 15:14:22 CEST 2016 - schubi@suse.de

- Do not copy licenses from inst-sys to target system.
  Showing EULA location in the installed system.
  (fate#219341)
- 3.1.185

-------------------------------------------------------------------
Fri May  6 11:09:28 UTC 2016 - jsrain@suse.cz

- get more texts for roles dialog from control file, allow
  a general label (bsc#974625)
- 3.1.184

-------------------------------------------------------------------
Thu May  5 13:39:46 UTC 2016 - ancor@suse.com

- Always read the lists of local users in the previous system to
  have them available during user importing (part of fate#319624)
- 3.1.183

-------------------------------------------------------------------
Wed Apr 20 10:47:12 UTC 2016 - knut.anderssen@suse.com

- Disk Activation step will be skipped in case of installer update
  success (bsc#974409)
- License agreement will be remembered in case of going back after
  a installer update.
- 3.1.182

-------------------------------------------------------------------
Tue Apr 19 09:08:35 UTC 2016 - igonzalezsosa@suse.com

- Fix handling of license acceptance in welcome screen
  (bsc#975774)
- 3.1.181

-------------------------------------------------------------------
Fri Apr 15 12:51:00 UTC 2016 - lslezak@suse.cz

- Run the automatic installer self update also in the AutoYaST
  mode, read the optional custom URL from the profile ("general" ->
  "self_update_url" node) (FATE#319716)
- 3.1.180

-------------------------------------------------------------------
Wed Apr 13 07:14:09 UTC 2016 - mfilka@suse.com

- bsc#956473
  - improved formatting of network interfaces listing
- 3.1.179

-------------------------------------------------------------------
Tue Apr 12 15:09:15 UTC 2016 - jreidinger@suse.com

- do not install perl-Bootloader-YAML on target system as it is no
  longer needed (FATE#317701)
- 3.1.178

-------------------------------------------------------------------
Mon Apr  4 09:48:42 UTC 2016 - igonzalezsosa@suse.com

- Automatic update during installation will use Zypper repositories
  instead of Driver Update Disks (FATE#319716).
- 3.1.177

-------------------------------------------------------------------
Wed Mar 23 16:32:31 UTC 2016 - cwh@suse.com

- Moved proc_modules.scr to yast2.rpm to avoid that yast-sound
  depends on yast-installation (bsc#972310)
- 3.1.176

-------------------------------------------------------------------
Tue Mar 15 07:41:01 UTC 2016 - knut.anderssen@suse.com

- Added automatic update during installation (FATE#319716)
- 3.1.175

-------------------------------------------------------------------
Mon Mar 14 13:09:52 UTC 2016 - mvidner@suse.com

- System Role: align labels (FATE#317481).
- System Role: pop-up if changing the role to a different one.
- 3.1.174

-------------------------------------------------------------------
Mon Mar 14 09:39:50 UTC 2016 - igonzalezsosa@suse.com

- Moved Yast::Transfer::FileFromUrl here from yast2-update
  (FATE#319716).
- 3.1.173

-------------------------------------------------------------------
Fri Mar  4 14:24:49 UTC 2016 - mvidner@suse.com

- Added a System Role step in the installation (FATE#317481).
- 3.1.172

-------------------------------------------------------------------
Mon Feb 29 09:05:16 UTC 2016 - mfilka@suse.com

- bsc#956473
  - network interfaces listing shows all IPv4 / IPv6 addresses per
    device
- 3.1.171

-------------------------------------------------------------------
Fri Feb 26 08:36:55 UTC 2016 - ancor@suse.com

- Ensure plymouth does not interfere with X11 when executing
  yast2-firstboot (bsc#966874)
- 3.1.170

-------------------------------------------------------------------
Sun Feb 21 21:15:02 UTC 2016 - mfilka@suse.com

- bnc#960703
  - network service setup moved into yast2-network package.
- 3.1.169

-------------------------------------------------------------------
Wed Feb 17 16:03:56 UTC 2016 - cwh@suse.com

- Remove autoyast clone button (fate#317970) 
- 3.1.168

-------------------------------------------------------------------
Thu Dec 22 15:53:34 CET 2015 - schubi@suse.de

- Removing network dependencies in the service files in order to
  prevent booting cycles in Tumbleweed. (bnc#954908)
- 3.1.167

-------------------------------------------------------------------
Mon Dec 21 08:08:15 UTC 2015 - jsrain@suse.cz

- fixed function name to check zKVM hypervisor (bsc#956736)
- 3.1.166

-------------------------------------------------------------------
Fri Dec 11 09:17:16 UTC 2015 - jsrain@suse.cz

- don't enforce the disk activation dialog on zKVM (bsc#956736)
- 3.1.165

-------------------------------------------------------------------
Wed Dec  2 13:55:07 UTC 2015 - mvidner@suse.com

- Ensure second stage and YaST-Firstboot don't get killed by
  getty when running over 2nd or 3rd serial console (bsc#935965)
- 3.1.164

-------------------------------------------------------------------
Thu Nov 26 09:09:59 UTC 2015 - jreidinger@suse.com

- Do not crash in proposal client if zfcp proposal reports itself
  as unavailable (bnc#956745)

-------------------------------------------------------------------
Wed Nov 25 13:15:19 UTC 2015 - lslezak@suse.cz

- Save the software selection for using it later in AutoYaST
  when deploying installation images (bsc#956325, bsc#910728)
- 3.1.163

-------------------------------------------------------------------
Fri Nov  6 11:59:26 UTC 2015 - ancor@suse.com

- Ensure second stage and YaST-Firstboot don't get killed by
  getty when running over serial console (bsc#935965)
- 3.1.162

-------------------------------------------------------------------
Fri Oct  9 13:32:36 UTC 2015 - ancor@suse.com

- Language selection screen fixed to immediately apply the keyboard
  layout after changing it automatically (bsc#947969).
- 3.1.161

-------------------------------------------------------------------
Thu Oct  1 15:55:54 UTC 2015 - ancor@suse.com

- Simplified second stage systemd unit to avoid dependencies cycles
  (bnc#947521 and bnc#931643). Logic moved to YaST startup scripts.
- 3.1.160

-------------------------------------------------------------------
Fri Sep  4 07:07:33 UTC 2015 - jsrain@suse.cz

- fix bug preventing to finish proposal in some sutuations
  (bsc#944334)
- 3.1.159

-------------------------------------------------------------------
Thu Sep  3 14:41:07 CEST 2015 - locilka@suse.com

- Fixed setting language / languages in the installation welcome
  screen (bsc#943746, bsc#944035)
- 3.1.158

-------------------------------------------------------------------
Wed Sep  2 09:43:21 UTC 2015 - igonzalezsosa@suse.com

- Move #second_stage_required? method to InstFunctions module
  to be used by AutoYaST (bnc#892091)
- 3.1.157

-------------------------------------------------------------------
Tue Aug 25 10:17:24 CEST 2015 - schubi@suse.de

- fixed cio_ignore testcase
  This testcase is for bnc#941406
- 3.1.156

-------------------------------------------------------------------
Thu Aug 13 13:26:56 CEST 2015 - schubi@suse.de

- AutoYaST S390: handling cio_ignore
  Entry <general><cio_ignore> in order to set it
  (values: true/false). If it is not set cio_ignore is true.
  So it is backward compatible.
  (bnc#941406)
- cio_ignore does not make sense for KVM or z/VM. So checking
  for KVM and z/VM and evtl. disabling cio_ignore (fate#317861).
- 3.1.155

-------------------------------------------------------------------
Tue Aug 11 15:50:49 CEST 2015 - schubi@suse.de

- AutoYaST second stage: YaST2-Second-Stage.service
  Continue installation even if plymouth has returned an error.
  (bnc#940878)
- 3.1.154

-------------------------------------------------------------------
Fri Aug  7 12:53:08 UTC 2015 - igonzalezsosa@suse.com

- Fix release notes loading when network is not working (bsc#940648)
- 3.1.153

-------------------------------------------------------------------
Wed Aug  5 11:45:25 UTC 2015 - jsrain@suse.cz

- store cio_ignore settings before installing bootloader
  (bsc#933177)
- 3.1.152

-------------------------------------------------------------------
Fri Jul 24 13:01:22 UTC 2015 - jsrain@suse.cz

- avoid duplicating release notes for products (bsc#935599)
- 3.1.151

-------------------------------------------------------------------
Tue Jul 21 09:16:03 UTC 2015 - mvidner@suse.com

- Moved client code to lib/installation/clients to enable test
  coverage measurements.
- 3.1.150

-------------------------------------------------------------------
Wed Jul  1 13:50:55 CEST 2015 - shundhammer@suse.de

- Cleanup for snapshots made during installation (bnc#935923)
- 3.1.149 

-------------------------------------------------------------------
Wed Jul  1 10:46:50 CEST 2015 - locilka@suse.com

- Fixed handling user request to change an installation proposal
  (bsc#936448)
- 3.1.148

-------------------------------------------------------------------
Mon Jun 29 13:11:57 UTC 2015 - lslezak@suse.cz

- fixed menu button label in the proposal (bsc#936427)
- 3.1.147

-------------------------------------------------------------------
Mon Jun 29 08:41:17 UTC 2015 - jreidinger@suse.com

- add ability to hide export button (fate#315161)
- 3.1.146

-------------------------------------------------------------------
Wed Jun 17 09:29:09 CEST 2015 - locilka@suse.com

- Implemented triggers for installation proposal (FATE#317488).
  Any *_proposal client can define 'trigger' in 'MakeProposal'
  that defines in which circumstances it should be called again
  after all proposals have been called, e.g., if partitioning or
  software selection changes.
- 3.1.145

-------------------------------------------------------------------
Tue Jun  2 08:41:03 UTC 2015 - jreidinger@suse.com

- fix crash in Upgrade when creating post upgrade snapshot
  (fate#317973)
- 3.1.144

-------------------------------------------------------------------
Thu May 28 12:41:49 UTC 2015 - igonzalezsosa@suse.com

- add a client to create a snapshot after installation/upgrade
  (fate#317973)
- 3.1.143

-------------------------------------------------------------------
Wed May 20 19:29:48 UTC 2015 - lslezak@suse.cz

- set Xvnc server resolution to 96 dpi to fix broken layout in VNC
  installations (defaults to 75 dpi) (bsc#919456)
- 3.1.142

-------------------------------------------------------------------
Fri Apr 24 06:01:14 UTC 2015 - ancor@suse.com

- Fixed an error preventing the VNC connection during second
  installation stage of AutoYaST when using VNC=1 (bnc#923901)
- 3.1.141

-------------------------------------------------------------------
Wed Apr 20 13:11:40 CEST 2015 - schubi@suse.de

- Fixed differnt bugs in proposal overview with multiple tabs.
- Checking if plymouth is available while starting second
  installation stage for AutoYaST.
- 3.1.140

-------------------------------------------------------------------
Thu Apr 16 13:02:23 CEST 2015 - locilka@suse.com

- Always enable systemd startup services for Second Stage and
  Firstboot (bsc#924278)
- 3.1.139

-------------------------------------------------------------------
Thu Apr  2 09:27:55 UTC 2015 - jreidinger@suse.com

- avoid endless loop when confirm update in proposal runner
  (FATE#315161)
- 3.1.138

-------------------------------------------------------------------
Wed Apr  1 18:54:34 UTC 2015 - jreidinger@suse.com

- fix method missing error in proposal_runner (FATE#315161)
- 3.1.137

-------------------------------------------------------------------
Wed Apr  1 11:39:32 UTC 2015 - jreidinger@suse.com

- fix dependencies in proposal_store (FATE#315161)
- 3.1.136

-------------------------------------------------------------------
Fri Mar 27 13:14:22 UTC 2015 - jreidinger@suse.com

- allow proposal runner dialog to use different proposal store
  (FATE#315161)
- 3.1.135

-------------------------------------------------------------------
Tue Feb 17 14:24:19 CET 2015 - aschnell@suse.de

- get list of mounts from /proc/mounts in umount_finish (for
  fate#318392)
- 3.1.134

-------------------------------------------------------------------
Mon Feb 16 12:44:16 UTC 2015 - cwh@suse.com

- Delete or copy install.inf as applicable (bnc#897066)
- 3.1.133

-------------------------------------------------------------------
Wed Feb 11 09:03:38 UTC 2015 - lslezak@suse.cz

- removed redundant initialization label (bnc#878538)
- 3.1.132

-------------------------------------------------------------------
Fri Feb  6 12:56:53 UTC 2015 - ancor@suse.com

- The unit tests are now compatible with RSpec 3 (bnc#916364)
- 3.1.131

-------------------------------------------------------------------
Wed Feb  4 13:15:43 UTC 2015 - lslezak@suse.cz

- support custom display number in "display_ip" boot option
  (bnc#913888)
- 3.1.130

-------------------------------------------------------------------
Tue Feb  3 11:11:49 CET 2015 - schubi@suse.de

- AutoYaST: If the system starts in multi-user mode plymouth will
  be quit while installation in order to ensure that installation
  will be finished on console 1 and the login prompt will be
  shown.
  (bnc#903682,889757,897956)

-------------------------------------------------------------------
Thu Jan 29 17:10:44 UTC 2015 - jsrain@suse.cz

- allow keyboard layout testing in language dialog (bsc#889549)
- 3.1.129

-------------------------------------------------------------------
Tue Jan 27 13:39:57 CET 2015 - jsuchome@suse.cz

- explicitely set language packages for installation during the
  live install (bnc#904103)
- 3.1.128

-------------------------------------------------------------------
Mon Jan 26 16:09:01 UTC 2015 - jreidinger@suse.com

- fix typo causing error in installation ( catched by openQA ) 

-------------------------------------------------------------------
Mon Jan 26 10:21:19 UTC 2015 - jreidinger@suse.com

- Properly install new Proposal* libs to fix installation

-------------------------------------------------------------------
Tue Jan 13 12:27:52 UTC 2015 - jreidinger@suse.com

- Refactored inst_proposal into Installation::ProposalRunner and
  Installation::ProposalStore.
- 3.1.127

-------------------------------------------------------------------
Tue Jan 13 12:27:40 UTC 2015 - jsrain@suse.cz

- fixed progress bar during (live) image installation (bsc#854378)

-------------------------------------------------------------------
Wed Jan  7 14:27:28 UTC 2015 - jreidinger@suse.com

- do not stuck during copy of logs files (bnc#897091)
- 3.1.126

-------------------------------------------------------------------
Thu Dec 18 20:12:47 UTC 2014 - lslezak@suse.cz

- Fix bashisms and shebangs in scripts (by "Ledest")
- 3.1.125

-------------------------------------------------------------------
Wed Dec 10 15:57:59 CET 2014 - aschnell@suse.de

- drop check for Gtk since Gtk UI of YaST is no longer supported
  (bsc#908607)
- 3.1.124

-------------------------------------------------------------------
Thu Dec  4 09:50:16 UTC 2014 - jreidinger@suse.com

- remove X-KDE-Library from desktop file (bnc#899104)

-------------------------------------------------------------------
Wed Nov 26 16:53:17 UTC 2014 - ancor@suse.com

- Added more debug information in order to track bnc#897091
- 3.1.122

-------------------------------------------------------------------
Fri Nov 14 09:51:04 UTC 2014 - ancor@suse.com

- Merging changes from 3.1.116.1 (SLE12 maintenance branch)
- Fixed the "previously used repositories" step to work properly
  when reached using the back button (bnc#889791)
- 3.1.121

-------------------------------------------------------------------
Tue Nov  4 08:32:27 UTC 2014 - jreidinger@suse.com

- Improve dialog asking if system should be cloned (bnc#900028)
- 3.1.120

-------------------------------------------------------------------
Mon Nov  3 16:19:30 CET 2014 - schubi@suse.de

- AutoYaST Second Stage: Fixed a crash in package management when
  running in Qt UI with libproxy1-config-kde4 package installed.
  (bnc#866692)
- 3.1.119

-------------------------------------------------------------------
Fri Oct 31 07:41:09 UTC 2014 - jreidinger@suse.com

- do not write obsolete /etc/syconfig/boot RUN_PARALLEL key
  (bnc#896207)
- 3.1.118

-------------------------------------------------------------------
Thu Oct 30 07:35:52 UTC 2014 - lslezak@suse.cz

- properly setup locale in installation start script to display
  texts and labels correctly in a texmode installation and also
  to translate all buttons in graphical mode (removed "testutf8"
  calls, it has been dropped, always set UTF-8 locale) (bnc#902411)
- 3.1.117

-------------------------------------------------------------------
Wed Sep 17 16:04:11 UTC 2014 - lslezak@suse.cz

- additionaly return file system type in ".run.df" agent result,
  (to use it in the disk usage calculation bnc#896176)
- 3.1.116

-------------------------------------------------------------------
Thu Sep  4 12:21:25 UTC 2014 - mvidner@suse.com

- Use a more flexible rubygem requirement syntax (bnc#895069)
- 3.1.115

-------------------------------------------------------------------
Wed Aug 28 15:31:55 UTC 2014 - ancor@suse.com

- Enabled remote access on systems installed using VNC (bnc#893501)
- 3.1.114

-------------------------------------------------------------------
Thu Aug 28 15:04:59 CEST 2014 - locilka@suse.com

- Setting data for &product; macro (used in helps) as soon as
  the base-product repository is initialized (bnc#886608)
- 3.1.113

-------------------------------------------------------------------
Wed Aug 27 15:39:52 CEST 2014 - locilka@suse.com

- Fixed [Abort] button handling in Disks Activation dialog
  (bnc#893281)
- 3.1.112

-------------------------------------------------------------------
Wed Aug 27 10:33:03 CEST 2014 - schubi@suse.de

- Autoyast: Second stage will not be called at all. This bug has
  been generated due the fix in bnc#886464.
- 3.1.111

-------------------------------------------------------------------
Mon Aug 25 09:15:13 CEST 2014 - schubi@suse.de

- Autoyast
  -- Disabling second installation stage via autoyast
     configuration "second_stage".
  -- Centralized minimal configuration and disabling more
     configuration steps like X11, user, default_desktop,...
  -- bnc#886464 and bnc#892091
- 3.1.110

-------------------------------------------------------------------
Mon Aug 18 12:30:53 UTC 2014 - jreidinger@suse.com

- workaround problem with missing capabilities in image deployment
  (bnc#889489)
- 3.1.109

-------------------------------------------------------------------
Thu Aug  7 11:50:28 CEST 2014 - snwint@suse.de

- use oom_score_adj instead of oom_adj (bnc #890432)
- 3.1.108

-------------------------------------------------------------------
Thu Aug  7 08:20:36 UTC 2014 - jreidinger@suse.com

- update ca certificates after upgrade (bnc#889616)
- 3.1.107

-------------------------------------------------------------------
Mon Jul 28 11:52:43 UTC 2014 - lslezak@suse.cz

- use short product name for the default base product release notes
  (read from the installation medium) (bnc#885247)
- display at least an empty dialog when downloading release notes
  to hide the previous dialog in the installation workflow
  (bnc#889196)
- 3.1.106

-------------------------------------------------------------------
Thu Jul 24 14:42:59 UTC 2014 - lslezak@suse.cz

- do not repeat release notes downloading on network time out
  (bnc#885486)
- 3.1.105

-------------------------------------------------------------------
Thu Jul 24 11:52:43 CEST 2014 - aschnell@suse.de

- do not log sensitive information in y2start.log (bnc#888645)
- 3.1.104

-------------------------------------------------------------------
Tue Jul 22 08:13:41 CEST 2014 - snwint@suse.de

- linuxrc already provides proxy settings in URL form - so use it
- 3.1.103

-------------------------------------------------------------------
Mon Jul 21 12:10:43 CEST 2014 - schubi@suse.de

- taking display-manager.service instead of xdm.service in the
  second boot stage (bnc#886654, 884447)
- Workaround of bug in plymouth --> using deactivate option
  in second boot stage in order to start ncurses yast correctly
  (bnc#886488)
- 3.1.102

-------------------------------------------------------------------
Wed Jul 16 09:15:10 UTC 2014 - jsrain@suse.cz

- retranslate release notes button when going back in workflow
  (bnc#886660)
- 3.1.101

-------------------------------------------------------------------
Tue Jul 15 15:44:41 CEST 2014 - locilka@suse.com

- Asking user for confirmation while aborting the installation in
  disk activation dialog (bnc#886662)
- 3.1.100

-------------------------------------------------------------------
Fri Jul  4 08:48:03 UTC 2014 - jreidinger@suse.com

- Copy multipath blacklist to target system (bnc#885628)
- 3.1.99

-------------------------------------------------------------------
Thu Jul  3 09:14:53 UTC 2014 - jreidinger@suse.com

- remove useless steps from system analysis because it confuses
  users (bnc#885609)
- 3.1.98

-------------------------------------------------------------------
Mon Jun 30 14:34:59 UTC 2014 - jreidinger@suse.cz

- restore: use restore script instead of manual unpacking tarball
  to also remove newly generated content when rollbacking
  (bnc#882039)
- 3.1.97

-------------------------------------------------------------------
Mon Jun 23 16:09:32 CEST 2014 - locilka@suse.com

- Changed /bin/rm path to /usr/bin/rm path (bnc#882453)
- 3.1.96

-------------------------------------------------------------------
Mon Jun 23 13:02:27 UTC 2014 - jreidinger@suse.com

- directly export autoyast profile to target file (bnc#881108)
- 3.1.95

-------------------------------------------------------------------
Thu Jun 19 19:05:10 UTC 2014 - lslezak@suse.cz

- removed random_finish client, haveged service is by default
  enabled, no need for explicit enabling by Yast
  (gh#yast/yast-installation#214)
- 3.1.94

-------------------------------------------------------------------
Wed Jun 18 11:47:26 UTC 2014 - lslezak@suse.cz

- make sure the CIO ignore config file ends with a new line
  (bnc#883198)
- 3.1.93

-------------------------------------------------------------------
Tue Jun 17 12:34:33 UTC 2014 - lslezak@suse.cz

- inst_upgrade_urls.rb: set the future target distribution to not
  ignore the SCC online repositories in libzypp (bnc#881320)
- 3.1.92

-------------------------------------------------------------------
Mon Jun 16 12:33:18 UTC 2014 - jreidinger@suse.com

- write list of active devices for cio_ignore ( partially written
  by Ihno )
- 3.1.91

-------------------------------------------------------------------
Thu Jun 12 15:20:04 UTC 2014 - jreidinger@suse.com

- restore backup if yast failed during installation/upgrade
  (bnc#882039)
- 3.1.90

-------------------------------------------------------------------
Thu Jun 12 08:27:01 UTC 2014 - lslezak@suse.cz

- properly enable the add-on module in the installation workflow
- 3.1.89

-------------------------------------------------------------------
Tue Jun  3 13:53:15 UTC 2014 - lslezak@suse.cz

- inst_upgrade_urls.rb client:
  - remove old repositories (repo files) to avoid loading old
    SLE11 repositories when refreshing a registered service
    (bnc#880971)
  - remove old services to get rid of the old NCC service
  (Note: everything is backed up into /var/adm/backup/upgrade/zypp
  directory)
- 3.1.88

-------------------------------------------------------------------
Thu May 29 08:23:21 UTC 2014 - lslezak@suse.cz

- better error message for accepting the license (bnc#875183)
- 3.1.87

-------------------------------------------------------------------
Wed May 28 11:00:51 CEST 2014 - aschnell@suse.de

- close port 6000 during installation (bnc#879262)
- 3.1.86

-------------------------------------------------------------------
Wed May 21 10:32:51 UTC 2014 - jreidinger@suse.com

- do not call reipl multiple times (patch by Ihno)
- 3.1.85

-------------------------------------------------------------------
Fri May 16 12:19:30 UTC 2014 - jsrain@suse.cz

- reduced time-out for downloading release notes when behind
  firewall (bnc#878265)
- 3.1.84

-------------------------------------------------------------------
Fri May 16 08:37:23 UTC 2014 - mvidner@suse.com

- Fixed "undefined method" if an add-on has empty release notes URL
  (bnc#877705)
- 3.1.83

-------------------------------------------------------------------
Fri May 16 07:11:52 UTC 2014 - jsrain@suse.cz

- adjusted wording when deploying image to disk (bnc#877666)
- 3.1.82

-------------------------------------------------------------------
Wed May 14 11:10:05 UTC 2014 - jreidinger@suse.com

- Use new bootloader API to set kernel parameters (bnc#869608)
- 3.1.81

-------------------------------------------------------------------
Tue May 13 13:51:52 UTC 2014 - jreidinger@suse.com

- Fix haveged path to kill it properly (patch by Ihno) (bnc#876876)
- 3.1.80

-------------------------------------------------------------------
Tue May 13 10:09:55 CEST 2014 - gs@suse.de

- enable services for FCoE by calling fcoe-client finish script
  (bnc#877352)
- 3.1.79

-------------------------------------------------------------------
Fri May  9 10:44:11 UTC 2014 - jreidinger@suse.com

- ensure maximum size of prep partition for ppc64 (bnc#867345)
  ( part of patch made by dinaar@suse.com )
- 3.1.78

-------------------------------------------------------------------
Fri May  9 10:15:34 UTC 2014 - jsrain@suse.cz

- adjusted downloading release notes to work also for extensions
  (bnc#876700)
- 3.1.77

-------------------------------------------------------------------
Wed Apr 30 11:01:12 UTC 2014 - jreidinger@suse.com

- use correct keywords for cio ignore kernel params (bnc#874902)
- move cio_ignore step after bootloader step to have sections 
  generated (bnc#873996)
- 3.1.76

-------------------------------------------------------------------
Fri Apr 25 13:21:52 UTC 2014 - mfilka@suse.com

- bnc#872086
  - always copy network configuration. Even if network is not
    running during installation
- 3.1.75

-------------------------------------------------------------------
Fri Apr 25 08:22:06 UTC 2014 - jsrain@suse.cz

- enhanced handling of release notes from media (contrary to those
  downloaded on-line) (bnc#874996)
- 3.1.74

-------------------------------------------------------------------
Thu Apr 24 16:02:13 CEST 2014 - locilka@suse.com

- Changed inst_system_analysis to read Product information
  (that uses libzypp) after initializing libzypp (bnc#873877)
- 3.1.73

-------------------------------------------------------------------
Wed Apr 23 08:48:13 UTC 2014 - jsrain@suse.cz

- enable top bar with logo during installation (bnc#868722)
- 3.1.72

-------------------------------------------------------------------
Tue Apr 15 16:51:58 CEST 2014 - locilka@suse.com

- Switched from the old to the new network setup client for remote
  repositories (bnc#869640)
- 3.1.71

-------------------------------------------------------------------
Tue Apr 15 07:02:35 UTC 2014 - jreidinger@suse.com

- fix crash from last fix and adapt it to cooperate nice with
  autoinstallation (bnc#873458)
- 3.1.70

-------------------------------------------------------------------
Mon Apr 14 14:38:22 UTC 2014 - jreidinger@suse.com

- return error message if base product not found and continue in
  installation(bnc#873458)
- 3.1.69

-------------------------------------------------------------------
Mon Apr 14 10:11:52 CEST 2014 - locilka@suse.com

- removed loading 'pciehp' Kernel module (added for SLE 11 by FATE
  #311991) - it is now built-in Kernel (bnc#865834)
- 3.1.68

-------------------------------------------------------------------
Fri Apr 11 08:44:10 UTC 2014 - jsrain@suse.cz

- added missing files to package (bnc#872925)
- 3.1.67

-------------------------------------------------------------------
Thu Apr 10 09:34:30 UTC 2014 - mvidner@suse.com

- Put wizard title on the left instead of on top (bnc#868859)
- 3.1.66

-------------------------------------------------------------------
Thu Apr 10 09:15:56 UTC 2014 - jsrain@suse.cz

- added handling of release notes for slide show (bnc#871158)
- 3.1.65

-------------------------------------------------------------------
Wed Apr  9 10:07:02 CEST 2014 - snwint@suse.de

- save a copy of pbl.log
- 3.1.64

-------------------------------------------------------------------
Fri Apr  4 15:33:40 CEST 2014 - snwint@suse.de

- remove LIBGL_ALWAYS_INDIRECT (bnc #869172)
- 3.1.63

-------------------------------------------------------------------
Thu Apr  3 12:15:49 UTC 2014 - jreidinger@suse.com

- do not write network configuration from upgrade to system
  (bnc#871178)
- 3.1.62

-------------------------------------------------------------------
Wed Apr  2 09:25:38 UTC 2014 - jreidinger@suse.com

- remove ssh_service_finish as it is handle in
  firewall_stage1_finish due to split of ssh port open and sshd
  enablement (bnc#865056)
- 3.1.61

-------------------------------------------------------------------
Sun Mar 30 17:15:03 UTC 2014 - mfilka@suse.com

- bnc#869719
  - fixed parameters forcing manual network configuration on user's
    request at disks activation screen
- 3.1.60 

-------------------------------------------------------------------
Mon Mar 24 14:48:36 UTC 2014 - jreidinger@suse.com

- change cio_ignore kernel parameter according to kernel changes
  (bnc#869463)
- 3.1.59

-------------------------------------------------------------------
Mon Mar 24 12:33:47 UTC 2014 - jreidinger@suse.com

- avoid constant redefinition warning(BNC#869202)
- 3.1.58

-------------------------------------------------------------------
Wed Mar 19 12:45:27 UTC 2014 - lslezak@suse.cz

- skip "Installation Options" dialog when online repository option
  should not be displayed (part of bnc#868942)
- 3.1.57

-------------------------------------------------------------------
Fri Mar 14 14:43:06 CET 2014 - snwint@suse.de

- set LIBGL_ALWAYS_INDIRECT in ssh mode (bnc #868175)
- enable yast theme in ssh mode
- 3.1.56

-------------------------------------------------------------------
Fri Mar 14 08:15:01 UTC 2014 - jsrain@suse.cz

- download on-line version of release notes (fate#314695)
- 3.1.55

-------------------------------------------------------------------
Thu Mar 13 09:46:18 UTC 2014 - jreidinger@suse.com

- add kernel parameters for s390 when cio_ignore enabled to never
  blacklist console or ipl devices (fate#315318)
- 3.1.54

-------------------------------------------------------------------
Wed Mar 12 12:00:40 UTC 2014 - mfilka@suse.com

- bnc#858523
  - dropped disabling network configuration code. yast2-network is
    in charge of it now.
- 3.1.53 

-------------------------------------------------------------------
Mon Mar 10 13:01:48 UTC 2014 - jsrain@suse.cz

- don't hide ReleaseNotes button going back fron inst proposal
  (bnc#867389)
- 3.1.52

-------------------------------------------------------------------
Fri Mar  7 16:00:42 UTC 2014 - lslezak@suse.cz

- run scc_finish client if present (FATE#312012)
- 3.1.51

-------------------------------------------------------------------
Thu Mar  6 09:15:24 UTC 2014 - jreidinger@suse.com

- fix malformed string exception if cio ignore is disabled
  (bnc#866995)
- 3.1.50

-------------------------------------------------------------------
Tue Mar  4 09:13:41 UTC 2014 - jreidinger@suse.com

- call proper bash agent otherwise cio ignore feature do not work
  (bnc#866614)
- 3.1.49

-------------------------------------------------------------------
Mon Mar  3 12:57:24 UTC 2014 - jreidinger@suse.com

- do not crash if there is no general section in autoyast profile
  (BNC#866529)
- 3.1.48

-------------------------------------------------------------------
Thu Feb 27 15:08:12 CET 2014 - aschnell@suse.de

- reset proposal after rescanning storage (bnc#865579)
- 3.1.47

-------------------------------------------------------------------
Thu Feb 27 13:55:16 UTC 2014 - jreidinger@suse.com

- revert back complete skip of probing due to disks with activation
  (BNC#865579)
- 3.1.46

-------------------------------------------------------------------
Thu Feb 27 12:54:37 UTC 2014 - jreidinger@suse.com

- Do not rerun system probing as it is already done (BNC#865579)
- 3.1.45

-------------------------------------------------------------------
Wed Feb 26 09:15:50 UTC 2014 - jreidinger@suse.com

- implement cio ignore feature during installation for s390x
  (FATE#315586)
- 3.1.44

-------------------------------------------------------------------
Tue Feb 25 16:11:08 CET 2014 - locilka@suse.com

- Removed an icon from License Agreement dialog (bnc#865575)
- 3.1.43

-------------------------------------------------------------------
Tue Feb 25 14:14:59 CET 2014 - locilka@suse.com

- Adapted ignored_features to handle possibly missing Cmdline entry
  from Linuxrc (bnc#861465)
- 3.1.42

-------------------------------------------------------------------
Tue Feb 25 13:27:34 CET 2014 - locilka@suse.cz

- Removed hard-coded color and RichText formatting from
  installation confirmation dialog (#bnc#865371)
- 3.1.41

-------------------------------------------------------------------
Fri Feb 21 14:54:01 CET 2014 - snwint@suse.de

- Make vnc use real yast theme (bnc #855246) and make vnc screen size configurable.
- 3.1.40

-------------------------------------------------------------------
Fri Feb 21 09:16:18 UTC 2014 - mvidner@suse.com

- ssh installation: fix network start after reboot (bnc#850446)
- 3.1.39

-------------------------------------------------------------------
Wed Feb 19 15:22:00 CET 2014 - locilka@suse.com

- Prevent from re-defining CopyFilesFinishClient class (bnc#864631)
- 3.1.38

-------------------------------------------------------------------
Wed Feb 19 14:51:24 CET 2014 - locilka@suse.com

- Writing bootloader as late as possible, several configs need to
  be written and coppied to the installed system first (bnc#860089)
- 3.1.37

-------------------------------------------------------------------
Tue Feb 18 17:09:08 CET 2014 - locilka@suse.com

- Copying all udev rules from inst-sys to installed system
  (bnc#860089)
- 3.1.36

-------------------------------------------------------------------
Mon Feb 17 13:45:08 UTC 2014 - jreidinger@suse.com

- fix detection if ssh daemon run otherwise ssh installation do not
  reboot after first stage(BNC#864260)
- 3.1.35

-------------------------------------------------------------------
Wed Feb 12 11:44:20 UTC 2014 - jreidinger@suse.com

- fix namespace collision that cause error in installation
- 3.1.34

-------------------------------------------------------------------
Mon Feb 11 15:26:47 UTC 2014 - jreidinger@suse.com

- keep proper installation mode after cloning(BNC#861520)
- 3.1.33

-------------------------------------------------------------------
Tue Feb 11 14:55:36 UTC 2014 - jreidinger@suse.com

- fix dependencies to properly require new ruby bindings
- 3.1.32

-------------------------------------------------------------------
Mon Feb 10 14:31:52 UTC 2014 - jsrain@suse.cz

- removed unused release_notes_popup.rb


- Remove initialisation of Report in autoinst mode from 
  inst_system_analysis. Not needed any more since autoyast Profile 
  is now processed before inst_system_analysis gets called
  (bnc#862829).
- 3.1.31

-------------------------------------------------------------------
Fri Feb  7 09:36:00 UTC 2014 - jreidinger@suse.com

- Implement minimal installation feature (FATE#313149)
- 3.1.30

-------------------------------------------------------------------
Mon Feb  3 14:36:34 UTC 2014 - jreidinger@suse.com

- fix false positive errors in log for easier debugging in future
- 3.1.29

-------------------------------------------------------------------
Fri Jan 31 12:04:52 UTC 2014 - lslezak@suse.cz

- inst_inc_all.rb - added missing import (bnc#860263)
- 3.1.28

-------------------------------------------------------------------
Thu Jan 30 15:43:05 UTC 2014 - jreidinger@suse.com

- Remove write to non-existing /etc/sysconfig/suseconfig
  (FATE#100011)
- 3.1.27

-------------------------------------------------------------------
Thu Jan 30 15:42:52 CET 2014 - aschnell@suse.de

- fixed DASD detection (bnc#860398)
- 3.1.26

-------------------------------------------------------------------
Tue Jan 28 15:37:15 UTC 2014 - jreidinger@suse.com

- Fix exporting configuration in first stage (FATE#308539)
- 3.1.25

-------------------------------------------------------------------
Mon Jan 27 09:56:26 UTC 2014 - mfilka@suse.com

- fate#316768, bnc#854500
  - enable network service according product feature
- 3.1.24

-------------------------------------------------------------------
Fri Jan 24 12:01:29 UTC 2014 - lslezak@suse.cz

- removed inst_scc.rb client (moved to yast2-registration)
- 3.1.23

-------------------------------------------------------------------
Tue Jan 21 14:18:08 UTC 2014 - jreidinger@suse.com

- Remove icons from system analysis according to Ken's comments
  (fate#314695)
- 3.1.22

-------------------------------------------------------------------
Tue Jan 21 12:15:21 UTC 2014 - jreidinger@suse.com

- Remove "Change..." button in non-textual installation
- Add "Export Configuration" button in non-textual installation
  (FATE#308539)
- Add "Export Configuration" menu item in textual installation
  (FATE#308539)
- 3.1.21

-------------------------------------------------------------------
Tue Jan 21 08:48:17 UTC 2014 - jsrain@suse.cz

- adjusted UI according to Ken's comments (fate#314695)
- 3.1.20

-------------------------------------------------------------------
Mon Jan 13 09:58:46 UTC 2014 - jreidinger@suse.com

- add clone proposal and finish client (FATE#308539)
- 3.1.19

-------------------------------------------------------------------
Wed Jan  8 12:46:34 UTC 2014 - jsrain@suse.cz

- added capability to install OEM images (fate#316326)
- added handling Release Notes button (fate#314695)

-------------------------------------------------------------------
Fri Dec 20 09:32:08 UTC 2013 - vmoravec@suse.com

- Add abort and fail hooks for installation
- 3.1.18

-------------------------------------------------------------------
Thu Dec 12 14:50:32 UTC 2013 - lslezak@suse.cz

- control files have been moved to a separate package/git repo
  (https://github.com/yast/yast-installation-control)
- 3.1.17

-------------------------------------------------------------------
Wed Dec 11 09:54:10 UTC 2013 - lslezak@suse.cz

- fixed Makefile.am (added missing inst_scc.rb)
- 3.1.16

-------------------------------------------------------------------
Tue Dec 10 08:46:11 UTC 2013 - vmoravec@suse.com

- Show hook summary only if some hooks failed
- 3.1.15

-------------------------------------------------------------------
Thu Dec  5 15:32:24 UTC 2013 - jreidinger@suse.com

- fix opening zfcp client in disk activation on s390
- 3.1.14

-------------------------------------------------------------------
Thu Dec  5 15:25:18 UTC 2013 - lslezak@suse.cz

- added a new client for SCC registration (first iteration, UI
  only, does not work yet)

-------------------------------------------------------------------
Wed Dec  4 16:11:37 UTC 2013 - jreidinger@suse.com

- fix failure in remote disks activation client
- 3.1.13

-------------------------------------------------------------------
Wed Dec  4 08:30:37 UTC 2013 - lslezak@suse.cz

- removed "trang" dependency (requires complete Java stack, convert
  the file directly in the source repository)
- 3.1.12

-------------------------------------------------------------------
Tue Dec  3 15:11:17 UTC 2013 - jreidinger@suse.com

- remove server base scenario and media check clients from SLE
  installation (FATE#314695)
- add storage proposal dialog to SLE installation (FATE#314695)
- 3.1.11

-------------------------------------------------------------------
Tue Dec  3 13:40:27 UTC 2013 - vmoravec@suse.com

- Show popup window with used hooks before installation finished
- 3.1.10

-------------------------------------------------------------------
Mon Dec  2 12:28:26 UTC 2013 - jreidinger@suse.com

- Add direct link to network communication from remote disks
  activation (FATE#314695, part of NI requirements)
- 3.1.9

-------------------------------------------------------------------
Thu Nov 28 13:01:44 UTC 2013 - vmoravec@suse.com

- Add hooks to main installation client
- 3.1.8

-------------------------------------------------------------------
Wed Nov 20 13:21:57 UTC 2013 - lslezak@suse.cz

- removed support for automatic 2nd stage (the 2nd stage has been
  dropped completely) (FATE#314695)
- 3.1.7

-------------------------------------------------------------------
Tue Nov 19 10:19:13 CET 2013 - locilka@suse.com

- Proposing separate /home partition on SLES and SLES for VMware
  (FATE#316624)

-------------------------------------------------------------------
Mon Nov 18 13:28:32 UTC 2013 - lslezak@suse.cz

- move some steps from removed 2nd stage to the 1st stage
- "inst_mode" client: removed installation/update switch,
  renamed to "inst_installation_options" 
- 3.1.6

-------------------------------------------------------------------
Tue Nov 12 09:24:25 UTC 2013 - lslezak@suse.cz

- control file cleanup:
  * remove the 2nd stage in installation (FATE#314695)
  * removed autoconfiguration support in the 2nd stage (the 2nd
    stage has been removed completely)
  * repair mode removed (not supported) (FATE#308679)

-------------------------------------------------------------------
Mon Nov 11 14:21:37 UTC 2013 - vmoravec@suse.com

- 3.1.5
- replace runlevel entries in control files with default_target
  entries
- replace dependency on yast2-runlevel with yast2-services-manager

-------------------------------------------------------------------
Thu Nov  7 11:45:45 UTC 2013 - mfilka@suse.com

- bnc#849391
  - removed explicit start of second phase of SuSEfirewall2 
    initialization. Not needed when systemd is in use.
- 3.1.4

-------------------------------------------------------------------
Thu Oct 31 11:32:01 UTC 2013 - lslezak@suse.cz

- install "perl-Bootloader-YAML" package
- removed "Use Automatic Configuration" option from the
  installation mode dialog (the 2nd stage has been removed)
- 3.1.3

-------------------------------------------------------------------
Tue Oct 29 13:17:59 UTC 2013 - lslezak@suse.cz

- install only "perl-YAML-LibYAML" and "perl-bootloader" packages
  to the target system
- updated scr_switch_debugger.rb client

-------------------------------------------------------------------
Fri Oct 26 11:39:17 UTC 2013 - jsrain@suse.cz

- show release notes button (fate#314695)

-------------------------------------------------------------------
Fri Oct 25 10:06:07 CEST 2013 - aschnell@suse.de

- removed long obsolete EVMS entries from control file (see
  fate#305007)

-------------------------------------------------------------------
Wed Oct 23 07:27:28 UTC 2013 - lslezak@suse.cz

- removed autorepeat workaround for bnc#346186, not needed anymore,
  xset might not be installed (bnc#846768)
- 3.1.2

-------------------------------------------------------------------
Tue Oct 22 16:46:18 CEST 2013 - locilka@suse.com

- Extended support for ignored_features: They can be also mentioned
  in PTOptions and thus not appended to Kernel command line
  (FATE#314982)

-------------------------------------------------------------------
Tue Oct 15 14:15:31 CEST 2013 - locilka@suse.com

- Added support for ignore[d][_]feature[s] (FATE#314982) allowing
  to skip some unwanted features of the installer
- 3.1.1

-------------------------------------------------------------------
Thu Oct 10 14:48:46 CEST 2013 - locilka@suse.com

- Dropped modem and DSL detection (and configuration) from
  installation proposal (FATE#316263, FATE#316264)

-------------------------------------------------------------------
Fri Sep 27 16:34:11 UTC 2013 - lslezak@suse.cz

- do not use *.spec.in template, use *.spec file with RPM macros
  instead
- 3.1.0

-------------------------------------------------------------------
Fri Sep 27 14:17:54 CEST 2013 - jsuchome@suse.cz

- yast2-mouse was dropped, do not call its components (bnc#841960)
- 3.0.7 

-------------------------------------------------------------------
Thu Sep 26 10:47:32 CEST 2013 - jsuchome@suse.cz

- fix console status after the installation (bnc#750326)
- 3.0.6 

-------------------------------------------------------------------
Tue Sep  3 11:55:45 CEST 2013 - jsuchome@suse.cz

- do not mention xorg-x11 in the control files (bnc#837450) 
- remove obsoleted part of X11 related code
- 3.0.5

-------------------------------------------------------------------
Fri Aug  9 06:36:31 UTC 2013 - mfilka@suse.com

- bnc#798620
    - removed proposed hotfix for the bug. The hotfix could block 
    starting firewall under some circunstances.
    - (re)starting firewall is handled in yast2.rpm since 3.0.2
- 3.0.4 

-------------------------------------------------------------------
Wed Aug  7 12:57:05 CEST 2013 - jsuchome@suse.cz

- use pure ruby solution when sorting proposal items

-------------------------------------------------------------------
Tue Aug  6 11:30:53 CEST 2013 - jsuchome@suse.cz

- use pure ruby solution when sorting destkop items, so major desktop
  (with same order number) won't get resorted
- 3.0.3

-------------------------------------------------------------------
Mon Aug  5 13:16:04 CEST 2013 - jsuchome@suse.cz

- check the product profiles during system analysis and
  copy them to installed system (backport of fate#310730)
- 3.0.2

-------------------------------------------------------------------
Sun Aug  4 11:48:21 UTC 2013 - lslezak@suse.cz

- removed empty agents/Makefile.am and unused testsuite/Makefile.am
- removed obsolete BuildRequires: doxygen perl-XML-Writer sgml-skel
  yast2-testsuite yast2-storage yast2-pkg-bindings yast2-packager

-------------------------------------------------------------------
Fri Aug  2 14:25:07 CEST 2013 - jsuchome@suse.cz

- remove trang from BuildRequires: rng can be created during
  packaging, not needed during build

-------------------------------------------------------------------
Thu Aug  1 11:21:35 CEST 2013 - jsuchome@suse.cz

- correctly write supporturl (port of bnc#520169) 
- limit the number of the searched disks to 8 of each kind to
  shorten time needed for finding SSH keys (port of fate#305873)
- 3.0.1

-------------------------------------------------------------------
Wed Jul 31 08:30:58 UTC 2013 - yast-devel@opensuse.org

- converted from YCP to Ruby by YCP Killer
  (https://github.com/yast/ycp-killer)
- version 3.0.0

-------------------------------------------------------------------
Mon Jul 29 13:43:13 CEST 2013 - fehr@suse.de

- ignore SIGHUP in YaST2.Second-Stage to make autoyast installs
  with serial console succeed again (bnc#825728, bnc#823224)

-------------------------------------------------------------------
Thu Jul 11 12:23:36 CEST 2013 - aschnell@suse.de

- fixed sshd check (bnc#825160)
- 2.24.10

-------------------------------------------------------------------
Thu Jul  4 13:56:19 CEST 2013 - jsuchome@suse.cz

- show release notes of newest product first (bnc#827590)
- 2.24.9

-------------------------------------------------------------------
Tue Jun 25 10:17:46 CEST 2013 - jsuchome@suse.cz

- adapt control.xml to offical Factory one:
  added e17 desktop, enabled online repositories
- 2.24.8

-------------------------------------------------------------------
Fri Jun 21 16:55:50 CEST 2013 - jsuchome@suse.cz

- only show desktops for which their defined patterns are known
  (needed when desktop defined in control file is only available
  via some optional installation source - fate#315061)
- 2.24.7

-------------------------------------------------------------------
Wed Jun 19 11:42:59 CEST 2013 - aschnell@suse.de

- make check for sshd more robust (bnc#825160)
- 2.24.6

-------------------------------------------------------------------
Thu Jun  6 08:29:44 UTC 2013 - mfilka@suse.com

- bnc#774301
    - fixed udev events handling in kernel_finish 
- 2.24.5

-------------------------------------------------------------------
Wed Jun  5 13:02:06 UTC 2013 - lslezak@suse.cz

- use WFM::ClientExists() call instead of checking *.ycp file
  presence (works also with non-YCP clients and checks also e.g.
  /y2update/clients path)

-------------------------------------------------------------------
Mon May 27 15:27:12 CEST 2013 - locilka@suse.com

- Using unique IDs while calling rpmcopy_secondstage to prevent
  from disabling this step in AutoYaST or Upgrade while it should
  be disabled only in Installation (bnc#813072).

-------------------------------------------------------------------
Mon May 13 09:40:15 CEST 2013 - jsuchome@suse.cz

- startup scripts: if RC_LANG is not set, use en_US as default
  (bnc#815265)
- 2.24.4

-------------------------------------------------------------------
Fri May 03 12:18:43 CEST 2013 - aschnell@suse.de

- call unicode_start/stop and initviocons only on consoles
  (bnc#800790)
- fixed check for missing initviocons
- 2.24.3

-------------------------------------------------------------------
Mon Apr 22 14:59:35 CEST 2013 - jsuchome@suse.cz

- show dialog for all available disk controlers (bnc#807026)
- 2.24.2 

-------------------------------------------------------------------
Wed Apr 17 14:50:48 CEST 2013 - jsuchome@suse.cz

- force disk activation when Storage reports no disk was found
  (bnc#810823) 
- 2.24.1

-------------------------------------------------------------------
Fri Mar 29 11:58:02 CET 2013 - jsuchome@suse.cz

- always return boolean from DeployTarImage (bnc#804293)
- make the "Check drivers" error message depend on control.xml
  variable (fate#312875, bnc#805251) 
- 2.24.0

-------------------------------------------------------------------
Wed Mar 13 12:35:54 UTC 2013 - mfilka@suse.com

- NetworkManager is enabled and active after second stage (bnc#808039)
- 2.23.13 

-------------------------------------------------------------------
Mon Mar 04 14:42:03 CET 2013 - aschnell@suse.de

- deactivate RAID before going back to "Disk Activation" during
  installation (bnc#806454)

-------------------------------------------------------------------
Thu Feb 14 17:06:53 CET 2013 - fehr@suse.de

- fix got_kernel_param in misc.sh to not match substrings (so far 
  kernel parameters like systemd.log_level=debug activated Y2DEBUG)
- 2.23.12
 
-------------------------------------------------------------------
Wed Jan 23 16:00:21 CET 2013 - jsuchome@suse.cz

- prevent systemctl hang in 2nd stage (from fcrozat@suse.com,
  bnc#798620)
- 2.23.11

-------------------------------------------------------------------
Sun Jan 20 15:27:33 UTC 2013 - lslezak@suse.cz

- start the add-on module also when "addon" boot parameter is
  present (fate#314318)
- 2.23.10

-------------------------------------------------------------------
Mon Jan 14 13:45:23 UTC 2013 - locilka@suse.com

- Adding repositories that cannot be (re)added as enabled in
  a disabled state (bnc#779396).
- 2.23.9

-------------------------------------------------------------------
Fri Jan 11 10:47:11 CET 2013 - jsuchome@suse.cz

- adapted to changes in Storage.ycp API (bnc#797245)
- 2.23.8

-------------------------------------------------------------------
Mon Jan  7 13:06:32 CET 2013 - jsuchome@suse.cz

- set new keyboard layout right after selecting (bnc#796589)
- added SYSTEMCTL_OPTIONS to Firstboot/Second Stage services
  (bnc#791076)
- 2.23.7

-------------------------------------------------------------------
Fri Dec 21 08:23:47 CET 2012 - jsuchome@suse.cz

- show the info about possibility to download drivers
  from drivers.suse.com (fate#312875) 
- added KVM installation scenario (bnc#795067)
- 2.23.6

-------------------------------------------------------------------
Fri Dec 14 15:16:52 CET 2012 - jsuchome@suse.cz

- disable USB sources after installation (bnc#793709) 
- 2.23.5

-------------------------------------------------------------------
Tue Dec  4 16:54:56 CET 2012 - jsuchome@suse.cz

- allow using local repositories during update (bnc#779397)
- 2.23.4

-------------------------------------------------------------------
Mon Nov  5 08:21:41 CET 2012 - jsuchome@suse.cz

- fixed installation of systemd units (crrodriguez)
- 2.23.3

-------------------------------------------------------------------
Wed Oct 31 08:16:46 CET 2012 - jsuchome@suse.cz

- removed fonts_finish, its only action was to call obsolete
  SuSEconfig script
- removed inst_suseconfig client (fate#100011)
- 2.23.2 

-------------------------------------------------------------------
Fri Oct 26 08:44:43 CEST 2012 - jsuchome@suse.cz

- do not allow to go next without desktop selected (bnc#786507)
- 2.23.1

-------------------------------------------------------------------
Wed Oct 24 11:12:55 CEST 2012 - jsuchome@suse.cz

- removed suseconfig step from installation sequence (fate#100011)
- 2.23.0

-------------------------------------------------------------------
Wed Jul 11 15:56:38 CEST 2012 - jsuchome@suse.cz

- create simpler and non translated aliases for update sources 
  (bnc#768624)
- 2.22.10

-------------------------------------------------------------------
Thu Jun 28 14:36:08 CEST 2012 - jsuchome@suse.cz

- set TERM=linux for 2nd stage services, to keep ncurses nice
  (bnc#768356)
- 2.22.9

-------------------------------------------------------------------
Mon Jun 25 15:43:43 CEST 2012 - jsuchome@suse.cz

- ensure Plymouth is hiddent before 2nd start, to prevent system
  freeze (bnc#768185)
- ensure 2nd stage is started before SuSEfirewall2_init (bnc#733361)
- 2.22.8

-------------------------------------------------------------------
Tue Jun 19 14:49:52 CEST 2012 - aschnell@suse.de

- kill console before reboot (bnc#759627)
  (otherwise systemd will not proceed with system shutdown)

-------------------------------------------------------------------
Wed Jun  6 11:27:02 CEST 2012 - jsuchome@suse.cz

- require yast2-proxy for 2nd stage (bnc#764951)
- show a message if network config has failed (bnc#765129)
- 2.22.7

-------------------------------------------------------------------
Tue Apr 17 16:03:55 CEST 2012 - jsuchome@suse.cz

- enhanced image installation help text (bnc#732914)

-------------------------------------------------------------------
Tue Apr 03 14:56:55 CEST 2012 - aschnell@suse.de

- adapted to move of testX (see bnc#749184)
- 2.22.6

-------------------------------------------------------------------
Wed Mar 14 15:42:19 CET 2012 - aschnell@suse.de

- create link yast.ssh for 2nd stage ssh installation (bnc#745340)
- 2.22.5

-------------------------------------------------------------------
Wed Feb 15 11:46:45 CET 2012 - gs@suse.de

- Improve layout of the release notes dialog (bnc #550610)
- 2.22.4 

-------------------------------------------------------------------
Thu Feb  9 10:53:01 CET 2012 - jsuchome@suse.cz

- adapt the style only for ssh installation, not vnc (bnc#742777)
- 2.22.3 

-------------------------------------------------------------------
Tue Feb  7 17:22:46 CET 2012 - tgoettlicher@suse.de

- Fixed bnc #742777: ssh installation needs to much bandwidth
- 2.22.2

-------------------------------------------------------------------
Fri Jan 13 11:02:40 CET 2012 - jsuchome@suse.cz

- confirmed license
- 2.22.1

-------------------------------------------------------------------
Mon Jan  9 14:29:34 CET 2012 - locilka@suse.cz

- save ecdsa keys as well (bnc#726468) (added where missing)

-------------------------------------------------------------------
Mon Jan  9 13:39:10 CET 2012 - locilka@suse.cz

- Added ntp-client into list of cloned modules in control file
  (bnc #738019).

-------------------------------------------------------------------
Wed Jan  4 15:21:30 CET 2012 - locilka@suse.cz

- Reading the current random/poolsize from /proc to store the exact
  number of bytes (bnc#692799).

-------------------------------------------------------------------
Tue Jan  3 16:21:42 CET 2012 - locilka@suse.cz

- Modified saving state of the current randomness (bnc#692799).

-------------------------------------------------------------------
Thu Dec  8 16:45:15 CET 2011 - locilka@suse.cz

- Fixed saving state of the current randomness (bnc#692799).

-------------------------------------------------------------------
Fri Nov 25 11:35:04 CET 2011 - jsuchome@suse.cz

- ask for Abort confirmation in Update URLs step (bnc#728907)

-------------------------------------------------------------------
Wed Nov 16 13:18:40 CET 2011 - jsuchome@suse.cz

- merged texts from proofreading
- 2.22.0 

-------------------------------------------------------------------
Thu Nov 10 14:27:55 UTC 2011 - fcrozat@suse.com

- Disable routing initscript commands through systemd, prevent
  lockups.

-------------------------------------------------------------------
Thu Nov 03 11:52:08 CET 2011 - aschnell@suse.de

- use same code to display ip addresses during vnc and ssh
  installation (bnc#727802)
- 2.21.28

-------------------------------------------------------------------
Wed Nov  2 17:14:51 CET 2011 - fcrozat@suse.com

- Ensure network is not started by systemd before Firstboot /
  SecondStage (bnc#726823)
- 2.21.27

-------------------------------------------------------------------
Mon Oct 31 09:18:46 CET 2011 - jsuchome@suse.cz

- control files: save ecdsa keys (bnc#726468)
- 2.21.26 

-------------------------------------------------------------------
Wed Oct 19 16:25:41 CEST 2011 - locilka@suse.cz

- Creating /etc/mtab linking to /proc/self/mounts in umount_finish
  (bnc#725166)
- 2.21.25

-------------------------------------------------------------------
Fri Oct 14 11:27:58 CEST 2011 - fcrozat@suse.com

- Fix text mode handled in systemd (bnc#724115)
- 2.21.24

-------------------------------------------------------------------
Tue Oct 11 08:52:43 CEST 2011 - jsuchome@suse.cz

- compress the log file from 1st stage of installation (bnc#716938)
- 2.21.23

-------------------------------------------------------------------
Fri Oct  7 11:38:39 UTC 2011 - fcrozat@suse.com

- Use latest macros for systemd
- Drop workaround for bnc#719221, systemd is fixed now.
- 2.21.22

-------------------------------------------------------------------
Fri Oct  7 11:30:21 UTC 2011 - jsrain@suse.cz

- change the URL for congratulation dialog (bnc#720481)

-------------------------------------------------------------------
Mon Sep 26 10:41:38 CEST 2011 - jsuchome@suse.cz

- control.openSUSE: use lightdm as default DM for Xfce 
- 2.21.21

-------------------------------------------------------------------
Fri Sep 23 15:36:11 CEST 2011 - jsuchome@suse.cz

- updated systemd service files (bnc#719221)
- 2.21.20 

-------------------------------------------------------------------
Fri Sep 23 14:27:36 CEST 2011 - jsuchome@suse.cz

- unmount previously mounted /run (bnc#717321)
- 2.21.19

-------------------------------------------------------------------
Thu Sep 15 12:16:49 UTC 2011 - lslezak@suse.cz

- improved package update check - display only the repositories
  with an update available, display package updates in details
- 2.21.18

-------------------------------------------------------------------
Tue Sep  6 10:05:00 CEST 2011 - jsuchome@suse.cz

- enable system cloning only when autoyast2 is installed
  (bnc#692790)
- 2.21.17

-------------------------------------------------------------------
Wed Aug 31 14:33:50 CEST 2011 - jsuchome@suse.cz

- fix build for older distributions
- 2.21.16 

-------------------------------------------------------------------
Mon Aug 29 12:12:55 CEST 2011 - jsuchome@suse.cz

- added systemd .service files for second stage and firstboot
  (from fcrozat@suse.com, bnc#713760)
- 2.21.15

-------------------------------------------------------------------
Fri Aug 12 13:58:01 CEST 2011 - jsuchome@suse.cz

- expect there might me extra checks for disk controllers with
  s390 (bnc#706911)
- adapted help text and label in installation mode selection
  (bnc#711160)
- 2.21.14 

-------------------------------------------------------------------
Fri Aug  5 12:13:13 UTC 2011 - lslezak@suse.cz

- upgrade_urls.ycp - do not display reading and writing progress,
  it is pretty quick and just causes screen flickering
  (the write progress is displayed only when there is an enabled
  repo to add, refreshing it can take long time) (bnc#692614)
- 2.21.13

-------------------------------------------------------------------
Fri Aug  5 12:32:16 CEST 2011 - tgoettlicher@suse.de

- fixed .desktop file (bnc #681249)

-------------------------------------------------------------------
Thu Aug  4 14:50:33 UTC 2011 - lslezak@suse.cz

- 2.21.12

-------------------------------------------------------------------
Thu Aug  4 14:07:38 CEST 2011 - mvidner@suse.cz

- Copy network interface naming rules early to get them to initrd (bnc#666079).

-------------------------------------------------------------------
Thu Aug  4 11:37:02 UTC 2011 - lslezak@suse.cz

- extraurls: check whether there is an update candidate in the
  added extra repositories - openSUSE DVD does not contain all
  packages, packages from OSS repository which are not on DVD
  medium were not upgraded and were left in the old version even
  after adding new OSS repository with updated version (bnc#693230)

-------------------------------------------------------------------
Wed Aug  3 13:19:50 UTC 2011 - lslezak@suse.cz

- cleanup: removed obsoleted SourceManager::SyncAddedAndDeleted()
  call (zmd sync has been removed)
- 2.21.11

-------------------------------------------------------------------
Wed Aug  3 08:53:14 UTC 2011 - lslezak@suse.cz

- use term "Software manager" instead of "Package manager"
  (bnc#585679)
- 2.21.10

-------------------------------------------------------------------
Tue Aug  2 13:37:03 CEST 2011 - locilka@suse.cz

- Preserving the /dev/urandom state from inst-sys after the
  installation (bnc#692799)
- Automatically enabling haveged service if installed (bnc#692799)
- 2.21.9

-------------------------------------------------------------------
Mon Aug  1 15:38:32 CEST 2011 - locilka@suse.cz

- Added control.SLES-for-VMware into the SVN

-------------------------------------------------------------------
Fri Jul 22 15:00:30 CEST 2011 - locilka@suse.cz

- Removed obsoleted X-KDE-SubstituteUID from deploy_image.desktop
  (bnc#540627)
- 2.21.8

-------------------------------------------------------------------
Tue Jul 12 15:34:38 CEST 2011 - jsuchome@suse.cz

- Show Xen Virtualization Host Server Installation scenario
  only for x86_64 architecture (bnc#702103)
- 2.21.7

-------------------------------------------------------------------
Thu Jun 30 14:09:17 CEST 2011 - jsuchome@suse.cz

- fixed typos (bnc#703119)
- 2.21.6 

-------------------------------------------------------------------
Wed Jun  1 17:24:25 CEST 2011 - locilka@suse.cz

- always loading 'pciehp' kernel module on Dell hardware
  (FATE #311991)
- fixed control file validation
- stricter btrfs_increase_percentage definition in all control
  files (only 'integer' is allowed)

-------------------------------------------------------------------
Wed Jun  1 11:56:08 CEST 2011 - fehr@suse.de

- add btrfs_increase_percentage to to category "partitioning" in
  config.xml files
- 2.21.5 

-------------------------------------------------------------------
Thu May 19 14:22:10 CEST 2011 - jsuchome@suse.cz

- enable YaST restart in the 1st stage (bnc#694299)
- 2.21.4 

-------------------------------------------------------------------
Wed Apr 27 15:08:04 CEST 2011 - jsuchome@suse.cz

- added option to configure FCoE Interfaces when started with
  WithFCoE=1 argument (fate#307445)
- 2.21.3 

-------------------------------------------------------------------
Wed Apr 27 11:19:50 CEST 2011 - jsuchome@suse.cz

- Copy /media.1/build to the installed system (fate#311377)
- 2.21.2 

-------------------------------------------------------------------
Fri Mar 25 10:26:44 CET 2011 - jsuchome@suse.cz

- show the 'before-reboot' message in RichText, so possible command
  can be copy-pasted (bnc#383519)
- 2.21.1

-------------------------------------------------------------------
Thu Mar 24 16:14:02 CET 2011 - jsuchome@suse.cz

- do not start automatic configuration for autoYaST (bnc#679435)
- 2.21.0

-------------------------------------------------------------------
Mon Feb 28 14:52:26 CET 2011 - locilka@suse.cz

- Handling disabled installation steps also in Live Installation
  mode (BNC #675516)
- 2.20.6

-------------------------------------------------------------------
Thu Feb 17 13:49:19 CET 2011 - aschnell@suse.de

- fixed braille support during installation (bnc #672086)
- 2.20.5

-------------------------------------------------------------------
Tue Feb  8 15:10:25 CET 2011 - locilka@suse.cz

- Adapted openSUSE control file to the current naming schema of
  desktops (BNC #667408)

-------------------------------------------------------------------
Thu Jan 20 14:18:41 CET 2011 - jsrain@suse.cz

- fix initialization of AutoUpgrade for 2nd stage
- 2.20.4

-------------------------------------------------------------------
Wed Jan 19 15:38:20 CET 2011 - jsrain@suse.cz

- adaptations for unattended migration (fate#310481)
- don't delete /etc/mtab if it is a symlink (bnc#665437)
- 2.20.3

-------------------------------------------------------------------
Wed Jan 19 12:53:00 CET 2011 - jsrain@suse.cz

- fixed progress during live installation (bnc#665413)
- 2.20.2

-------------------------------------------------------------------
Fri Jan  7 13:43:01 CET 2011 - jsrain@suse.cz

- update XFCE desktop definition

-------------------------------------------------------------------
Thu Jan  6 10:47:00 CET 2011 - locilka@suse.cz

- Using wider space for licence displayed in non-textual interface
  (BNC #607135).
- Fixed DUD deployment (BNC #626337)

-------------------------------------------------------------------
Thu Nov 16 16:13:48 UTC 2010 - jsrain@suse.cz

- fixed behavior of window closing in installation proposal
  (bnc#636980)
- use df for estimating partition size for live installer
  (bnc#555288)
- 2.20.1

-------------------------------------------------------------------
Thu Sep 30 17:33:48 UTC 2010 - lslezak@suse.cz

- don't use spaces in repo alias (bnc#596950)
- inst_addon_update_sources.ycp - removed obsoleted ZMD sync call
- 2.20.0

-------------------------------------------------------------------
Wed Jun  2 13:52:02 CEST 2010 - jsrain@suse.cz

- removed link to repairing the system
- 2.19.20

-------------------------------------------------------------------
Wed May 12 15:33:24 CEST 2010 - ug@suse.de

- fixed the cloning at the end of a manual
  installation (bnc#605132)
- 2.19.7

-------------------------------------------------------------------
Mon Apr 19 12:29:08 CEST 2010 - aschnell@suse.de

- allow btrfs as root fs
- 2.19.6

-------------------------------------------------------------------
Thu Apr 15 17:12:28 CEST 2010 - locilka@suse.cz

- Script copy_files_finish copies files with --dereference to
  prevent from copying symlinks instead of the files content
  (BNC #596938).

-------------------------------------------------------------------
Fri Apr 09 17:09:27 CEST 2010 - aschnell@suse.de

- disable Qt/Gtk frontend if testX is unavailable (bnc #585432)
- 2.19.5

-------------------------------------------------------------------
Tue Apr  6 17:44:25 CEST 2010 - locilka@suse.cz

- Searching for LiveCD license in /usr/share/doc/licenses and /
  directories (BNC #594042).

-------------------------------------------------------------------
Fri Mar 26 11:26:04 CET 2010 - ug@suse.de

- fixed a broken yast2-installation.spec.in
- fixed broken schema validation files for control.xml files
- 2.19.4

-------------------------------------------------------------------
Wed Mar 24 07:42:19 UTC 2010 - lslezak@suse.cz

- inst_suseconfig.ycp - do not reset UI product name
  (&product; macro) (bnc#539906)

-------------------------------------------------------------------
Thu Mar 18 14:55:20 CET 2010 - locilka@suse.cz

- Previously used repositories switched from enabled/disabled mode
  to removed/enabled/disabled mode (BNC #588659).

-------------------------------------------------------------------
Fri Mar 12 13:19:15 CET 2010 - kmachalkova@suse.cz

- Port from SLE11 SP1: process files in _datadir/autoinstall/modules 
  with %suse_update_desktop_file. This passes their strings into
  translation (bnc#549944)

-------------------------------------------------------------------
Fri Mar 12 10:53:55 CET 2010 - locilka@suse.cz

- Unique identification in inst_upgrade_urls switched from URL to
  ALIAS (BNC #587517).
- In case of re-adding CD/DVD media, user is asked to insert
  correct media before adding it (BNC #587517).
- Only upgrade packages if upgrading from SLES 11, otherwise use
  patterns for upgrade (BNC #587544).

-------------------------------------------------------------------
Tue Mar  9 15:35:48 CET 2010 - locilka@suse.cz

- Fixed calling update.post from DUD (BNC #586609).

-------------------------------------------------------------------
Tue Mar  2 14:30:31 CET 2010 - locilka@suse.cz

- CIM service is proposed as disabled by default (BNC #584524).

-------------------------------------------------------------------
Mon Feb 22 17:48:57 CET 2010 - locilka@suse.cz

- Documented YaST RELAX NG schema (FATE #305551).
- Correctly re-added unique_id to RNC - AC steps and proposals
  (BNC #582094).

-------------------------------------------------------------------
Wed Feb 17 11:05:12 CET 2010 - ug@suse.de

- clone checkbox at the end of the installation is always
  enabled now and can install the autoyast2 package if needed
  (bnc#547486)

-------------------------------------------------------------------
Mon Feb 15 15:48:51 CET 2010 - ug@suse.de

- UI for autoinstallation images added to deploy_image_auto

-------------------------------------------------------------------
Tue Feb  9 17:06:15 CET 2010 - locilka@suse.cz

- Steps 'user' and 'auth' enabled again in Live mode (BNC #547931).

-------------------------------------------------------------------
Tue Feb  9 14:49:33 CET 2010 - locilka@suse.cz

- Fixed license agreement check box visibility (BNC #571846).
- 2.19.3

-------------------------------------------------------------------
Tue Feb  2 11:03:04 CET 2010 - locilka@suse.cz

- Added LXDE to openSUSE control file (FATE #307729).

-------------------------------------------------------------------
Mon Feb  1 11:35:15 CET 2010 - locilka@suse.cz

- Fixed 'going back' from services proposal BNC #572734.

-------------------------------------------------------------------
Fri Jan 22 15:56:07 CET 2010 - aschnell@suse.de

- fixed message during ssh installation (bnc #518616)

-------------------------------------------------------------------
Fri Jan 15 17:29:45 CET 2010 - aschnell@suse.de

- updated control.rnc
- 2.19.2

-------------------------------------------------------------------
Thu Jan  7 15:29:13 CET 2010 - jsuchome@suse.cz

- inst_complex_welcome adapted to Language::SwitchToEnglishIfNeeded
  (bnc#479529)
- 2.19.1

-------------------------------------------------------------------
Fri Dec 11 16:48:58 CET 2009 - locilka@suse.cz

- Adapted for new API to ProductLicense (FATE #306295).

-------------------------------------------------------------------
Wed Dec  9 16:44:34 CET 2009 - locilka@suse.cz

- Package kde4-kdm has been renamed to kdm (SLES, SLED control
  files) (bnc #561627).

-------------------------------------------------------------------
Wed Dec  9 14:58:38 CET 2009 - kmachalkova@suse.cz

- Un-check automatic configuration box when user selects update
  (bnc#537625)  

-------------------------------------------------------------------
Wed Dec  9 14:12:21 CET 2009 - locilka@suse.cz

- Enabled CIM by default (SLES and SLED) (FATE #305583)
- Adapted RNC for control files

-------------------------------------------------------------------
Wed Dec  9 12:49:08 CET 2009 - jsrain@suse.cz

- dereference hardlinks when deploying live CD so that it can
  be also deployed on multiple separate partitions (bnc#549158)

-------------------------------------------------------------------
Mon Nov 30 14:38:26 CET 2009 - locilka@suse.cz

- Repositories added by inst_addon_update_sources use
  Pkg::RepositoryAdd that does not need access to network
  (bnc #557723)

-------------------------------------------------------------------
Tue Nov 24 16:13:31 CET 2009 - kmachalkova@suse.cz

Cumulative patch with SLE11 SP1 features:
- In TUI (ncurses), use plain text (.txt) file with release notes, 
  if found (FaTE#306167)
- Set /etc/sysconfig/boot:RUN_PARALLEL according to corresponding
  value in control file (FaTE#307555) 
- 2.19.0

-------------------------------------------------------------------
Thu Nov 19 16:51:55 CET 2009 - locilka@suse.cz

- Added control file configuration option require_registration
  (FATE #305578).

-------------------------------------------------------------------
Wed Nov  4 16:31:17 CET 2009 - mzugec@suse.cz

- lan module in 1st stage (FaTE#303069)
- 2.18.34 

-------------------------------------------------------------------
Fri Oct 23 07:40:56 CEST 2009 - jsuchome@suse.cz

- during update, do not save timezone and console settings
  (bnc#547587)
- 2.18.33 

-------------------------------------------------------------------
Fri Oct 16 14:36:11 CEST 2009 - locilka@suse.cz

- Fixed handling repositories during upgrade (bnc #543468).
- 2.18.32

-------------------------------------------------------------------
Wed Oct  7 15:36:44 CEST 2009 - jsuchome@suse.cz

- set the time after chroot (bnc#538357)
- 2.18.31 

-------------------------------------------------------------------
Wed Oct  7 12:17:52 CEST 2009 - jsuchome@suse.cz

- correctly set the keyboard layout in 2nd stage (bnc#542009)
- 2.18.30

-------------------------------------------------------------------
Thu Oct  1 13:27:16 CEST 2009 - locilka@suse.cz

- Adjusting understandable name for update URLs added during second
  stage of installation (bnc #542792).
- 2.18.29

-------------------------------------------------------------------
Tue Sep 29 16:41:32 CEST 2009 - kmachalkova@suse.cz

- Correct HTML format tags in helptext (bnc#540784)
- Set firewall status according to user's choice also in non-automatic 
  2nd stage (missing call for AdjustDisabledSubProposals) (bnc#534862)
- 2.18.28 

-------------------------------------------------------------------
Thu Sep 24 15:51:15 CEST 2009 - kmachalkova@suse.cz

- Enable SSH service after reboot if this is SSH or VNC installation 
  (new ssh_service_finish client) (bnc#535206)
- 2.18.27 

-------------------------------------------------------------------
Mon Sep 14 15:27:19 CEST 2009 - jsrain@suse.cz

- enhanced display of release notes (fate#306237)
- 2.18.26

-------------------------------------------------------------------
Wed Sep  9 14:33:14 CEST 2009 - jsrain@suse.cz

- better error handling for image installation (bnc#533601)
- 2.18.25

-------------------------------------------------------------------
Fri Sep  4 19:00:27 CEST 2009 - kmachalkova@suse.cz

- Introducing unique IDs to unambiguously identify AC steps and 
  sub-proposals
- Writing disabled AC steps and subproposals at the end of 1st 
  stage, reading them back at the end of 2nd stage
- Filtering out disabled AC steps from AC workflow (FaTE #303859 and 
  bnc#534862)
- Require new yast2 base 
- 2.18.24

-------------------------------------------------------------------
Fri Sep  4 09:07:42 CEST 2009 - locilka@suse.cz

- Dropped unnecessary fallback text from the fallback control file
  (BNC #536288).

-------------------------------------------------------------------
Wed Aug 26 15:33:51 CEST 2009 - locilka@suse.cz

- Do not copy xorg.conf to installed system anymore (bnc #441404).
- 2.18.23

-------------------------------------------------------------------
Fri Aug 21 12:38:42 CEST 2009 - aschnell@suse.de

- do not disable qt/gtk frontends if xorg.conf is missing (bnc
  #533159)
- 2.18.22

-------------------------------------------------------------------
Fri Aug 14 18:26:49 CEST 2009 - kmachalkova@suse.cz

- Simple network (firewall) configuration in 1st stage (FaTE #303859) 

-------------------------------------------------------------------
Mon Aug 10 14:18:11 CEST 2009 - locilka@suse.cz

- added calling bootloader client bootloader_preupdate to control
  file to fix multiple grub entries (bnc #414490, bnc #477778).

-------------------------------------------------------------------
Thu Jul 30 20:26:30 CEST 2009 - jdsn@suse.de

- disable yast2-x11 during installation (bnc#441404) 
- 2.18.21

-------------------------------------------------------------------
Thu Jul 30 15:32:37 CEST 2009 - jsuchome@suse.cz

- adapted to changes in yast2-country: no saving of xorg.conf
  (bnc#441404) 
- 2.18.20

-------------------------------------------------------------------
Wed Jun 24 10:02:20 CEST 2009 - locilka@suse.cz

- Fixed Welcome dialog layout to have more license content visible
  and to align language and keyboard widgets with it.
- Not offering installation images if there are none (bnc #492745).
- 2.18.19

-------------------------------------------------------------------
Mon Jun 22 20:20:18 CEST 2009 - coolo@novell.com

- fix build with automake 1.11
- 2.18.18

-------------------------------------------------------------------
Thu Jun 11 12:57:14 CEST 2009 - jsrain@suse.cz

- adapted for unified progress during live installation
  (bnc#435680)
- 2.18.17

-------------------------------------------------------------------
Mon Jun 08 14:03:30 CEST 2009 - aschnell@suse.de

- use minimalistic xorg.conf during installation (bnc #510015)
- 2.18.16

-------------------------------------------------------------------
Wed May 20 12:45:47 CEST 2009 - aschnell@suse.de

- moved .proc.mounts agent from yast2-installation to yast2 (bnc
  #504429)

-------------------------------------------------------------------
Mon May 18 16:46:03 CEST 2009 - juhliarik@suse.cz

- added kdump support for autoyast installation (FATE#305588) 

-------------------------------------------------------------------
Thu May 14 13:45:08 CEST 2009 - locilka@suse.cz

- Installation/Upgrade newly require some packages essential for
  them to succeed (bnc #469730).

-------------------------------------------------------------------
Mon Apr 27 10:22:24 CEST 2009 - locilka@suse.cz

- Using a new yast-spanner (old yast icon) for Repair.
- 2.18.14

-------------------------------------------------------------------
Mon Apr 20 13:59:31 CEST 2009 - locilka@suse.cz

- Fixed Vendor module to use zypp history file instead of using
  y2logRPM (bnc #456446).
- 2.18.13

-------------------------------------------------------------------
Thu Apr 16 16:58:07 CEST 2009 - locilka@suse.cz

- Added documentation for installation images.

-------------------------------------------------------------------
Fri Apr 10 14:11:46 CEST 2009 - locilka@suse.cz

- KDE 3.x dropped from openSUSE control file (bnc #493547).

-------------------------------------------------------------------
Tue Apr  7 13:02:39 CEST 2009 - ug@suse.de

- changed the error message of missing hard disks during
  autoinstallation. Might confuse s390/iSCSI users. (bnc#476147)

-------------------------------------------------------------------
Mon Mar 30 14:20:57 CEST 2009 - locilka@suse.cz

- Fixing reevaluation of packages to remove, install and/or upgrade
  after images are deployed during first stage (bnc #489448).
- 2.18.12

-------------------------------------------------------------------
Fri Mar 27 18:15:15 CET 2009 - locilka@suse.cz

- Added new globals->ac_redraw_and_ignore control file item
  (openSUSE and SLED) that ignores if AC UI is missing and just
  redraws it. An error is still reported in case of missing Wizard
  widget (bnc #487565).

-------------------------------------------------------------------
Thu Mar 19 14:14:34 CET 2009 - locilka@suse.cz

- Continuing on Repair integration.
- Handling missing FLAGS in the content file.
- 2.18.11

-------------------------------------------------------------------
Wed Mar 18 13:17:58 CET 2009 - locilka@suse.cz

- Location /etc/modprobe.d/blacklist has been renamed to
  /etc/modprobe.d/50-blacklist.conf (bnc #485980).
- Unified inst_mode handling, especially correct handling of
  Automatic Configuration together with switching to Update mode
  (originally reported as bnc #469273).
- Repair workflow unified with the rest of installation.
- 2.18.10

-------------------------------------------------------------------
Mon Mar 16 14:47:46 CET 2009 - locilka@suse.cz

- Fixed help for "License Translations..." button (bnc #481113).

-------------------------------------------------------------------
Tue Mar 10 10:26:02 CET 2009 - locilka@suse.cz

- Obsolete 'tar --preserve' replaced with
  'tar --preserve-permissions --preserve-order' (bnc #483791).
- Added recovery support for AC (dialogs) possibly called by AC
  scripts (bnc #483211).

-------------------------------------------------------------------
Thu Feb 26 16:00:44 CET 2009 - ug@suse.de

- RPMs via driverupdate were not possible

-------------------------------------------------------------------
Tue Feb 24 13:30:15 CET 2009 - locilka@suse.cz

- Added support for .xz images deployment (bnc #476079).
- Added support for `reboot_same_step (bnc #475650).
- 2.18.9

-------------------------------------------------------------------
Mon Feb 23 16:36:56 CET 2009 - locilka@suse.cz

- Offering to configure network if remote repositories are used
  during upgrade (inst_upgrade_urls). Setup can be safely skipped
  and comes from the Online Repositories (bnc #478024).
- 2.18.8

-------------------------------------------------------------------
Fri Feb 20 20:40:09 CET 2009 - locilka@suse.cz

- save network configuration also for IPv6 only (bnc#477917)
- 2.18.7

-------------------------------------------------------------------
Tue Feb 17 16:56:09 CET 2009 - locilka@suse.cz

- Writing additional-control-files index file after removing and
  recreating the directory where it is stored (bnc #475516).
- 2.18.6

-------------------------------------------------------------------
Mon Feb  9 13:21:50 CET 2009 - locilka@suse.cz

- Enabling online update in (SLED) Automatic Configuration
  (bnc #449128).

-------------------------------------------------------------------
Fri Feb  6 10:39:20 CET 2009 - locilka@suse.cz

- InstError has been moved to yast2-2.18.6
- 2.18.5

-------------------------------------------------------------------
Thu Feb  5 18:16:17 CET 2009 - locilka@suse.cz

- InstError extended and documented.

-------------------------------------------------------------------
Mon Feb  2 13:09:08 CET 2009 - locilka@suse.cz

- Erasing all old additional control files in the final step of
  upgrade before rebooting to the second stage (bnc #471454).
- InstError can now save YaST logs on user request.
- 2.18.4

-------------------------------------------------------------------
Wed Jan 28 14:33:09 CET 2009 - locilka@suse.cz

- Added new InstError module for unified reporting of errors
  during installation.
- Better SlideShow support in inst_finish.
- Reporting more errors in inst_finish.
- 2.18.3

-------------------------------------------------------------------
Tue Jan 27 17:13:57 CET 2009 - locilka@suse.cz

- Added test for checking free space when SCR switch fails
  (bnc #460477).

-------------------------------------------------------------------
Mon Jan 26 13:58:00 CET 2009 - locilka@suse.cz

- Disabling [Back] buttons in the very first interactive dialogs
  in second stage, SLES and SLED control files (bnc #468677).

-------------------------------------------------------------------
Thu Jan 22 12:50:38 CET 2009 - locilka@suse.cz

- Dropping mode_proposal client - not in use anymore.
- 2.18.2

-------------------------------------------------------------------
Wed Jan 21 13:09:33 CET 2009 - locilka@suse.cz

- Removing dependency on yast2-runlevel (duplicate code in runlevel
  proposal).
- Removing dependency on yast2-mouse by moving the mouse-related
  scripts to yast2-mouse-2.18.0.
- Removing dependency on yast2-bootloader.
- inst_finish script newly uses the SlideShow module.

-------------------------------------------------------------------
Tue Jan 20 13:37:03 CET 2009 - locilka@suse.cz

- Possibility to move the base installation window has been
  disabled (bnc #466827)
- 2.18.1

-------------------------------------------------------------------
Tue Jan 13 12:15:42 CET 2009 - locilka@suse.cz

- Adapted the inst_proposal to better reflect the current situation
  'analyzing...' vs. 'adapting the proposal...' (bnc #463567).

-------------------------------------------------------------------
Fri Dec 19 13:07:49 CET 2008 - locilka@suse.cz

- Pattern WBEM added into two server scenarios (bnc #458332).

-------------------------------------------------------------------
Thu Dec 18 18:04:47 CET 2008 - locilka@suse.cz

- Updated control file documentation (bnc #438678).

-------------------------------------------------------------------
Wed Dec 17 14:42:22 CET 2008 - locilka@suse.cz

- Added yet another xset call (bnc #455771 comment #40)

-------------------------------------------------------------------
Tue Dec 16 17:13:38 CET 2008 - aschnell@suse.de

- adapted to storage API changes
- 2.18.0

-------------------------------------------------------------------
Tue Dec 16 12:29:27 CET 2008 - locilka@suse.cz

- Removed SLED control file labels that should be hidden
  (bnc #459080).
- Using a better help text for inst_new_desktop (bnc #432912).

-------------------------------------------------------------------
Mon Dec 15 14:32:27 CET 2008 - locilka@suse.cz

- Removed all (inst_)do_rezise calls from all control files on
  aschnell's request.

-------------------------------------------------------------------
Fri Dec 12 16:36:28 CET 2008 - aschnell@suse.de

- require initviocons (bnc #173426)
- 2.17.47

-------------------------------------------------------------------
Tue Dec  9 16:40:35 CET 2008 - locilka@suse.cz

- Updated control.rnc
- 2.17.46

-------------------------------------------------------------------
Mon Dec  8 13:16:33 CET 2008 - locilka@suse.cz

- Updated control.rnc
- Added two more control-file examples.
- Checking all control files during build.
- Adjusted control-file examples (all bnc #438678).
- Checking the process exit status returned after deploying an
  image (bnc #456337).
- 2.17.45

-------------------------------------------------------------------
Fri Dec  5 10:38:41 CET 2008 - locilka@suse.cz

- New control.rnc/rng for control file validation (bnc #455994).
- Added build-time control file validation.
- 2.17.44

-------------------------------------------------------------------
Wed Dec  3 18:33:59 CET 2008 - locilka@suse.cz

- inst_extrasources moved before inst_ask_online_update to register
  the online update repository before checking for patches
  (bnc #450229).

-------------------------------------------------------------------
Mon Dec  1 16:59:14 CET 2008 - locilka@suse.cz

- Fixed proposing the online update depending on the fact whether
  network is running (bnc #450229).
- 2.17.43

-------------------------------------------------------------------
Fri Nov 28 15:05:02 CET 2008 - locilka@suse.cz

- Updated labels of Installation Scenarios for SLES (bnc #428202).

-------------------------------------------------------------------
Fri Nov 28 12:16:03 CET 2008 - locilka@suse.cz

- Fixed behavior of inst_new_desktop when user switched to another
  language later (bnc #449818).
- 2.17.42

-------------------------------------------------------------------
Thu Nov 27 16:49:11 CET 2008 - locilka@suse.cz

- Using yast-live-install-finish icon when finishing LiveCD
  installation/inst_finish (bnc #438154).
- Fixed ImageInstallation SlideShow - download progress is shown
  only when downloading the images, not the other helper files
  (bnc #449792).
- Adjusting ImageInstallation-related SlideShow only if
  ImageInstallation is in use (bnc #439104).

-------------------------------------------------------------------
Thu Nov 27 15:05:11 CET 2008 - ug@suse.de

- the real fix for bnc#442691
  deploy_image_auto doesn't use the boolean variable 
  image_installation
- 2.17.41

-------------------------------------------------------------------
Tue Nov 25 14:42:31 CET 2008 - locilka@suse.cz

- Handling new feature of licenses ProductLicense::AcceptanceNeeded
  (bnc #448598).
- 2.17.40

-------------------------------------------------------------------
Mon Nov 24 12:51:48 CET 2008 - locilka@suse.cz

- Completely initializing the target and sources before checking
  for available patches and offering online update (bnc #447080).
- 2.17.39

-------------------------------------------------------------------
Thu Nov 20 18:21:32 CET 2008 - locilka@suse.cz

- Pkg::SourceStartManager in inst_ask_online_update to replace
  obsolete Pkg::PkgEstablish (bnc #447080).
- Reading all supported desktops to define the order of desktops
  in desktop_finish (bnc #446640).
- Added shadow desktops to SLES and SLED desktop files to have
  a fallback if user selects some other desktop than the default
  one (bnc #446640).
- 2.17.38

-------------------------------------------------------------------
Wed Nov 19 16:01:53 CET 2008 - locilka@suse.cz

- Added pciutils to Requires, lspci was called but not required
  (bnc #446533).
- 2.17.37

-------------------------------------------------------------------
Wed Nov 19 13:23:10 CET 2008 - locilka@suse.cz

- Added inst_fallback_controlfile client reporting about using
  a fallback control file.
- Calling inst_fallback_controlfile in the fallback control file
  (both bnc #440982).
- 2.17.36

-------------------------------------------------------------------
Fri Nov 14 12:17:47 CET 2008 - aschnell@suse.de

- don't start iscsid in second stage start scripts (bnc #444976)
- 2.17.35

-------------------------------------------------------------------
Thu Nov 13 17:36:53 CET 2008 - locilka@suse.cz

- Flushing the cache before calling a set_polkit_default_privs that
  uses the written data (bnc #440182).
- 2.17.34

-------------------------------------------------------------------
Thu Nov 13 11:21:11 CET 2008 - locilka@suse.cz

- Handling errors while deploying images, installation will abort
  (bnc #444209).
- 2.17.33

-------------------------------------------------------------------
Thu Nov 13 10:21:13 CET 2008 - ug@suse.de

- checkboxes in the congratulations dialog did not work anymore
  (bnc#444214)

-------------------------------------------------------------------
Tue Nov 11 13:58:17 CET 2008 - ug@suse.de

- fix for image deployment during autoinstallation

-------------------------------------------------------------------
Tue Nov 11 12:20:00 CET 2008 - juhliarik@suse.cz

- changed order of yast modules in Expert tab for installation
  (bnc #441434) 

-------------------------------------------------------------------
Tue Nov 11 10:53:25 CET 2008 - jsrain@suse.cz

- fixed switching to a tab with an error in the proposal
  (bnc #441434)
- 2.17.32

-------------------------------------------------------------------
Tue Nov 11 10:48:03 CET 2008 - aschnell@suse.de

- use accelerated xserver during installation for certain Intel
  cards (bnc #442413)
- 2.17.31

-------------------------------------------------------------------
Fri Nov  7 16:32:28 CET 2008 - locilka@suse.cz

- Fixed deploy_image_auto to handle AutoYaST settings correctly
  (bnc #442691).
- Removing the congrats dialog content before cloning, storing
  the sources, finishing (bnc #441452).
- Using Pkg::SourceProvideDigestedFile function when deploying
  images and in release_notes_popup (bnc #409927).
- 2.17.30

-------------------------------------------------------------------
Thu Nov  6 16:35:10 CET 2008 - locilka@suse.cz

- Fixed progress (SlideShow) information about images being
  deployed (bnc #442286).
- Changing inst_deploy_images to use PackagesUI for opening a
  package selector while debugging mode is turned on (bnc #435479).

-------------------------------------------------------------------
Thu Nov  6 16:19:59 CET 2008 - jsuchome@suse.cz

- S09-cleanup: check for additional services requiring restart
  (bnc#395402)

-------------------------------------------------------------------
Wed Nov  5 17:25:01 CET 2008 - locilka@suse.cz

- Calling set_polkit_default_privs without checking for it using
  FileUtils, checking by 'test -x' instead (bnc #440182).
- 2.17.29

-------------------------------------------------------------------
Wed Nov  5 13:09:04 CET 2008 - locilka@suse.cz

- Added yast2-storage >= 2.17.47 because of the previous fix
  implementation.
- 2.17.28

-------------------------------------------------------------------
Tue Nov 04 13:14:10 CET 2008 - aschnell@suse.de

- improved warning about partitioning (fate #302857)
- 2.17.27

-------------------------------------------------------------------
Mon Nov  3 18:34:30 CET 2008 - locilka@suse.cz

- Writing 'SecondStageRequired' 0/1 to /etc/install.inf even while
  rebooting during second stage (bnc #432005).
- 2.17.26

-------------------------------------------------------------------
Mon Nov 03 14:28:14 CET 2008 - aschnell@suse.de

- better reboot message during ssh installation (bnc #439572 and
  bnc #432005)
- 2.17.25

-------------------------------------------------------------------
Fri Oct 31 16:28:23 CET 2008 - locilka@suse.cz

- Fixed checking whether running the second stage is required.
- Added writing 'SecondStageRequired' 0/1 to /etc/install.inf
  (both bnc #439572)
- 2.17.24

-------------------------------------------------------------------
Thu Oct 30 14:42:15 CET 2008 - locilka@suse.cz

- Saving sources at the end of inst_extrasources if some were
  added (bnc #440184).
- 2.17.23

-------------------------------------------------------------------
Mon Oct 27 10:18:47 CET 2008 - locilka@suse.cz

- Added lnussel's patch to run set_polkit_default_privs at
  desktop_finish script (bnc #438698).
- Bigger license window (bnc #438100).
- Calling inst_prepareprogress also during Upgrade, all control
  files changed (bnc #438848).
- Disabling users and auth in LiveCD second stage (bnc #435965).
- Removing label for user_non_interactive (bnc #401319).
- Desktop 'startkde4' replaced with 'startkde' (bnc #438212).
- Added 'kdump' to 'clone_modules' (SLES) (bnc #436365).
- 2.17.22

-------------------------------------------------------------------
Tue Oct 21 16:46:00 CEST 2008 - locilka@suse.cz

- Added handling for globals->debug_deploying (bnc #436842).

-------------------------------------------------------------------
Mon Oct 20 12:56:32 CEST 2008 - locilka@suse.cz

- Fixed a typo (bnc #436471).

-------------------------------------------------------------------
Fri Oct 17 10:51:05 CEST 2008 - locilka@suse.cz

- Adapted SLES and SLED control files to write default desktop
  settings (bnc #436094).
- Added software->display_support_status flag to SLES/SLED
  (bnc #435479).

-------------------------------------------------------------------
Tue Oct 14 14:15:11 CEST 2008 - locilka@suse.cz

- Changed YaST icons while probing the system (bnc #404809).
- Enhanced scr_switch_debugger - Sending USR1 signal to the new SCR
  (bnc #433057).
- 2.17.21

-------------------------------------------------------------------
Mon Oct 13 13:29:04 CEST 2008 - locilka@suse.cz

- Enabled going_back in Add-Ons during installation (bnc #434735).

-------------------------------------------------------------------
Mon Oct 13 13:10:58 CEST 2008 - mzugec@suse.de

- configure supportconfig in installation (fate#305180)
- 2.17.20

-------------------------------------------------------------------
Mon Oct 13 09:45:23 CEST 2008 - locilka@suse.cz

- Fixed install/update confirmation dialog (bnc #433249).
- Fixed text in openSUSE control file (bnc #432911).
- Fixed typo (bnc #433794).

-------------------------------------------------------------------
Fri Oct 10 14:49:58 CEST 2008 - locilka@suse.cz

- Enhanced scr_switch_debugger (bnc #433057).
- Enabling key-repeating if not running in XEN (bnc #433338).

-------------------------------------------------------------------
Thu Oct  9 21:00:01 CEST 2008 - locilka@suse.cz

- Loading the Target while initializing libzypp in
  inst_upgrade_urls (bnc #429080).
- Running a simple SCR Test after chrooting to the installed system
  in scr_switch_finish, full-test is called in case of simple test
  failure (bnc #433057).
- Added more checking around 'searching for files' (bnc #427879).

-------------------------------------------------------------------
Wed Oct 08 12:51:01 CEST 2008 - aschnell@suse.de

- removed cp of proc/mounts to /etc/mtab (bnc #425464)
- 2.17.19

-------------------------------------------------------------------
Mon Oct  6 15:30:53 CEST 2008 - locilka@suse.cz

- Do not display any system type for SLES/SLED in installation
  overview (bnc #431336).
- Clients inst_new_desktop and inst_scenarios converted to use
  PackagesProposal API instead of using Pkg calls directly (bnc
  #432572)
- Dropping obsolete inst_software_selection client instead of
  convwerting it - not in use anymore (bnc #432572).
- Always change initial proposal [Next] button to [Install],
  resp. [Update] (bnc #431567).
- Removing desktop definitions and default_desktop from SLED
  control file, the required patterns are selected by PATTERNS
  in content file already (bnc #431902).
- Adding lnussel's patch for desktop_finish to write
  POLKIT_DEFAULT_PRIVS if defined in globals->polkit_default_privs
  (bnc #431158).
- Adding polkit_default_privs="restrictive" for SLES (bnc #431158).
- 2.17.18

-------------------------------------------------------------------
Fri Oct  3 16:31:10 CEST 2008 - locilka@suse.cz

- Enabling some steps in second stage even if Automatic
  Configuration is in use.
- Feature added into openSUSE and SLED control files
  (both bnc #428190).

-------------------------------------------------------------------
Thu Oct  2 22:00:46 CEST 2008 - mzugec@suse.de

- changed Release Notes into Support group (bnc#430005)

-------------------------------------------------------------------
Thu Oct  2 19:13:07 CEST 2008 - locilka@suse.cz

- Adjusted presentation_order for SLES and SLED installation
  proposals - software has to be proposed as almost the last one
  (bnc #431580).

-------------------------------------------------------------------
Thu Oct  2 14:00:49 CEST 2008 - locilka@suse.cz

- Added 'default_ntp_setup' into control files (SLES/D: false,
  openSUSE: true) (bnc #431259).

-------------------------------------------------------------------
Thu Oct  2 11:39:48 CEST 2008 - locilka@suse.cz

- Using two default desktops, one for inst_scenarios, another
  one (default) while inst_scenarios not used (bnc #431251,
  bnc #431503).
- Switching scenario_virtual_machine and
  scenario_virtualization_host in SLES control file (bnc #431251).
- 2.17.17

-------------------------------------------------------------------
Wed Oct  1 16:03:32 CEST 2008 - mzugec@suse.de

- use rpcbind instead of portmap for nfs installation (bnc#423026)
- 2.17.16

-------------------------------------------------------------------
Wed Oct  1 15:41:12 CEST 2008 - jsuchome@suse.cz

- if nn_NO language is selected, use nb_NO in YaST (bnc#426124)

-------------------------------------------------------------------
Wed Oct  1 13:42:18 CEST 2008 - locilka@suse.cz

- Changing pattern "Documentation" to "documentation" (bnc #431218)

-------------------------------------------------------------------
Tue Sep 30 13:20:09 CEST 2008 - locilka@suse.cz

- Replacing "networkmanager" proposal call with "general"
  (bnc #430704).

-------------------------------------------------------------------
Mon Sep 29 15:11:33 CEST 2008 - locilka@suse.cz

- Server scenarios work for i386, x86_64 archs only (bnc #430612).

-------------------------------------------------------------------
Mon Sep 29 14:56:45 CEST 2008 - kukuk@suse.de

- Replaced Minimal+Xen with Dom0.
- Removed xen_server from virtualization machine (bnc #429061).
- Added "XEN" suffix to Virtualization Host.

-------------------------------------------------------------------
Mon Sep 29 13:38:13 CEST 2008 - locilka@suse.cz

- Adding inst_lilo_convert to the update workflow (bnc #430579).

-------------------------------------------------------------------
Fri Sep 26 12:27:55 CEST 2008 - locilka@suse.cz

- Optimizing server_selections dialog layout (bnc #429977).
- Better text for installation initialization (bnc #428103).
- Better protection from removing the initial repository
  (bnc #429920).
- 2.17.15

-------------------------------------------------------------------
Thu Sep 25 14:33:36 CEST 2008 - juhliarik@suse.cz

- added calling kdump_finish to inst_finish.ycp (bnc #427732)

-------------------------------------------------------------------
Tue Sep 23 16:17:27 CEST 2008 - locilka@suse.cz

- Buggy SCR Agent run.get.suseconfig.modules replaced with
  .target.dir (bnc #429146).
- Added functionality to recover from failed read of previously
  used repositories in inst_upgrade_urls (bnc #429059).
- 2.17.14

-------------------------------------------------------------------
Mon Sep 22 16:14:54 CEST 2008 - locilka@suse.cz

- Fixed checking whether directory is mounted already (bnc #428368)

-------------------------------------------------------------------
Mon Sep 22 13:59:50 CEST 2008 - locilka@suse.cz

- KDE 3.5 moved to 'Others', removed KDE 3.5 description text.
- GNOME 2.22 changed to 2.24.
- Fixed Installation Mode dialog to show icons again (bnc #427344).
- 2.17.13

-------------------------------------------------------------------
Mon Sep 22 10:45:44 CEST 2008 - locilka@suse.cz

- Changing /sbin/udevtrigger & /sbin/udevsettle to /sbin/udevadm
  trigger & settle (bnc #427705).
- 2.17.12

-------------------------------------------------------------------
Thu Sep 18 10:35:32 CEST 2008 - locilka@suse.cz

- Definition of supported desktops added into SLES and SLED control
  files, added also default_desktop definition (bnc #427061).
- Added control file documentation for supported_desktops section.

-------------------------------------------------------------------
Fri Sep 12 15:01:46 CEST 2008 - locilka@suse.cz

- Disabling inst_suse_register in openSUSE control file
  (FATE #303458).

-------------------------------------------------------------------
Fri Sep 12 10:32:11 CEST 2008 - locilka@suse.cz

- Do not remove installation repository with the same URL as URL
  just being removed by inst_upgrade_urls (bnc #400823).
- 2.17.11

-------------------------------------------------------------------
Thu Sep 11 14:52:25 CEST 2008 - ug@suse.de

- deploy_image.desktop added (Fate #301321)
- deploy_image.rnc added

-------------------------------------------------------------------
Thu Sep 11 13:40:10 CEST 2008 - locilka@suse.cz

- Calling new client reipl_finish from yast2_inf_finish on s390
  (FATE #304960).

-------------------------------------------------------------------
Wed Sep 10 17:15:22 CEST 2008 - locilka@suse.cz

- Fixing control files to call 'inst_proposal' instead of
  'proposal' (bnc #425198).

-------------------------------------------------------------------
Wed Sep 10 15:53:44 CEST 2008 - locilka@suse.cz

- Desktop selection dialog definitions have been moved to control
  file (bnc #424678).
- 2.17.10

-------------------------------------------------------------------
Tue Sep  9 16:02:03 CEST 2008 - locilka@suse.cz

- Replacing usage of barexml with anyxml SCR  agent (bnc #424263).

-------------------------------------------------------------------
Mon Sep  8 17:49:11 CEST 2008 - locilka@suse.cz

- merged texts from proofread

-------------------------------------------------------------------
Mon Sep  8 15:57:09 CEST 2008 - locilka@suse.cz

- Added new AutoYaST client deploy_images_auto to support
  installation from images also in AutoYaST (FATE #301321).
- 2.17.9

-------------------------------------------------------------------
Fri Sep  5 12:45:00 CEST 2008 - locilka@suse.cz

- Some inst_finish steps are called in live installer only.
- Client vm_finish called only if yast2-vm is installed.
- Using WFM::ClientExists (new in yast2-core-2.17.10).
- Adjusted RPM dependencies.
- 2.17.8

-------------------------------------------------------------------
Thu Sep  4 15:02:01 CEST 2008 - sschober@suse.de

- cloning section in control.xml changed.

-------------------------------------------------------------------
Wed Sep 03 14:49:19 CEST 2008 - aschnell@suse.de

- adapted size values in control files to stricter parser in
  storage

-------------------------------------------------------------------
Tue Sep  2 15:20:09 CEST 2008 - locilka@suse.cz

- Using new <execute/> tag in control file to explicitly define
  a client to be called instead of guessing it from <name/> tag
  (openSUSE, SLED control files) (bnc #401319).
- Updated control files to call inst_prepareprogress to
  "Provide consistent progress during installation" (FATE #303860).
- All 'inst_proposal' calls changed to use the new 'execute'
  feature to have unique 'name's (needed for merging add-on control
  files).
- Adjusted RPM dependencies (FATE #303860).
- 2.17.7

-------------------------------------------------------------------
Tue Sep  2 11:10:01 CEST 2008 - visnov@suse.cz

- Use unified progressbar during installation (FATE #303860)

-------------------------------------------------------------------
Thu Aug 28 15:19:57 CEST 2008 - locilka@suse.cz

- Using new ButtonBox widget.
- Adjusted RPM dependencies.

-------------------------------------------------------------------
Thu Aug 21 13:01:40 CEST 2008 - jsuchome@suse.cz

- check for command line mode in inst_suseconfig (bnc#419132)

-------------------------------------------------------------------
Tue Aug 19 15:45:07 CEST 2008 - jsrain@suse.cz

- properly detect firstboot and do not destroy xorg.conf
  (bnc#354738)
- 2.17.6

-------------------------------------------------------------------
Fri Aug 15 10:41:24 CEST 2008 - locilka@suse.cz

- Added new globals->write_hostname_to_hosts control file option
  to configure the default for 127.0.0.2 issue (FATE #303875).
- 2.17.5

-------------------------------------------------------------------
Thu Aug 14 14:28:33 CEST 2008 - locilka@suse.cz

- Added documentation for add_on_products and its new format
  add_on_products.xml (FATE #303675).
- Fixed SCR Switch Debugger to show "Report Error" only once.

-------------------------------------------------------------------
Wed Aug 13 18:23:57 CEST 2008 - locilka@suse.cz

- Dropped some obsolete documentation.
- Started installation-features documentation (FATE #303675).
- Fixed building documentation for proposal-API.

-------------------------------------------------------------------
Tue Aug 12 10:28:24 CEST 2008 - locilka@suse.cz

- Added documentation and example for list of files to be copied
  from the previous installation.
- 2.17.4

-------------------------------------------------------------------
Mon Aug 11 17:35:47 CEST 2008 - locilka@suse.cz

- List of files to be copied from the previous installation moved
  to control file, added new API to define own list (module
  SystemFilesCopy) (FATE #305019).
- Adapted control files.

-------------------------------------------------------------------
Mon Aug 11 10:06:02 CEST 2008 - locilka@suse.cz

- Fixed WFM::Execute to use .local instead of .target in
  copy_files_finish script.

-------------------------------------------------------------------
Thu Aug  7 16:40:32 CEST 2008 - locilka@suse.cz

- Added new client inst_scenarios to offer main scenarios of the
  newly installed system.
- Configuration for inst_scenarios is defined in control file (Only
  SLES so far), client added into SLES workflow.
- Extended control file documentation (All FATE #304373).
- 2.17.3

-------------------------------------------------------------------
Wed Aug  6 13:54:07 CEST 2008 - locilka@suse.cz

- New control file entry globals->enable_kdump (default value)
  (FATE #303893).
- Adjusted control file documentation.

-------------------------------------------------------------------
Tue Aug  5 11:48:44 CEST 2008 - locilka@suse.cz

- Calling reiplauto client in SLES control file before reboot
  (FATE #304940).
- Running SCR Switch Debugger unconditionally if switching to
  installed system fails (bnc #411832).

-------------------------------------------------------------------
Mon Aug 04 16:22:55 CEST 2008 - aschnell@suse.de

- improved text during ssh installation (bnc #411079)

-------------------------------------------------------------------
Mon Aug  4 10:39:41 CEST 2008 - locilka@suse.cz

- Added kdump proposal to SLES control file (FATE #303893).

-------------------------------------------------------------------
Thu Jul 24 13:21:14 CEST 2008 - locilka@suse.cz

- Using button label "License Translations..." in complex welcome
  dialog (bnc #400616).
- SLES and SLED control files adapted to features added in 11.0.
- Added Automatic Configuration support into SLED (FATE #303396).

-------------------------------------------------------------------
Tue Jul 15 16:59:38 CEST 2008 - aschnell@suse.de

- fixed vnc connect message during installation (bnc #395834)
- 2.17.2

-------------------------------------------------------------------
Tue Jul 15 09:54:48 CEST 2008 - locilka@suse.cz

- Not only DPMS->off, but also screen-saver->off (FATE #304395).
- Added new control file feature globals->rle_offer_rulevel_4
  plus control file documentation (FATE #303798).

-------------------------------------------------------------------
Mon Jul 14 15:15:15 CEST 2008 - locilka@suse.cz

- Base-product license directory moved to control file
  (base_product_license_directory) (FATE #304865).
- Copying licenses to the system in copy_files_finish.
- Reading the license directory in inst_license.
- Icons for AC steps defined in control file.
- Adjusting DPMS 'off' when installation starts, DPMS 'on' when
  finishes (FATE #304395).
- Icons for inst_finish.
- 2.17.1

-------------------------------------------------------------------
Fri Jul 11 11:11:11 CEST 2008 - locilka@suse.cz

- Added documentation for AC Setup and for texts in control file.

-------------------------------------------------------------------
Thu Jul 10 17:48:59 CEST 2008 - locilka@suse.cz

- Settings for Automatic Configuration moved to control file
  because of code reuse for different AC in first boot
  (FATE #303939).

-------------------------------------------------------------------
Thu Jul 10 13:31:00 CEST 2008 - locilka@suse.cz

- Only directories in release-notes directory are considered to be
  real release notes (bnc #407922).
- 2.17.0

-------------------------------------------------------------------
Wed Jul  9 17:09:15 CEST 2008 - mvidner@suse.cz

- Fixed building in a prefix (/etc).

-------------------------------------------------------------------
Wed Jul  9 15:12:53 CEST 2008 - locilka@suse.cz

- Initializing the 'use_automatic_configuration' in first-stage
  installation worker (bnc #404122).
- Adjusted dependency on autoyast2-installation bacause of new
  function AutoinstConfig::getProposalList().

-------------------------------------------------------------------
Thu Jun 26 16:43:32 CEST 2008 - locilka@suse.cz

- Fixed help text for deploying images (bnc #391086).
- Fixed 'Do not panic!' text (bnc #388251).

-------------------------------------------------------------------
Wed Jun 25 16:44:33 CEST 2008 - ug@suse.de

- proposal selection possible via autoyast profile (fate#302946)

-------------------------------------------------------------------
Tue Jun 17 14:23:04 CEST 2008 - lslezak@suse.cz

- use Pkg::SourceSaveAll() instead of Pkg::SourceFinishAll()
  (bnc#395738)

-------------------------------------------------------------------
Fri Jun 13 15:37:24 CEST 2008 - locilka@suse.cz

- Removing Pkg//Source and Target finish from inst_inc_all that
  had been saving sources also in case of aborting the installation
  and moving it to inst_congratulate and umount_finish
  (bnc #398315).
- Freeing internal variables in ImageInstallation module after
  images are deployed (bnc #395030).

-------------------------------------------------------------------
Thu Jun 12 16:33:24 CEST 2008 - locilka@suse.cz

- Special mounts (such as /proc) are never remounted read-only
  in umount_finish anymore (bnc #395034)
- Added progress for adding / removing repositories in
  inst_upgrade_urls client (bnc #399223)

-------------------------------------------------------------------
Wed Jun  4 11:57:07 CEST 2008 - locilka@suse.cz

- Copying /license.tar.gz to /etc/YaST2/license/ (bnc #396444).
- Initial mouse probing has been disabled (bnc #395426).

-------------------------------------------------------------------
Tue Jun  3 13:44:56 CEST 2008 - locilka@suse.cz

- Umounting temporary directory in inst_pre_install (if already
  mounted) before new mount is called.
- Always use --numeric-owner (always use numbers for user/group
  names) when deploying images (bnc #396689).

-------------------------------------------------------------------
Mon Jun  2 12:33:57 CEST 2008 - locilka@suse.cz

- Return `next when going back to the automatic configuration
  dialog instead of returning `auto that would finish YaST and
  never start it again (bnc #395098).
- 2.16.49

-------------------------------------------------------------------
Wed May 28 16:23:22 CEST 2008 - ug@suse.de

- timeout in case of hardware probing problems
  when autoyast is in use (especially for harddisk Reports)
  bnc#395099
- 2.16.48

-------------------------------------------------------------------
Mon May 19 09:29:15 CEST 2008 - locilka@suse.cz

- Creating SuSEConfig hook file at installation_settings_finish
  in case of update. The file has to be created to force the
  SuSEConfig run on first boot (bnc #390930).
- Workaround for as-big-dialog-as-possible in License Agreement
  dialog (bnc #385257).
- Adding FACTORY repositories with priority 120, update source with
  priority 20 (bnc #392039).
- 2.16.47

-------------------------------------------------------------------
Fri May 16 16:40:22 CEST 2008 - jsrain@suse.cz

- added categories Settings and System into desktop file
  (bnc #382778)

-------------------------------------------------------------------
Thu May 15 13:13:13 CEST 2008 - locilka@suse.cz

- Changed dialog content for starting the installation
  (bnc #390614).
- Fixed sorting of repositories offered during upgrade to sort by
  repository name (bnc #390612).
- 2.16.46

-------------------------------------------------------------------
Thu May 15 10:32:09 CEST 2008 - jsuchome@suse.cz

- sort keyboard list according to translated items (bnc #390610)

-------------------------------------------------------------------
Wed May 14 15:22:50 CEST 2008 - kmachalkova@suse.cz

- inst_hostname client added to automatic configuration scripts -
  needed to generate random hostname and 127.0.0.2 line in
  /etc/hosts (bnc #383336)

-------------------------------------------------------------------
Wed May 14 14:29:21 CEST 2008 - jsrain@suse.cz

- use process agent instead of background agent when installing
  live image (bnc #384960)
- 2.16.45

-------------------------------------------------------------------
Mon May 12 15:10:50 CEST 2008 - locilka@suse.cz

- Added help to "Image Deployment" (bnc #388665).

-------------------------------------------------------------------
Tue May  6 17:37:22 CEST 2008 - locilka@suse.cz

- When reusing the old repositories during upgrade, copying also
  'autorefresh' and 'alias' (bnc #387261).
- Added software->dropped_packages into the control file to replace
  'delete old packages' (bnc #300540).
- 2.16.44

-------------------------------------------------------------------
Mon May  5 13:26:27 CEST 2008 - locilka@suse.cz

- Typofix (bnc #386606).

-------------------------------------------------------------------
Fri May  2 22:27:21 CEST 2008 - mzugec@suse.cz

- Don't stop network (by killing dhcpcd) at the end of 1.st stage
  (bnc #386588)

-------------------------------------------------------------------
Wed Apr 30 12:07:45 CEST 2008 - locilka@suse.cz

- Adding name and alias tags to extrasources (irc #yast/today).
- 2.16.43

-------------------------------------------------------------------
Wed Apr 30 10:24:19 CEST 2008 - locilka@suse.cz

- Making automatic installation more robust (bnc #384972).
- 2.16.42

-------------------------------------------------------------------
Tue Apr 29 12:59:49 CEST 2008 - locilka@suse.cz

- Disabling Progress when calling inst_finish scripts.

-------------------------------------------------------------------
Mon Apr 28 11:42:21 CEST 2008 - locilka@suse.cz

- Handling KDE3 vs KDE4 in default logon and window managers
  (bnc #381821).
- Optional and extra URLs moved to control file as well as default
  update repository (bnc #381360).
- Added possibility to abort installation during image deployment
  (bnc #382326).
- Progress for inst_proposal.
- 2.16.41

-------------------------------------------------------------------
Fri Apr 25 18:15:09 CEST 2008 - locilka@suse.cz

- New desktop selection dialog (bnc #379157).
- 2.16.40

-------------------------------------------------------------------
Thu Apr 24 14:54:53 CEST 2008 - locilka@suse.cz

- New  better shiny unified progress for image deployment.
- Showing also the just-handled image name (bnc #381188).
- 2.16.39

-------------------------------------------------------------------
Wed Apr 23 15:10:24 CEST 2008 - locilka@suse.cz

- Enabling inst_suseconfig in Automatic configuration (bnc #381751)
- Fixed run_df agent to ignore read errors on rootfs (bnc #382733)

-------------------------------------------------------------------
Tue Apr 22 18:46:51 CEST 2008 - locilka@suse.cz

- Adjusting automatic configuration UI to use two progress bars
  instead of one.

-------------------------------------------------------------------
Tue Apr 22 12:26:52 CEST 2008 - locilka@suse.cz

- Fixed filtering-out already registered repos (bnc #379051).
- Client inst_prepare_image moved to installation proposal make
  disabling 'installation from images' easy (bnc #381234).
- 2.16.38

-------------------------------------------------------------------
Mon Apr 21 15:28:24 CEST 2008 - locilka@suse.cz

- Calling 'xset r off' & 'xset m 1' (bnc #376945).
- Better help for Automatic configuration (bnc #381904).

-------------------------------------------------------------------
Mon Apr 21 14:48:58 CEST 2008 - locilka@suse.cz

- Using new DefaultDesktop::SelectedDesktops for writing the
  display manager configuration.

-------------------------------------------------------------------
Fri Apr 18 16:17:54 CEST 2008 - locilka@suse.cz

- Calling 'xset -r off' at the beginning of installation (both
  first and second stage) in X on XEN (bnc #376945).

-------------------------------------------------------------------
Fri Apr 18 16:01:13 CEST 2008 - juhliarik@suse.cz

- Added text for using kexec (yast_inf_finish.ycp)

-------------------------------------------------------------------
Thu Apr 17 17:15:02 CEST 2008 - locilka@suse.cz

- Added more debugging messages into ImageInstallation module.

-------------------------------------------------------------------
Thu Apr 17 14:01:46 CEST 2008 - locilka@suse.cz

- Added image-downloading progress (reusing existent progress bar).
- 2.16.37

-------------------------------------------------------------------
Wed Apr 16 14:20:06 CEST 2008 - locilka@suse.cz

- Running runlevel proposal after software proposal (bnc #380141).
- Using new possibility to disable and then reenable package
  callbacks (system_analysis, deploy_images).

-------------------------------------------------------------------
Tue Apr 15 11:45:18 CEST 2008 - locilka@suse.cz

- ImageInstallation tries to find details-<arch>.xml, then
  details.xml to provide useful progress while deploying images.
- 2.16.36

-------------------------------------------------------------------
Tue Apr 15 10:22:04 CEST 2008 - mvidner@suse.cz

- Enable printing the last few debugging log messages in the crash
  handler, even if Y2DEBUG is not set (fate#302166).
- 2.16.35

-------------------------------------------------------------------
Mon Apr 14 16:44:09 CEST 2008 - locilka@suse.cz

- Fixed typo in inst_network_check (bnc #379491).
- Fixed help for inst_mode (bnc #374360).

-------------------------------------------------------------------
Mon Apr 14 13:54:42 CEST 2008 - locilka@suse.cz

- Modifying SystemFilesCopy::CopyFilesToSystem to newly accept
  a parameter which defines where to extract cached files
  (fate #302980).
- Caching system files in the System Analysis dialog.
- Some better texts (bnc #377959).
- Better text for Software Selection dialog (bnc #379157).
- 2.16.34

-------------------------------------------------------------------
Fri Apr 11 18:21:53 CEST 2008 - locilka@suse.cz

- Changing Accept buttons to Install, Update and OK (FATE #120373).

-------------------------------------------------------------------
Fri Apr 11 17:55:32 CEST 2008 - locilka@suse.cz

- Added another per-image progress into the Installation images
  deployment (it requires details.xml).
- 2.16.33

-------------------------------------------------------------------
Fri Apr 11 15:33:17 CEST 2008 - juhliarik@suse.cz

- Added loading kernel via kexec (fate #303395)

-------------------------------------------------------------------
Thu Apr 10 12:02:07 CEST 2008 - locilka@suse.cz

- Filtering installation imagesets using the default architecture.
- Installation from images sets the download area (SourceManager).
- Removing image after it is deployed.
- Preparing image installation dialog for two progress-bars.
- 2.16.32

-------------------------------------------------------------------
Wed Apr  9 16:39:36 CEST 2008 - jsrain@suse.cz

- handle compressed logs properly at the end of first stage
  installation (fate #300637)
- 2.16.31

-------------------------------------------------------------------
Tue Apr  8 19:40:58 CEST 2008 - locilka@suse.cz

- Adjusted control file to sort installation overview via
  presentation_order and propose it via the real appearance.
- Fixed selecting the right imageset - the rule is currently that
  all patterns in imageset must be selected for installation
  (bnc #378032).

-------------------------------------------------------------------
Mon Apr  7 15:20:14 CEST 2008 - locilka@suse.cz

- Added new control file entry kexec_reboot that defines whether
  kexec should be used instead of reboot at the end of the first
  stage installation (FATE #303395).

-------------------------------------------------------------------
Fri Apr  4 17:02:23 CEST 2008 - locilka@suse.cz

- Improved user-feedback during automatic configuration.
- 2.16.30

-------------------------------------------------------------------
Fri Apr  4 14:06:22 CEST 2008 - jsrain@suse.cz

- added restart handling for live installation

-------------------------------------------------------------------
Wed Apr  3 16:40:16 CEST 2008 - locilka@suse.cz

- Removed Winkeys support during installation (bnc 376248).
- Fixed the decision-making process which images fits the best.
- Added new control file entries to adjust the Community
  Repositories and Add-Ons during installation.
- Cosmetic changes when initializing the wizard steps according to
  control file.
- Fixed untarring bzip2 or gzip-based images.
- Changed instalation from images to count the best image-set
  from patterns (list of patterns in image-set) in images.xml.
- 2.16.29

-------------------------------------------------------------------
Tue Apr  1 13:12:00 CEST 2008 - locilka@suse.cz

- Automatic configuration can be newly defined by control file. Two
  new variables have been added enable_autoconfiguration and
  autoconfiguration_default.
- New functionality to select the best-matching image for image
  installation if more than one fit.
- 2.16.28

-------------------------------------------------------------------
Tue Apr  1 12:36:52 CEST 2008 - jsrain@suse.cz

- added live installation workflow to default control file
- updated inst_finish clients handling for live installation

-------------------------------------------------------------------
Tue Apr  1 10:15:34 CEST 2008 - jsrain@suse.cz

- merged texts from proofread

-------------------------------------------------------------------
Mon Mar 31 16:42:40 CEST 2008 - locilka@suse.cz

- There are currently two possible patterns/desktops that can use
  kdm: kde4-kdm and kdebase3-kdm (bnc #372506).

-------------------------------------------------------------------
Fri Mar 28 13:33:31 CET 2008 - locilka@suse.cz

- Automatic configuration has been moved from the end of the first
  stage to the second stage. It's non-interactive (FATE #303396).
- Fixed installation from images (FATE #303554).
- ImageInstallation can newly handle .lzma images.
- 2.16.27

-------------------------------------------------------------------
Thu Mar 27 13:37:02 CET 2008 - locilka@suse.cz

- Fixed ZMD service handling, the correct name is novell-zmd
  (bnc #356655).

-------------------------------------------------------------------
Wed Mar 26 11:21:18 CET 2008 - locilka@suse.cz

- Added new entry to control file root_password_as_first_user to
  make it configurable (bnc #359115 comment #14).
- Control file modified to call installation-from-images clients.

-------------------------------------------------------------------
Tue Mar 25 13:12:39 CET 2008 - locilka@suse.cz

- Using Image-Installation clients (done by jsrain).
- Store/Restore resolvable-state functions added into
  ImageInstallation module.

-------------------------------------------------------------------
Fri Mar 21 10:48:20 CET 2008 - locilka@suse.cz

- Dropping keep_installed_patches support from control file as it
  is currently handled by libzypp itself (bnc #349533).

-------------------------------------------------------------------
Thu Mar 20 10:27:09 CET 2008 - locilka@suse.cz

- Added system_settings_finish call to the inst_finish
  (bnc #340733).

-------------------------------------------------------------------
Wed Mar 19 17:27:30 CET 2008 - locilka@suse.cz

- Agent anyxml has been renamed to barexml as it can't really read
  all possible XML files (bnc #366867)

-------------------------------------------------------------------
Wed Mar 19 13:53:05 CET 2008 - locilka@suse.cz

- When checking whether to run the second stage, considering also
  autoinstallation, not only installation (bnc #372322).
- 2.16.26

-------------------------------------------------------------------
Tue Mar 18 18:19:00 CET 2008 - locilka@suse.cz

- Fixed writing disabled modules and proposals during the
  inst_finish run (bnc #364066).
- Calling pre_umount_finish also in AutoYaST (bnc #372322).
- 2.16.25

-------------------------------------------------------------------
Mon Mar 17 12:43:32 CET 2008 - jsrain@suse.cz

- added 'StartupNotify=true' to the desktop file (bnc #304964)

-------------------------------------------------------------------
Mon Mar 17 11:04:38 CET 2008 - locilka@suse.cz

- Automatic configuration is now disabled for mode update.
- The whole second stage in now disabled for mode update.
- Added help text for "Use Automatic Configuration" check-box.
- 2.16.24

-------------------------------------------------------------------
Fri Mar 14 15:02:27 CET 2008 - locilka@suse.cz

- Added possibility to run automatic configuration instead of the
  whole second stage installation (fate #303396).
- Adjusted RPM dependencies.
- Creating and removing the file runme_at_boot is currently handled
  by YaST (YCP) installation scripts.
- Added new client inst_rpmcopy_secondstage that calls inst_rpmcopy
  because of DisabledModules disabling both first and second stage
  occurency of that script.
- Changed control file to call the new script in second stage.
- 2.16.23

-------------------------------------------------------------------
Mon Mar 10 11:25:57 CET 2008 - locilka@suse.cz

- Disabling the window menu in IceWM preferences to make the
  inst-sys 600 kB smaller (*.mo files). Thanks to mmarek.

-------------------------------------------------------------------
Fri Mar  7 11:35:29 CET 2008 - jsuchome@suse.cz

- control.openSUSE.xml: country_simple is for keyboard and language,
  not for timezone
- added 1st stage step for root password dialog (fate#302980)
- 2.16.22

-------------------------------------------------------------------
Thu Mar 06 10:57:42 CET 2008 - aschnell@suse.de

- call rcnetwork with option onboot during start of second stage
  (bnc #363423)
- 2.16.21

-------------------------------------------------------------------
Wed Mar  5 18:52:30 CET 2008 - locilka@suse.cz

- Remember (first stage) and restore (second stage) DisabledModules
  (bnc #364066).
- 2.16.20

-------------------------------------------------------------------
Wed Mar  5 16:30:22 CET 2008 - locilka@suse.cz

- Using client country_simple instead of timezone and language in
  the installation overview (FATE #302980).
- Using new users client in that overview too (FATE #302980).
- Do not remove already registered installation repositories during
  upgrade if they match the old repositories on system
  (bnc #360109).

-------------------------------------------------------------------
Mon Mar  3 21:12:25 CET 2008 - coolo@suse.de

- trying to change defaults for running gdb (arvin's patch)

-------------------------------------------------------------------
Mon Mar  3 15:17:23 CET 2008 - locilka@suse.cz

- Requiring the latest Language::Set functionality by RPM deps.

-------------------------------------------------------------------
Tue Feb 26 12:39:37 CET 2008 - jsuchome@suse.cz

- functionality of integrate_translation_extension.ycp moved into
  Language::Set, inst_complex_welcome adapted (F#302955)

-------------------------------------------------------------------
Fri Feb 22 11:27:13 CET 2008 - locilka@suse.cz

- "iscsi-client" added into modules to clone (bnc #363229 c#1).
- Removing focus from release notes content to make the default
  button focussed instead (bnc #363976).

-------------------------------------------------------------------
Thu Feb 21 06:26:22 CET 2008 - coolo@suse.de

- don't repeat the header

-------------------------------------------------------------------
Wed Feb 20 10:35:04 CET 2008 - locilka@suse.cz

- Showing release notes in tabs only if more than one product is
  installed (bnc #359137).
- Added better text for the complex welcome dialog (bnc #359528).
- Adjusted RPM dependencies (new Language API, see below).
- 2.16.19

-------------------------------------------------------------------
Wed Feb 20 10:24:26 CET 2008 - jsuchome@suse.cz

- inst_complex_welcome: save keyboard settings (bnc #360559),
  use the API from Language.ycp for generating items

-------------------------------------------------------------------
Fri Feb 15 14:28:45 CET 2008 - jsrain@suse.cz

- updated image-based installatoin not to use any hardcoded
  image names

-------------------------------------------------------------------
Thu Feb 14 11:20:04 CET 2008 - locilka@suse.cz

- Function FileSystemCopy from live-installer has been moved
  to ImageInstallation module (installation).
- Adjusted RPM dependencies (Installation module in yast2).

-------------------------------------------------------------------
Wed Feb 13 14:18:16 CET 2008 - jsrain@suse.cz

- added handling of update initiated from running system

-------------------------------------------------------------------
Tue Feb 12 10:26:15 CET 2008 - locilka@suse.cz

- Added new update_wizard_steps YCP client for easy updating or
  redrawing installation wizard steps from other modules.

-------------------------------------------------------------------
Mon Feb 11 18:28:00 CET 2008 - locilka@suse.cz

- Installation clients 'auth', 'user', and 'root' have been
  disabled by default. First-stage users will enable them only
  if needed.

-------------------------------------------------------------------
Fri Feb 08 13:06:19 CET 2008 - aschnell@suse.de

- during installation allow yast to be started from gdb with
  Y2GDB=1 on kernel command line (fate #302346)

-------------------------------------------------------------------
Fri Feb  8 10:37:02 CET 2008 - locilka@suse.cz

- Umount(s) used with -l and -f params.

-------------------------------------------------------------------
Thu Feb  7 14:19:11 CET 2008 - locilka@suse.cz

- Functionality that integrates the just-selected language
  translation has been moved to integrate_translation_extension
  client to make it available for other modules.
- New label for "Show in Fullscreen" button to better match what
  it really does (bnc #359527).
- Module InstExtensionImage moved to yast2.
- Added new disintegrate_all_extensions client that is called at
  the end of the initial installation to umount and remove all
  integrated inst-sys extensions.
- 2.16.18

-------------------------------------------------------------------
Wed Feb  6 13:23:35 CET 2008 - locilka@suse.cz

- Better /lbin/wget handling in InstExtensionImage.
- Speed-up inst_complex_welcome optimalizations (e.g., skipping
  downloading extension already by Linuxrc)

-------------------------------------------------------------------
Tue Feb  5 16:04:15 CET 2008 - locilka@suse.cz

- Squashfs image needs to be mounted using '-o loop'.
- Displaying busy cursor when downloading the extension.
- 2.16.17

-------------------------------------------------------------------
Mon Feb  4 19:04:29 CET 2008 - locilka@suse.cz

- Modular inst-sys used for localizations (FATE #302955).
- Tabs have been removed from installation proposal.
- 2.16.16

-------------------------------------------------------------------
Fri Feb  1 16:08:26 CET 2008 - locilka@suse.cz

- Added new InstExtensionImage module for integration of modular
  inst-sys images on-the-fly (FATE #302955).

-------------------------------------------------------------------
Thu Jan 31 19:05:49 CET 2008 - aschnell@suse.de

- reflect init-script rename from suse-blinux to sbl
- 2.16.15

-------------------------------------------------------------------
Thu Jan 31 15:02:56 CET 2008 - jsuchome@suse.cz

- call users_finish.ycp from inst_finish.ycp (FATE #302980)

-------------------------------------------------------------------
Thu Jan 31 12:58:42 CET 2008 - locilka@suse.cz

- Fixed inst_restore_settings client: NetworkDevices are now
  NetworkInterfaces.
- 2.16.14

-------------------------------------------------------------------
Thu Jan 31 11:14:46 CET 2008 - locilka@suse.cz

- Added docu. for *_finish scripts (needed for FATE #302980).
- Welcome dialog can newly show the license according to the just
  selected language and also show other lozalizations if needed.
- 2.16.13

-------------------------------------------------------------------
Wed Jan 30 15:22:29 CET 2008 - aschnell@suse.de

- Use icewm instead of fvwm during installation (bnc #357240)
- 2.16.12

-------------------------------------------------------------------
Wed Jan 30 14:15:50 CET 2008 - fehr@suse.de

- Add installation step for disk partitioning between time zone
  and software selection
- put user config after disk partitioning

-------------------------------------------------------------------
Wed Jan 30 09:51:42 CET 2008 - locilka@suse.cz

- Added -noreset option to the VNC startup script (bnc #351338).
- Added inst_user_first.ycp call to the control file right before
  the installation proposal.
- Fixed visibility of ZMD Turnoff checkbox (bnc #356655).

-------------------------------------------------------------------
Tue Jan 29 17:34:03 CET 2008 - locilka@suse.cz

- New desktop selection dialog without system task combo-boxes.
  System selection with icons (bnc #356926).
- More UI checking in dialogs.
- Unified DefaultDesktop module and software/desktop selection
  dialog in installation.

-------------------------------------------------------------------
Mon Jan 28 13:00:19 CET 2008 - aschnell@suse.de

- support Qt and Gtk frontend in startup scripts
- hack for key-autorepeat during installation (bnc #346186)
- 2.16.11

-------------------------------------------------------------------
Fri Jan 25 13:35:13 CET 2008 - locilka@suse.cz

- Reduced Wizard redrawing in the installation workflow.

-------------------------------------------------------------------
Thu Jan 24 15:21:39 CET 2008 - aschnell@suse.de

- start service brld before suse-blinux (bug #354769)
- 2.16.10

-------------------------------------------------------------------
Mon Jan 21 11:05:16 CET 2008 - kmachalkova@suse.cz

- Re-enabled thread support for ncurses UI in YaST2.call
  (bug #164999, FaTE #301899)

-------------------------------------------------------------------
Mon Jan 21 10:53:50 CET 2008 - locilka@suse.cz

- Release Notes UI facelifting.
- Splitting Welcome script dialog single-loop into functions.

-------------------------------------------------------------------
Wed Jan 16 15:49:59 CET 2008 - locilka@suse.cz

- Calling SetPackageLocale and SetTextLocale in the initial
  installation dialog (selecting language) (#354133).

-------------------------------------------------------------------
Mon Jan 14 13:39:00 CET 2008 - locilka@suse.cz

- Added new Language/Keyboard/License dialog (FATE #302957).
- Updated control files.
- 2.16.9

-------------------------------------------------------------------
Thu Jan 10 14:08:17 CET 2008 - locilka@suse.cz

- Extended system type and software selection dialog. Added base
  pattern (selected desktop) description, helps, default status
  for secondary selections, ...
- Added possibility to control visibility of Online Repositories
  via the installation control file (hidden by default).
- Added more control-file documentation.

-------------------------------------------------------------------
Tue Dec 18 16:54:39 CET 2007 - locilka@suse.cz

- Added new desktop and software selection dialog.
- 2.16.8

-------------------------------------------------------------------
Mon Dec 17 11:08:42 CET 2007 - locilka@suse.cz

- Hidden Mouse-probing busy popup.
- New YCP module InstData stores the installation data that should
  be shared among the installation clients.
- Installation repository initialization moved to the unified
  progress when probing the system.
- System analysis has been split into two scripts: inst_mode and
  inst_system_analysis to make the maintenance easier (also in
  control file).
- 2.16.7

-------------------------------------------------------------------
Thu Dec 13 14:25:30 CET 2007 - locilka@suse.cz

- Added a possibility to stop and disable the ZMD service in the
  last (congratulate) dialog of installation (FATE #302495).
- Adjusted the SLES control file: module arguments
  'show_zmd_turnoff_checkbox' and 'zmd_turnoff_default_state'.

-------------------------------------------------------------------
Mon Dec 10 12:13:14 CET 2007 - locilka@suse.cz

- Removed dependency on yast2-country, added dependency on
  yast2-country-data.

-------------------------------------------------------------------
Wed Dec  5 11:13:05 CET 2007 - mzugec@suse.cz

- description says network cards are wireless (#346133)

-------------------------------------------------------------------
Mon Dec  3 16:49:46 CET 2007 - locilka@suse.cz

- Installation Mode dialog adapted to new bright and better mod_UI.
- Using informative icon in some inst_network_check script.
- 2.16.6

-------------------------------------------------------------------
Mon Dec  3 14:34:38 CET 2007 - locilka@suse.cz

- Installation Mode dialog adapted to new mod-UI and to new
  Image-Dimming support in UI.

-------------------------------------------------------------------
Thu Nov 29 16:27:59 CET 2007 - locilka@suse.cz

- Using Progress::NewProgressIcons to show icons during the network
  setup in first stage and during system probing.

-------------------------------------------------------------------
Tue Nov 27 19:14:15 CET 2007 - sh@suse.de

- Use string ID "contents" rather than YCPSymbol `contents
  for Wizard ReplacePoint
- 2.16.5

-------------------------------------------------------------------
Fri Nov 23 13:36:54 CET 2007 - locilka@suse.cz

- Using translations for inst_finish steps (#343783).
- 2.16.4

-------------------------------------------------------------------
Tue Nov 20 11:08:23 CET 2007 - locilka@suse.cz

- Shutting down all dhcpcd clients when reconfiguring network in
  the first stage and when finishing the installation (#308577).
- 'Copy 70-persistent-cd.rules' functionality has been moved here
  from yast2-network (#328126).

-------------------------------------------------------------------
Mon Nov 19 15:35:10 CET 2007 - locilka@suse.cz

- Fixed busy texts for restarting YaST vs. finishing the instal.
- Unified used terminology (repositories) (FATE #302970).

-------------------------------------------------------------------
Tue Nov 13 13:54:13 CET 2007 - locilka@suse.cz

- Script copy_files_finish.ycp cleaned up.

-------------------------------------------------------------------
Fri Nov  9 13:30:34 CET 2007 - locilka@suse.cz

- Boot Installed System option has been removed (#327505).
- Installation Mode dialog has been redesigned using
  self-descriptive icons for all options.
- Return value from inst_repair is evaluated, error is reported in
  case of failure.
- 2.16.3

-------------------------------------------------------------------
Fri Nov  2 16:31:06 CET 2007 - locilka@suse.cz

- Adjusted RPM dependencies (Internet module has been moved from
  yast2-network to yast2).

-------------------------------------------------------------------
Tue Oct 30 17:26:51 CET 2007 - locilka@suse.cz

- Modules Hotplug and HwStatus moved to yast2.rpm to remove
  dependency of storage on installation.
- 2.16.2

-------------------------------------------------------------------
Wed Oct 24 16:32:41 CEST 2007 - locilka@suse.cz

- Changes in StorageDevice module API (#335582).
- 2.16.1

-------------------------------------------------------------------
Mon Oct 15 16:00:06 CEST 2007 - locilka@suse.cz

- Abort the installation instead of halting the system in case of
  declining the license when installing from LiveCD (#330730).

-------------------------------------------------------------------
Thu Oct 11 15:00:03 CEST 2007 - jsrain@suse.cz

- show release notes properly in live installation (#332862)

-------------------------------------------------------------------
Wed Oct  3 17:50:11 CEST 2007 - locilka@suse.cz

- Added "Network Type" information to the First Stage Network Setup
- 2.16.0

-------------------------------------------------------------------
Wed Oct  3 09:53:55 CEST 2007 - mvidner@suse.cz

- Do not try to package COPYRIGHT.english, it is gone from
  devtools (#299144).

-------------------------------------------------------------------
Tue Oct  2 16:04:55 CEST 2007 - ug@suse.de

- typo fixed (#328172)

-------------------------------------------------------------------
Mon Sep 24 16:43:11 CEST 2007 - locilka@suse.cz

- Changed default delete_old_packages back to 'true' after finding
  and fixing all remaining issues with 'false' (changed by coolo)
- Added new option 'online_repos_preselected' into the control file
  to make default status of Online Repositories easily configurable
  (#327791).
- Initializing the default behavior of Online Repositories in
  inst_features according to the control file (#327791).
- 2.15.54

-------------------------------------------------------------------
Fri Sep 21 16:35:18 CEST 2007 - locilka@suse.cz

- Start dhcpcd using WFM instead of SCR (#326342).
- 2.15.53

-------------------------------------------------------------------
Fri Sep 21 09:53:37 CEST 2007 - locilka@suse.cz

- When normal umount at the end of the installation fails, try
  at least: sync, remount read-only, umount --force.
- Report all services running in the installation directory
  (both #326478).
- 2.15.52

-------------------------------------------------------------------
Thu Sep 20 12:23:01 CEST 2007 - locilka@suse.cz

- Changed inst_upgrade_urls to add sources not enabled during the
  upgrade in a disabled state instead of ignoring them (#326342).
- 2.15.51

-------------------------------------------------------------------
Tue Sep 18 19:50:52 CEST 2007 - locilka@suse.cz

- Fixed tar syntax: --ignore-failed-read param. position (#326055).
- 2.15.50

-------------------------------------------------------------------
Thu Sep 13 16:18:30 CEST 2007 - locilka@suse.cz

- Fixed inst_upgrade_urls to re-register sources with their
  repository names taken from the upgraded system (#310209).
- 2.15.49

-------------------------------------------------------------------
Tue Sep 11 20:03:02 CEST 2007 - aschnell@suse.de

- don't swapoff after 1st stage installation (bug #308121)
- 2.15.48

-------------------------------------------------------------------
Tue Sep 11 11:07:20 CEST 2007 - locilka@suse.cz

- Calling ntp-client_finish instead of ntp_client_finish in the
  inst_finish script (#309430).

-------------------------------------------------------------------
Wed Sep  5 14:48:33 CEST 2007 - locilka@suse.cz

- Reinitializing variable for skipping add-on-related clients with
  its default value in inst_system_analysis (#305554).
- 2.15.47

-------------------------------------------------------------------
Wed Sep  5 13:24:32 CEST 2007 - jsrain@suse.cz

- removed inst_fam.ycp (also from control files) (#307378)

-------------------------------------------------------------------
Mon Sep  3 12:45:41 CEST 2007 - locilka@suse.cz

- Creating symlinks to .curlrc and .wgetrc files from the root.
- Adjusting RPM dependencies (yast2-core, new builtin 'setenv').
- Adjusting ENV variables with proxy settings (all three #305163).
- Writing also proxy setting into Install.inf (#298001#c5).
- 2.15.46

-------------------------------------------------------------------
Fri Aug 31 16:26:07 CEST 2007 - locilka@suse.cz

- Calling ntp_client_finish client at the end of the installation
  (#299238#c9).
- 2.15.45

-------------------------------------------------------------------
Fri Aug 24 09:25:53 CEST 2007 - locilka@suse.cz

- Changing forgotten "catalogs" to "initializing..." (#302384).
- 2.15.44

-------------------------------------------------------------------
Tue Aug 21 16:10:16 CEST 2007 - locilka@suse.cz

- Fixed evaluating of "enabled" tag in map of repositories in
  inst_upgrade_urls (#300901).
- Added ssh_host_dsa_key ssh_host_dsa_key.pub ssh_host_rsa_key
  ssh_host_rsa_key.pub to be optionally copied as well as the SSH1
  keys (#298798).
- Allowing to abort the "System Probing" dialog (#298049).
- 2.15.43

-------------------------------------------------------------------
Wed Aug 15 17:30:06 CEST 2007 - mzugec@suse.cz

- mark string for translation (#300268)

-------------------------------------------------------------------
Fri Aug 10 11:19:36 CEST 2007 - locilka@suse.cz

- Using "Online Repositories" for Internet/Web-based/Additional/...
  repositories downloaded from web during the first stage
  installation (#296407).
- 2.15.42

-------------------------------------------------------------------
Wed Aug  8 12:35:28 CEST 2007 - jsrain@suse.cz

- show reboot message within live installation without timeout
  (#297691)
- 2.15.41

-------------------------------------------------------------------
Mon Aug  6 08:58:02 CEST 2007 - locilka@suse.cz

- Renamed product/default repositories check-box to "Add Internet
  Repositories Before Installation" (#297580).
- Added help for that check-box (#296810).
- First stage network setup dialog - changes in dialog alignment
  (#295043).
- Initialize mouse after installation steps are displayed (#296406)
- 2.15.40

-------------------------------------------------------------------
Thu Aug  2 08:53:56 CEST 2007 - jsrain@suse.cz

- do not show "Clone" check box in live installation
- 2.15.39

-------------------------------------------------------------------
Wed Aug  1 11:00:15 CEST 2007 - locilka@suse.cz

- Changing remote repositories link to http://download.opensuse.org
  (#297628)

-------------------------------------------------------------------
Wed Aug  1 10:33:45 CEST 2007 - mvidner@suse.cz

- Removed Provides/Obsoletes for ancient yast package names,
  with the devel-doc subpackage they broke yast2-schema build.
- 2.15.38

-------------------------------------------------------------------
Tue Jul 31 11:29:53 CEST 2007 - lslezak@suse.cz

- inst_extrasources - register the extra repositories in content
  file automatically without asking user (#290040), do not download
  metadata from the extra sources (offline registration) (#290040,
  #288640)

-------------------------------------------------------------------
Mon Jul 30 12:38:31 CEST 2007 - locilka@suse.cz

- Added inst_upgrade_urls client which offers URLs used on the
  system to be used during the upgrade as well (FATE #301785).
- Calling the client from control file.
- Adjusted RPM dependencies (.anyxml SCR agent).
- 2.15.37

-------------------------------------------------------------------
Sun Jul 29 22:39:31 CEST 2007 - locilka@suse.cz

- Fixed curl parameters for network test in first stage (#295484).

-------------------------------------------------------------------
Thu Jul 26 17:51:29 CEST 2007 - mzugec@suse.cz

- set variables VNC and USE_SSH in S07-medium (#294485)
- 2.15.36

-------------------------------------------------------------------
Wed Jul 25 12:48:50 CEST 2007 - mvidner@suse.cz

- startup scripts: Call initviocons only if it exists (#173426).
- 2.15.35

-------------------------------------------------------------------
Wed Jul 25 10:58:29 CEST 2007 - locilka@suse.cz

- Renamed yast2-installation-doc to yast2-installation-devel-doc
  (FATE #302461).
- Removed ping-based internet test from the First-stage network
  setup test.
- Sped up internet test by adding timeouts and by downloading only
  the page header.
- Added help texts to the network setup dialogs.

-------------------------------------------------------------------
Tue Jul 24 13:20:36 CEST 2007 - locilka@suse.cz

- Control file: Unified wizard step names with dialogs, removed
  Clean Up step part of the Online Update is now Registration
  (#293095).
- Call inst_network_check (and setup) only in Add-On products
  and/or Additional Product Sources were requested to be used
  (#293808).

-------------------------------------------------------------------
Tue Jul 24 10:48:02 CEST 2007 - locilka@suse.cz

- Splitting auto-generated documentation into separate package
  yast2-installation-doc (FATE #302461).
- 2.15.34

-------------------------------------------------------------------
Thu Jul 19 16:36:19 CEST 2007 - locilka@suse.cz

- If network setup in the first-stage installation is cancelled,
  return to the previous dialog (network check).
- Several minor updates of the network setup workflow (#292379).
- 2.15.33

-------------------------------------------------------------------
Wed Jul 18 10:54:26 CEST 2007 - locilka@suse.cz

- New progress and help messages when initializing the second
  stage (#292617).
- More debugging in switch_scr_finish.

-------------------------------------------------------------------
Thu Jul 12 12:59:32 CEST 2007 - locilka@suse.cz

- Client inst_productsources.ycp moved to yast2-packager.
- Changed link to list of servers in control file.
- Adjusted RPM dependencies.
- Installation sources are now Repositories.
- 2.15.32

-------------------------------------------------------------------
Wed Jul 11 09:09:58 CEST 2007 - locilka@suse.cz

- Changed default delete_old_packages to 'false'.

-------------------------------------------------------------------
Wed Jul  4 16:16:37 CEST 2007 - locilka@suse.cz

- Fixed workflow when user selects to Boot the installed system and
  then cancels that decision.
- 2.15.31

-------------------------------------------------------------------
Mon Jul  2 15:38:27 CEST 2007 - locilka@suse.cz

- Applied patch from sassmann@novell.com for PS3 support with
  576x384 resolution (#273147).

-------------------------------------------------------------------
Fri Jun 29 11:50:47 CEST 2007 - locilka@suse.cz

- Extended "Suggested Installation Sources" to support two levels
  of linking. First link contains list of links to be downloaded
  in order to get lists of suggested repositories.

-------------------------------------------------------------------
Thu Jun 28 21:34:19 CEST 2007 - jsrain@suse.cz

- updated for live CD installation

-------------------------------------------------------------------
Thu Jun 21 17:38:09 CEST 2007 - adrian@suse.de

- fix changelog entry order

-------------------------------------------------------------------
Thu Jun 21 10:34:10 CEST 2007 - locilka@suse.cz

- Added handling for "Suggested Installation Sources" during the
  first stage installation, initial evrsion (FATE #300898).
- Enhanced SCR-Switch installation-debugger.
- Added case-insensitive filter into the "Suggested Installation
  Sources" dialog.

-------------------------------------------------------------------
Wed Jun 20 13:12:10 CEST 2007 - locilka@suse.cz

- Fixed inst_license to really halt the system when license is
  declined (#282958).
- Fixed writing proxy settings during First-Stage Installation,
  Network Setup. Wrong Proxy::Import keys were used).
- Pre-selecting first connected network card in Network Card dialog
  in First-Stage Installation, Network Setup to avoid confusions.
- Fixed canceled Network Setup not to abort the entire
  installation.

-------------------------------------------------------------------
Fri Jun 15 14:34:01 CEST 2007 - locilka@suse.cz

- Fixing inst_addon_update_sources to initialize the target
  and sources before using Pkg:: builtins (#270899#c29).

-------------------------------------------------------------------
Thu Jun 14 11:28:26 CEST 2007 - locilka@suse.cz

- Enhanced network-test in the fist stage installation, three
  different servers are tested with 'ping' instead of only one.
- Current network settings are logged in case of failed network
  test (both #283841).
- Enhanced network-test in the fist stage installation, three
  different web-servers are tested with curl instead of only one.

-------------------------------------------------------------------
Wed Jun 13 15:44:05 CEST 2007 - locilka@suse.cz

- Implemented new feature that saves the content defined in control
  file from the installation system to the just installed system.
  Function, that does it, is SaveInstSysContent in SystemFilesCopy
  module (FATE #301937).
- Added new entry into the control file that defines what and where
  to save it, initially /root/ -> /root/inst-sys/.
- Adjusted control-file documentation.
- Fixed inst_restore_settings to start SuSEfirewall2_setup if it is
  enabled in the system init scripts to prevent from having
  half-started firewall after YOU kernel-update (#282871).

-------------------------------------------------------------------
Mon Jun 11 18:30:48 CEST 2007 - locilka@suse.cz

- Added lost fix from Andreas Schwab for startup scripts. The patch
  fixes evaluation of bash expressions.
- 2.15.30

-------------------------------------------------------------------
Mon Jun 11 17:55:23 CEST 2007 - locilka@suse.cz

- Adjusted SCR for install.inf to provide read/write access.
- Writing install.inf for save_network script at the end of
  the initial stage.
- Changed internal data structure for NetworkSetup in the initial
  stage.
- Added Internet test to the end of the NetworkSetup in the initial
  stage.
- 2.15.29

-------------------------------------------------------------------
Fri Jun  8 17:52:57 CEST 2007 - locilka@suse.cz

- Added initial implementation of possibility to setup network
  in the first stage installation. New YCP clients have beed added:
  inst_network_check and inst_network_setup. Scripts are called
  from inst_system_analysis before sources are initialized
  (FATE #301967).

-------------------------------------------------------------------
Thu Jun  7 15:08:08 CEST 2007 - locilka@suse.cz

- A new label "Writing YaST Configuration..." used in case of
  restarting system or installation.

-------------------------------------------------------------------
Fri Jun  1 12:41:10 CEST 2007 - mzugec@suse.cz

- use shared isNetworkRunning() function in network_finish
- 2.15.28

-------------------------------------------------------------------
Wed May 30 11:33:52 CEST 2007 - mzugec@suse.cz

- fixed spec requirements

-------------------------------------------------------------------
Mon May 28 16:02:38 CEST 2007 - mzugec@suse.cz

- removed netsetup item from control files

-------------------------------------------------------------------
Mon May 28 13:33:08 CEST 2007 - mzugec@suse.cz

- removed inst_netsetup item from control files

-------------------------------------------------------------------
Sun May 27 14:49:37 CEST 2007 - mzugec@suse.de

- installation network changes:
http://lists.opensuse.org/yast-devel/2007-05/msg00025.html
- 2.15.27

-------------------------------------------------------------------
Tue May 22 10:51:57 CEST 2007 - ug@suse.de

- reactivate hardware detection during autoinstall
- 2.15.26

-------------------------------------------------------------------
Mon May 21 10:40:20 CEST 2007 - locilka@suse.cz

- Fixed release-notes desktop file.
- 2.15.25

-------------------------------------------------------------------
Thu May 17 22:18:29 CEST 2007 - locilka@suse.cz

- Progress dialog for initializing installation sources.
- 2.15.24

-------------------------------------------------------------------
Tue May 15 14:14:13 CEST 2007 - locilka@suse.cz

- Changed control file in partitioning/evms_config section from
  'true' to 'false' (#274702).

-------------------------------------------------------------------
Fri May 11 16:30:06 CEST 2007 - locilka@suse.cz

- Removing directories '/var/lib/zypp/cache' and '/var/lib/zypp/db'
  if they exist at the beginning of the installation (#267763).
- 2.15.23

-------------------------------------------------------------------
Thu May 10 17:16:49 CEST 2007 - locilka@suse.cz

- Merged hardware probing (inst_startup) and system probing
  (inst_system_analysis) into one script to have only one progress
  dialog instead of two (#271291).
- openSUSE control file clean-up: The default value for enable_next
  and enable_back is 'yes'. Only few steps do not allow to go back
  (#270893).
- 2.15.22

-------------------------------------------------------------------
Wed May  9 10:25:37 CEST 2007 - locilka@suse.cz

- Safe qouting of bash command in desktop_finish.
- CommandLine for inst_release_notes (#269914).

-------------------------------------------------------------------
Mon May  7 13:43:54 CEST 2007 - ms@suse.de

- don't clobber existing /root/.vnc/passwd file (#271734)

-------------------------------------------------------------------
Wed Apr 18 09:13:10 CEST 2007 - locilka@suse.cz

- Root password dialog has been moved to be the first dialog of the
  second stage installation workflow (FATE #301924).
- "Root Password" step is now called "root Password" (#249706).
- Created new 'Check Installation' entry to the 'Configuration'
  part of the workflow. This section contains setting up network
  if needed, initializing target if needed, and installing
  remaining software (needed by FATE #301924).
- Added new client inst_initialization that creates initialization
  progress UI instead of blank screen.
- 2.15.20

-------------------------------------------------------------------
Tue Apr 17 11:11:37 CEST 2007 - locilka@suse.cz

- Fixed Add-On template to use generic 'control' textdomain
- 2.15.19

-------------------------------------------------------------------
Fri Apr 13 09:45:10 CEST 2007 - locilka@suse.cz

- Replacing networkmanager_proposal with general_proposal (network)
  that includes also IPv6 settings (#263337, #260261).

-------------------------------------------------------------------
Thu Apr 12 11:57:03 CEST 2007 - locilka@suse.cz

- Initialize the target and sources before adding extra sources.
  They needn't be initialized after YaST is restarted during the
  online update (#263289).

-------------------------------------------------------------------
Wed Apr 11 10:21:24 CEST 2007 - locilka@suse.cz

- Release Notes dialog is using a [Close] button if not running in
  installation (#262440).

-------------------------------------------------------------------
Fri Apr  6 16:48:58 CEST 2007 - locilka@suse.cz

- In case of reboot during installation, network services status
  is stored to a reboot_network_settings file and their status
  is restored again when starting the installation after reboot.
  Restoring the status uses Progress library for user feedback
  (#258742).
- Adjusted RPM dependencies.
- 2.15.18

-------------------------------------------------------------------
Thu Apr  5 13:34:48 CEST 2007 - locilka@suse.cz

- Using function PackagesUI::ConfirmLicenses() instead of
  maintaining own code with almost the same functionality (#256627)
- Adjusted RPM dependencies
- Unified inst_startup UI to use the Progress library instead of
  sequence of busy pop-ups.
- Unified inst_system_analysis UI to use the Progress library
  instead of empty dialog.
- 2.15.17

-------------------------------------------------------------------
Wed Apr  4 10:35:55 CEST 2007 - locilka@suse.cz

- Removed IPv6 proposal from installation control file. IPv6
  proposal has been merged into Network Mode proposal (#260261).

-------------------------------------------------------------------
Wed Mar 28 16:17:37 CEST 2007 - locilka@suse.cz

- Adjusted to use WorkflowManager instead AddOnProduct module
  in some cases to make Pattern-based installation and
  configuration workflow (FATE #129).
- Adjusted RPM dependencies and BuildRequires.
- 2.15.16

-------------------------------------------------------------------
Tue Mar 27 14:22:46 CEST 2007 - ms@suse.de

- fixed X11 preparation by checking /etc/reconfig_system (#252763)

-------------------------------------------------------------------
Wed Mar 21 16:47:14 CET 2007 - locilka@suse.cz

- Handling CloneSystem functionality when the client for cloning is
  not installed (checkbox is disabled).

-------------------------------------------------------------------
Mon Mar 19 13:09:57 CET 2007 - locilka@suse.cz

- Creating an empty /etc/sysconfig/displaymanager in desktop_finish
  if the sysconfing doesn't exist (minimal installation).
- Handling missing .proc.parport.devices agent (RPM recommends
  yast2-printer for that).

-------------------------------------------------------------------
Tue Mar 13 13:43:42 CET 2007 - locilka@suse.cz

- Reboot in case of the declined license during the initial
  installation (#252132).

-------------------------------------------------------------------
Mon Mar 12 08:44:19 CET 2007 - locilka@suse.cz

- Modules 'Product' and 'Installation' (installation settings) were
  moved from 'yast2-installation' to 'yast2' to minimize
  cross-package dependencies.
- Adjusted package dependencies.
- 2.15.15

-------------------------------------------------------------------
Fri Mar  9 10:05:20 CET 2007 - locilka@suse.cz

- Module InstShowInfo has been moved from yast2-installation to
  yast2-packager because this module is used by Add-Ons and
  installation sources only.
- Adjusted RPM Requires (yast2-packager >= 2.15.22).
- 2.15.14

-------------------------------------------------------------------
Thu Mar  8 16:59:35 CET 2007 - locilka@suse.cz

- Module GetInstArgs moved from yast2-installation to yast2, many
  clients required yast2-installation only because of this module.

-------------------------------------------------------------------
Thu Mar  8 14:45:39 CET 2007 - locilka@suse.cz

- Tag 'PATTERNS' in product content file is depracated by
  'REQUIRES' and/or 'RECOMMENDS' tag (#252122).

-------------------------------------------------------------------
Tue Mar  6 16:44:49 CET 2007 - kmachalkova@suse.cz

- Do not export LINES and COLUMNS variables, so that terminal
  resize event is handled correctly (#184179)

-------------------------------------------------------------------
Tue Mar  6 16:44:48 CET 2007 - locilka@suse.cz

- AddOnProduct and ProductLicense finally moved to yast2-packager
  from yast2-installation to avoid build cycles.
- 2.15.13

-------------------------------------------------------------------
Mon Mar  5 17:14:58 CET 2007 - locilka@suse.cz

- Moving AddOnProduct module back to yast2-installation because
  this module is needed in the second-stage installation.
- AddOnProduct-related testsuites moved back to yast2-installation.
- 2.15.12

-------------------------------------------------------------------
Mon Mar  5 12:58:21 CET 2007 - locilka@suse.cz

- Adding new installation client mouse_finish which is called
  before SCR is switched. This removes the dependency of
  yast2-installation on yast2-mouse.
- 2.15.11

-------------------------------------------------------------------
Fri Mar  2 15:27:14 CET 2007 - locilka@suse.cz

- Providing feedback (busy message) in inst_restore_settings.
  Starting network by calling 'network start' with timeout.
- Adding yast2-bootloader into required packages because it is
  needed after the SCR is switched into the installed system just
  before reboot (#249679).
- Added more logging into inst_system_analysis (booting installed
  system).
- 2.15.10

-------------------------------------------------------------------
Wed Feb 28 14:11:16 CET 2007 - jsrain@suse.cz

- added more logging to umount_finish (#247594)

-------------------------------------------------------------------
Mon Feb 26 16:03:42 CET 2007 - jsrain@suse.cz

- updated popup in case of license is not accepted (#162499)

-------------------------------------------------------------------
Thu Feb 22 13:52:12 CET 2007 - locilka@suse.cz

- Splitting installation_worker (main installation script) into
  inst_worker_initial and inst_worker_continue.
- Testsuites related to Add-Ons moved to yast2-add-on package.
- 2.15.9

-------------------------------------------------------------------
Wed Feb 21 17:24:30 CET 2007 - locilka@suse.cz

- Added documentation for silently_downgrade_packages and
  keep_installed_patches control file entries (plus their reverse
  lists) (FATE #301990, Bugzilla #238488).

-------------------------------------------------------------------
Mon Feb 19 16:00:23 CET 2007 - locilka@suse.cz

- More concrete fix of bug #160301: Displaying information about
  how to continue the second stage installation if SSH is the only
  installation method. This informational pop-up has disabled
  time-out (#245742).
- Moving parts of installation_worker script to includes based on
  in which installation stage they are used.

-------------------------------------------------------------------
Fri Feb 16 16:18:28 CET 2007 - locilka@suse.cz

- Add-Ons moved to a new package yast2-add-on-2.15.0 (#238673)

-------------------------------------------------------------------
Thu Feb 15 12:21:46 CET 2007 - locilka@suse.cz

- New entries silently_downgrade_packages, plus reverse list, and
  keep_installed_patches, plus reverse list, were added into SLES
  and SLED control files (FATE #301990, Bugzilla #238488).

-------------------------------------------------------------------
Mon Feb 12 13:40:41 CET 2007 - locilka@suse.cz

- Making release_notes modular.
- Rewriting RPM dependencies (#238679).
- Moving parts of installation_worker client into functions.
- Moving Mouse-init functions into inst_init_mouse client.
- Moving Storage-related functions (autoinstall) into
  inst_check_autoinst_mode client.
- Moving vendor client and desktop file to the yast2-update to
  minimize yast2-installation dependencies.
- Remove obsolete /proc/bus/usb mounting (#244950).

-------------------------------------------------------------------
Wed Feb  7 11:01:02 CET 2007 - locilka@suse.cz

- Correct Installation::destdir quoting in .local or .target bash
  commands.
- 2.15.8

-------------------------------------------------------------------
Tue Feb  6 16:29:55 CET 2007 - locilka@suse.cz

- Hide &product; in inst_suseconfig call to remove dependency on
  Product.ycp and not to be so ugly (#241553).

-------------------------------------------------------------------
Mon Feb  5 11:31:52 CET 2007 - locilka@suse.cz

- Store Add-Ons at the end of first stage installation and restore
  them before AutoYaST cloning at the end of the second stage
  installation (bugzilla #187558).
- Set license content before it is displayed for the first time,
  select license language before it is displayed (#220847).
- 2.15.7

-------------------------------------------------------------------
Fri Feb  2 15:25:04 CET 2007 - locilka@suse.cz

- Removing dependency on yast2-slp package.
- Moving all SLP-related functionality to yast2-packager-2.15.7.
- Handling not installed yast2-slp package in Add-Ons (#238680).

-------------------------------------------------------------------
Thu Feb  1 12:41:36 CET 2007 - locilka@suse.cz

- When an Add-On product is added and removed later, correctly
  remove also cached control file of that Add-On (#238307).
- 2.15.6

-------------------------------------------------------------------
Wed Jan 31 09:34:11 CET 2007 - locilka@suse.cz

- Rereading all SCR Agents in case of installation workflow changed
  by Add-On product (#239055).
- Calling PackageLock::Check before Pkg calls (#238556).

-------------------------------------------------------------------
Sun Jan 28 22:27:48 CET 2007 - locilka@suse.cz

- Removed tv and bluetooth hardware proposals from SLES control
  file. There are no such modules in that product (#238759).

-------------------------------------------------------------------
Mon Jan 22 13:46:20 CET 2007 - locilka@suse.cz

- Correct handling of CD/DVD Add-Ons in installation (#237264).
- Fixed switching between Installation Settings tabs in case of
  error in proposal. Every time, only the more-detailed tab is
  selected (#237291).
- Appropriate buttons for Add-Ons dialog for both dialog in
  installation workflow and installation proposal (#237297).
- 2.15.5

-------------------------------------------------------------------
Fri Jan 19 16:25:44 CET 2007 - locilka@suse.cz

- Fixed cancelling of entering a new Add-On (#236315).
- Added zFCP and DASD to installation/update proposal on S/390
  (jsrain) (#160399)
- 2.15.4

-------------------------------------------------------------------
Wed Jan 17 10:50:02 CET 2007 - locilka@suse.cz

- Changed control file documentation for Flexible Partitioning
  (bugzilla #229651 comment #15).
- Changed option <clone_module> "lan" to "networking" (#235457).

-------------------------------------------------------------------
Fri Jan 12 19:05:56 CET 2007 - ms@suse.de

- fixed TERM type setup in case of ssh based installations.
  if the installation is ssh based, TERM is not allowed to
  be overwritten by the value of install.inf. The TERM value
  of install.inf points to the console and not to the remote
  terminal type (#234032)

-------------------------------------------------------------------
Fri Jan 12 17:41:05 CET 2007 - locilka@suse.cz

- control file variable for monthly suse_register run (F#301822)
  (change made by jdsn)

-------------------------------------------------------------------
Thu Jan 11 10:59:40 CET 2007 - locilka@suse.cz

- Changed SLD and SLE control files to reflect demands described in
  bugzilla bug #233156:
  * Old packages are removed by default, only for upgrading from
    SLD 10 or SLE 10, packages are not removed by default.
  * New packages are selected for installation by default, only for
    upgrading from SLD 10 or SLE 10, packages are only updated.
  * Upgrading to new SLE 10 from is only supported from SLES9 and
    SLE 10, upgrading from another product will display warning.

-------------------------------------------------------------------
Sat Jan  6 19:32:23 CET 2007 - ms@suse.de

- fixed usage of fbiterm (#225229)

-------------------------------------------------------------------
Thu Jan  4 14:27:12 CET 2007 - locilka@suse.cz

- Added documentation for new features in control file:
  * boolean delete_old_packages and list of products for which this
    rule is inverted.
  * boolean only_update_selected and list of products for which
    this rule is inverted.
  * list of products supported for upgrade
  (All described in FATE #301844)

-------------------------------------------------------------------
Tue Jan  2 13:07:24 CET 2007 - locilka@suse.cz

- Allowing to add the very same product that has been already
  installed or selected for installation in case the url is
  different than any of the current urls. There can be more sources
  for the product because product urls can be removed and added
  also by inst_source module (#227605).
- Consistent spelling of "Add-On" and "add-on" (#229934).
- 2.15.3

-------------------------------------------------------------------
Tue Dec 12 10:57:21 CET 2006 - locilka@suse.cz

- Consistent spelling of 'AutoYaST' (#221275).

-------------------------------------------------------------------
Mon Dec 11 16:11:21 CET 2006 - locilka@suse.cz

- Handling new flag REGISTERPRODUCT from add-on product content
  file. This flag demands running the registration client after
  an add-on product is installed (on a running system) and demands
  running the registration client even if it is disabled in
  the base-product's control file (during installation)
  (FATE #301312).
- 2.15.2

-------------------------------------------------------------------
Thu Dec  7 18:28:21 CET 2006 - locilka@suse.cz

- Release Notes dialog in the second stage installation now offers
  to select a different language for release notes than the default
  one (#224875).

-------------------------------------------------------------------
Thu Dec  7 10:46:00 CET 2006 - locilka@suse.cz

- Reworked adding and removing Add-Ons during the first stage
  installation. If some Add-Ons are added or removed, the entire
  workflow is created from scratch (#221377).
- Using a separate temporary directory for Add-On licenses not to
  be confused by the previous Add-On.
- Fixed Second Stage Installation script to handle rebooting
  after kernel-patch correctly (#224251).
- Fixed Add-On handling when cancelling adding an Add-On product,
  before that return value from the previous adding was evaluated.
- Fixing some texts (#223880)
- 2.15.1

-------------------------------------------------------------------
Mon Dec  4 16:27:21 CET 2006 - locilka@suse.cz

- Adding support for own help texts for particular submodules in
  installation proposal (FATE #301151). Use key "help" in
  "MakeProposal"'s function result.
- Adding root_password_ca_check item into the globals of control
  file set to true for SLES and false otherwise (FATE #300438).
- A better fix for disabling [Back] button in License Agreement
  dialog when the previous (Language) dialog has been skipped
  (223258).
- 2.15.0

-------------------------------------------------------------------
Mon Dec  4 08:34:02 CET 2006 - lslezak@suse.cz

- "en_EN" -> "en_GB" in list of the preferred languages for EULA

-------------------------------------------------------------------
Thu Nov 23 11:10:14 CET 2006 - locilka@suse.cz

- Disabling [Back] button in License Agreement dialog when the
  previous (Language) dialog has been skipped (223258).
- 2.14.15

-------------------------------------------------------------------
Wed Nov 22 18:51:10 CET 2006 - ms@suse.de

- added hostname/IP information to Xvnc setup (#223266)
- fixed call of initvicons, deactivate s390 exception (#192052)
- 2.14.14

-------------------------------------------------------------------
Tue Nov 21 14:42:50 CET 2006 - locilka@suse.cz

- Reporting the failed or aborted installation only when it has
  been really aborted or when it really failed. YaST or system
  restarts on purpose (online update) are now handled correctly -
  there is no question whether user wants to continue with
  the installation (#222896).
- 2.14.13

-------------------------------------------------------------------
Mon Nov 20 15:25:11 CET 2006 - locilka@suse.cz

- Wider list of extra-sources 56->76 characters (#221984).
- Adding modules listed in Linuxrc entry brokenmodules into the
  /etc/modprobe.d/blacklist file (#221815).
- 2.14.12

-------------------------------------------------------------------
Mon Nov 20 11:49:53 CET 2006 - ms@suse.de

- fixed framebuffer color depth setup (#221139)
- 2.14.11

-------------------------------------------------------------------
Mon Nov 20 08:55:16 CET 2006 - locilka@suse.cz

- Show update-confirmation dialog in Mode::update() only (#221571).
- Pressing [Abort] button in the Add-On dialog during installation
  now opens-up a correct pop-up dialog with correct text (#218677).

-------------------------------------------------------------------
Wed Nov 15 15:30:03 CET 2006 - ms@suse.de

- fixed i810 based installation (#220403)
- 2.14.10

-------------------------------------------------------------------
Wed Nov 15 14:38:21 CET 2006 - locilka@suse.cz

- Defining the minimal size for release_notes pop-up to have the
  minimal size 76x22 or 3/4x2/3 in text mode and 100x30 in graphic
  mode (#221222).

-------------------------------------------------------------------
Wed Nov 15 11:40:48 CET 2006 - locilka@suse.cz

- Restoring the [ Next ] button in the inst_congratlate client when
  the [ Back ] button is pressed (#221190).

-------------------------------------------------------------------
Tue Nov 14 13:20:24 CET 2006 - locilka@suse.cz

- Changes in openSUSE control file (#219878):
  * limit_try_home: 5 GB -> 7 GB
  * root_base_size: 3 GB -> 5 GB

-------------------------------------------------------------------
Thu Nov  9 15:21:14 CET 2006 - locilka@suse.cz

- Always run the fonts_finish's Write() function. Skip running
  "SuSEconfig --module fonts" if script SuSEconfig.fonts does not
  exist (#216079).
- 2.14.9

-------------------------------------------------------------------
Thu Nov  9 10:22:00 CET 2006 - locilka@suse.cz

- Added confirmation dialog into the update workflow on the running
  system before the update really proceeds (#219097).
- confirmInstallation function moved from inst_doit to misc to make
  confirmation dialog possible (#219097).
- Set Product Name only when any Product Name found (#218720).
- 2.14.8

-------------------------------------------------------------------
Fri Nov  3 14:39:53 CET 2006 - locilka@suse.cz

- Preselecting already installed languages in the Language Add-On
  script (FATE #301239) (#217052).
- 2.14.7

-------------------------------------------------------------------
Fri Nov  3 10:17:37 CET 2006 - locilka@suse.cz

- Changed text of question asking whether the second stage
  installation should start again (FATE #300422) in case of
  previous failure or user-abort (#215697).

-------------------------------------------------------------------
Wed Nov  1 17:43:41 CET 2006 - locilka@suse.cz

- "Installation->Other->Boot Installed System->Cancel" now doesn't
  abort the installation but returns to the Installation Mode
  dialog (#216887).
- Correct handling of pressing Cancel or Abort buttons in pop-up
  windows in Add-On installation (#216910).

-------------------------------------------------------------------
Mon Oct 30 15:10:07 CET 2006 - lslezak@suse.cz

- updated inst_extrasources client to not download files from the
  installation sources (#213031)
- requires yast2-pkg-bindings >= 2.13.101
- 2.14.6

-------------------------------------------------------------------
Mon Oct 30 12:59:31 CET 2006 - locilka@suse.cz

- Moving ProductFeatures::Save() from inst_kickoff client to
  save_config_finish - client that is called after the SCR is
  switched to the running system (#209119).
- Calling Storage::RemoveDmMapsTo (device) in after the disks are
  probed in inst_system_analysis (#208222).
- Fixed including packager.

-------------------------------------------------------------------
Thu Oct 26 14:51:12 CEST 2006 - locilka@suse.cz

- Enabling back button in the License Agreement dialog (#215236).
- Adding add-on.rnc for AutoYaST profile validation (#215248).
- Providing an easier switch to disable IPv6 by a new ipv6 client
  in the network proposal (FATE #300604) (mzugec).
- 2.14.5

-------------------------------------------------------------------
Wed Oct 25 16:28:14 CEST 2006 - locilka@suse.cz

- Adding more debugging messages in order to fix random crashing
  of the second stage installation (#214886).

-------------------------------------------------------------------
Tue Oct 24 13:57:57 CEST 2006 - locilka@suse.cz

- Renamed control file control.PROF.xml to control.openSUSE.xml

-------------------------------------------------------------------
Tue Oct 24 10:58:18 CEST 2006 - ms@suse.de

- fixed nic detection (#213870)

-------------------------------------------------------------------
Mon Oct 23 16:04:30 CEST 2006 - locilka@suse.cz

- Added special installation client for Language Add-Ons
  inst_language_add-on and it's XML workflow
  add-on-template_installation.xml for calling this client after
  the Add-On Product is added by the add-on client (FATE #301239).
- Adding add-on client to list of clients that are enabled for
  AutoYaST cloning (bugzilla #198927).
- Added summary of the Release Notes client for the Control Center
  (bugzilla #213878).
- 2.14.4

-------------------------------------------------------------------
Wed Oct 18 16:13:12 CEST 2006 - locilka@suse.cz

- Added a life-belt into the second stage installation. It can be
  restarted under these circumstances:

  1.) User aborts the installation
  2.) Installation process is killed during the installation
  3.) Computer is restarted during the installation (reset)

  The very next time the system is restarted. YaST starts and
  informs user that the previous installation was aborted/failed.
  Then users are asked whether they want to rerun the second stage
  installation (FATE #300422).

- Fixed setting own Y2MAXLOGSIZE up in order to save memory
  requirements during the first stage installation.
- 2.14.3

-------------------------------------------------------------------
Mon Oct 16 13:18:43 CEST 2006 - locilka@suse.cz

- Timeout license in AutoYaST after 2 seconds (#206706).
  This solution doesn't break ncurses.
- 2.14.2

-------------------------------------------------------------------
Mon Oct 16 12:24:10 CEST 2006 - fehr@suse.de

- added new configurable values for LVM/EVMS based proposals
  (feature 300169)
- change evms_config to true

-------------------------------------------------------------------
Mon Oct 16 11:12:51 CEST 2006 - ms@suse.de

- disable oom-killing for X-Server process (#211860)

-------------------------------------------------------------------
Thu Oct 12 16:28:07 CEST 2006 - locilka@suse.cz

- Handle Installation::destdir in *.bash properly (#211576).
- 2.14.1

-------------------------------------------------------------------
Mon Oct  9 16:52:14 CEST 2006 - locilka@suse.cz

- Merged SLES10 SP1 branch to openSUSE 10.2.
- 2.14.0

-------------------------------------------------------------------
Mon Oct  9 09:33:31 CEST 2006 - locilka@suse.cz

- Remove old eula.txt and then copy new one if exists (#208908).
- Using the fullscreen mode again, background images temporarily
  removed from the RPM build (#208307).
- The default "Other Option" is Repair, not Boot (#208841).
- Removed some unneeded imports from inst_clients.
- 2.13.159

-------------------------------------------------------------------
Mon Oct  2 16:44:25 CEST 2006 - locilka@suse.cz

- Merged proofread texts
- 2.13.158

-------------------------------------------------------------------
Mon Oct  2 11:06:29 CEST 2006 - lslezak@suse.cz

- inst_extrasources.ycp - fixed name of the text domain
- 2.13.157

-------------------------------------------------------------------
Wed Sep 27 15:22:15 CEST 2006 - lslezak@suse.cz

- new inst_extrasources.ycp client - add extra installation sources
  during installation (in 2nd stage, after online update)
  (fate #100168, #300910)
- 2.13.156

-------------------------------------------------------------------
Wed Sep 27 09:58:53 CEST 2006 - locilka@suse.cz

- YCP modules that originated at yast2-packager were moved back.
- Usage of dgettext replaced with standard gettext strings.
- Removed yast2-slp and yast2-firewall from build-requirements.
- 2.13.155

-------------------------------------------------------------------
Mon Sep 25 17:45:54 CEST 2006 - locilka@suse.cz

- New icon for Hardware Proposal.
- Root Password dialog moved before Hostname and Domain Name
  (#208032).

-------------------------------------------------------------------
Mon Sep 25 13:21:35 CEST 2006 - locilka@suse.cz

- A bit rewritten code for language selected for second stage of
  update (FATE #300572). Mode::Set is now called before Mode::Get.
- New installation images from jimmac (#203510).
- Timeout and accept the license dialog when installing using
  AutoYaST. By defualt, it's 8 seconds (#206706).
- New busy message when finishing the installation (closing
  sources, etc.).
- 2.13.154

-------------------------------------------------------------------
Mon Sep 25 10:59:16 CEST 2006 - jsrain@suse.cz

- check properly for existing files in /proc (#205408)

-------------------------------------------------------------------
Fri Sep 22 16:01:25 CEST 2006 - jsuchome@suse.cz

- Remember the selected language for update and use it also in the
  second stage (FATE #300572).
- 2.13.153

-------------------------------------------------------------------
Fri Sep 22 14:14:44 CEST 2006 - lslezak@suse.cz

- x11_finish.ycp - removed workaround for #201121

-------------------------------------------------------------------
Fri Sep 22 09:35:36 CEST 2006 - locilka@suse.cz

- Fixed starting Installation in window: Exception for PPC, 832x624
  still runs in fullscreen. Fixed using a fallback image when
  the current resolution is not supported (#207321).
- Fixed counting offset for installation in window. Exceptions are
  now handled correctly (#207310).
- Changed fallback background image - a pure black suits better.
- Visual speeding-up initializing the installation - adding
  a wrapper installation.ycp around installation_worker.ycp client
  to provide UI ASAP.

-------------------------------------------------------------------
Thu Sep 21 16:36:42 CEST 2006 - ms@suse.de

- added patch from Olaf Hering to remove the DefaultColorDepth
  for special fb devices which are not VESA VGA (#207338)

-------------------------------------------------------------------
Tue Sep 19 17:14:28 CEST 2006 - locilka@suse.cz

- Removed Installation background 1600x800 px.
- Added installation background 1280x800 px.

-------------------------------------------------------------------
Mon Sep 18 09:53:18 CEST 2006 - locilka@suse.cz

- Icon for release notes (inst_release_notes).
- List of available SLP sources based on Product Name (SLP label),
  also with filter when more than 15 sources are listed
  (FATE #300619).
- Added background images for installation (thanks to jimmac)
  [1024x768, 1280x1024, 1400x1050, 1600x800, 1600x1200] (Bugzilla
  #203510).
- Replacing "Product %1" with "%1" for list of selected Add-On
  products - the column is already called "Product".
- 2.13.152

-------------------------------------------------------------------
Thu Sep 14 14:45:54 CEST 2006 - locilka@suse.cz

- Finally! Corrected path for importing user-related data to the
  just installed system (FATE #120103, comments #17, #18).

-------------------------------------------------------------------
Thu Sep 14 00:46:19 CEST 2006 - ro@suse.de

- added yast2-core-devel to BuildRequires

-------------------------------------------------------------------
Wed Sep 13 09:27:51 CEST 2006 - locilka@suse.cz

- Calling languages.ycp client has been changed to a function call
  Language::GetLanguagesMap (#204791).
- Added new Requirement: yast2-country >= 2.13.35
- Calling copy_systemfiles_finish from inst_finish (FATE #300421).
- New icon for Finishing Basic Installation dialog.
- Calling new pre_umount_finish client before umount_finish,
  umount_finish closes SCR (#205389).
- Correctly quote files that are added into the temporary archive
  (FATE #300421).
- Removing the leading slashes from filenames when archiving them.
- Reporting error (into log) if save_hw_status_finish.ycp goes
  wrong (partly fixed #205408).
- 2.13.151

-------------------------------------------------------------------
Tue Sep 12 18:40:34 CEST 2006 - locilka@suse.cz

- Found a better place for calling 'inst_pre_install' client, by
  now it is really called...
- Enhanced logging.
- Disabling the License Language combo-box in case of less than
  two languages in it (#203543).

-------------------------------------------------------------------
Tue Sep 12 17:07:19 CEST 2006 - locilka@suse.cz

- Fixed displaying license: Language name should always be either
  shown or the license is disabled as invalid; If there are both
  license.en.txt and license.txt, one of them is hidden because
  they have the very same content; An installation language is also
  pre-selected as a language for a license (if such exists).
- Fixed initializing the known languages via WFM::call("languages")
  (#204791).
- Another icon for Installation Mode dialog, it was the same as for
  Initialization and Analyzing the Computer dialogs.
- 2.13.150

-------------------------------------------------------------------
Mon Sep 11 09:59:15 CEST 2006 - locilka@suse.cz

- Added 'inst_pre_install' and 'copy_systemfiles_finish' clients,
  and module 'SystemFilesCopy' as a solution for FATE requests
  #300421 and #120103, which means that SSH keys are, by now,
  copied from another already installed system (if such exists).
  If there are more installed systems, the best ones are selected
  considering the newest access-time.
- More verbose dialog when initializing the installation (+icon).

-------------------------------------------------------------------
Thu Sep  7 15:13:54 CEST 2006 - locilka@suse.cz

- Added dialog content and help into the initial dialog of add-on
  client. Progress will be even better.
- Temporarily disabled buttons that don't work there.
- Added more "busy messages" into the add-on dialogs.
- Added new functionality for filtering services in SLP services
  table. Allowed characters are "a-zA-Z0-9 .*-".

-------------------------------------------------------------------
Wed Sep  6 17:41:07 CEST 2006 - mvidner@suse.cz

- To allow adding unsigned sources, temporarily "rug set-pref
  security-level none" when syncing in inst_source (#190403).
- 2.13.149

-------------------------------------------------------------------
Wed Sep  6 12:47:51 CEST 2006 - locilka@suse.cz

- No such headline "Mode" in the Installation Settings dialog.
  Help fixed (#203811).
- Added help into the Add-On Product Installation dialog.
- Add and Delete buttons in the same dialog were moved to the left
  side according the YaST style guide.
- Disabling Delete button in case of no Products listed
  (all filed as bug #203809).
- Used a correct (another) icon in License Agreement dialog
  (#203808).

-------------------------------------------------------------------
Mon Sep  4 15:59:47 CEST 2006 - locilka@suse.cz

- Running Installation in Wizard Window (#203510).
- Needed binaries in inst-sys: xquery and fvwm-root.
- Initially, a plain colored image is used as a background.
- 2.13.148

-------------------------------------------------------------------
Mon Sep  4 15:49:40 CEST 2006 - ms@suse.de

- fixed -fp setup of Xvnc (#203531)

-------------------------------------------------------------------
Fri Sep  1 08:48:50 CEST 2006 - locilka@suse.cz

- Fixed Installation Mode dialog to redraw itself only when needed.

-------------------------------------------------------------------
Wed Aug 23 16:59:03 CEST 2006 - locilka@suse.cz

- Added a new debugger tool scr_switch_debugger.ycp that is called
  when switching to the installed system in switch_scr_finish.ycp
  fails (#201058).
- Additionally, YaST logs from installed system are stored under
  the /var/log/YaST2/InstalledSystemLogs/ directory.
- 2.13.147

-------------------------------------------------------------------
Wed Aug 23 16:44:18 CEST 2006 - jsrain@suse.cz

- use version specific Xvnc parameters
- 2.13.146

-------------------------------------------------------------------
Wed Aug 23 13:05:35 CEST 2006 - jsrain@suse.cz

- temporary fix to copy /etc/X11/xorg.conf to the system during
  installation (#201121)
- 2.13.145

-------------------------------------------------------------------
Tue Aug 22 19:26:28 CEST 2006 - mvidner@suse.cz

- test_proposal and test_inst_client: also call
  Mode::SetMode ("installation");

-------------------------------------------------------------------
Tue Aug 22 14:27:53 CEST 2006 - locilka@suse.cz

- New Installation Mode dialog (#156529)
- 2.13.144

-------------------------------------------------------------------
Tue Aug 22 13:41:54 CEST 2006 - jsrain@suse.cz

- weaken dependency on suseRegister (#183656)

-------------------------------------------------------------------
Fri Aug 18 09:49:41 CEST 2006 - jsrain@suse.cz

- fixed building documentation
- 2.13.143

-------------------------------------------------------------------
Thu Aug 10 11:18:24 CEST 2006 - jsrain@suse.cz

- fixed congratulation text for openSUSE (#198252)
- 2.13.142

-------------------------------------------------------------------
Wed Aug  9 15:30:57 CEST 2006 - jsrain@suse.cz

- read info about products from package manager without parsing all
  metadata and reading RPM database (#66046)
- added unzip to Requires (#195911)

-------------------------------------------------------------------
Tue Aug  8 09:54:38 CEST 2006 - jsrain@suse.cz

- fixed 'Requires'
- 2.13.141

-------------------------------------------------------------------
Fri Aug  4 16:33:11 CEST 2006 - jsrain@suse.cz

- updated for X.Org 7
- 2.13.140

-------------------------------------------------------------------
Fri Aug  4 09:21:28 CEST 2006 - jsrain@suse.cz

- moved SLP source scanning to SourceManager.ycp

-------------------------------------------------------------------
Wed Aug  2 14:10:41 CEST 2006 - mvidner@suse.cz

- Added a configure-time check for fvwm directory

-------------------------------------------------------------------
Fri Jul 28 09:42:00 CEST 2006 - jsrain@suse.cz

- offer to eject the CD drive when asking for add-on CD (#181992)

-------------------------------------------------------------------
Thu Jul 27 14:18:01 CEST 2006 - jsrain@suse.cz

- added support for merging multiple proposal items as one proposal
  item (eg. to group langage and keyboard)
- 2.13.139

-------------------------------------------------------------------
Wed Jul 26 09:18:36 CEST 2006 - jsrain@suse.cz

- get version from installed product proper way (#157924)

-------------------------------------------------------------------
Tue Jul 25 14:32:18 CEST 2006 - jsrain@suse.cz

- beep before rebooting the machine during installation (#144614)

-------------------------------------------------------------------
Mon Jul 24 13:56:22 CEST 2006 - jsrain@suse.cz

- fixed error reporting when creating a source (#159695)
- abort installation if package manager initialization fails
  (#167674)
- report proper message if no catalog found via SLP and firewall
  is running (#156444)

-------------------------------------------------------------------
Tue Jul 18 16:57:08 CEST 2006 - jsrain@suse.cz

- fixed displaying catalog selection dialog if multiple catalogs
  found on add-on media (#192761)

-------------------------------------------------------------------
Tue Jul 18 16:14:17 CEST 2006 - jsrain@suse.cz

- fixed vendor URL in congratulate dialog (#187358)
- 2.13.138

-------------------------------------------------------------------
Mon Jul 17 10:12:58 CEST 2006 - jsrain@suse.cz

- check if there are any patches available before offering online
  update (jsuchome)
- merged inst_default_desktop.ycp to desktop_finish.ycp

-------------------------------------------------------------------
Sun Jul 16 08:54:55 CEST 2006 - olh@suse.de

- introduce a Linuxrc::display_ip and use it instead of Arch::s390
- 2.13.137

-------------------------------------------------------------------
Fri Jul 14 15:16:00 CEST 2006 - jsrain@suse.cz

- adapted to changes in yast2-packager
- use only one implementation of product license handling (#191523)
- 2.13.136

-------------------------------------------------------------------
Fri Jul 14 14:51:37 CEST 2006 - olh@suse.de

- move /tmp/vncserver.log to /var/log/YaST2/vncserver.log

-------------------------------------------------------------------
Mon Jul 10 10:47:57 CEST 2006 - jsrain@suse.cz

- correctly import add-on product control file even if no
  additional YaST modules are present on the media (#185768)
- 2.13.135

-------------------------------------------------------------------
Mon Jul 10 09:23:29 CEST 2006 - mvidner@suse.cz

- When running Novell Customer Center Configuration the second time,
  do not add duplicate update sources for graphic card drivers
  (#188572).
- 2.13.134

-------------------------------------------------------------------
Fri Jun 30 11:42:11 CEST 2006 - ug@suse.de

- during autoinstall, timeout early warning popups

-------------------------------------------------------------------
Tue Jun 27 14:02:45 CEST 2006 - mvidner@suse.cz

- Don't show the URL passwords in registration success popup (#186978).
- Include the password in URLs passed to ZMD (#186842).
- Don't log the URL passwords.
- 2.13.133

-------------------------------------------------------------------
Mon Jun 26 08:54:43 CEST 2006 - jsrain@suse.cz

- preselect patterns according to selected desktop (#183944)

-------------------------------------------------------------------
Wed Jun 21 11:03:58 CEST 2006 - jsrain@suse.cz

- display the source URL dialog if adding add-on product update
  source fails in order to allow to enter password (#186804)

-------------------------------------------------------------------
Tue Jun 20 14:50:48 CEST 2006 - mvidner@suse.cz

- When registration succeeds, display only the actually added sources
(#180820#c26).

-------------------------------------------------------------------
Tue Jun 20 14:35:15 CEST 2006 - jsrain@suse.cz

- translate the congratulate string (#186567)

-------------------------------------------------------------------
Mon Jun 19 14:05:21 CEST 2006 - jsrain@suse.cz

- report an error when failed to register the update source for
  an add-on product (#185846)
- 2.13.132

-------------------------------------------------------------------
Mon Jun 19 12:54:36 CEST 2006 - jsrain@suse.cz

- ask about accepting license of add-on product added via the
  /add_on_product file (#186148)
- 2.13.131

-------------------------------------------------------------------
Thu Jun 15 18:47:05 CEST 2006 - mvidner@suse.cz

- Do not complain if ZMD cannot be stopped (#166900).
- When syncing the _original_ installation sources to ZMD,
  temporarily turn off signature checking because the user has
  already decided to trust the sources (#182747).
- SourceManager: factored out the rug pathname.
- 2.13.130

-------------------------------------------------------------------
Thu Jun 15 12:45:27 CEST 2006 - jsrain@suse.cz

- set installation server as host name (not IP address) if it is
  defined as host name during installation (#178933)
- 2.13.129

-------------------------------------------------------------------
Thu Jun 15 10:20:39 CEST 2006 - visnov@suse.cz

- fix the please-wait string

-------------------------------------------------------------------
Wed Jun 14 15:07:04 CEST 2006 - jdsn@suse.de

- added a please-wait string in registration (already translated)
- 2.13.128

-------------------------------------------------------------------
Mon Jun 12 16:07:52 CEST 2006 - mvidner@suse.cz

- Fillup /etc/sysconfig/security:CHECK_SIGNATURES and initialize it
  based on an install time kernel parameter.
- 2.13.127

-------------------------------------------------------------------
Mon Jun 12 13:22:08 CEST 2006 - jdsn@suse.de

- run pango module creation as root (#165891)
- fixed SLE desktop file of suse_register for autoyast (mc, ug)
- 2.13.126

-------------------------------------------------------------------
Fri Jun  9 11:02:57 CEST 2006 - locilka@suse.cz

- Identify the downloaded release notes by the product name during
  the internet test. Changes were made in the module Product
  (#180581).
- 2.13.125

-------------------------------------------------------------------
Thu Jun  8 11:49:04 CEST 2006 - jdsn@suse.de

- create pango modules for registration browser (#165891)
- sync zypp update sources in autoyast mode as well (#181183)
- 2.13.124

-------------------------------------------------------------------
Wed Jun  7 16:15:36 CEST 2006 - jsrain@suse.cz

- avoid adding update source of an add-on product twice during
  installation (#182434)
- 2.13.123

-------------------------------------------------------------------
Tue Jun  6 18:56:57 CEST 2006 - mvidner@suse.cz

- Moved SourceManager + deps from yast2-packager to yast2-installation
  to avoid circular BuildRequires.
- 2.13.122

-------------------------------------------------------------------
Tue Jun  6 18:32:04 CEST 2006 - mvidner@suse.cz

- Call suse_register with --nozypp meaning that we will tell rug
  ourselves which zypp/yum sources it should add. This enables
  rejecting broken or untrusted sources (#180820).
- Moved the major part of Register::add_update_sources to
  SourceManager::AddUpdateSources.
- 2.13.121

-------------------------------------------------------------------
Tue Jun  6 09:53:16 CEST 2006 - jsrain@suse.cz

- sync add-on product source to ZMD (#181743)
- 2.13.120

-------------------------------------------------------------------
Thu Jun  1 17:57:23 CEST 2006 - mvidner@suse.cz

- Do log Report::{Message,Warning,Error} messages by default (#180862).
- 2.13.119

-------------------------------------------------------------------
Thu Jun  1 14:55:44 CEST 2006 - jsrain@suse.cz

- honor UPDATEURLS if installing add-on product in running system
  (#180417)
- 2.13.118

-------------------------------------------------------------------
Wed May 31 12:58:33 CEST 2006 - jsrain@suse.cz

- avoid calling Pkg::SourceStartCache during 1st stage of the
  installation (#178007)
- 2.13.117

-------------------------------------------------------------------
Tue May 30 18:02:54 CEST 2006 - jdsn@suse.de

- set correct title of installation step Customer Center (#179921)
- 2.13.116

-------------------------------------------------------------------
Fri May 26 14:27:56 CEST 2006 - jsrain@suse.cz

- fixed behavior if SLP source detection fails (#179036)
- 2.13.115

-------------------------------------------------------------------
Thu May 25 08:46:56 CEST 2006 - jsrain@suse.cz

- added possibility to specify add-on product URL as command-line
  parameter of add-on.ycp (to run add-on product workflow via
  autorun.sh)
- 2.13.114

-------------------------------------------------------------------
Wed May 24 12:52:21 CEST 2006 - jsrain@suse.cz

- properly integrate YCP code for add-on product installation in
  running system (if YCP code present) (#178311)
- 2.13.113

-------------------------------------------------------------------
Tue May 23 18:58:20 CEST 2006 - jdsn@suse.de

- gray out checkboxes in inst_suse_register when skipping (#178042)
- 2.13.112

-------------------------------------------------------------------
Tue May 23 15:07:42 CEST 2006 - jsrain@suse.cz

- added different desktop files for SLE and BOX/openSUSE
- 2.13.111

-------------------------------------------------------------------
Tue May 23 13:20:03 CEST 2006 - jdsn@suse.de

- fixed layouting in inst_ask_online_update (#177559)

-------------------------------------------------------------------
Fri May 19 17:57:10 CEST 2006 - jdsn@suse.de

- let inst_suse_register ask to install mozilla-xulrunner if
  missing (#175166)
- prevent non-root user to run inst_suse_register (#170736)
- 2.13.110

-------------------------------------------------------------------
Fri May 19 15:36:36 CEST 2006 - jsrain@suse.cz

- more verbose logging of storing hardware status (#170188)
- 2.13.109

-------------------------------------------------------------------
Thu May 18 17:07:13 CEST 2006 - hare@suse.de

- start iscsid if root is on iSCSI (#176804)

-------------------------------------------------------------------
Wed May 17 13:08:52 CEST 2006 - jsrain@suse.cz

- set DISPLAYMANAGER_SHUTDOWN according to control file (#169639)
- 2.13.108

-------------------------------------------------------------------
Tue May 16 13:29:38 CEST 2006 - jsrain@suse.cz

- marked missed text for translation (#175930)
- 2.13.107

-------------------------------------------------------------------
Mon May 15 12:59:58 CEST 2006 - jsrain@suse.cz

- handle additional data for installation restart (#167561)

-------------------------------------------------------------------
Fri May 12 14:11:18 CEST 2006 - jsrain@suse.cz

- initialize callbacks before adding an add-on product, properly
  handle installation sources of add-on products (both if preparing
  AutoYaST configuration (#172837)
- 2.13.106

-------------------------------------------------------------------
Thu May 11 13:50:29 CEST 2006 - jsrain@suse.cz

- do not disable automatic modprobe before adding add-on products
  (#172149)
- 2.13.105

-------------------------------------------------------------------
Thu May 11 12:02:13 CEST 2006 - ms@suse.de

- fixed message text (#172766)

-------------------------------------------------------------------
Thu May 11 09:55:08 CEST 2006 - ms@suse.de

- prevent ssh message from being displayed if vnc+ssh has
  been specified as installation method (#173486)

-------------------------------------------------------------------
Wed May 10 13:40:16 CEST 2006 - jdsn@suse.de

- removed search bar from registration browser (#169092)
- 2.13.104

-------------------------------------------------------------------
Tue May  9 19:35:47 CEST 2006 - jdsl@suse.de

- switched to Enterprise wording for inst_suse_register (#173970)
- 2.13.103

-------------------------------------------------------------------
Tue May  9 19:30:47 CEST 2006 - mvidner@suse.cz

- Save the update sources if registration is done later after the
  installation (#172665).
- When adding upate sources, do not add duplicates (check by the alias
  passed by suse_register on SLE), delete the duplicate beforehand
  (#168740#c3).
- 2.13.102

-------------------------------------------------------------------
Tue May  9 11:32:20 CEST 2006 - mvidner@suse.cz

- Start the network also when doing a remote X11 installation (#165458,
  hare).
- 2.13.101

-------------------------------------------------------------------
Mon May  8 17:32:59 CEST 2006 - jdsl@suse.de

- added hard require from y2-installation to suseRegister (hmuelle)
- added new w3m-jail for registration (#167225)
- fixed passing of url to browser(s) for registration (#167225)
- switched to Enterprise strings for inst_suse_register (shorn)
- 2.13.100

-------------------------------------------------------------------
Thu May  4 14:31:29 CEST 2006 - jsrain@suse.cz

- added congratulate text to the control file (#170881)
- 2.13.99

-------------------------------------------------------------------
Thu May  4 13:10:48 CEST 2006 - jsrain@suse.cz

- disable timeout in popup before installation reboot in case
  of SSH installation (#160301)

-------------------------------------------------------------------
Thu May  4 11:21:32 CEST 2006 - locilka@suse.cz

- include proofread message texts

-------------------------------------------------------------------
Wed May  3 10:26:29 CEST 2006 - locilka@suse.cz

- Busy cursor when "Contacting server" in suse_register (#171061).
- 2.13.97

-------------------------------------------------------------------
Tue May  2 15:25:35 CEST 2006 - locilka@suse.cz

- Display KDE-related help in the Congratulations dialog only
  in case of KDE as the default windowmanager (#170880).
- 2.13.96

-------------------------------------------------------------------
Fri Apr 28 14:10:50 CEST 2006 - locilka@suse.cz

- Proper checking for available network when adding an Add-On
  product. Network-related options are disabled in case of missing
  network both in installation and running system (#170147).
- 2.13.95

-------------------------------------------------------------------
Fri Apr 28 11:32:03 CEST 2006 - jsuchome@suse.cz

- initialize package callbacks for add on product workflow (#170317)
- 2.13.94

-------------------------------------------------------------------
Thu Apr 27 16:50:50 CEST 2006 - mvidner@suse.cz

- Tell libzypp-zmd-backend not to write sources to zypp db,
  we are going to do it ourselves (#170113).
- 2.13.93

-------------------------------------------------------------------
Thu Apr 27 16:03:39 CEST 2006 - jsrain@suse.de

- handle missing SHORTLABEL in content file (#170129)
- 2.13.92

-------------------------------------------------------------------
Thu Apr 27 14:57:23 CEST 2006 - fehr@suse.de

- set limit for separate /home to 14G for SLED (#169232)

-------------------------------------------------------------------
Thu Apr 27 11:16:56 CEST 2006 - ms@suse.de

- removed update_xf86config call, checking for /dev/psaux was
  broken and is no longer needed because the default mouse device
  is /dev/input/mice since many versions now (#168816)

-------------------------------------------------------------------
Thu Apr 27 10:52:08 CEST 2006 - mvidner@suse.cz

- When asking for update URLs, go trough products, not patterns (#169836).
- 2.13.91

-------------------------------------------------------------------
Thu Apr 27 08:34:33 CEST 2006 - locilka@suse.cz

- Making "SLP Catalog" selection bigger (maximum ncurses size)
  (#168718)
- 2.13.90

-------------------------------------------------------------------
Tue Apr 25 22:58:52 CEST 2006 - jsrain@suse.de

- fixed service proposal in SLES control file (#159771)

-------------------------------------------------------------------
Tue Apr 25 16:19:11 CEST 2006 - locilka@suse.cz

- Return `next instead of `ok in case of SLP Add-On Source (#165989)
- 2.13.89

-------------------------------------------------------------------
Mon Apr 24 16:22:14 CEST 2006 - jsrain@suse.de

- GDM is default if both KDE and GNOME installed (#155095)
- 2.13.88

-------------------------------------------------------------------
Mon Apr 24 13:30:50 CEST 2006 - sh@suse.de

- V 2.13.87
- Removed "Disagree with all" button (bug #163001)

-------------------------------------------------------------------
Mon Apr 24 12:35:52 CEST 2006 - ug@suse.de

- 2.13.86

-------------------------------------------------------------------
Mon Apr 24 11:52:47 CEST 2006 - ug@suse.de

- X-SuSE-YaST-AutoInstRequires=lan
  added to desktop file of suse register.
  Otherwise the registration fails.

-------------------------------------------------------------------
Mon Apr 24 09:37:57 CEST 2006 - lnussel@suse.de

- run rcSuSEfirewall2 reload when installing via vnc or ssh (#153467)
- 2.13.85

-------------------------------------------------------------------
Fri Apr 21 23:26:26 CEST 2006 - jsrain@suse.de

- determine base product accordign to flag (#160585)
- 2.13.84

-------------------------------------------------------------------
Fri Apr 21 17:26:15 CEST 2006 - jdsn@suse.de

- added proxy support for registration browser (#165891)
- 2.13.83

-------------------------------------------------------------------
Thu Apr 20 22:22:59 CEST 2006 - jsrain@suse.de

- handle installation restart with repeating last step (#167561)
- 2.13.82

-------------------------------------------------------------------
Thu Apr 20 18:51:55 CEST 2006 - jdsn@suse.de

- proxy support for registration process (#165891)
- disable w3m registration by control variable (aj)
- 2.13.81

-------------------------------------------------------------------
Thu Apr 20 16:09:23 CEST 2006 - mvidner@suse.cz

- When cloning, save installation sources beforehand (#165860).
- 2.13.80

-------------------------------------------------------------------
Wed Apr 19 19:55:47 CEST 2006 - jsrain@suse.de

- restore buttons after calling DASD or zFCP module (#160399)
- 2.13.79

-------------------------------------------------------------------
Wed Apr 19 15:04:03 CEST 2006 - locilka@suse.cz

- Added more debugging messages to the inst_proposal (#162831)
- 2.13.78

-------------------------------------------------------------------
Tue Apr 18 22:58:41 CEST 2006 - jsrain@suse.de

- display proper popup when aborting add-on product installation
  (#159689)

-------------------------------------------------------------------
Tue Apr 18 22:22:02 CEST 2006 - jdsn@suse.de

- in inst_suse_register:
- busy/waiting popups (#163366, #164794)
- text changes (#165509)
- autodisable checkbox "Registration Code" (# 165841)
- error handling in case no browser is available
- cleanup
- 2.13.77

-------------------------------------------------------------------
Tue Apr 18 21:44:45 CEST 2006 - jsrain@suse.de

- do not initialize catalogs before booting installed system (#162899)
- 2.13.76

-------------------------------------------------------------------
Tue Apr 18 18:08:18 CEST 2006 - mvidner@suse.cz

- Do not try to add empty URL as an update source (#165860#c12).

-------------------------------------------------------------------
Tue Apr 18 17:02:05 CEST 2006 - mvidner@suse.cz

- Fixed a typo in the previous change.
- 2.13.75

-------------------------------------------------------------------
Tue Apr 18 14:06:21 CEST 2006 - locilka@suse.cz

- Add-On SLP source was allways returning `back also in case
  of `ok (`next) (#165989)
- 2.13.74

-------------------------------------------------------------------
Tue Apr 18 10:12:19 CEST 2006 - mvidner@suse.cz

- Skip popup and unnecessary work if there are no online update
  sources for add-ons (#167233).
- 2.13.73

-------------------------------------------------------------------
Fri Apr 14 22:25:11 CEST 2006 - jsrain@suse.de

- prevent from changing installation mode and system for update once
  it is selected (#165832)
- added add-on products to installation/update proposal for SLES/SLED
- 2.13.72

-------------------------------------------------------------------
Fri Apr 14 13:19:52 CEST 2006 - lslezak@suse.cz

- call vm_finish client at the end of installation - disable
  some services in Xen domU (#161720, #161721, #161756)
- 2.13.71

-------------------------------------------------------------------
Thu Apr 13 18:17:52 CEST 2006 - jdsn@suse.de

- changed control files according to (#165509)

-------------------------------------------------------------------
Thu Apr 13 10:35:42 CEST 2006 - mvidner@suse.cz

- Do not display errors if language specific release notes are missing
  on the installation source (#165767).
- 2.13.70

-------------------------------------------------------------------
Wed Apr 12 16:24:48 CEST 2006 - jdsn@suse.de

- added missing autoyast entries in suse_register.desktop
- 2.13.69

-------------------------------------------------------------------
Wed Apr 12 12:57:53 CEST 2006 - jsuchome@suse.cz

- control files updated for manual online update run (#165503)
- 2.13.68

-------------------------------------------------------------------
Wed Apr 12 11:39:08 CEST 2006 - ms@suse.de

- fixed displaying ftp password in plaintext in y2start.log (#164824)

-------------------------------------------------------------------
Wed Apr 12 11:05:34 CEST 2006 - mvidner@suse.cz

- Do not mangle the URL obtained from suse_register (#165499).
- 2.13.67

-------------------------------------------------------------------
Wed Apr 12 09:15:48 CEST 2006 - locilka@suse.cz

- fixed Product.ycp - relnotes_url might be defined as an empty
  string (#165314).
- 2.13.66

-------------------------------------------------------------------
Tue Apr 11 22:19:03 CEST 2006 - jsrain@suse.de

- fixed boot if root is on LVM (initialize udev symlinks) (#163073)
- 2.13.65

-------------------------------------------------------------------
Tue Apr 11 16:01:40 CEST 2006 - jdsn@suse.de

- in inst_suse_register:
  - resized popups (hmuelle)
  - new info pupop showing new update server (aj)
  - removed cancel button (#164801, shorn)
- 2.13.64

-------------------------------------------------------------------
Tue Apr 11 11:28:23 CEST 2006 - fehr@suse.de

- flag for evms in control.SLES.xml needs to be true

-------------------------------------------------------------------
Mon Apr 10 17:08:10 CEST 2006 - mvidner@suse.cz

- Add installation sources for online update (#163192).
- 2.13.63

-------------------------------------------------------------------
Fri Apr  7 23:01:33 CEST 2006 - jsrain@suse.de

- provide Product::short_name (#163702)
- 2.13.62

-------------------------------------------------------------------
Fri Apr  7 15:14:01 CEST 2006 - jdsn@suse.de

- fixed evaluation of control file variables (#162988)
- 2.13.61

-------------------------------------------------------------------
Fri Apr  7 09:39:20 CEST 2006 - jsuchome@suse.cz

- 2.13.60

-------------------------------------------------------------------
Thu Apr  6 17:10:07 CEST 2006 - ms@suse.de

- allow huge memory allocations (#151515)

-------------------------------------------------------------------
Thu Apr  6 15:19:13 CEST 2006 - jsuchome@suse.cz

- Product.ycp: read SHORTLABEL value from content file (#163702)

-------------------------------------------------------------------
Wed Apr  5 18:13:11 CEST 2006 - mvidner@suse.cz

- Call SourceManager::SyncYaSTInstSourceWithZMD () in
  inst_rpmcopy(continue) because inst_suse_register does not run
  without a network connection (#156030#c30).

-------------------------------------------------------------------
Wed Apr  5 17:05:27 CEST 2006 - jsrain@suse.de

- do not rewrite log from SCR running in chroot during installation
- fix checking for duplicate sources (#159662)
- 2.13.59

-------------------------------------------------------------------
Tue Apr  4 18:11:34 CEST 2006 - jdsn@suse.de

- fixed w3m registration again (#162462)
- changed Requires to Recommends for suseRegister (hmuelle, aj)
- 2.13.58

-------------------------------------------------------------------
Mon Apr  3 18:27:15 CEST 2006 - jdsn@suse.de

- fixed w3m in ncuses registration (#162462)
- changes in suse_register to test new server side business logic
- 2.13.57

-------------------------------------------------------------------
Mon Apr  3 14:33:44 CEST 2006 - locilka@suse.cz

- Using yast-addon icon in the .desktop file and also in the source
  code (#154930).
- 2.13.56

-------------------------------------------------------------------
Mon Apr  3 14:32:08 CEST 2006 - ug@suse.de

- by default, enable clone box on SLD

-------------------------------------------------------------------
Mon Apr  3 14:22:22 CEST 2006 - ug@suse.de

- uncheck clone checkbox if cloning is greyed out (#162457)

-------------------------------------------------------------------
Fri Mar 31 17:32:03 CEST 2006 - mvidner@suse.cz

- Tell ZMD to get the inst source (#156030)
- No unlocking after all (#160319)
  - Don't reset zypp
  - Reenable Back
  - Fetch update source from suse_resigster and add it
- 2.13.55

-------------------------------------------------------------------
Thu Mar 30 13:42:35 CEST 2006 - mvidner@suse.cz

- Reset zypp and release its lock before suse_register (#160319).
  Therefore disabled the Back button.
- Don't run add-on.ycp if another process has the zypp lock (#160319).
- 2.13.53

-------------------------------------------------------------------
Thu Mar 30 12:31:49 CEST 2006 - jdsn@suse.de

- included new desktop file in Makefile (162112)

-------------------------------------------------------------------
Wed Mar 29 17:57:35 CEST 2006 - jsrain@suse.de

- prevent from installing one product multiple times (#159662)
- 2.13.54

-------------------------------------------------------------------
Wed Mar 29 16:43:02 CEST 2006 - locilka@suse.cz

- Fixed adding SLP-based Add-On product (#161270)
- SLP-based Add-On product handling moved to separate function
- Add-On MediaSelect dialog creation moved to separate function
- Changed icon for License
- 2.13.52

-------------------------------------------------------------------
Tue Mar 29 16:06:23 CEST 2006 - jdsn@suse.de

- late feature "force registration" for suse_register (aj, shorn)

-------------------------------------------------------------------
Tue Mar 28 21:29:07 CEST 2006 - jdsn@suse.de

- added 'rm -f /var/lib/zypp/zmd_updated_the_sources'
  flag file to be deleted if suse_register runs during installation
  file checked by online update - deletion requested by mvidner
- 2.13.51

-------------------------------------------------------------------
Tue Mar 28 20:53:13 CEST 2006 - jdsn@suse.de

- added autoyast part of suse_register
- icon for product registration (#160293)
- fixes for inst_suse_register
- 2.13.50

-------------------------------------------------------------------
Mon Mar 27 23:47:38 CEST 2006 - jsrain@suse.de

- removed desktop selection from NLD workflow (#160650)

-------------------------------------------------------------------
Fri Mar 24 15:15:30 CET 2006 - locilka@suse.cz

- Filling up list of release_notes urls for all installed products
  in the Product.ycp. Needed for internet_test (#160563).
- 2.13.49

-------------------------------------------------------------------
Fri Mar 24 11:00:06 CET 2006 - ms@suse.de

- added initvicons call in second stage S05-config (#160299)

-------------------------------------------------------------------
Thu Mar 23 18:34:18 CET 2006 - jdsn@suse.de

- fixed security issue: suse-ncc dummy user got his own group

-------------------------------------------------------------------
Thu Mar 23 18:33:25 CET 2006 - jdsn@suse.de

- added controlfile configured default settings for suse_register
- 2.13.47

-------------------------------------------------------------------
Thu Mar 23 16:23:37 CET 2006 - locilka@suse.cz

- Display license immediately after the Add-On product is scanned
  and added. Handle user interaction.
- 2.13.46

-------------------------------------------------------------------
Thu Mar 23 14:16:46 CET 2006 - jdsn@suse.de

- final texts for suse_register
- nonroot - warning for suse_register
- 2.13.45

-------------------------------------------------------------------
Thu Mar 23 13:19:03 CET 2006 - locilka@suse.cz

- Displaying license of the Add-On product if exists. Trying the
  localized version first. Waiting for user interaction if needed.
- Displaying info.txt if exists (#160017)
- Adjusting testsuites
- 2.13.44

-------------------------------------------------------------------
Mon Mar 22 19:04:55 CET 2006 - jdsn@suse.de

- fixed missing module in makefile
- 2.13.43

-------------------------------------------------------------------
Wed Mar 22 19:03:57 CET 2006 - locilka@suse.cz

- Added fallback for adding add-on products without file
  installation.xml. In this case, the product is added as a normal
  installation source and sw_single is called.
- 2.13.42

-------------------------------------------------------------------
Mon Mar 22 18:45:17 CET 2006 - jdsn@suse.de

- fixed ssh bug in suse_register
- suse_register reads and writes configuration to sysconfig
- final texts in suse_register
- 2.13.41

-------------------------------------------------------------------
Wed Mar 22 13:43:12 CET 2006 - mvidner@suse.cz

- Fixed release notes download (by Product::FindBaseProducts), #159490.

-------------------------------------------------------------------
Wed Mar 22 11:40:18 CET 2006 - jdsn@suse.de

- changed help text in suse_register
- patch to make the ComboBox appear longer in release_notes

-------------------------------------------------------------------
Tue Mar 21 16:33:32 CET 2006 - locilka@suse.cz

- adding "Local Directory" option for Add-On Products when no
  network is available (#159779).
- avoid from adding "Unknown" Add-On Product when Cancel button
  pressed in the Add New Add-On popup (#159784).

-------------------------------------------------------------------
Tue Mar 21 08:57:51 CET 2006 - jsuchome@suse.cz

- returned dependency on yast2-online-update

-------------------------------------------------------------------
Tue Mar 21 07:57:37 CET 2006 - visnov@suse.cz

- try to get add-on product control files only optionally (#159116)
- 2.13.40

-------------------------------------------------------------------
Mon Mar 20 10:08:13 CET 2006 - locilka@suse.cz

- disabled skipping the 'Installation Mode' dialog when no other
  installed Linux found. Just disabling 'Update' and 'Other'
  options in that case (#157695).
- removed calling uml_finish, client doesn't has been dropped.

-------------------------------------------------------------------
Fri Mar 17 22:50:06 CET 2006 - jsrain@suse.de

- added AytoYaST support for add-on products
- 2.13.39

-------------------------------------------------------------------
Fri Mar 17 09:30:02 CET 2006 - locilka@suse.cz

- fixed .desktop file for Add-On Products, now it starts add-on
  instead of sw_single when launched from YaST Control Center
  (#158869).

-------------------------------------------------------------------
Thu Mar 16 23:24:11 CET 2006 - jsrain@suse.de

- added zFCP and DASD modules to list of modules to be cloned after
  SLES installation (#153378)
- 2.13.38

-------------------------------------------------------------------
Thu Mar 16 23:10:06 CET 2006 - jsrain@suse.de

- fixed product handling (&product; macro) (#151050)
- allow multiple installation sources (#151755)

-------------------------------------------------------------------
Thu Mar 16 15:51:42 CET 2006 - jdsn@suse.de

- fixed blocker bug (#158628), suse_register call in all products

-------------------------------------------------------------------
Thu Mar 16 14:56:36 CET 2006 - fehr@suse.de

- increase maximal size of root fs to 20 Gig (#158608)
- 2.13.37

-------------------------------------------------------------------
Wed Mar 15 18:21:54 CET 2006 - jsrain@suse.de

- do not overwrite language settings during update (#156562)
- do not offer network sources for Add-On products if no network is
  configured (#156467)
- 2.13.36

-------------------------------------------------------------------
Tue Mar 14 18:16:32 CET 2006 - jdsn@suse.de

- corrected titles in control file
- 2.13.35

-------------------------------------------------------------------
Tue Mar 14 18:11:53 CET 2006 - jdsn@suse.de

- 2.13.34

-------------------------------------------------------------------
Tue Mar 14 18:09:58 CET 2006 - jdsn@suse.de

- new browser for registration
- new texts for registration module

-------------------------------------------------------------------
Mon Mar 13 16:26:00 CET 2006 - jsrain@suse.de

- report an error if creating catalog for add-on product fails
  (#157566)
- 2.13.33

-------------------------------------------------------------------
Fri Mar 10 19:02:04 CET 2006 - jsrain@suse.de

- disable add-on products if inst-sys is mounted from CD
- 2.13.32

-------------------------------------------------------------------
Fri Mar 10 18:33:55 CET 2006 - jdsn@suse.de

- fixed security bug (#157008)
- added link to browser for Novell privacy statement

-------------------------------------------------------------------
Fri Mar 10 17:55:11 CET 2006 - mvidner@suse.cz

- Start ncurses UI in non-threaded mode to enable spawning of
  interactive processes (like w3m for suseRegister, #150799).
- 2.13.31

-------------------------------------------------------------------
Fri Mar 10 12:17:56 CET 2006 - ms@suse.de

- forcing using xim for Qt Input (#156962)

-------------------------------------------------------------------
Thu Mar  9 17:36:39 CET 2006 - mvidner@suse.cz

- Control files: added network/startmode, being ifplugd for SL and
  SLED, auto for SLES (#156388).
- 2.13.30

-------------------------------------------------------------------
Thu Mar  9 17:35:30 CET 2006 - jsrain@suse.de

- fixed asking for add-on product CD (#156469)

-------------------------------------------------------------------
Thu Mar  9 12:01:07 CET 2006 - ms@suse.de

- include proofread message texts

-------------------------------------------------------------------
Wed Mar  8 17:00:41 CET 2006 - jdsn@suse.de

- fixed launch of yastbrowser (during installation)
- 2.13.29

-------------------------------------------------------------------
Wed Mar  8 15:25:57 CET 2006 - ms@suse.de

- fixed createStageList() function to be more restrictive on checking
  for stage files. Adapt startup documentation according to this
  change (#144783)

-------------------------------------------------------------------
Wed Mar  8 14:25:02 CET 2006 - lrupp@suse.de

- added suseRegister to Requires

-------------------------------------------------------------------
Tue Mar  7 22:27:45 CET 2006 - jdsn@suse.de

- added functionality to skip suse register and/or online update
- 2.13.28

-------------------------------------------------------------------
Tue Mar  7 20:07:43 CET 2006 - jsrain@suse.de

- added yastbrowser

-------------------------------------------------------------------
Tue Mar  7 00:26:26 CET 2006 - jsrain@suse.de

- fixed back button behavior in installation mode dialog (#155044)

-------------------------------------------------------------------
Mon Mar  6 10:47:31 CET 2006 - visnov@suse.cz

- enable media callbacks in the add-on product handling

-------------------------------------------------------------------
Fri Mar  3 23:30:36 CET 2006 - jsrain@suse.de

- added .desktop file for add-on product installation (#154930)
- properly initialize source for add-on product (#154980)
- 2.13.27

-------------------------------------------------------------------
Fri Mar  3 10:43:12 CET 2006 - visnov@suse.cz

- reset package manager before installing patches

-------------------------------------------------------------------
Wed Mar  1 23:19:47 CET 2006 - jsrain@suse.de

- release all medias before registering add-on product CD or DVD
  (#154348)
- check whether files are on the add-on product media before using
  them (#154314)
- 2.13.26

-------------------------------------------------------------------
Mon Feb 27 18:32:05 CET 2006 - jsrain@suse.de

- fixed setting default desktop according to destop dialog (#152709)
- 2.13.25

-------------------------------------------------------------------
Fri Feb 24 19:40:37 CET 2006 - jsrain@suse.de

- select base product before runing add-on products dialog
- 2.13.24

-------------------------------------------------------------------
Fri Feb 24 16:57:03 CET 2006 - ms@suse.de

- added qt plugin check to check_network function (#149025)

-------------------------------------------------------------------
Thu Feb 23 16:15:50 CET 2006 - jsrain@suse.de

- changed the name of the add-on product control file (#152770)
- 2.13.23

-------------------------------------------------------------------
Wed Feb 22 23:05:28 CET 2006 - jsrain@suse.de

- using correct icon (#151630)
- 2.13.22

-------------------------------------------------------------------
Wed Feb 22 12:45:54 CET 2006 - ms@suse.de

- added console startup message when y2base is called (#148165)

-------------------------------------------------------------------
Wed Feb 22 10:28:42 CET 2006 - visnov@suse.cz

- adapt BuildRequires
- 2.13.21

-------------------------------------------------------------------
Wed Feb 22 01:20:18 CET 2006 - jsrain@suse.de

- do not offer creating AutoYaST profile in first boot mode
  (#152285)
- 2.13.20

-------------------------------------------------------------------
Sun Feb 19 17:48:17 CET 2006 - jsrain@suse.de

- made inst_proposal more resistent to incorrect data returned from
  client modules (#148271)

-------------------------------------------------------------------
Fri Feb 17 23:58:34 CET 2006 - jsrain@suse.de

- removed dependency on yast2-online-update
- integrated add-on product selection to installation workflow
- 2.13.19

-------------------------------------------------------------------
Fri Feb 17 14:19:46 CET 2006 - mvidner@suse.cz

- inst_release_notes: Let the combo box have a label.
- inst_disks_activate: fixed the textdomain (s390 -> installation)

-------------------------------------------------------------------
Thu Feb 16 23:29:18 CET 2006 - jsrain@suse.de

- several fixes of add-on product installation
- 2.13.18

-------------------------------------------------------------------
Tue Feb 14 23:40:31 CET 2006 - jsrain@suse.de

- added possibility to use standalone-installation proposals when
  installing with base product
- added support for replacing 2nd stage workflow
- added support for disabling individual proposal
- added support for inserting steps to inst_finish for add-on
  products
- added copying merged control files to installed system, merging
  them for 2nd stage workflow
- 2.13.17

-------------------------------------------------------------------
Tue Feb 14 18:32:18 CET 2006 - jdsn@suse.de

- new release notes module (multiple release notes) FATE: 120129
- 2.13.16

-------------------------------------------------------------------
Tue Feb 14 01:22:52 CET 2006 - jsrain@suse.de

- fixed add-on product workflow and proposal merging

-------------------------------------------------------------------
Mon Feb 13 22:33:37 CET 2006 - jsrain@suse.de

- updated patchs on add-on product CD according to spec
- 2.13.15

-------------------------------------------------------------------
Mon Feb 13 10:09:58 CET 2006 - visnov@suse.cz

- save zypp.log from instsys

-------------------------------------------------------------------
Sun Feb 12 20:41:09 CET 2006 - olh@suse.de

- umount /dev and /sys unconditionally in umount_finish.ycp

-------------------------------------------------------------------
Sun Feb 12 19:41:28 CET 2006 - olh@suse.de

- remove obsolete comment from umount_finish.ycp

-------------------------------------------------------------------
Sun Feb 12 18:35:41 CET 2006 - visnov@suse.cz

- revert redirect

-------------------------------------------------------------------
Sun Feb 12 16:45:43 CET 2006 - kkaempf@suse.de

- redirect stderr to /var/log/YaST2/zypp.log when running
  1st or 2nd stage installation. (#149001)

-------------------------------------------------------------------
Thu Feb  9 21:27:28 CET 2006 - jsrain@suse.de

- added add-on product installation in running system

-------------------------------------------------------------------
Thu Feb  9 00:56:18 CET 2006 - jsrain@suse.de

- added control file merging functionality

-------------------------------------------------------------------
Tue Feb  7 17:57:40 CET 2006 - mvidner@suse.cz

- control files: Configure the hostname in the main installation
  workflow also in SuSE Linux (#142758) and SLED (#137340).
- 2.13.13

-------------------------------------------------------------------
Mon Feb  6 10:43:59 CET 2006 - olh@suse.de

- remove the /usr/share/locale/br symlink creation, there is
  no user of /usr/share/locale files inside the inst-sys
- remove the hostname linux, domainname local calls
  the hostname is already set in inst_setup.
  yast can not be restarted with ssh installs

-------------------------------------------------------------------
Tue Jan 31 14:30:07 CET 2006 - fehr@suse.de

- disable proposal with separate /home for SLES

-------------------------------------------------------------------
Mon Jan 30 18:19:31 CET 2006 - ms@suse.de

- fixed PCI bus ID setup (#145938)

-------------------------------------------------------------------
Fri Jan 27 14:37:30 CET 2006 - ms@suse.de

- adding truetype font path to the vnc font path (#139351)

-------------------------------------------------------------------
Thu Jan 26 12:51:17 CET 2006 - fehr@suse.de

- remove loading of dm modules, if needed this is done in libstorage

-------------------------------------------------------------------
Tue Jan 24 13:00:43 CET 2006 - ms@suse.de

- added check for testutf8 binary (#144699)

-------------------------------------------------------------------
Tue Jan 24 08:29:29 CET 2006 - jsrain@suse.cz

- enable iSCSI dialog during installation
- 2.13.12

-------------------------------------------------------------------
Mon Jan 23 13:21:46 CET 2006 - mvidner@suse.cz

- Added networkmanager_proposal to the network proposal.
- 2.13.11

-------------------------------------------------------------------
Mon Jan 23 13:03:09 CET 2006 - ms@suse.de

- added y2start.log message if YaST exits abnormally (#141016)
- fixed repatching of xorg.conf file (#144538)

-------------------------------------------------------------------
Mon Jan 23 09:30:07 CET 2006 - jsrain@suse.cz

- added "enable_clone" option (#144101)

-------------------------------------------------------------------
Mon Jan 16 17:07:17 CET 2006 - mvidner@suse.cz

- Prefer the string product feature network/network_manager (always,
  laptop, never) over boolean network/network_manager_is_default.

-------------------------------------------------------------------
Fri Jan 13 14:12:31 CET 2006 - jsrain@suse.cz

- run the desktop dialog also on SLES (#142771)
- added iscsi installation to the installatino workflow
- 2.13.10

-------------------------------------------------------------------
Wed Jan 11 14:50:18 CET 2006 - jsrain@suse.cz

- call installation clients for DASD/zFCP configuration instead of
  the run-time ones

-------------------------------------------------------------------
Mon Jan  9 16:47:46 CET 2006 - jsrain@suse.cz

- write mouse information on PPC (#116406)
- UI mode set to expert for SLES
- reset storage after (de)activating any disk (#140936)
- 2.13.9

-------------------------------------------------------------------
Fri Jan  6 16:20:23 CET 2006 - ms@suse.de

- fixed HVC_CONSOLE_HINT text (#140386)

-------------------------------------------------------------------
Thu Jan  5 16:49:24 CET 2006 - jsrain@suse.cz

- Removed unneeded stuff from proposals on some architectures for
  SLES (#140999, #140991)
- Added iSCSI to installation workflow (real call still missing)
- moved DASD/zFCP disk activation prior installation mode selection
  (#140936)
- 2.13.8

-------------------------------------------------------------------
Thu Jan  5 14:29:12 CET 2006 - sh@suse.de

- V 2.13.7
- Fixed bugs #79289, #114037: trouble with y2cc at end of installation
  Dropped y2cc at end of installation (OK from aj + gp)

-------------------------------------------------------------------
Thu Jan  5 13:52:48 CET 2006 - mvidner@suse.cz

- control file: for SLES, ask for the host name in the main workflow (F4126)

-------------------------------------------------------------------
Thu Jan  5 13:04:46 CET 2006 - jsuchome@suse.cz

- control file: for NLD, do not enable autologin by default (#140990)

-------------------------------------------------------------------
Tue Jan  3 12:11:15 CET 2006 - ms@suse.de

- don't call initvicons on s390/s390x architectures (#140383)

-------------------------------------------------------------------
Thu Dec 22 12:25:26 CET 2005 - fehr@suse.de

- added try_separate_home to partitioning section of control.xml

-------------------------------------------------------------------
Wed Dec 21 11:30:11 CET 2005 - ms@suse.de

- fixed startup Makefile.am

-------------------------------------------------------------------
Wed Dec 21 10:36:13 CET 2005 - visnov@suse.cz

- merged proofread texts

-------------------------------------------------------------------
Tue Dec 20 13:14:02 CET 2005 - ms@suse.de

- added support for graphical installation on ia64 archs (#140142)

-------------------------------------------------------------------
Mon Dec 19 18:10:00 CET 2005 - sh@suse.de

- Implemented feature #300359: Show Beta notice during installation
  Now showing /info.txt in a popup (with a simple "OK" button)
  over the license agreement
- V 2.13.6

-------------------------------------------------------------------
Fri Dec 16 16:15:24 CET 2005 - jsrain@suse.cz

- do not call obsolete gnome-postinstall script
- added list of modules to offer clone at the end of installation
  to control files
- 2.13.5

-------------------------------------------------------------------
Wed Dec 14 12:07:13 CET 2005 - ms@suse.de

- make service startup more robust (#138433)

-------------------------------------------------------------------
Fri Dec  2 16:19:15 CET 2005 - mvidner@suse.cz

- Added control file variables network_manager_is_default,
  force_static_ip.
- 2.13.4

-------------------------------------------------------------------
Fri Dec  2 09:57:48 CET 2005 - jsrain@suse.cz

- mark missing texts for translation (#136021)

-------------------------------------------------------------------
Wed Nov 30 08:07:25 CET 2005 - lslezak@suse.cz

- removed Xen and UML sections from control files
  (moved to yast2-vm package)
- 2.13.4

-------------------------------------------------------------------
Tue Nov 29 14:19:05 CET 2005 - sh@suse.de

- Implemented feature #110081: License translations
- V 2.13.3

-------------------------------------------------------------------
Mon Nov 28 12:50:08 CET 2005 - jsrain@suse.cz

- adjusted default desktop in control files (#132491)

-------------------------------------------------------------------
Tue Nov 22 12:58:19 CET 2005 - jsrain@suse.cz

- added default desktop to control files

-------------------------------------------------------------------
Fri Nov 11 08:20:27 CET 2005 - jsrain@suse.cz

- write hwcfg-static-printer only if parallel port is present
  (#116406)
- 2.13.2

-------------------------------------------------------------------
Tue Nov  1 13:02:58 CET 2005 - jsrain@suse.cz

- adapted to inst_desktop_new.ycp -> inst_desktop.ycp rename

-------------------------------------------------------------------
Tue Oct 18 12:35:16 CEST 2005 - ms@suse.de

- added update check: update_xf86config to be called in case of
  update. The script will fix the mouse configuration if the device
  /dev/mouse or /dev/psaux is in use (#118755)

-------------------------------------------------------------------
Mon Oct 17 16:28:11 CEST 2005 - ms@suse.de

- added testX binary check

-------------------------------------------------------------------
Thu Oct 13 16:21:53 CEST 2005 - ms@suse.de

- fixed startup scripts because Stefan changed the X11 module
  naming from drv.o to drv.so :-(

-------------------------------------------------------------------
Fri Sep 30 14:22:28 CEST 2005 - jsrain@suse.cz

- remove checking whether to run language selection (language
  module knows better whether it is needed)

-------------------------------------------------------------------
Mon Sep 26 17:48:58 CEST 2005 - jsrain@suse.cz

- do close target before switching from update to bare metal
  installation (#115075)
- do not set default window manager in sysconfig if neither KDE
  nor GNOME are installed (#115412)
- 2.13.0

-------------------------------------------------------------------
Fri Sep  9 14:14:24 CEST 2005 - ms@suse.de

- fixed service startup sequence of HAL and DBUS (#115815)

-------------------------------------------------------------------
Wed Sep  7 16:00:24 CEST 2005 - jsrain@suse.cz

- fixed typo in the cursor scheme name for GNOME (#74309)
- 2.12.28

-------------------------------------------------------------------
Wed Sep  7 09:16:44 CEST 2005 - jsuchome@suse.cz

- 2.12.27

-------------------------------------------------------------------
Tue Sep  6 17:01:51 CEST 2005 - jsrain@suse.cz

- fixed freezing installation while saving configured hardware
 (#115387)

-------------------------------------------------------------------
Tue Sep  6 13:28:06 CEST 2005 - jsrain@suse.cz

- use correct icons for license agreement and installation mode
  dialogs (#105158)
- 2.12.26

-------------------------------------------------------------------
Mon Sep  5 17:30:18 CEST 2005 - ms@suse.de

- fixed braille setup (#115278)

-------------------------------------------------------------------
Mon Sep  5 16:25:44 CEST 2005 - ms@suse.de

- start dbus in Second-Stage/S06-services (#114667)

-------------------------------------------------------------------
Mon Sep  5 12:46:43 CEST 2005 - jsrain@suse.cz

- save all configured hardware at the end of installation (#104676)
- 2.12.25

-------------------------------------------------------------------
Thu Sep  1 13:45:29 CEST 2005 - ms@suse.de

- start hald in Second-Stage/S06-services (#114667)

-------------------------------------------------------------------
Mon Aug 29 09:56:30 CEST 2005 - jsrain@suse.cz

- reset package manager when switched installation mode (#105857)
- 2.12.24

-------------------------------------------------------------------
Fri Aug 26 10:23:24 CEST 2005 - jsrain@suse.cz

- set default cursor theme according to default desktop (#74309)
- 2.12.23

-------------------------------------------------------------------
Wed Aug 24 10:39:48 CEST 2005 - ms@suse.de

- fixed umount_result setting in /etc/install.inf. A space is
  needed between the colon and the value (#112620)

-------------------------------------------------------------------
Tue Aug 23 15:02:53 CEST 2005 - ms@suse.de

- fixed umount call in First-Stage setup -> added F03-umount (#103800)

-------------------------------------------------------------------
Tue Aug 23 12:46:16 CEST 2005 - jsrain@suse.cz

- mark correct tab selected after language is changed (#105995)
- reset target map when switching between installation and upgrade
  (#106627)

-------------------------------------------------------------------
Mon Aug 22 12:18:08 CEST 2005 - jsrain@suse.cz

- fixed title icons for proposal dialogs (#105165)
- 2.12.22

-------------------------------------------------------------------
Fri Aug 19 15:39:31 CEST 2005 - jsrain@suse.cz

- reverted forcing language dialog in NCurses (#102958)
- 2.12.21

-------------------------------------------------------------------
Fri Aug 19 15:33:08 CEST 2005 - ms@suse.de

- fixed mouse probing call, was never called in initial stage (#100665)

-------------------------------------------------------------------
Fri Aug 19 11:32:09 CEST 2005 - arvin@suse.de

- improved initialisation of libstorage callbacks (bug #105562)

-------------------------------------------------------------------
Wed Aug 17 17:37:02 CEST 2005 - ms@suse.de

- added umount_result key to /etc/install.inf containing the exit
  code from trying to umount the inst-sys (#103800)
- 2.12.19

-------------------------------------------------------------------
Wed Aug 17 15:45:40 CEST 2005 - jsrain@suse.cz

- handle correctly if _proposal client returns nil as warning level
  (#105154)

-------------------------------------------------------------------
Wed Aug 17 15:09:44 CEST 2005 - arvin@suse.de

- check if /sbin/splash exists (bug #105159)
- 2.12.18

-------------------------------------------------------------------
Tue Aug 16 08:51:16 CEST 2005 - jsrain@suse.cz

- build relation between old keys and new UDIs (#104676)

-------------------------------------------------------------------
Mon Aug 15 16:49:22 CEST 2005 - jsrain@suse.cz

- merged texts from proofread
- 2.12.17

-------------------------------------------------------------------
Mon Aug 15 14:45:43 CEST 2005 - ms@suse.de

- fixed vncpassword handling (#104377)

-------------------------------------------------------------------
Mon Aug 15 13:02:07 CEST 2005 - jsrain@suse.cz

- make the OK button in other installatino options popup default
  button (#104589)

-------------------------------------------------------------------
Fri Aug 12 14:35:19 CEST 2005 - jsrain@suse.cz

- force language selection in NCurses (#102958)
- 2.12.16

-------------------------------------------------------------------
Fri Aug 12 12:32:42 CEST 2005 - ms@suse.de

- fixed use of graphical installer within SSH session (#53767)

-------------------------------------------------------------------
Fri Aug 12 10:15:26 CEST 2005 - ms@suse.de

- fixed set_splash function to work with SuSE 10.0

-------------------------------------------------------------------
Tue Aug  9 15:22:24 CEST 2005 - ms@suse.de

- fixed shell warning (#100729)

-------------------------------------------------------------------
Mon Aug  8 14:06:10 CEST 2005 - jsrain@suse.cz

- show URL of product vendor in congratulation dialog (#102542)

-------------------------------------------------------------------
Fri Aug  5 13:00:16 CEST 2005 - lslezak@suse.cz

- added virtual machine proposal into contol file
- 2.12.15

-------------------------------------------------------------------
Wed Aug  3 13:01:20 CEST 2005 - jsrain@suse.cz

- fixed behavior in proposal with tabs if one of the submodules
  returned an error (#100203)
- 2.12.14

-------------------------------------------------------------------
Tue Aug  2 15:24:14 CEST 2005 - jsrain@suse.cz

- do not allow going back after 2nd stage installation is
  interrupted by reboot
- restore settings after reboot during 2nd stage installation

-------------------------------------------------------------------
Thu Jul 28 11:31:15 CEST 2005 - jsrain@suse.cz

- updated the installation confirmation popup (#98841)
- changed label of push button to access boot and repair (#98836),
  added help text
- 2.12.13

-------------------------------------------------------------------
Mon Jul 25 14:56:54 CEST 2005 - ms@suse.de

- include functions start_yast_and_reboot() and start_yast_again()
  according to a feature request for Jiri.

-------------------------------------------------------------------
Fri Jul 22 13:09:38 CEST 2005 - jsrain@suse.cz

- fixed dialog captions of proposals

-------------------------------------------------------------------
Thu Jul 21 17:01:57 CEST 2005 - fehr@suse.de

- replace obsolete SCR agent calls by call to Storage::ActivateHld()

-------------------------------------------------------------------
Thu Jul 21 11:54:19 CEST 2005 - ms@suse.de

- fixed YaST2.call::wait_for_x11() to set an initial value
  for server_running (#97381)
- 2.12.12

-------------------------------------------------------------------
Tue Jul 19 17:25:15 CEST 2005 - jsrain@suse.cz

- fixed switch from installation to update and vice versa
- added support for reboot and restart of YaST during 2nd stage
  installation
- updated control file to show 3 installation stages

-------------------------------------------------------------------
Mon Jul 18 13:38:50 CEST 2005 - jsrain@suse.cz

- updated control file
- minor inst_proposal clean-up
- 2.12.11

-------------------------------------------------------------------
Fri Jul 15 15:35:03 CEST 2005 - jsrain@suse.cz

- fixed behavior of several dialogs
- 2.12.10

-------------------------------------------------------------------
Thu Jul 14 18:18:42 CEST 2005 - jsrain@suse.cz

- added installation workflow
- added support for tabs in proposals
- adapted to new partitioner using storage-lib (arvin)
- moved inst_desktop.ycp to yast2-packager
- 2.12.9

-------------------------------------------------------------------
Mon Jul 11 16:21:58 CEST 2005 - jsrain@suse.cz

- removed dependency on vanished Display.ycp to fix build
- 2.12.8

-------------------------------------------------------------------
Mon Jul 11 11:14:18 CEST 2005 - ms@suse.de

- fixed race condition in checking servers exit code (#91342)
- fixed testX and xupdate paths

-------------------------------------------------------------------
Thu Jun  2 16:57:14 CEST 2005 - jsrain@suse.cz

- put focus on the release notes to allow scrolling without pushing
  Tab many times to move the focus (#80215)

-------------------------------------------------------------------
Wed Jun  1 14:12:06 CEST 2005 - mvidner@suse.cz

- Added a scr file for .etc.install_inf_options (#75720).
- 2.12.7

-------------------------------------------------------------------
Tue May 31 11:39:56 CEST 2005 - ms@suse.de

- implement check for driver update mode (#84155)

-------------------------------------------------------------------
Tue May 31 11:04:04 CEST 2005 - ms@suse.de

- applied patch from Olaf to avoid some time consuming calls (#86178)
- allow "vnc=1 usessh=1" as install and debug method (#45127)

-------------------------------------------------------------------
Mon May 30 15:55:55 CEST 2005 - jsrain@suse.cz

- display message when fallen into text mode installation (#53748)

-------------------------------------------------------------------
Mon May 16 10:53:27 CEST 2005 - jsrain@suse.cz

- renamed 'default' variable
- 2.12.6

-------------------------------------------------------------------
Tue May 10 14:05:01 CEST 2005 - jsrain@suse.cz

- copy /etc/X11/xorg.conf instead of XF86Config to the target
  system
- 2.12.5

-------------------------------------------------------------------
Mon May  9 18:27:54 CEST 2005 - ms@suse.de

- removed sed update of BusID (#78950)

-------------------------------------------------------------------
Wed Apr 27 12:56:15 CEST 2005 - jsrain@suse.cz

- modularized inst_finish.ycp
- 2.12.4

-------------------------------------------------------------------
Thu Apr 21 11:14:04 CEST 2005 - ms@suse.de

- fixed X11 config patching code, related to (#66989)

-------------------------------------------------------------------
Mon Apr 18 17:10:55 CEST 2005 - jsrain@suse.cz

- one more fix for new ProductFeatures.ycp interface
- 2.12.3

-------------------------------------------------------------------
Mon Apr 18 15:19:44 CEST 2005 - jsrain@suse.cz

- adapted to new interface of ProductFeatures.ycp
- 2.12.2

-------------------------------------------------------------------
Thu Apr 14 17:19:30 CEST 2005 - visnov@suse.cz

- 2.12.1

-------------------------------------------------------------------
Wed Apr  6 15:39:25 CEST 2005 - ms@suse.de

- inst-sys move XF86Config to xorg.conf (#66989)

-------------------------------------------------------------------
Tue Mar 29 14:23:17 CET 2005 - jsrain@suse.cz

- updated the layout of the source files in the repository
- 2.12.0

-------------------------------------------------------------------
Wed Mar 23 15:04:17 CET 2005 - ms@suse.de

- fixed vnc server arguments (#70896)

-------------------------------------------------------------------
Sat Mar 19 10:15:14 CET 2005 - ms@suse.de

- fixed second stage locale setup for textbased installation (#73631)

-------------------------------------------------------------------
Tue Mar 15 16:59:19 CET 2005 - ms@suse.de

- IMPORTANT: fixed locale setup (#72145)

-------------------------------------------------------------------
Tue Mar 15 09:44:32 CET 2005 - jsrain@suse.cz

- enable netdaemon if GNOME is default desktop (#72018)

-------------------------------------------------------------------
Mon Mar 14 15:23:17 CET 2005 - jsrain@suse.cz

- enable FAM daemon when GNOME is installed

-------------------------------------------------------------------
Mon Mar 14 14:15:34 CET 2005 - ms@suse.de

- fixed missing reboot on SSH installation (#67043)

-------------------------------------------------------------------
Fri Mar 11 16:50:14 CET 2005 - ms@suse.de

- added option --auto-fonts to Y2_QT_ARGS (#72174)

-------------------------------------------------------------------
Fri Mar 11 12:57:37 CET 2005 - ms@suse.de

- fixed setting TERM variable (#71771)

-------------------------------------------------------------------
Mon Mar  7 08:27:03 CET 2005 - jsrain@suse.cz

- initialize &product; macro in inst_suseconfig (#70899)
- set hwcfg file for parallel printer (#64412)

-------------------------------------------------------------------
Thu Mar  3 17:36:56 CET 2005 - ms@suse.de

- fixed LANG setting in F03-language (#66498)

-------------------------------------------------------------------
Thu Mar  3 12:53:00 CET 2005 - ms@suse.de

- fixed startup scripts for pcmcia/usb network installations (#65164)

-------------------------------------------------------------------
Wed Mar  2 10:53:37 CET 2005 - jsrain@suse.cz

- merged texts from proofread

-------------------------------------------------------------------
Wed Mar  2 06:42:11 CET 2005 - nashif@suse.de

- url in last dialog is set to www.novell.com/linux

-------------------------------------------------------------------
Tue Mar  1 12:13:09 CET 2005 - jsrain@suse.cz

- removed obsolete symlink juggling (#66016)

-------------------------------------------------------------------
Thu Feb 24 16:10:03 CET 2005 - ms@suse.de

- added logsize check to FirstStage/F07-logging

-------------------------------------------------------------------
Wed Feb 23 11:35:18 CET 2005 - jsrain@suse.cz

- fixed comments for translators

-------------------------------------------------------------------
Tue Feb 22 18:30:15 CET 2005 - ms@suse.de

- fixed check for X11 configuration in continue mode (#66224)

-------------------------------------------------------------------
Tue Feb 22 13:11:41 CET 2005 - sh@suse.de

- V 2.11.17

-------------------------------------------------------------------
Tue Feb 22 13:05:23 CET 2005 - ms@suse.de

- fixed Y2MAXLOGSIZE setting, which was set to 0 because df within
  inst-sys is not an option for checking the filesystem space

-------------------------------------------------------------------
Mon Feb 21 18:10:26 CET 2005 - sh@suse.de

- Proper log-rotating in inst_finish
- V 2.11.16

-------------------------------------------------------------------
Fri Feb 18 10:55:09 CET 2005 - jsrain@suse.cz

- added "Initializing..." title to installation before something
  else is shown (#51039)

-------------------------------------------------------------------
Thu Feb 17 12:41:33 CET 2005 - ms@suse.de

- fixed inst-sys copy process of XF86Config to take care
  about the new name xorg.conf

-------------------------------------------------------------------
Wed Feb 16 14:53:57 CET 2005 - jsrain@suse.cz

- fix displaying release notes if the localized version is not
  available (#50911)

-------------------------------------------------------------------
Thu Feb 10 13:13:50 CET 2005 - jsrain@suse.cz

- reduced forced minimal size of the release notes popup (#50637)
- fixed the order of proposal creation (and thus firewall
  is enabled again) (#50622)
- 2.11.15

-------------------------------------------------------------------
Wed Feb  9 19:16:22 CET 2005 - nashif@suse.de

- Save files control.xml and info.txt from installation into
  /etc/YaST2.

-------------------------------------------------------------------
Wed Feb  9 15:05:33 CET 2005 - jsrain@suse.cz

- additional kernel parameters in control file Prof moved to
  the new variable (#50369)

-------------------------------------------------------------------
Tue Feb  8 16:14:44 CET 2005 - nashif@suse.de

- Moved ProductControl to yast2 package

-------------------------------------------------------------------
Mon Feb  7 13:46:48 CET 2005 - jsrain@suse.cz

- fixed order of items in the "Change" button in proposals (#50204)
- merged texts from proofread
- added label informing about release notes from media
- fixed translating empty string in the installation steps
- 2.11.12

-------------------------------------------------------------------
Fri Feb  4 13:14:54 CET 2005 - jsrain@suse.cz

- display release notes from installation proposal

-------------------------------------------------------------------
Wed Feb  2 18:21:48 CET 2005 - ms@suse.de

- fixed control center call (#50389)

-------------------------------------------------------------------
Tue Feb  1 17:02:20 CET 2005 - nashif@suse.de

- Fixed left "steps" display problems (#50388)

-------------------------------------------------------------------
Wed Jan 26 16:12:23 CET 2005 - nashif@suse.de

- install inst_default_desktop.ycp (#49838)

-------------------------------------------------------------------
Tue Jan 25 07:21:53 CET 2005 - nashif@suse.de

- Fixed arguments in control file
- Fixed deleting completed steps
- 2.11.10

-------------------------------------------------------------------
Mon Jan 24 16:29:32 CET 2005 - nashif@suse.de

- Moved installation workflow routines out of installation.ycp
- Adapted arguments of installation clients
- Enhanced control file and made it more readable (arguments of clients
  are clearer now)

-------------------------------------------------------------------
Mon Jan 24 11:27:55 CET 2005 - ms@suse.de

- fixed language environment (#49811)

-------------------------------------------------------------------
Thu Jan 13 11:35:45 CET 2005 - jsrain@suse.cz

- changed the "System will boot now..." message at the end of
  isnt_finish.ycp (#41592)
- 2.11.8

-------------------------------------------------------------------
Wed Jan 12 12:44:29 CET 2005 - ms@suse.de

- removed xmset calls to disable/enable the mouse pointer.
- prevent patching X11 configuration in continue mode

-------------------------------------------------------------------
Wed Jan 12 11:39:31 CET 2005 - ms@suse.de

- fixed yast startup in continue mode. The evaluation of the
  variables USE_SSH and VNC was wrong in S08-start and
  S09-cleanup

-------------------------------------------------------------------
Tue Jan 11 16:16:38 CET 2005 - jsrain@suse.cz

- prevent disabling the Next button in the proposal (#46708)

-------------------------------------------------------------------
Wed Jan  5 17:30:11 CET 2005 - jsrain@suse.cz

- removed unneeded imports and variables from installation.ycp
- adapted to changed interface of Kernel.ycp
- 2.11.7

-------------------------------------------------------------------
Tue Jan  4 09:45:17 CET 2005 - jsrain@suse.cz

- on SGI Altix add fetchop and mmtimer to MODULES_LOADED_ON_BOOT
  (was disabled due to problems in Kernel.ycp) (bug #46971)
- disable Back/Accept buttons in inst_finish.ycp (#37025)

-------------------------------------------------------------------
Thu Dec 16 15:13:23 CET 2004 - sh@suse.de

- Applied patch from bug #49275: Enable user to skip proposal
  even if there is a blocker error in it

-------------------------------------------------------------------
Thu Dec 09 10:52:54 CET 2004 - arvin@suse.de

- disable inclusion of fetchop and mmtimer in
  MODULES_LOADED_ON_BOOT on SGI Altix (bug #46971)

-------------------------------------------------------------------
Fri Dec  3 15:05:57 CET 2004 - ms@suse.de

- include some patches from old startup code which has been
  changed while developing the new startup concept. Please note
  all architecture dependant code has to be part of the startup/arch
  directories and must be included in a clean way to the new scripts.
  I will not include any arch changes made in the last weeks because
  this will lead to the same horrible situation we had in the past.
  if there is anything which has to be handled differntly on another
  architecture this must be done separately to be able to maintain
  that code longer than two days

-------------------------------------------------------------------
Wed Dec  1 12:04:13 CET 2004 - sh@suse.de

- Fixed bug #48722: Inconsistent lower/upper case in mode dialog

-------------------------------------------------------------------
Mon Nov 29 12:32:36 CET 2004 - ms@suse.de

- startup scripts ready now. reports can be send using bug: (#46886)

-------------------------------------------------------------------
Thu Nov 11 18:11:38 CET 2004 - arvin@suse.de

- always use Directory::logdir

-------------------------------------------------------------------
Thu Nov 11 17:47:45 CET 2004 - sh@suse.de

- Record macros during installation:
  /var/log/YaST2/macro_inst_initial.ycp for initial stage,
  /var/log/YaST2/macro_inst_cont.ycp  for "continue" mode

-------------------------------------------------------------------
Tue Nov 02 08:45:57 CET 2004 - arvin@suse.de

- allow to select repair/boot in installation mode selection even
  when no update is possible (bug #39874)

-------------------------------------------------------------------
Mon Nov  1 14:32:25 CET 2004 - visnov@suse.cz

- set product name in wizard (#46247)

-------------------------------------------------------------------
Wed Oct 27 11:20:44 CEST 2004 - arvin@suse.de

- on SGI Altix add fetchop and mmtimer to MODULES_LOADED_ON_BOOT
  (bug #46971)

-------------------------------------------------------------------
Tue Oct 26 12:36:26 CEST 2004 - jsrain@suse.cz

- moved parts of Mode.ycp to Installation.ycp
- adapted to Mode.ycp clean-up
- 2.11.2

-------------------------------------------------------------------
Tue Oct 19 10:46:15 CEST 2004 - lslezak@suse.cz

- UML mode: copy /etc/mtab file to host system (#42859)
- version 2.11.1

-------------------------------------------------------------------
Mon Oct 11 15:04:26 CEST 2004 - jsrain@suse.cz

- adapted to functional interface of Arch.ycp

-------------------------------------------------------------------
Mon Oct 11 10:43:25 CEST 2004 - jsrain@suse.cz

- moved default logon/window manager setting to extra client,
  setting it according to the base package selection (#46619)
- 2.11.0

-------------------------------------------------------------------
Thu Sep 30 15:12:09 CEST 2004 - sh@suse.de

- V 2.10.30
- Made final confirmation popup higher to accomodate all text
  without scrolling even in more verbose languages (de, fr)

-------------------------------------------------------------------
Wed Sep 29 14:13:35 CEST 2004 - mls@suse.de

- stop splash animation before starting yast
- go to verbose mode if X didn't start

-------------------------------------------------------------------
Mon Sep 27 15:37:03 CEST 2004 - arvin@suse.de

- don't create top-level "media" convenience links (bug #46152)

-------------------------------------------------------------------
Wed Sep 22 16:48:43 CEST 2004 - sh@suse.de

- Made final installation confirmation dialog wider and higher
  to avoid scrolling even for more verbose languages (de, fr)
- V 2.10.27

-------------------------------------------------------------------
Wed Sep 22 09:30:45 CEST 2004 - visnov@suse.cz

- reinitialize dialog after mode chosen (#45784)

-------------------------------------------------------------------
Tue Sep 21 14:48:15 CEST 2004 - arvin@suse.de

- use suse marble in congratulation screen (bug #45712)

-------------------------------------------------------------------
Mon Sep 20 13:52:35 CEST 2004 - sh@suse.de

- V 2.10.24
- Merged accidentially split translatable messages

-------------------------------------------------------------------
Fri Sep 17 16:12:53 CEST 2004 - sh@suse.de

- V 2.10.23
- Changed final installation confirmation dialog according to
  bug #45279

-------------------------------------------------------------------
Fri Sep 17 12:12:12 CEST 2004 - arvin@suse.de

- moved popup with boot message further to the end (bug #45432)

-------------------------------------------------------------------
Thu Sep 16 17:00:17 CEST 2004 - snwint@suse.de

- use language info from linuxrc to set LANG in YaST.start; this is
  just to run ncurses yast in fbiterm for exotic languages

-------------------------------------------------------------------
Wed Sep 15 15:16:41 CEST 2004 - arvin@suse.de

- fixed back button in internet test dialog (bug #45319)

-------------------------------------------------------------------
Wed Sep 15 14:48:09 CEST 2004 - visnov@suse.cz

- initialize proposal heading before creating dialog (#45340)

-------------------------------------------------------------------
Tue Sep 14 18:22:06 CEST 2004 - sh@suse.de

- V 2.10.20
- Fixed bug #45271: Mixture of en_UK / en_US: "licence" / "license"

-------------------------------------------------------------------
Tue Sep 14 17:05:15 CEST 2004 - mvidner@suse.cz

- Copy the DHCP cache to the right place (#45150).

-------------------------------------------------------------------
Tue Sep 14 12:46:53 CEST 2004 - arvin@suse.de

- fixed help text in main proposal (bug #45093)

-------------------------------------------------------------------
Tue Sep 14 10:53:02 CEST 2004 - jsrain@suse.cz

- added enable_firewall and firewall_ssh_enable to control file
  for PROF
- added related handlinng to ProductControl

-------------------------------------------------------------------
Mon Sep 13 12:57:41 CEST 2004 - jsrain@suse.cz

- set FAM_ONLY_LOCAL and start fam according to default windowmanager
- 2.10.18

-------------------------------------------------------------------
Mon Sep 13 11:28:33 CEST 2004 - arvin@suse.de

- added system info entry to update proposal (bug #45096)

-------------------------------------------------------------------
Fri Sep 10 13:03:30 CEST 2004 - snwint@suse.de

- use vesa driver as fallback, not vga (see #38253, comment #11)

-------------------------------------------------------------------
Thu Sep  9 15:49:46 CEST 2004 - mvidner@suse.cz

- Added a client to test the network and hardware proposals (#44677).
- 2.10.16

-------------------------------------------------------------------
Wed Sep  8 15:47:16 CEST 2004 - visnov@suse.cz

- implemented reordering of proposal items
- implemented support for hyperlinks in proposal summaries

-------------------------------------------------------------------
Tue Sep 07 14:18:56 CEST 2004 - arvin@suse.de

- added proposal step to initialize sources during update before
  mounting filesystems (needed to solve bug #44724)

-------------------------------------------------------------------
Mon Sep  6 13:33:34 CEST 2004 - mvidner@suse.cz

- Copy the DHCP client cache so that we can request the same IP
  (#43974).
- 2.10.14

-------------------------------------------------------------------
Mon Sep  6 09:50:37 CEST 2004 - jsrain@suse.cz

- avoid asking to confirm one license multiple times (#44145)

-------------------------------------------------------------------
Fri Sep 03 14:33:07 CEST 2004 - arvin@suse.de

- call Bootloader::Update instead of Bootloader::Write during
  update (bug #44286)

-------------------------------------------------------------------
Mon Aug 30 17:23:29 CEST 2004 - jsrain@suse.cz

- ask to confirm licenses of packages before installing/updating
  (#44145)
- 2.10.12

-------------------------------------------------------------------
Fri Aug 27 16:59:56 CEST 2004 - mvidner@suse.cz

- When showing the address for a VNC installation, don't rely on
  install.inf, print the current IP (#43974).
- 2.10.11

-------------------------------------------------------------------
Fri Aug 27 15:09:13 CEST 2004 - arvin@suse.de

- merged proof read messages

-------------------------------------------------------------------
Wed Aug 25 11:56:57 CEST 2004 - arvin@suse.de

- avoid tmp file in /tmp (bug #39444)

-------------------------------------------------------------------
Wed Aug 18 09:10:38 CEST 2004 - arvin@suse.de

- updated fvwmrc.yast2 (see bug #43796)

-------------------------------------------------------------------
Tue Aug 17 15:27:40 CEST 2004 - nashif@suse.de

- XFree86 -> xorg-x11 (#43832)

-------------------------------------------------------------------
Fri Aug 13 22:12:31 CEST 2004 - nashif@suse.de

- Fixed update (#43795)

-------------------------------------------------------------------
Wed Aug 11 18:03:11 CEST 2004 - nashif@suse.de

- Copy EULA to installed system for later use in firstboot module

-------------------------------------------------------------------
Wed Aug 11 16:09:43 CEST 2004 - nashif@suse.de

- Added firewall to network proposal (#43718)

-------------------------------------------------------------------
Tue Aug 10 15:21:56 CEST 2004 - nashif@suse.de

- Add default label for proposals

-------------------------------------------------------------------
Tue Aug 10 14:31:34 CEST 2004 - mvidner@suse.cz

- Fixed arguments for proposals (`initial)

-------------------------------------------------------------------
Mon Aug  9 19:37:28 CEST 2004 - nashif@suse.de

- Enable locking of proposals in control file
- Updated DTD for control file

-------------------------------------------------------------------
Thu Jul 29 10:10:04 CEST 2004 - nashif@suse.de

- New variables for ui and language handling added to control file
- Use Linuxrc module for install.inf and yast.inf handling

-------------------------------------------------------------------
Tue Jul 20 11:18:33 CEST 2004 - arvin@suse.de

- use capitalized SUSE in congratulation screen (bug #38853)

-------------------------------------------------------------------
Tue Jun 15 19:16:26 CEST 2004 - sh@suse.de

- Fixed typo in ssh install script (#42058)

-------------------------------------------------------------------
Tue Jun 15 14:11:06 CEST 2004 - sh@suse.de

- Fixed bug #41597: EULA must be scrolled in both dimensions

-------------------------------------------------------------------
Tue Jun 15 12:23:23 CEST 2004 - arvin@suse.de

- added Requires for yast2-update (bug #42013)

-------------------------------------------------------------------
Fri Jun 11 00:58:40 CEST 2004 - nashif@suse.de

- Added variable software_proposal to control file (NLD)

-------------------------------------------------------------------
Thu Jun 10 03:53:14 CEST 2004 - nashif@suse.de

- Added control for NLD

-------------------------------------------------------------------
Tue Jun  8 04:55:22 CEST 2004 - nashif@suse.de

- Also install control file for SLES to avoid lots of possible
  confusion when control file is not found on installation media
  and fallback file is used.
  (#41696)

-------------------------------------------------------------------
Tue Jun  8 04:37:03 CEST 2004 - nashif@suse.de

- Fixed bug #41696: yast uses elevator=anticipatory instead of
  elevator=as

-------------------------------------------------------------------
Sun May 30 00:38:55 CEST 2004 - nashif@suse.de

- Added Services to main control file for translation (#41367)
- 2.9.83

-------------------------------------------------------------------
Thu May 27 14:40:46 CEST 2004 - mvidner@suse.cz

- Added variables to ProductFeatures
  so that yast2-nis-client testsuite passes (~#41038).
- 2.9.82

-------------------------------------------------------------------
Thu May 27 12:21:19 CEST 2004 - arvin@suse.de

- added special console handling for iSeries (bug #39025)

-------------------------------------------------------------------
Wed May 26 11:12:56 CEST 2004 - arvin@suse.de

- set LD_LIBRARY_PATH in 1st stage installation start script
  (bug #40833)

-------------------------------------------------------------------
Tue May 25 14:10:33 CEST 2004 - jsrain@suse.cz

- set the I/O scheduler in ProductFeatures (#41038)
- 2.9.79

-------------------------------------------------------------------
Mon May 24 14:58:50 CEST 2004 - arvin@suse.de

- again ask for TERM variable if it's set to "vt100" (bug #40991)

-------------------------------------------------------------------
Tue May 18 15:32:30 CEST 2004 - arvin@suse.de

- moved fvwmrc.notitle from sax2 here (bug #37480)

-------------------------------------------------------------------
Tue May 11 13:54:26 CEST 2004 - lslezak@suse.cz

- don't ask for TERM variable if it's already set to "xterm"
  or "vt100" from linuxrc (don't ask in UML installation) (#39947)
- version 2.9.76

-------------------------------------------------------------------
Tue May 04 11:13:53 CEST 2004 - arvin@suse.de

- merged proofread messages

-------------------------------------------------------------------
Fri Apr 30 16:30:13 CEST 2004 - arvin@suse.de

- readded vnc remote proposal to SLES workflow (bug #31023)

-------------------------------------------------------------------
Wed Apr 28 15:38:45 CEST 2004 - arvin@suse.de

- quick implementation of execution of update.post2 scripts
  (bug #38677)

-------------------------------------------------------------------
Wed Apr 28 15:26:30 CEST 2004 - lslezak@suse.cz

- set Ctrl+Alt+Del handler in /etc/inittab to halt (instead of
  reboot) in UML system (safe shutdown from host system using
  uml_mconsole)
- version 2.9.73

-------------------------------------------------------------------
Tue Apr 27 18:25:25 CEST 2004 - gs@suse.de

- write Console: entry for p690 hvc console before reading
  /etc/install.inf (bug #39527)

-------------------------------------------------------------------
Tue Apr 27 10:34:06 CEST 2004 - arvin@suse.de

- call Pkg::SetAdditionalLocales after language change from
  proposal (bug #38366)

-------------------------------------------------------------------
Mon Apr 26 12:34:02 CEST 2004 - arvin@suse.de

- activate lvm and md before booting into a installed system
  (bug #39423)

-------------------------------------------------------------------
Thu Apr 22 18:12:43 CEST 2004 - arvin@suse.de

- removed support of starting yast2 installation without keyboard
  (linuxrc always reports a keyboard now) (bug #39235)

-------------------------------------------------------------------
Thu Apr 22 11:08:53 CEST 2004 - arvin@suse.de

- run unicode_{start,stop} only if they are present (bug #35714)

-------------------------------------------------------------------
Wed Apr 21 13:23:17 CEST 2004 - arvin@suse.de

- uses special sles screen for user authentication on sles

-------------------------------------------------------------------
Mon Apr 19 08:44:01 CEST 2004 - lslezak@suse.cz

- UML mode fixes: don't copy mtab to the host (it's not needed),
  find kernel and initrd even when symlinks are missing
  (workaround for bug #39063)
- added help text in UML installation proposal
- version 2.9.64

-------------------------------------------------------------------
Fri Apr 16 17:58:43 CEST 2004 - nashif@suse.de

- store variables needed in run-time in a sysconfig like file
- first try to load saved control file before fallback to packaged one.

-------------------------------------------------------------------
Fri Apr 16 14:57:44 CEST 2004 - arvin@suse.de

- fixed network start for remote x11 installation (bug #38832)

-------------------------------------------------------------------
Fri Apr 16 14:26:09 CEST 2004 - lslezak@suse.cz

- UML mode fixes: don't copy mtab to the host (it's not needed),
  find kernel and initrd even when symlinks are missing
  (workaround for bug #39063)
- added help text in UML installation proposal

-------------------------------------------------------------------
Fri Apr 16 11:08:42 CEST 2004 - arvin@suse.de

- removed keyboard proposal from update proposal for the update
  in the running system (bug #37817)

-------------------------------------------------------------------
Fri Apr 16 10:57:57 CEST 2004 - arvin@suse.de

- don't run on serial console in case of vnc or ssh installation
  (bug #37325)

-------------------------------------------------------------------
Thu Apr 15 18:26:04 CEST 2004 - arvin@suse.de

- add "service" proposal to SLES installation

-------------------------------------------------------------------
Thu Apr 15 12:03:00 CEST 2004 - arvin@suse.de

- log fvwm output for vnc installation (bug #30061)

-------------------------------------------------------------------
Wed Apr 07 12:37:53 CEST 2004 - arvin@suse.de

- avoid tmp file creation in check.boot script (bug #38572)

-------------------------------------------------------------------
Tue Apr 06 19:04:33 CEST 2004 - arvin@suse.de

- use fbiterm for CJK locales if appropriate (bug #37823)

-------------------------------------------------------------------
Tue Apr  6 18:55:20 CEST 2004 - nashif@suse.de

- only_update_selected option added to product feature set
- V 2.9.56

-------------------------------------------------------------------
Tue Apr  6 16:26:14 CEST 2004 - sh@suse.de

- V 2.9.55
- Fixed bug #36908: Use dynamic fonts based on resolution

-------------------------------------------------------------------
Mon Apr  5 14:38:22 CEST 2004 - fehr@suse.de

- load module dm-snapshort at to prevent hangs if LVM contains
  snapshot LVs (#36422)

-------------------------------------------------------------------
Mon Apr 05 11:32:21 CEST 2004 - arvin@suse.de

- show correct warning in second stage installation when xserver
  can't be started (bug #38298)

-------------------------------------------------------------------
Mon Apr 05 11:04:34 CEST 2004 - arvin@suse.de

- adjusted decision of frontend depending on memory size to memory
  requirements of new interpreter (bug #38298)
- fixed memory value in warning popup

-------------------------------------------------------------------
Sat Apr 03 17:44:03 CEST 2004 - arvin@suse.de

- use fbiterm for CJK locales if appropriate (bug #37823)

-------------------------------------------------------------------
Fri Apr 02 15:59:59 CEST 2004 - arvin@suse.de

- finally changed license to GPL for good

-------------------------------------------------------------------
Thu Apr 01 11:34:10 CEST 2004 - arvin@suse.de

- symmetricalized calls to inst_netsetup (bug #37763)

-------------------------------------------------------------------
Thu Apr 01 11:03:37 CEST 2004 - arvin@suse.de

- removed step label for inst_netsetup (bug #37546)

-------------------------------------------------------------------
Wed Mar 31 19:41:34 CEST 2004 - nashif@suse.de

- Added 2 options to control file:
   inform_about_suboptimal_distribution
   use_desktop_scheduler

-------------------------------------------------------------------
Wed Mar 31 17:19:12 CEST 2004 - lslezak@suse.cz

- inst_finish.ycp - copy kernel image, initrd and /etc/mtab to
  the host system in UML installation mode

-------------------------------------------------------------------
Tue Mar 30 11:25:44 CEST 2004 - arvin@suse.de

- disable virtual desktops in fvwm during vnc installation
  (bug #37480)

-------------------------------------------------------------------
Mon Mar 29 14:48:56 CEST 2004 - fehr@suse.de

- call Storage::FinishInstall() at end of installation

-------------------------------------------------------------------
Mon Mar 29 14:46:51 CEST 2004 - sh@suse.de

- Fixed bug #36713 (relies on yast2-core with fix for bug #36711):
  textdomain for wizard steps should come from control.xml

-------------------------------------------------------------------
Mon Mar 29 05:22:12 CEST 2004 - nashif@suse.de

- fixed copying of hook script logs into installed system

-------------------------------------------------------------------
Sun Mar 28 16:05:19 CEST 2004 - nashif@suse.de

- fixed hook scrips, now using WFM::Read(.local...) (#36831 )
- Not executing any scripting after last client
- Detecting mode before installation steps are sets (#37070 )
- logging hook output to /var/log/YaST2 and copying those
file to installed system.

-------------------------------------------------------------------
Thu Mar 25 16:49:04 CET 2004 - sh@suse.de

- Fixed bug #34618: Don't use full-screen if started remotely

-------------------------------------------------------------------
Thu Mar 25 14:50:07 CET 2004 - ms@suse.de

- fixed driver to use on ia64 systems. there is no framebuffer
  available but the vesa driver is working now (#34909)
- fixed possible loop at installation. handle different exit codes
  from testX in scripts/YaST2. The needed changes to testX have
  been made within the sax2 package (#36794)

-------------------------------------------------------------------
Thu Mar 25 12:12:44 CET 2004 - arvin@suse.de

- removed network proposal from update work flow

-------------------------------------------------------------------
Wed Mar 24 16:10:31 CET 2004 - arvin@suse.de

- renamed usbdevfs to usbfs (bug #31869)

-------------------------------------------------------------------
Wed Mar 24 15:07:03 CET 2004 - sh@suse.de

- Fixed bug #36850: Strange texts in y2qt wizard side bar
- V 2.9.42

-------------------------------------------------------------------
Wed Mar 24 11:13:46 CET 2004 - gs@suse.de

- workaround beta3 pre bug: deactivate Hooks::Run
  (causes crash after inst_finish)
- V 2.9.41

-------------------------------------------------------------------
Mon Mar 22 20:32:41 CET 2004 - nashif@suse.de

- Execute features client if variables are set in control file
- V 2.9.40

-------------------------------------------------------------------
Mon Mar 22 15:58:33 CET 2004 - sh@suse.de

- V 2.9.39
- Fixed bug #36292: Wizard steps not translated
- Preliminary fix for bug #36713: Use textdomain from XML file

-------------------------------------------------------------------
Mon Mar 22 11:14:07 CET 2004 - arvin@suse.de

- introduced and handle new variable Installation::scr_destdir
  to be used by Storage (bug #34996)

-------------------------------------------------------------------
Sun Mar 21 19:48:42 CET 2004 - nashif@suse.de

- read/set language/keyboard/timezone
- added client to set product variables before entering proposal

-------------------------------------------------------------------
Fri Mar 19 15:47:08 CET 2004 - arvin@suse.de

- omit skip/don't skip buttons in uml proposal

-------------------------------------------------------------------
Thu Mar 18 16:18:30 CET 2004 - arvin@suse.de

- fixed update work flow setting (bug #36429 and #35007)

-------------------------------------------------------------------
Thu Mar 18 09:59:01 CET 2004 - mvidner@suse.cz

- Fall back to runlevel 3 if we accidentally don't set it
  in the installation proposal. It would be 0 (#35662).

-------------------------------------------------------------------
Wed Mar 17 22:56:12 CET 2004 - nashif@suse.de

- Add runlevel to s390 proposal
- remove x11 from autoinst workflow (handled differently)

-------------------------------------------------------------------
Wed Mar 17 05:46:03 CET 2004 - nashif@suse.de

- update wizard steps at the right spot to enable switching back
  to installation mode

-------------------------------------------------------------------
Tue Mar 16 21:18:06 CET 2004 - kkaempf@suse.de

- run cleanup script for GNOME (#36196)

-------------------------------------------------------------------
Tue Mar 16 16:02:52 CET 2004 - msvec@suse.cz

- added icons to network and hardware proposals

-------------------------------------------------------------------
Tue Mar 16 14:26:03 CET 2004 - fehr@suse.de

- fix typo devmap_mkmod.sh -> devmap_mknod.sh
- 2.9.32

-------------------------------------------------------------------
Tue Mar 16 01:53:54 CET 2004 - nashif@suse.de

- Enabled evms_config in control file

-------------------------------------------------------------------
Tue Mar 16 01:31:55 CET 2004 - nashif@suse.de

- Update steps when switching modes (#35590)

-------------------------------------------------------------------
Mon Mar 15 12:00:07 CET 2004 - arvin@suse.de

- don't ask for terminal type during vnc installation (bug #33534)

-------------------------------------------------------------------
Fri Mar 12 06:45:02 CET 2004 - nashif@suse.de

- Update control file for autoinst
- Enable swittching of steps upon mode change
- Added possibility to disable a workflow step in runtime

-------------------------------------------------------------------
Thu Mar 11 18:50:55 CET 2004 - sh@suse.de

- Fixed bug #34618: Don't use full screen in remote installation

-------------------------------------------------------------------
Wed Mar 10 14:40:11 CET 2004 - arvin@suse.de

- don't warn if only no disk controller can be found (bug #35546)

-------------------------------------------------------------------
Wed Mar 10 09:51:29 CET 2004 - arvin@suse.de

- extended uml installation work flow

-------------------------------------------------------------------
Wed Mar 10 07:08:09 CET 2004 - nashif@suse.de

- Set wizard steps depending on installation mode

-------------------------------------------------------------------
Wed Mar 10 03:04:53 CET 2004 - nashif@suse.de

- removed include dir from spec

-------------------------------------------------------------------
Wed Mar 10 01:07:58 CET 2004 - sh@suse.de

- V 2.9.24
- Migration to new wizard

-------------------------------------------------------------------
Tue Mar  9 13:08:25 CET 2004 - msvec@suse.cz

- replaced X11 version detection code with (simpler) YCP
- package could be noarch currently (reduced NFB a lot)

-------------------------------------------------------------------
Mon Mar 08 11:54:40 CET 2004 - arvin@suse.de

- call more generalized storage function during update

-------------------------------------------------------------------
Fri Mar 05 12:07:50 CET 2004 - arvin@suse.de

- load correct device mapper module and create nodes

-------------------------------------------------------------------
Thu Mar  4 16:40:36 CET 2004 - visnov@suse.cz

- added type info
- 2.9.20

-------------------------------------------------------------------
Wed Mar  3 17:48:49 CET 2004 - nashif@suse.de

- Moved product features to new feature module

-------------------------------------------------------------------
Wed Mar  3 17:43:45 CET 2004 - sh@suse.de

- Applied rw's patch for bug #34531

-------------------------------------------------------------------
Wed Mar 03 15:45:45 CET 2004 - arvin@suse.de

- call storage function to update fstab (bug #34996)

-------------------------------------------------------------------
Tue Mar  2 17:47:11 CET 2004 - sh@suse.de

- Added user-visible workflow step descriptions for new wizard
  layout

-------------------------------------------------------------------
Mon Mar 01 16:53:44 CET 2004 - arvin@suse.de

- work on UML installation

-------------------------------------------------------------------
Fri Feb 27 03:31:46 CET 2004 - nashif@suse.de

- New control file based installation merged

-------------------------------------------------------------------
Fri Feb 20 19:53:00 CET 2004 - arvin@suse.de

- handle abort button in inst_finish (bug #30303)

-------------------------------------------------------------------
Fri Feb 20 11:28:26 CET 2004 - arvin@suse.de

- removed obsolete code from start scripts (bug #31805)

-------------------------------------------------------------------
Mon Feb 16 16:52:00 CET 2004 - mvidner@suse.cz

- set the runlevel according to the proposal
- 2.9.15

-------------------------------------------------------------------
Mon Feb 16 16:01:35 CET 2004 - arvin@suse.de

- added more flexible package handling for products

-------------------------------------------------------------------
Mon Feb 16 13:49:50 CET 2004 - mvidner@suse.cz

- added runlevel_proposal to installation_proposals (#30028)
- 2.9.14

-------------------------------------------------------------------
Mon Feb 16 11:20:01 CET 2004 - arvin@suse.de

- removed obsolete Mode::hardBoot

-------------------------------------------------------------------
Fri Feb 13 15:16:41 CET 2004 - sh@suse.de

- Applied patch from bug #34531: Kernel 2.6 hotplug handling

-------------------------------------------------------------------
Wed Feb 11 16:11:02 CET 2004 - arvin@suse.de

- more control over base selection handling

-------------------------------------------------------------------
Tue Feb 10 17:59:40 CET 2004 - arvin@suse.de

- added type specification in inst_proposal.ycp

-------------------------------------------------------------------
Tue Feb 10 16:02:19 CET 2004 - nashif@suse.de

- remove x11 from workflow for autoyast

-------------------------------------------------------------------
Tue Feb 10 10:32:08 CET 2004 - arvin@suse.de

- fixed building on s390

-------------------------------------------------------------------
Sat Feb  7 09:33:56 CET 2004 - nashif@suse.de

- remove vendor.y2cc file

-------------------------------------------------------------------
Fri Feb 06 16:13:58 CET 2004 - arvin@suse.de

- set default runlevel to 3 or 5 during installation depending
  on the presents of X11 (see bug #32366)

-------------------------------------------------------------------
Fri Feb 06 11:46:47 CET 2004 - arvin@suse.de

- fixed copying of temporary X11 config

-------------------------------------------------------------------
Mon Feb  2 15:49:46 CET 2004 - lslezak@suse.cz

- InitHWinfo module enabled in installation proposal
- version 2.9.4

-------------------------------------------------------------------
Sat Jan 31 21:07:11 CET 2004 - arvin@suse.de

- removed useless 'global'

-------------------------------------------------------------------
Mon Jan 26 17:28:06 CET 2004 - jsrain@suse.de

- removed cfg_susecnfig.scr from file list (was moved to yast2.rpm)
- 2.9.2

-------------------------------------------------------------------
Fri Dec 12 14:23:14 CET 2003 - jsrain@suse.de

- don't check if module is present in initrd before loading it

-------------------------------------------------------------------
Fri Oct 24 15:58:50 CEST 2003 - ms@suse.de

- added stuff from yast2/library/x11 to installation package

-------------------------------------------------------------------
Fri Oct 24 13:09:25 CEST 2003 - arvin@suse.de

- added help text for "Repair Installed System" (bug #30402)

-------------------------------------------------------------------
Fri Oct 17 11:37:46 CEST 2003 - ms@suse.de

- inst_finish: (#32366)
  removed runlevel setup code which is handled within the X11
  module now (XProposal.ycp). The update code for initdefault
  is still present because during update the X11 configuration
  is not started

- inst_x11: (#32366)
  removed dead code which sets the default runlevel to 3 if there
  is no XF86Config file present. This task is done if the X11
  configuration is finished and if there is no X11 configuration
  the default initdefault with aaa_base is set to 3 already

-------------------------------------------------------------------
Wed Sep 24 12:25:08 CEST 2003 - snwint@suse.de

- look for x11 drivers in lib64 dir on x86_64 (#31649)

-------------------------------------------------------------------
Thu Sep 18 11:38:50 CEST 2003 - arvin@suse.de

- shut down temporary network before online test during update
  (bug #31030)

-------------------------------------------------------------------
Thu Sep 18 10:55:43 CEST 2003 - arvin@suse.de

- don't use external pcmcia during firstboot (bug #31252)

-------------------------------------------------------------------
Mon Sep 15 19:26:33 CEST 2003 - msvec@suse.cz

- 2.8.34

-------------------------------------------------------------------
Mon Sep 15 15:15:25 CEST 2003 - gs@suse.de

- YaST2.start: set default value for LANGUAGE

-------------------------------------------------------------------
Mon Sep 15 11:03:04 CEST 2003 - arvin@suse.de

- skip network probing during update (bug #30545)

-------------------------------------------------------------------
Sun Sep 14 15:07:36 CEST 2003 - arvin@suse.de

- reset packagemanager when changing installation mode (bug #27970)

-------------------------------------------------------------------
Sun Sep 14 14:27:12 CEST 2003 - snwint@suse.de

- added test for utf8 serial console to YaST2.{start,firstboot}

-------------------------------------------------------------------
Sat Sep 13 18:39:23 CEST 2003 - nashif@suse.de

- remove inst_startup from autoinst workflow, add it autoinst_init
  (bug #30678)

-------------------------------------------------------------------
Fri Sep 12 17:25:56 CEST 2003 - ms@suse.de

- added milestone texts for X11 config update/inject (#30612)
- fixed lookup path for XFree86 3.x config (#30612)

-------------------------------------------------------------------
Fri Sep 12 14:06:05 CEST 2003 - arvin@suse.de

- fixed permissions of /var/lib/YaST2/install.inf (bug #30630)

-------------------------------------------------------------------
Thu Sep 11 17:32:40 CEST 2003 - kkaempf@suse.de

- use kernel k_smp4G on SMP-systems with
  memory <= 4GB or without PAE support

-------------------------------------------------------------------
Thu Sep 11 11:12:36 CEST 2003 - arvin@suse.de

- check for /proc/splash (bug #30472)

-------------------------------------------------------------------
Wed Sep 10 11:34:10 CEST 2003 - sh@suse.de

- Fixed max log file size calculation:
  Set LANG only in subshell,
  don't rely on /dev in 'df' output - use last line instead

-------------------------------------------------------------------
Tue Sep  9 12:48:47 CEST 2003 - kkaempf@suse.de

- use kernel k_psmp on smp-systems with
  less than 4GB memory or without PAE support

-------------------------------------------------------------------
Tue Sep 09 12:42:20 CEST 2003 - arvin@suse.de

- added kernel option desktop

-------------------------------------------------------------------
Mon Sep  8 18:01:53 CEST 2003 - sh@suse.de

- V 2.8.24
- Fixed bug #29927: Logfile setting too restrictive
  Now checking free space on RAM disk with 'df' and using
  max 10% of that per log file (max 5000)

-------------------------------------------------------------------
Mon Sep  8 11:53:17 CEST 2003 - snwint@suse.de

- advance splash progress bar in YaST2{,.start}
- driver updates are applied in inst_setup (used to be in YaST2.start)
- don't clear screen in YaST2.start

-------------------------------------------------------------------
Thu Sep 04 17:45:53 CEST 2003 - arvin@suse.de

- proof-read messages

-------------------------------------------------------------------
Wed Sep  3 17:27:51 CEST 2003 - gs@suse.de

- installation.ycp: call UI::SetKeyboard in continue mode
  (enable unicode for ncurses in UTF-8 locale)

-------------------------------------------------------------------
Wed Sep  3 10:15:44 CEST 2003 - kkaempf@suse.de

- copy XF86Config from inst-sys to XF86Config.install in
  the system (#29910)

-------------------------------------------------------------------
Tue Sep  2 13:54:53 CEST 2003 - kkaempf@suse.de

- make repair system accessible

-------------------------------------------------------------------
Mon Sep 01 17:42:20 CEST 2003 - arvin@suse.de

- removed obsolete inst_hw_config.ycp and inst_confirm_abort.ycp

-------------------------------------------------------------------
Sun Aug 31 14:56:10 CEST 2003 - arvin@suse.de

- use Popup::ConfirmAbort

-------------------------------------------------------------------
Sat Aug 30 22:27:57 CEST 2003 - arvin@suse.de

- moved reactivation of network to yast2-network (bug #29561)
- moved display of into.txt into separate file

-------------------------------------------------------------------
Thu Aug 28 16:55:51 CEST 2003 - ms@suse.de

- fixed xmigrate call (#29535)

-------------------------------------------------------------------
Thu Aug 28 16:04:41 CEST 2003 - kkaempf@suse.de

- Install default kernel on SMP systems without 'PAE'
  (i.e. Pentium1-SMP)
- Drop check for unsupported Cyrix-CPUs without 'TSC'

-------------------------------------------------------------------
Tue Aug 26 11:49:21 CEST 2003 - arvin@suse.de

- don't gray out next button in proposal in case of blockers
  (bug #29320)

-------------------------------------------------------------------
Fri Aug 22 18:11:20 CEST 2003 - arvin@suse.de

- fixed reading of memory info (bug #29017)

-------------------------------------------------------------------
Fri Aug 22 11:27:23 CEST 2003 - arvin@suse.de

- fixed update workflow

-------------------------------------------------------------------
Thu Aug 21 14:42:12 CEST 2003 - arvin@suse.de

- removed obsolete installation_ui.ycp

-------------------------------------------------------------------
Thu Aug 21 10:04:25 CEST 2003 - kkaempf@suse.de

- copy badlist (if existing) to installed system (#29092)

-------------------------------------------------------------------
Tue Aug 19 08:13:17 CEST 2003 - arvin@suse.de

- better way for mouse probing in text mode (bug #29005)

-------------------------------------------------------------------
Mon Aug 18 11:22:04 CEST 2003 - arvin@suse.de

- don't probe mouse in text mode (bug #29005)

-------------------------------------------------------------------
Fri Aug 15 15:20:38 CEST 2003 - arvin@suse.de

- removed obsolete showlog_defines.ycp

-------------------------------------------------------------------
Tue Aug 12 20:31:12 CEST 2003 - arvin@suse.de

- added remote administration proposal to network proposal

-------------------------------------------------------------------
Tue Aug 12 14:38:03 CEST 2003 - gs@suse.de

- YaST2.start: don't run in UTF-8 mode on a console which is
  connected to a serial port

-------------------------------------------------------------------
Mon Aug 11 15:51:52 CEST 2003 - arvin@suse.de

- use ycp based ncurses menu at end of installation

-------------------------------------------------------------------
Fri Aug 08 10:54:34 CEST 2003 - arvin@suse.de

- variable handling of release notes url

-------------------------------------------------------------------
Wed Aug 06 09:37:19 CEST 2003 - arvin@suse.de

- don't copy kernel config from to /usr/src/linux (bug #28496)

-------------------------------------------------------------------
Fri Aug 01 20:10:11 CEST 2003 - arvin@suse.de

- call inst_netprobe during install
- added desktop files

-------------------------------------------------------------------
Wed Jul 30 11:42:24 CEST 2003 - arvin@suse.de

- don't complain when no storage controllers can be found
  (bug #23686)

-------------------------------------------------------------------
Wed Jul 30 10:23:01 CEST 2003 - arvin@suse.de

- always let YaST run in an UTF-8 environment during installation
  (bug #14751)

-------------------------------------------------------------------
Fri Jul 25 15:13:04 CEST 2003 - arvin@suse.de

- removed handling of XFree86 Version 3 from YaST2.start

-------------------------------------------------------------------
Fri Jul 25 15:12:25 CEST 2003 - gs@suse.de

- YaST2.firstboot: read RC_LANG from /etc/sysconfig/language and
                   export LANG accordingly;
		   call unicode_start/unicode_stop (if required)

-------------------------------------------------------------------
Thu Jul 24 13:39:36 CEST 2003 - gs@suse.de

- YaST2.start: call unicode_start/unicode_stop;
               export YAST_DOES_ACS removed

-------------------------------------------------------------------
Fri Jul 04 13:21:20 CEST 2003 - arvin@suse.de

- convert update workflow into a proposal

-------------------------------------------------------------------
Fri May 23 15:20:32 CEST 2003 - arvin@suse.de

- take kernel command line from install.inf (bug #25745)

-------------------------------------------------------------------
Mon Apr 28 17:25:45 CEST 2003 - arvin@suse.de

- fixes for live eval (bug #26457)

-------------------------------------------------------------------
Wed Apr 23 12:09:20 CEST 2003 - ms@suse.de

- add config migration from 3x to 4x if possible
- ensure XF86Config is available if someone performs an update
  within a XFree86 3.x environment

-------------------------------------------------------------------
Tue Apr 15 17:18:13 CEST 2003 - arvin@suse.de

- removed call of SuSEconfig.3ddiag and switch2mesasoft after
  reboot during installation since they don't exist anymore

-------------------------------------------------------------------
Thu Apr 10 15:49:20 CEST 2003 - ms@suse.de

- fixed conditions of xmset calls (#26214)

-------------------------------------------------------------------
Tue Apr  8 12:51:55 CEST 2003 - jsrain@suse.de

- fixed parsing of kernel parameters containing blank space
  (#26147)

-------------------------------------------------------------------
Tue Apr  1 15:44:12 CEST 2003 - jsrain@suse.de

- added init= kernel parameter to discard list (#25478)

-------------------------------------------------------------------
Tue Mar 18 13:37:15 CET 2003 - kkaempf@suse.de

- drop "insserv apache" again, opens port 80
- 2.7.43

-------------------------------------------------------------------
Mon Mar 17 18:11:40 CET 2003 - kkaempf@suse.de

- "insserv apache" if it's DOC_SERVER (#25436)
- 2.7.42

-------------------------------------------------------------------
Mon Mar 17 16:36:24 CET 2003 - arvin@suse.de

- start fvwm2 for vnc installation (bug #25405)

-------------------------------------------------------------------
Mon Mar 17 15:30:26 CET 2003 - arvin@suse.de

- turn of silent splash mode before displaying messages during
  vnc and ssh installation (bug #25407)

-------------------------------------------------------------------
Mon Mar 17 09:21:22 CET 2003 - kkaempf@suse.de

- start apache as doc_server if suse_help_viewer isn't provided
  by kdebase3-SuSE (25436)
- 2.7.39

-------------------------------------------------------------------
Sat Mar 15 22:54:09 CET 2003 - kkaempf@suse.de

- gdm2 might not be installed yet but earmarked for installation
  (#25410)
- 2.7.38

-------------------------------------------------------------------
Fri Mar 14 17:41:40 CET 2003 - sh@suse.de

- The final and super-great ultimate path for release notes:
  /usr/share/doc/release-notes/RELEASE-NOTES.*.rtf

-------------------------------------------------------------------
Fri Mar 14 17:38:44 CET 2003 - sh@suse.de

- Moved RTF version of release notes from /usr/share/doc to
  /usr/share/doc/release_notes

-------------------------------------------------------------------
Fri Mar 14 17:32:20 CET 2003 - sh@suse.de

- Using file name RELEASE_NOTES.rtf to allow coexistence with
  RELEASE_NOTES.html for Konqueror

-------------------------------------------------------------------
Fri Mar 14 11:14:01 CET 2003 - fehr@suse.de

- remove handling of IDE recorders from inst_finish.ycp
  this is now done much sooner in StorageDevices.ycp (bug #25293)

-------------------------------------------------------------------
Wed Mar 12 15:12:54 CET 2003 - arvin@suse.de

- fixed focus in last installation dialog (bug #25171)

-------------------------------------------------------------------
Wed Mar 12 10:19:51 CET 2003 - ms@suse.de

- fixed broken mouse bug in continue mode (#24914)

-------------------------------------------------------------------
Tue Mar 11 17:16:03 CET 2003 - kkaempf@suse.de

- also set /etc/sysconfig/displaymanager:DISPLAYMANAGER (#25087)

-------------------------------------------------------------------
Mon Mar 10 19:03:34 CET 2003 - kkaempf@suse.de

- check for existance of /usr/src/linux/include/linux before
  copying kernel config.
- 2.7.32

-------------------------------------------------------------------
Mon Mar 10 18:34:58 CET 2003 - mvidner@suse.de

- Added .etc.install_inf_alias to work around an ini-agent
  limitation (#24836).
- 2.7.31

-------------------------------------------------------------------
Mon Mar 10 16:10:27 CET 2003 - arvin@suse.de

- fixed compose characters for certain locales (bug #14751)

-------------------------------------------------------------------
Fri Mar  7 17:21:06 CET 2003 - nashif@suse.de

- Dont read product data from installed system if in config mode
  (#24772 )

-------------------------------------------------------------------
Fri Mar  7 14:04:21 CET 2003 - kkaempf@suse.de

- copy kernel config to /usr/src/linux/... (#24835)

-------------------------------------------------------------------
Thu Mar  6 13:33:40 CET 2003 - fehr@suse.de

- umount fs based on crypto loop files before all other umounts
  (#24751)

-------------------------------------------------------------------
Thu Mar  6 12:58:31 CET 2003 - ms@suse.de

- removed mouse probing code from inst_startup.ycp and put
  that code into installation.ycp. Changed the mouse probing
  code to disconnect the device in front of the probing and
  re-connect it after the probing is done to avoid any
  jumping mouse cursors (#24355)

-------------------------------------------------------------------
Tue Mar 04 21:13:02 CET 2003 - arvin@suse.de

- handle flags from content file in Product module (bug #21561)

-------------------------------------------------------------------
Tue Mar  4 13:07:02 CET 2003 - sh@suse.de

- Fixed bug #24542: Bad license agreement button text

-------------------------------------------------------------------
Mon Mar  3 16:47:07 CET 2003 - sh@suse.de

- Fixed bug #10990: Boot installed system does not unmount

-------------------------------------------------------------------
Mon Mar  3 11:06:28 CET 2003 - fehr@suse.de

- call win resize module not only on i386 but also on x86_64 and ia64

-------------------------------------------------------------------
Thu Feb 27 12:36:16 CET 2003 - arvin@suse.de

- kill (with SIGKILL) shell on tty2 after installation (bug #24404)

-------------------------------------------------------------------
Wed Feb 26 17:17:43 CET 2003 - kkaempf@suse.de

- pass language to packagemanager (#23828)

-------------------------------------------------------------------
Wed Feb 26 12:31:27 CET 2003 - arvin@suse.de

- disable all sources if user aborts installation (bug #24292)

-------------------------------------------------------------------
Tue Feb 25 11:19:26 CET 2003 - arvin@suse.de

- make Hardware Configuration Dialog unconfuseable (bug #24020)

-------------------------------------------------------------------
Mon Feb 24 19:55:43 CET 2003 - kkaempf@suse.de

- add debug hooks (#23787)

-------------------------------------------------------------------
Mon Feb 24 18:25:31 CET 2003 - sh@suse.de

- V 2.7.20
- Fixed bug #24038: Installation language re-selection does not work

-------------------------------------------------------------------
Mon Feb 24 18:00:37 CET 2003 - gs@suse.de

- don't add .UTF-8 to LANG variable (causes problems with ncurses)
  bug #23348

-------------------------------------------------------------------
Mon Feb 24 17:23:55 CET 2003 - mvidner@suse.de

- Added proxy to the network configuration proposal (#24204).

-------------------------------------------------------------------
Fri Feb 21 15:21:41 CET 2003 - arvin@suse.de

- better text for "abort installation" popup (bug #24019)

-------------------------------------------------------------------
Fri Feb 21 12:40:55 CET 2003 - arvin@suse.de

- fixed button labels and help texts (bug #23912)

-------------------------------------------------------------------
Fri Feb 21 12:00:14 CET 2003 - sh@suse.de

- Fixed bug #24027: Root exploit in inst_suseconfig

-------------------------------------------------------------------
Fri Feb 21 11:30:37 CET 2003 - arvin@suse.de

- always do hard reboot (bug #23903)

-------------------------------------------------------------------
Thu Feb 20 15:49:44 CET 2003 - kkaempf@suse.de

- drop /etc/XF86Config (#23965)

-------------------------------------------------------------------
Thu Feb 20 11:39:23 CET 2003 - arvin@suse.de

- use title-style capitalization for menu names (bug #23848)

-------------------------------------------------------------------
Thu Feb 20 09:51:29 CET 2003 - ms@suse.de

- add support for mouse wheel during installation (#21660)

-------------------------------------------------------------------
Wed Feb 19 16:42:22 CET 2003 - arvin@suse.de

- disable all sources if user aborts installation (bug #23776)

-------------------------------------------------------------------
Wed Feb 19 16:07:29 CET 2003 - fehr@suse.de

- fix wrong variable of keyboard module in inst_finish.ycp (#23782)

-------------------------------------------------------------------
Wed Feb 19 08:35:05 CET 2003 - arvin@suse.de

- run SuSEconfig fonts during inst_finish for anti aliased fonts
  (bug #23768)

-------------------------------------------------------------------
Tue Feb 18 20:47:55 CET 2003 - arvin@suse.de

- fixed reading of content file if FLAGS line is missing

-------------------------------------------------------------------
Sat Feb 15 16:26:26 CET 2003 - nashif@suse.de

- call inst_x11 in autoinst mode

-------------------------------------------------------------------
Wed Feb 12 15:23:00 CET 2003 - kkaempf@suse.de

- remove call to mkinfodir (#23588)

-------------------------------------------------------------------
Wed Feb 12 12:03:24 CET 2003 - fehr@suse.de

- Write keytable info to yast.inf again in inst_finish.ycp

-------------------------------------------------------------------
Tue Feb 11 21:39:29 CET 2003 - arvin@suse.de

- handle update flag from content file (bug #21561)

-------------------------------------------------------------------
Mon Feb 10 20:53:53 CET 2003 - arvin@suse.de

- setup complete environment for qt during installation

-------------------------------------------------------------------
Mon Feb 10 18:24:12 CET 2003 - arvin@suse.de

- skip proposal dialog if it's empty (bug #23520)

-------------------------------------------------------------------
Fri Feb  7 16:12:49 CET 2003 - jsuchome@suse.de

- adapted inst_confirm_abort for the use from yast2-repair

-------------------------------------------------------------------
Thu Feb  6 16:16:29 CET 2003 - jsrain@suse.de

- removed missleading help text about starting of network during
  hardware proposal, when network has already been started (#20912)

-------------------------------------------------------------------
Wed Feb 05 17:05:43 CET 2003 - arvin@suse.de

- merged proofread messages

-------------------------------------------------------------------
Mon Feb  3 18:18:08 CET 2003 - sh@suse.de

- V 2.7.7
- Added default function key handling

-------------------------------------------------------------------
Thu Jan 30 16:08:44 CET 2003 - kkaempf@suse.de

- call /usr/bin/mkinfodir in inst_suseconfig
  (replaces SuSEconfig.man_info)

-------------------------------------------------------------------
Wed Jan 29 14:42:42 CET 2003 - arvin@suse.de

- added dialog to ask for preferred method of user authentication

-------------------------------------------------------------------
Tue Jan 28 18:47:16 CET 2003 - arvin@suse.de

- added final congratulations dialog
- added dialog with release notes

-------------------------------------------------------------------
Mon Jan 27 17:47:38 CET 2003 - sh@suse.de

- V 2.7.5
- Use new y2base/qt command line options for better WM cooperation
- Don't start a WM any more in YaST2 start script
  (testX does that now)

-------------------------------------------------------------------
Wed Jan 22 17:11:20 CET 2003 - arvin@suse.de

- use newer interface to modules agent (bug #22995)

-------------------------------------------------------------------
Wed Jan 22 11:36:10 CET 2003 - jsrain@suse.de

- returned accidentally removed call of Bootloader::Write ()
  function (bug #23018)
- 2.7.3

-------------------------------------------------------------------
Fri Dec 20 17:25:00 CET 2002 - arvin@suse.de

- changed label of second button of popup with info.txt (EULA)
  from "Cancel" to "Do Not Accept" (bug #21874)

-------------------------------------------------------------------
Fri Dec 20 17:04:37 CET 2002 - arvin@suse.de

- merged from 8.1 branch:
  - only set hostname during vnc installation if necessary
    (bug #21454)
  - popup with info.txt (EULA) now has a timeout during
    autoinstallation (bug #21413)
  - remove /root/.vnc/passwd after installation (bug #21360)
  - popup with info.txt now has two buttons (accept and cancel)
  - start portmapper if instmode==nfs also on s390 (#21094)

-------------------------------------------------------------------
Thu Dec 12 12:40:22 CET 2002 - jsrain@suse.de

- added handling of modules required to be loaded early after
  mounting root
- not adding ide-scsi to initrd, but scheduling relevant modules
  to be loaded after boot (#19376)

-------------------------------------------------------------------
Wed Dec 11 16:51:45 CET 2002 - lslezak@suse.cz

- .proc.cpuinfo agent rewritten to INI-agent (now supports
  multiple CPU, all keys from /proc/cpuinfo can be read)

-------------------------------------------------------------------
Mon Dec 09 12:49:20 CET 2002 - arvin@suse.de

- add modules ide-cd and cdrom before ide-scsi to INITRD_MODULES
  when an ide cdwriter is found (bug #22343)

-------------------------------------------------------------------
Wed Dec  4 15:29:17 CET 2002 - jsrain@suse.cz

- adapted to new bootloader module interface
- 2.7.1

-------------------------------------------------------------------
Tue Oct 22 16:53:21 CEST 2002 - ms@suse.de

- removed inst_x11 to be part of the installation workflow
- add x11_proposal to:
  hw-config-proposals-home-pc.ycp
  hw-config-proposals-networked-pc.ycp

-------------------------------------------------------------------
Wed Oct 16 14:03:27 CEST 2002 - arvin@suse.de

- correctly handle quotes in /etc/install.inf (bug #20986)

-------------------------------------------------------------------
Wed Oct 16 11:10:07 CEST 2002 - kkaempf@suse.de

- use proper tmpdir for vendor-supplied script when loading
  vendor driver disk (#20967)
- 2.6.87

-------------------------------------------------------------------
Tue Oct 15 16:29:21 CEST 2002 - choeger@suse.de

- renamed product id text from "Open Team Server" to "Openexchange Server",
  because this text is shown into the installation window and the name of
  the cd is associated with this name

-------------------------------------------------------------------
Mon Oct 14 18:21:52 CEST 2002 - sh@suse.de

- V 2.6.85
- Fixed bug #19214: Return to proposal after update

-------------------------------------------------------------------
Mon Oct 14 15:57:34 CEST 2002 - kkaempf@suse.de

- use "UpdateDir" from install.inf when checking vendor
  update media (#19442)
- set /sysconfig/suseconfig/CWD_IN_USER_PATH="no" on non-box
  products (#17464)
- 2.6.84

-------------------------------------------------------------------
Mon Oct 14 15:41:33 CEST 2002 - sh@suse.de

- V 2.6.83
- Fixed bug #19628: Obsolete MediaUI::ChangeMedium() call

-------------------------------------------------------------------
Thu Oct 10 15:26:07 CEST 2002 - arvin@suse.de

- make info text (aka beta warning) scroll-able (bug #20063)

-------------------------------------------------------------------
Wed Oct  9 09:23:53 CEST 2002 - jsrain@suse.cz

- now not enabling 2 gettys on same serial line on p690 (#19788)

-------------------------------------------------------------------
Tue Oct  8 15:37:59 CEST 2002 - kkaempf@suse.de

- disable update for non-box products (#20695)
- 2.6.80

-------------------------------------------------------------------
Mon Oct  7 17:09:46 CEST 2002 - kkaempf@suse.de

- display media.1/info.txt if exists before starting installation
  (#18504)

-------------------------------------------------------------------
Tue Oct  1 17:01:15 CEST 2002 - kkaempf@suse.de

- runlevel 5 only where applicable (#20369)

-------------------------------------------------------------------
Thu Sep 26 18:17:35 CEST 2002 - arvin@suse.de

- remove console kernel option if it's autodectected like
  pseries can do (bug #20177)

-------------------------------------------------------------------
Thu Sep 26 12:56:01 CEST 2002 - choeger@suse.de

- call product specific YaST2 modules before finishing the
  installation

-------------------------------------------------------------------
Tue Sep 24 11:48:17 CEST 2002 - arvin@suse.de

- run depmod after network setup for ssh and vnc installation
  (bug #20040)

-------------------------------------------------------------------
Mon Sep 23 15:31:25 CEST 2002 - arvin@suse.de

- again fix for qt background color (bug #18926)

-------------------------------------------------------------------
Fri Sep 20 17:02:45 CEST 2002 - arvin@suse.de

- in final proposal screen hide button to start control center if
  the control center is not available (bug #19926)

-------------------------------------------------------------------
Fri Sep 20 16:58:14 CEST 2002 - kkaempf@suse.de

- re-init Product module in running system from cached
  product data properly
- 2.6.72

-------------------------------------------------------------------
Fri Sep 20 13:30:40 CEST 2002 - kkaempf@suse.de

- initialize Product module from content data
- 2.6.71

-------------------------------------------------------------------
Fri Sep 20 13:08:08 CEST 2002 - kkaempf@suse.de

- add agent to read "/content" file
- 2.6.69

-------------------------------------------------------------------
Fri Sep 20 11:47:05 CEST 2002 - kkaempf@suse.de

- linuxrc provides 'content' at / now, no need to mount the source.
- 2.6.70

-------------------------------------------------------------------
Fri Sep 20 11:32:26 CEST 2002 - kkaempf@suse.de

- force reboot on s390 after installation
- 2.6.69

-------------------------------------------------------------------
Thu Sep 19 21:17:17 CEST 2002 - kkaempf@suse.de

- umount /var/adm/mount after retrieving content file
- 2.6.68

-------------------------------------------------------------------
Wed Sep 18 17:49:20 CEST 2002 - kkaempf@suse.de

- added product hooks to installation workflow
- 2.6.67

-------------------------------------------------------------------
Wed Sep 18 16:28:57 CEST 2002 - arvin@suse.de

- removed all code regarding zilo (bug #19821)
- fixed qt background color (bug #18926)

-------------------------------------------------------------------
Wed Sep 18 16:00:39 CEST 2002 - arvin@suse.de

- provides/obsoletes the old yast

-------------------------------------------------------------------
Mon Sep 16 12:37:32 CEST 2002 - kkaempf@suse.de

- remove unneeded Save() functions (#19591)

-------------------------------------------------------------------
Thu Sep 12 22:14:45 CEST 2002 - fehr@suse.de

- remove obsolete LVM and MD initialisation in inst_mode.ycp
- 2.6.63

-------------------------------------------------------------------
Thu Sep 12 17:15:52 CEST 2002 - kkaempf@suse.de

- remove control files (#19564)
- 2.6.62

-------------------------------------------------------------------
Thu Sep 12 15:26:35 CEST 2002 - kkaempf@suse.de

- fix vendor path for UnitedLinux (#19442)
- 2.6.61

-------------------------------------------------------------------
Thu Sep 12 14:38:52 CEST 2002 - kkaempf@suse.de

- dont warn about kernel if not in update mode.
- 2.6.60

-------------------------------------------------------------------
Thu Sep 12 13:10:40 CEST 2002 - kkaempf@suse.de

- symlink *.shipped to *.suse on update for LILO compatibility
- 2.6.59

-------------------------------------------------------------------
Wed Sep 11 13:40:41 CEST 2002 - kkaempf@suse.de

- properly unmount sources also on abort and end of update
- move package log to yast2-packager
- handle run-time kernel switch extra
- 2.6.58

-------------------------------------------------------------------
Wed Sep 11 00:42:12 CEST 2002 - kkaempf@suse.de

- remove obsolete package data after update
- release source (CD) and target (rpmdb)
- 2.6.57

-------------------------------------------------------------------
Tue Sep 10 16:15:09 CEST 2002 - arvin@suse.de

- added more provides/obsoletes (bug #19325)

-------------------------------------------------------------------
Tue Sep 10 14:34:13 CEST 2002 - arvin@suse.de

- again fix initial language

-------------------------------------------------------------------
Mon Sep  9 15:46:39 CEST 2002 - kkaempf@suse.de

- fix initial language
- 2.6.54

-------------------------------------------------------------------
Mon Sep 09 15:41:19 CEST 2002 - arvin@suse.de

- run ncurses control center after installation (instead of ycp
  based one) (bug #19246)

-------------------------------------------------------------------
Mon Sep  9 12:48:38 CEST 2002 - kkaempf@suse.de

- drop "noarch"
- 2.6.53

-------------------------------------------------------------------
Mon Sep 09 12:24:03 CEST 2002 - arvin@suse.de

- setup proxy configuration for installation (bug #19189)

-------------------------------------------------------------------
Mon Sep  9 12:20:13 CEST 2002 - kkaempf@suse.de

- remove runme_at_boot at end
- 2.6.51

-------------------------------------------------------------------
Fri Sep  6 12:56:08 CEST 2002 - kkaempf@suse.de

- s390'ers want it different -> k_deflt on smp systems (#18990)
- 2.6.50

-------------------------------------------------------------------
Fri Sep  6 12:48:51 CEST 2002 - kkaempf@suse.de

- properly detect update_mode after restart
- 2.6.49

-------------------------------------------------------------------
Thu Sep  5 20:47:47 CEST 2002 - kkaempf@suse.de

- continue with inst_rpmcopy after update
- 2.6.48

-------------------------------------------------------------------
Thu Sep 05 19:10:43 CEST 2002 - arvin@suse.de

- more old trans-package fun

-------------------------------------------------------------------
Thu Sep 05 15:01:29 CEST 2002 - arvin@suse.de

- always run depmod after installation (bug #18382)
- set HOME=/root during installation (bug #18882)

-------------------------------------------------------------------
Wed Sep  4 16:12:19 CEST 2002 - kkaempf@suse.de

- move update branch to yast2-update (#18876)
- 2.6.45

-------------------------------------------------------------------
Wed Sep 04 12:48:03 CEST 2002 - arvin@suse.de

- fixed provide/obsolete of trans packages (bug #18691)

-------------------------------------------------------------------
Tue Sep  3 22:34:44 CEST 2002 - kkaempf@suse.de

- adapt update workflow to package manager
- 2.6.41

-------------------------------------------------------------------
Mon Sep 02 14:14:15 CEST 2002 - arvin@suse.de

- set default runlevel back to 3 if X11 is not configured
  (bug #18705)

-------------------------------------------------------------------
Mon Sep 02 11:04:17 CEST 2002 - arvin@suse.de

- set HOME=/tmp during installation so qt doesn't pollute root
  filesystem (bug #18663)

-------------------------------------------------------------------
Fri Aug 30 11:18:15 CEST 2002 - arvin@suse.de

- hide output of kill in YaST2.firstboot (bug #18585)
- moved X11Version.ycp to yast2 package

-------------------------------------------------------------------
Thu Aug 29 10:43:43 CEST 2002 - arvin@suse.de

- fixed network start for ssh installation (bug #18506)
- fixed password saving for ssh installation (bug #18507)
- start in textmode for ssh installation (bug #18571)

-------------------------------------------------------------------
Thu Aug 29 10:41:00 CEST 2002 - kkaempf@suse.de

- close source in inst_finish (#18508)

-------------------------------------------------------------------
Wed Aug 28 22:34:37 CEST 2002 - kkaempf@suse.de

- trigger cache copying at end
- 2.6.35

-------------------------------------------------------------------
Tue Aug 27 23:16:31 CEST 2002 - kkaempf@suse.de

- init packagemanager properly
- drop all references to old data (suse/setup/descr/info)

-------------------------------------------------------------------
Tue Aug 27 12:10:15 CEST 2002 - arvin@suse.de

- load firewire support during installation (bug #18379)
- create_interfaces has moved from / to /sbin

-------------------------------------------------------------------
Tue Aug 27 10:43:05 CEST 2002 - arvin@suse.de

- fixes for ssh installation

-------------------------------------------------------------------
Mon Aug 26 12:43:26 CEST 2002 - arvin@suse.de

- don't run x11 configuration if x11 is missing (bug #18208)

-------------------------------------------------------------------
Mon Aug 26 10:18:44 CEST 2002 - kkaempf@suse.de

- ignore even more boot options (#18154)

-------------------------------------------------------------------
Thu Aug 22 20:18:17 CEST 2002 - fehr@suse.de

- call /sbin/vgscan if root filesystem is on LVM before calling
  Boot::Save() (#18180)

-------------------------------------------------------------------
Thu Aug 22 14:43:26 CEST 2002 - arvin@suse.de

- use the same workflow on s390 as on other architectures

-------------------------------------------------------------------
Thu Aug 22 12:31:17 CEST 2002 - kkaempf@suse.de

- drop "ht" flag probing, done in libhd now (#13532).

-------------------------------------------------------------------
Thu Aug 22 10:45:21 CEST 2002 - kkaempf@suse.de

- run "SuSEconfig --module bootsplash" before bootloader
  V 2.6.29

-------------------------------------------------------------------
Thu Aug 22 09:46:46 CEST 2002 - kkaempf@suse.de

- selected packages are also provided after installation
  V 2.6.28

-------------------------------------------------------------------
Thu Aug 22 09:22:28 CEST 2002 - kkaempf@suse.de

- dont use .package agent in inst_finish
  V 2.6.27

-------------------------------------------------------------------
Wed Aug 21 18:01:05 CEST 2002 - kkaempf@suse.de

- fix for build
  V 2.6.26

-------------------------------------------------------------------
Wed Aug 21 16:31:59 CEST 2002 - kkaempf@suse.de

- adaptions to new packager
- V 2.6.25

-------------------------------------------------------------------
Tue Aug 20 19:08:14 CEST 2002 - arvin@suse.de

- use new Mode::x11_setup_needed and Arch::x11_setup_needed

-------------------------------------------------------------------
Tue Aug 20 12:00:23 CEST 2002 - arvin@suse.de

- don't probe for mouse, floppy and usb devices on iseries

-------------------------------------------------------------------
Mon Aug 19 17:58:45 CEST 2002 - olh@suse.de

- implemented starting of ssh in installed system (needed for
  some kinds of remote installation)

-------------------------------------------------------------------
Mon Aug 19 17:53:40 CEST 2002 - arvin@suse.de

- don't probe for mouse, floppy and usb devices on s390

-------------------------------------------------------------------
Mon Aug 19 16:24:31 CEST 2002 - arvin@suse.de

- don't run X11 configuration on S390 (bug #17371)

-------------------------------------------------------------------
Mon Aug 19 09:32:04 CEST 2002 - kkaempf@suse.de

- Moving target by ppc team. One bit more entered to #17739.

-------------------------------------------------------------------
Fri Aug 16 15:21:48 CEST 2002 - kkaempf@suse.de

- drop BOOT_IMAGE=apic evaluation. enableapic is passed
  as normal kernel parameter to k_deflt now.
- add "SuSE" to list of kernel parameters to discard.

-------------------------------------------------------------------
Thu Aug 15 13:53:54 CEST 2002 - kkaempf@suse.de

- linuxrc doesn't reboot on PCMCIA systems any more (#17739)

-------------------------------------------------------------------
Wed Aug 14 17:12:01 CEST 2002 - arvin@suse.de

- added special hardware configuration list for ppc64 and s390
  (bug #17742)

-------------------------------------------------------------------
Wed Aug 14 11:32:07 CEST 2002 - kkaempf@suse.de

- fix NoShell: check (#17714)

-------------------------------------------------------------------
Mon Aug 12 17:01:52 CEST 2002 - kkaempf@suse.de

- fix network parameters passing from /etc/install.inf
- install k_athlon if vendor_id == "AuthenticAMD"  && cpu family >= 6
- drop "acpismp=force" for hyperthreading SMP

-------------------------------------------------------------------
Mon Aug 12 15:48:57 CEST 2002 - kkaempf@suse.de

- read /etc/install.inf:InstMode correctly

-------------------------------------------------------------------
Thu Aug  8 16:23:00 CEST 2002 - kkaempf@suse.de

- honor "/etc/install.inf:NoShell" to suppress extra shell on tty2.

-------------------------------------------------------------------
Wed Aug  7 12:16:33 CEST 2002 - kkaempf@suse.de

- allow for multiple foreign primary partitions (#17458)

-------------------------------------------------------------------
Wed Aug 07 10:47:45 CEST 2002 - arvin@suse.de

- removed access to variable DEFAULT_LANGUAGE in YaST2 start
  script (now only RC_LANG is unsed)

-------------------------------------------------------------------
Tue Aug 06 12:51:33 CEST 2002 - arvin@suse.de

- don't start vnc server twice after reboot during installation
  (bug #17415)

-------------------------------------------------------------------
Mon Aug 05 18:56:15 CEST 2002 - arvin@suse.de

- even more changed for new /etc/install.inf agent

-------------------------------------------------------------------
Mon Aug  5 16:57:21 CEST 2002 - ms@suse.de

- do not call module x11 if serial_console or vnc session
  is active: (#17233)

-------------------------------------------------------------------
Mon Aug  5 15:17:53 CEST 2002 - kkaempf@suse.de

- call "/create_interface <destdir>" on S/390 in order to get network
  setup data to installed system.

-------------------------------------------------------------------
Mon Aug 05 12:10:21 CEST 2002 - arvin@suse.de

- further changed for new /etc/install.inf agent

-------------------------------------------------------------------
Sat Aug 03 15:33:51 CEST 2002 - arvin@suse.de

- removed option -noxim for qt frontend since bug #17161 is now
  solved by changes to yast2-qt

-------------------------------------------------------------------
Fri Aug 02 15:02:54 CEST 2002 - arvin@suse.de

- run qt frontend with option -noxim (bug #17161)
- configure only network card on iSeries

-------------------------------------------------------------------
Fri Aug  2 14:31:49 CEST 2002 - olh@suse.de

- export Y2DEBUG and increase logsize in YaST2.firstboot when
  booted with 'debug'

-------------------------------------------------------------------
Wed Jul 31 16:21:07 CEST 2002 - msvec@suse.cz

- remove MakeCDLinks from inst_finish.ycp (#17309)

-------------------------------------------------------------------
Wed Jul 31 16:21:07 CEST 2002 - msvec@suse.cz

- new agent for /etc/install.inf

-------------------------------------------------------------------
Mon Jul 29 18:15:45 CEST 2002 - arvin@suse.de

- fixed return value in inst_x11.ycp

-------------------------------------------------------------------
Fri Jul 26 13:35:24 CEST 2002 - ms@suse.de

- add subdirectory x11 and include the base modules
  X11Version and inst_x11 to be present at any time

-------------------------------------------------------------------
Tue Jul 23 15:29:46 CEST 2002 - olh@suse.de

- new kernel names and binaries for ppc.

-------------------------------------------------------------------
Tue Jul 23 12:17:48 CEST 2002 - olh@suse.de

- add -httpd /usr/share/vnc/classes to inst_setup_vnc

-------------------------------------------------------------------
Sat Jul 20 11:35:06 CEST 2002 - olh@suse.de

- use WFM::Execute (.local to copy vnc data to target directory

-------------------------------------------------------------------
Fri Jul 19 18:05:51 CEST 2002 - fehr@suse.de

- removed writing of /etc/fstab from inst_finish it is now in
  inst_prepdisk
- version 2.6.5

-------------------------------------------------------------------
Thu Jul 18 13:37:59 CEST 2002 - fehr@suse.de

- moved variable immediate_prepdisk from module Installation to
  module Storage.

-------------------------------------------------------------------
Wed Jul 17 16:29:25 CEST 2002 - arvin@suse.de

- fixed S390 reboot message (bug #17049)

-------------------------------------------------------------------
Tue Jul 16 17:25:31 CEST 2002 - sh@suse.de

- provide/obsolete yast2-trans-inst-proposal and
  yast2-trans-inst-general

-------------------------------------------------------------------
Wed Jul 10 15:51:00 CEST 2002 - arvin@suse.de

- omit keyboard, mouse and bootloader in initial proposal on s390
- fixed location of ycp data files

-------------------------------------------------------------------
Thu Jul 04 16:10:45 CEST 2002 - arvin@suse.de

- moved non binary files to /usr/share/YaST2

-------------------------------------------------------------------
Mon Jun 24 15:24:43 CEST 2002 - kkaempf@suse.de

- New package: split off purely installation related code
  from yast2.rpm<|MERGE_RESOLUTION|>--- conflicted
+++ resolved
@@ -1,5 +1,11 @@
 -------------------------------------------------------------------
-<<<<<<< HEAD
+Mon Nov 14 14:30:12 UTC 2016 - jreidinger@suse.com
+
+- The user has to confirm when the configuration proposal contains
+  a non-blocking error (generic fix for bsc#1003682)
+- 3.2.9
+
+-------------------------------------------------------------------
 Fri Nov 11 16:41:25 CET 2016 - schubi@suse.de
 
 - Fixed bug: AutoYaST hangs while running second stage.
@@ -13,13 +19,6 @@
 - Do not crash if importing ssh config from system which
   /etc/os-release does not contain pretty name (bsc#1009492)
 - 3.2.7
-=======
-Mon Nov 14 14:30:12 UTC 2016 - jreidinger@suse.com
-
-- The user has to confirm when the configuration proposal contains
-  a non-blocking error (generic fix for bsc#1003682)
-- 3.1.216.1.3
->>>>>>> 00714681
 
 -------------------------------------------------------------------
 Mon Oct 31 13:23:38 UTC 2016 - lslezak@suse.cz
