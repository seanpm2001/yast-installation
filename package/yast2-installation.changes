-------------------------------------------------------------------
<<<<<<< HEAD
Wed Jan 26 20:19:41 UTC 2022 - Ladislav Slezák <lslezak@suse.cz>

- Handle service name collision during upgrade (bsc#1194453),
  do not delete the new services which have the same name
  as an old service
=======
Wed Jan 26 14:24:43 UTC 2022 - Knut Anderssen <kanderssen@suse.com>

- Adjusted Linux Security Module configuration wording
  (related to jsc#SLE-22069).
>>>>>>> da2461a7
- 4.4.36

-------------------------------------------------------------------
Thu Jan 20 08:52:18 UTC 2022 - Ladislav Slezák <lslezak@suse.cz>

- Enable RSpec verifying doubles in unit tests to ensue that
  the mocked methods really exist (bsc#1194784)
- Fixed crash when importing an SSH configuration in AutoYaST
  installation
- 4.4.35

-------------------------------------------------------------------
Wed Jan 12 13:02:56 UTC 2022 - Josef Reidinger <jreidinger@suse.com>

- Show release notes button in progress in Qt interface
  (jsc#SLE-20437)
- 4.4.34

-------------------------------------------------------------------
Fri Jan  7 09:02:05 UTC 2022 - Knut Anderssen <kanderssen@suse.com>

- Updated yast2 dependency to ensure the new
  Y2Packager::Resolvable.none? method is used (bsc#1194387)
- 4.4.33

-------------------------------------------------------------------
Wed Jan  5 09:45:20 UTC 2022 - Knut Anderssen <kanderssen@suse.com>

- Do not propose Linux Security Module default configuration when
  it is declared as not configurable in the control file or in the
  AutoYaST profile (related to jsc#SLE-22069).
- 4.4.32

-------------------------------------------------------------------
Mon Dec 27 07:22:50 UTC 2021 - Knut Alejandro Anderssen González <kanderssen@suse.com>

- Add support for selecting and configuring the desired Linux
  Security Module during installation (jsc#SLE-22069)
- 4.4.31

-------------------------------------------------------------------
Thu Dec 16 13:43:05 UTC 2021 - Ladislav Slezák <lslezak@suse.cz>

- Self-update now supports relative URLs (relurl://), it defines
  the self-update repository relatively to the main installation
  repository (jsc#SLE-22669)
- 4.4.30

-------------------------------------------------------------------
Thu Dec 16 07:34:27 UTC 2021 - Imobach Gonzalez Sosa <igonzalezsosa@suse.com>

- Do not preselect any product during upgrade (related to
  bsc#1192230).
- 4.4.29

-------------------------------------------------------------------
Thu Dec  9 16:07:34 UTC 2021 - Ladislav Slezák <lslezak@suse.cz>

- Improve the self-update process, do not read the products from
  the installation medium (bsc#1193536)
- Adde more /etc/os-release replacements in the self-update URL
- 4.4.28

-------------------------------------------------------------------
Thu Dec  9 14:11:35 UTC 2021 - Imobach Gonzalez Sosa <igonzalezsosa@suse.com>

- Display the correct title in the welcome screen depending
  on its content (related to bsc#1193223 and bsc#1192230).
- 4.4.27

-------------------------------------------------------------------
Fri Dec  3 06:53:52 UTC 2021 - Imobach Gonzalez Sosa <igonzalezsosa@suse.com>

- Display the product's license when only 1 product is available
  in the online medium (bsc#1193223).
- Do not display the product's selector during upgrade
  (kanderssen@suse.com, bsc#1192230).
- 4.4.26

-------------------------------------------------------------------
Thu Dec  2 16:56:16 UTC 2021 - Ladislav Slezák <lslezak@suse.cz>

- Drop support for subscription-tools, that package is not present
  in SLE15 anymore (bsc#1193339)
- 4.4.25

-------------------------------------------------------------------
Tue Nov 30 14:45:45 UTC 2021 - Imobach Gonzalez Sosa <igonzalezsosa@suse.com>

- Do not crash when it is not possible to fetch the package
  containing the release notes (bsc#1193148).
- 4.4.24

-------------------------------------------------------------------
Wed Nov 24 15:13:23 UTC 2021 - David Diaz <dgonzalez@suse.com>

- Remove no longer used extra warning about destructive actions
  before starting the installation process (related to bsc#1057437).
- 4.4.23

-------------------------------------------------------------------
Fri Nov 12 14:08:02 UTC 2021 - Imobach Gonzalez Sosa <igonzalezsosa@suse.com>

- bsc#1192626:
  - Adapt the code to the new product specification API.
  - Remove the code to handle the selected product from the
    InstComplexWelcome client.
- 4.4.22

-------------------------------------------------------------------
Mon Nov  1 12:48:19 UTC 2021 - Martin Vidner <mvidner@suse.com>

- Filter the installation proposals (in the Installation Settings
  screen) according to the AutoYaST profile even before
  tab switching (related to bsc#1190294)
- 4.4.21

-------------------------------------------------------------------
Thu Oct 28 08:33:55 UTC 2021 - José Iván López González <jlopez@suse.com>

- Remove obsolete prep_shrink client (with yast2-storage-ng such a
  client is not needed anymore).

-------------------------------------------------------------------
Fri Oct  8 10:04:16 UTC 2021 - Imobach Gonzalez Sosa <igonzalezsosa@suse.com>

- Fix file copying when using relurl:// and file:// naming schemes
  (bsc#1191160).
- 4.4.20

-------------------------------------------------------------------
Wed Sep 29 16:13:17 UTC 2021 - Ladislav Slezák <lslezak@suse.cz>

- Release the sources and close the libzypp cache to allow
  cleanly unmounting /mnt/var/cache/zypp directory (bsc#1189793)
- 4.4.19

-------------------------------------------------------------------
Thu Sep  9 15:54:57 UTC 2021 - Ladislav Slezák <lslezak@suse.cz>

- Display release notes during upgrade (bsc#1186044)
- 4.4.18

-------------------------------------------------------------------
Tue Aug 24 14:58:48 UTC 2021 - Stefan Hundhammer <shundhammer@suse.com>

- Refactored umount_finish.rb (bsc#1149980)
  More details: https://github.com/yast/yast-installation/pull/975
  - Moved out the unmounting part to a new (testable!) Unmounter class
  - Now using a dedicated FinishClient base class
  - Killed a lot of YCP zombies
  - Removed dead code going back to storage-old
  - Modularized the code
  - Made the client invokable stand-alone
- 4.4.17

-------------------------------------------------------------------
Wed Aug 11 20:43:04 UTC 2021 - Dirk Müller <dmueller@suse.com>

- only list specific files installed in common directories (metainfo,
  icons, fillupdir) (bsc#1184786)
- 4.4.16

-------------------------------------------------------------------
Mon Aug  2 14:31:22 UTC 2021 - José Iván López González <jlopez@suse.com>

- Activate devices before probing (bsc#1187220).
- 4.4.15

-------------------------------------------------------------------
Wed Jun 16 14:10:33 UTC 2021 - José Iván López González <jlopez@suse.com>

- Adapt code to Y2Users (part of jsc#PM-2620).
- 4.4.14

-------------------------------------------------------------------
Wed Jun 16 10:35:42 UTC 2021 - David Diaz <dgonzalez@suse.com>

- Fix scope resolution for ::Users::UsersDatabase
  (related to fate#319624)
- 4.4.13

-------------------------------------------------------------------
Tue Jun  8 08:28:28 UTC 2021 - Knut Anderssen <kanderssen@suse.com>

- Export also the https_proxy environment variable when a proxy
  config is given through linuxrc (bsc#1185016)
- 4.4.12

-------------------------------------------------------------------
Mon Jun  7 16:03:30 UTC 2021 - Ladislav Slezák <lslezak@suse.cz>

- Better evaluate the old and new repositories during upgrade,
  do not preselect new repositories for removal if they
  accidentally use the same repository as already present in
  the system (bsc#1185822)
- 4.4.11

-------------------------------------------------------------------
Mon May 31 08:43:52 UTC 2021 - Knut Anderssen <kanderssen@suse.com>

- Modify IP forwarding network configuration using the defaults
  defined in the control file when selecting the role (bsc#1186280)
- 4.4.10

-------------------------------------------------------------------
Mon May 24 11:20:46 UTC 2021 - Ladislav Slezák <lslezak@suse.cz>

- The InstallationData class has been moved to yast2-packager
  (related to the previous fix, e.g. bsc#1180888)
- 4.4.9

-------------------------------------------------------------------
Thu May 20 14:29:15 UTC 2021 - Ladislav Slezák <lslezak@suse.cz>

- Logging all available product information into directory
  /var/log/YaST2/installation_info. This should help for evaluating
  the cause of e.g. bsc#1180888, bsc#1180908, bsc#1178688.
- 4.4.8

-------------------------------------------------------------------
Tue May 18 12:39:25 UTC 2021 - Knut Anderssen <kanderssen@suse.com>

- Fallback to ncurses when a X display is not opened after 15
  seconds (bsc#1185095)
- 4.4.7

-------------------------------------------------------------------
Thu Apr 29 15:59:52 UTC 2021 - Martin Vidner <mvidner@suse.com>

- Allow memory profiling of the main installer process, via
  boot parameters: (bsc#1182649)
  - MASSIF=1 enables Valgrind/Massif (C/C++ level)
  - MEMORY_PROFILER=1 enables Ruby level
- 4.4.6

-------------------------------------------------------------------
Tue Apr 27 09:23:17 UTC 2021 - Knut Anderssen <kanderssen@suse.com>

- Remove Yast::LanItems dependency (bsc#1185338)
- 4.4.5

-------------------------------------------------------------------
Fri Apr 16 10:19:04 UTC 2021 - Dirk Müller <dmueller@suse.com>

- spec-cleaner part five out of five: sort and deduplicate requires
- 4.4.4

-------------------------------------------------------------------
Fri Apr 16 09:50:49 UTC 2021 - Dirk Müller <dmueller@suse.com>

- spec-cleaner part two out of five: move conditionalized sections at the end
- spec-cleaner part three out of five: move weak requires (recommends) below requires
- spec-cleaner part four out of five: sort and deduplicate BuildRequires

-------------------------------------------------------------------
Fri Apr 16 08:39:17 UTC 2021 - Dirk Müller <dmueller@suse.com>

- remove check for non-systemd distros
- first out of 5 splits of "spec-cleaner -m -i *ec" run (for easier review)

-------------------------------------------------------------------
Wed Apr 14 11:08:52 UTC 2021 - Knut Anderssen <kanderssen@suse.com>

- Show 'Default' in the proposal summary as the PolicyKit Default
  Privileges to be used when it is not specified or specified as
  empty in the control file (bsc#1184277)
- 4.4.3

-------------------------------------------------------------------
Wed Apr 14 09:46:38 UTC 2021 - Ludwig Nussel <lnussel@suse.com>

- Check for usr/lib/modules to handle usrmerge (bsc#1029961)
- 4.4.2

-------------------------------------------------------------------
Wed Apr 14 08:44:31 UTC 2021 - Dominique Leuenberger <dimstar@opensuse.org>

- Do not own system directories (like /usr/bin) (bsc#1184787):
  + filesystem is responsible to bring those directories with the
    correct permission flags. Owning them here only introduces
    races/conflicts.
  + As a result: expand the files section for bindir and unitdir to
    be exact on the files.

-------------------------------------------------------------------
Fri Apr  9 16:21:31 UTC 2021 - Ladislav Slezák <lslezak@suse.cz>

- Start the "memsample" tool in a subshell to avoid "Terminated"
  message displayed at the end (bsc#1184491)
- 4.4.1

-------------------------------------------------------------------
Wed Apr  7 10:54:58 UTC 2021 - David Diaz <dgonzalez@suse.com>

- Hide the abort button when the network client is called
  (bsc#1183586).
- 4.4.0

-------------------------------------------------------------------
Mon Mar 29 16:25:00 UTC 2021 - Ladislav Slezák <lslezak@suse.cz>

- Expert console: fixed "shell" command
  - Run X terminal in GUI instead of "dash" (related to the previous
    fix for job control error messages bsc#1183648)
  - Override TERM to "vt100" when running in fbiterm,
    a workaround for frozen vim (bsc#1183652)
- 4.3.36

-------------------------------------------------------------------
Wed Mar 17 16:53:42 UTC 2021 - Ladislav Slezák <lslezak@suse.cz>

- Expert console: use "dash" if available instead of "bash" shell
  to avoid job control error messages (bsc#1183648)
- 4.3.35

-------------------------------------------------------------------
Thu Mar 11 15:13:16 UTC 2021 - Ladislav Slezák <lslezak@suse.cz>

- Remove the libzypp cache symlink (related to bsc#1182928)
- Improved "memsample" script handling
   - Do not start it again if it is already running
     (might happen if YaST is started again after crash)
   - Stop it when YaST finishes
- 4.3.34

-------------------------------------------------------------------
Wed Mar 10 17:25:29 UTC 2021 - Knut Anderssen <kanderssen@suse.com>

- Do not trigger any kernel event with udevadm from the
  kernel_finish client (bsc#1180535)
- 4.3.33

-------------------------------------------------------------------
Wed Mar 10 10:06:00 UTC 2021 - Imobach Gonzalez Sosa <igonzalezsosa@suse.com>

- Reduce self-update mechanism memory consumption (bsc#1182928):
  - Make sure to download the package only once.
  - Use a single squash file system for each update repository.
  - Ignore unchanged files and directories like /usr/share/man,
    /usr/share/info, etc.
- 4.3.32

-------------------------------------------------------------------
Thu Mar  4 13:49:52 UTC 2021 - Ladislav Slezák <lslezak@suse.cz>

- Added special installer configuration dialog
  (jsc#PM-1895, jsc#SLE-16263)

  - Can be started from the initial language selection dialog
    using an "hambuger" button  (openSUSE Tumbleweed only)
  - Or in any dialog using a keyboard shortcut:
    - Ctrl+Alt+Shift+C in graphical (Qt) UI
    - Ctrl+D Shift+C in text mode (ncurses)

- 4.3.31

-------------------------------------------------------------------
Tue Mar  2 11:09:17 UTC 2021 - Josef Reidinger <jreidinger@suse.com>

- Do not write selinux and polkit default rules during upgrade
  (bsc#1182894)
- 4.3.30

-------------------------------------------------------------------
Mon Mar  1 10:41:52 UTC 2021 - Josef Reidinger <jreidinger@suse.com>

- move properly security finish client (bsc#1182821)
- 4.3.29

-------------------------------------------------------------------
Thu Feb 25 17:50:27 UTC 2021 - Josef Reidinger <jreidinger@suse.com>

- Fix previous change to include in proposal summary selinux
  (jsc#SLE-17307)
- 4.3.28

-------------------------------------------------------------------
Wed Feb 24 20:56:30 UTC 2021 - Josef Reidinger <jreidinger@suse.com>

- Add new security proposal and finish clients to replace firewall
  one as the new clients contain also configuration for cpu
  mitigation, policy kit default privileges (jsc#SLE-15840)
  and selinux mode (jsc#SLE-17307)
- 4.3.27

-------------------------------------------------------------------
Thu Feb 18 21:34:23 UTC 2021 - Josef Reidinger <jreidinger@suse.com>

- Adapted unit test to recent changes in Yast::Report (related to
  bsc#1179893).
- 4.3.26

-------------------------------------------------------------------
Wed Feb 10 08:01:33 UTC 2021 - Imobach Gonzalez Sosa <igonzalezsosa@suse.com>

- Do not crash when it is not possible to create a snapshot after
  installing or upgrading the system (bsc#1180142).
- 4.3.25

-------------------------------------------------------------------
Mon Dec  7 09:27:38 UTC 2020 - Ladislav Slezák <lslezak@suse.cz>

- Do not cleanup the libzypp cache when the system has low memory,
  incomplete cache confuses libzypp later (bsc#1179415)
- 4.3.24

-------------------------------------------------------------------
Fri Dec  4 17:08:17 UTC 2020 - Stefan Schubert <schubi@suse.de>

- Starting YAST2 Control Center if it has been set while an
  yast2-firstboot installation workflow (bsc#1178834).
- 4.3.23

-------------------------------------------------------------------
Thu Nov 26 19:13:34 UTC 2020 - Josef Reidinger <jreidinger@suse.com>

- correct add-on spelling (jsc#SLE-14772)
- 4.3.22

-------------------------------------------------------------------
Thu Nov 26 14:06:30 UTC 2020 - Steffen Winterfeldt <snwint@suse.com>

- fix full media product selection (bsc#1179094, bsc#1176424)
- 4.3.21

-------------------------------------------------------------------
Tue Oct 27 22:30:43 UTC 2020 - Knut Anderssen <kanderssen@suse.com>

- Write hostname and proxy configuration to the inst-sys when
  configured through linuxrc not only during an installation but
  also when running an autoinstallation (bsc#1177768)
- 4.3.20

-------------------------------------------------------------------
Tue Oct 27 15:36:13 UTC 2020 - Ladislav Slezák <lslezak@suse.cz>

- yupdate - also make /usr/share/icons writable by default
  (needed for updating yast2-theme)

-------------------------------------------------------------------
Fri Oct 16 06:28:53 UTC 2020 - Imobach Gonzalez Sosa <igonzalezsosa@suse.com>

- Run configuration_management_finish client after *.repo files
  are available in the installed system (bsc#1177522).
- 4.3.19

-------------------------------------------------------------------
Mon Oct 12 17:13:51 CEST 2020 - schubi@suse.de

- Control.xml docu: Added "product_upgrades" tag in software/upgrade
  (jsc#SLE-14807).
- 4.3.18

-------------------------------------------------------------------
Tue Sep  8 09:20:52 CEST 2020 - schubi@suse.de

- Using ":" in the autoyast(...) supplements (bsc#1146494).
- 4.3.17

-------------------------------------------------------------------
Tue Sep  1 14:58:31 UTC 2020 - Ladislav Slezák <lslezak@suse.cz>

- Self-update improvement: write the list of updated packages to
  the /.packages.self_update file in the inst-sys (bsc#1175614)
- 4.3.16

-------------------------------------------------------------------
Mon Aug 24 09:35:13 UTC 2020 - Steffen Winterfeldt <snwint@suse.com>

- save random pool to /var/lib/systemd/random-seed (bsc#1174964)
- 4.3.15

-------------------------------------------------------------------
Tue Aug 11 10:33:04 CEST 2020 - schubi@suse.de

- AutoYaST: Added supplements: autoyast(deploy_image,ssh_import)
  into the spec file in order to install this packages if the
  section has been defined in the AY configuration file (bsc#1146494).
- 4.3.14

-------------------------------------------------------------------
Mon Jul 27 17:04:26 CEST 2020 - schubi@suse.de

- AY: Removed "image" section from "software" section
  (bsc#1140711).
- 4.3.13

-------------------------------------------------------------------
Mon Jul 27 13:43:29 UTC 2020 - Josef Reidinger <jreidinger@suse.com>

- Handle exceptions when parsing xml file (related to bsc#1170886)
- 4.3.12

-------------------------------------------------------------------
Mon Jul 27 08:14:24 UTC 2020 - Steffen Winterfeldt <snwint@suse.com>

- handle device autoconfig setting in summary screen (bsc#1168036)
- 4.3.11

-------------------------------------------------------------------
Fri Jul 24 06:48:57 UTC 2020 - José Iván López González <jlopez@suse.com>

- Configure the wizard layout according to the product features.
- Related to jsc#PM-1998.
- 4.3.10

-------------------------------------------------------------------
Thu Jul 16 11:01:42 CEST 2020 - schubi@suse.de

- Moving <files> section handling from second installation stage
  to first installation stage. (bsc#1174194)
- 4.3.9  
  
-------------------------------------------------------------------
Wed Jul 15 15:09:07 UTC 2020 - Josef Reidinger <jreidinger@suse.com>

- Do not use Profile.current unless necessary (bsc#1174173)
- 4.3.8

-------------------------------------------------------------------
Thu Jun 25 13:24:45 UTC 2020 - Martin Vidner <mvidner@suse.com>

- Fix "Cmdline: parameter not set" for virt-install (bsc#1172139)
- 4.3.7

-------------------------------------------------------------------
Thu Jun 25 11:07:53 CEST 2020 - aschnell@suse.com

- copy NVMe hostnqn and hostid from installation system to target
  system during installation (bsc#1172853)
- 4.3.6

-------------------------------------------------------------------
Wed Jun 24 09:18:28 UTC 2020 - Martin Vidner <mvidner@suse.com>

- memsample: at install time sample memory consumption each 5s,
  enabling CSV and PNG reports (bsc#1172139)
- startup/common/network.sh: remove bashisms to enable
  switching inst_setup to dash
- 4.3.5

-------------------------------------------------------------------
Tue Jun 23 10:53:54 UTC 2020 - Josef Reidinger <jreidinger@suse.com>

- Do not export to autoyast profile image deployment unless
  requested (bsc#1172552)
- 4.3.4

-------------------------------------------------------------------
Fri Jun 12 16:09:32 UTC 2020 - David Diaz <dgonzalez@suse.com>

- Improve the UX of the Previously Used Repositories dialog by
  using more accurate labels.

-------------------------------------------------------------------

Fri Jun 12 15:03:11 UTC 2020 - Josef Reidinger <jreidinger@suse.com>

- Remove ssh_import section from AY when cloning (bsc#1172749)
- 4.3.3

-------------------------------------------------------------------
Wed Jun 10 12:43:33 UTC 2020 - Ladislav Slezák <lslezak@suse.cz>

- Fixed yupdate script to correctly install the needed Ruby gems
  (bsc#1172793)
- 4.3.2

-------------------------------------------------------------------
Tue May 12 08:39:02 UTC 2020 - Josef Reidinger <jreidinger@suse.com>

- Autoyast schema: Allow optional types for string and map objects
  (bsc#1170886)
- 4.3.1

-------------------------------------------------------------------
Mon May 11 07:46:52 UTC 2020 - Steffen Winterfeldt <snwint@suse.com>

- remove obsolete proposal_settings_editable (bsc#1171423)
- 4.3.0

-------------------------------------------------------------------
Tue May  5 15:54:11 UTC 2020 - David Diaz <dgonzalez@suse.com>

- Restore missing icons for ssh import and image deployment
  auto clients (bsc#1168123).
- 4.2.42

-------------------------------------------------------------------
Mon Apr 20 12:10:19 UTC 2020 - Knut Anderssen <kanderssen@suse.com>

- Force the use of en_US.UTF-8 when running firstboot or the
  AutoYaST Second Stage with 'POSIX' or 'C as RC_LANG (bsc#1169017)
- 4.2.41

-------------------------------------------------------------------
Fri Mar 20 14:04:48 UTC 2020 - Imobach Gonzalez Sosa <igonzalezsosa@suse.com>

- In the proposal runner, restore the scroll only when it was
  previously saved (bsc#1167248).
- 4.2.40

-------------------------------------------------------------------
Wed Mar 18 16:52:30 UTC 2020 - Ladislav Slezák <lslezak@suse.cz>

- Verify the package versions before applying the self-update
  fixes (related to bsc#1163084)
- 4.2.39

-------------------------------------------------------------------
Tue Mar 17 12:59:50 UTC 2020 - Josef Reidinger <jreidinger@suse.com>

- Drop few not needed recommends to have identical package on
  opensuse and SLE (jsc#SLE-11936, jsc#SLE-11851)
- 4.2.38

-------------------------------------------------------------------
Fri Mar 13 09:26:49 UTC 2020 - Josef Reidinger <jreidinger@suse.com>

- Add Abort confirmation for inst_welcome client used in firstboot
  (bsc#1163347)
- 4.2.37

-------------------------------------------------------------------
Thu Feb 27 15:03:36 UTC 2020 - Stefan Hundhammer <shundhammer@suse.com>

- Make sure to show release notes for add-on products (bsc#1158287)
- 4.2.36

-------------------------------------------------------------------
Fri Feb 21 09:45:10 UTC 2020 - Ladislav Slezák <lslezak@suse.cz>

- Added "yupdate" script to simplify patching the installer
  (bsc#1163691)
- 4.2.35

-------------------------------------------------------------------
Thu Feb 20 15:12:39 UTC 2020 - Imobach Gonzalez Sosa <igonzalezsosa@suse.com>

- Rely on the new Y2Network::NtpServer class (jsc#SLE-7188).
- 4.2.34

-------------------------------------------------------------------
Thu Feb 20 11:24:41 UTC 2020 - Imobach Gonzalez Sosa <igonzalezsosa@suse.com>

- Allow to modify the control file at installation time using a
  skelcd-* package (bsc#1164468).
- 4.2.33

-------------------------------------------------------------------
Wed Feb 19 09:40:45 UTC 2020 - Steffen Winterfeldt <snwint@suse.com>

- don't start getty on hvc0 & ttyAMA0 before Yast2-Firstboot (bsc#1157233)
- 4.2.32

-------------------------------------------------------------------
Mon Feb 17 17:44:48 UTC 2020 - Stefan Hundhammer <shundhammer@suse.com>

- Fixed user-visible messages (bsc#1084015)
- 4.2.31

-------------------------------------------------------------------
Wed Jan 29 13:52:29 UTC 2020 - Ladislav Slezák <lslezak@suse.cz>

- Reimplemented the "Previously Used Repositories" dialog
  (inst_upgrade_urls.rb) to properly evaluate the new and the old
  system repositories (bsc#1159433)
- 4.2.30

-------------------------------------------------------------------
Thu Jan 23 12:53:29 UTC 2020 - Steffen Winterfeldt <snwint@suse.com>

- don't use /bin/systemctl compat symlink (bsc#1160890)
- 4.2.29

-------------------------------------------------------------------
Wed Jan 22 13:44:48 CET 2020 - schubi@suse.de
- Using tag $os_release_version in the control.xml file
  (entry <self_update_url>) which will be replaced by the
  value of VERSION in /etc/os-release. (improvement for fate#325834)
- 4.2.28

-------------------------------------------------------------------
Wed Jan 15 10:22:58 CET 2020 - aschnell@suse.com

- use udevadm in /usr/bin instead of /sbin (bsc#1160890)
- 4.2.27

-------------------------------------------------------------------
Tue Jan 14 11:25:19 UTC 2020 - Josef Reidinger <jreidinger@suse.com>

- drop starting of hal as it is also obsolete and no longer exist
  (jsc#SLE-10976)
- drop deprecated network technologies (jsc#SLE-7753)
- replace rc* and init.d usage by systemd or start_service
  depending if it runs in first stage or second (jsc#SLE-10976)
- 4.2.26

-------------------------------------------------------------------
Thu Nov 21 14:33:50 UTC 2019 - schubi@suse.de

- Using Y2Packager::Resolvable.any? and Y2Packager::Resolvable.find
  in order to decrease the required memory (bsc#1132650,
  bsc#1140037).
- 4.2.25

-------------------------------------------------------------------
Thu Nov 21 14:32:50 UTC 2019 - Knut Anderssen <kanderssen@suse.com>

- Do not remove /etc/install.inf from inst-sys (bsc#1122493,
  bsc#1157476).
- 4.2.24

-------------------------------------------------------------------
Fri Nov 15 08:58:40 UTC 2019 - Oliver Kurz <okurz@suse.com>

- Use linuxrc option "reboot_timeout" to configure the timeout
  before reboot (bsc#1122493)
- 4.2.23

-------------------------------------------------------------------
Thu Nov 14 09:56:21 UTC 2019 - David Diaz <dgonzalez@suse.com>

- Save and restore the proposal vertical scroll (related to a
  problem reseting the scroll position reported in bsc#1143558)
- 4.2.22

-------------------------------------------------------------------
Sun Nov 10 18:56:53 UTC 2019 - David Diaz <dgonzalez@suse.com>

- Improve the role selection dialog using a new scrollable widget
  to select a role (related to bsc#1084674, bsc#bsc#1086187).
- 4.2.21
-------------------------------------------------------------------

Thu Nov  7 09:32:00 UTC 2019 - Ladislav Slezák <lslezak@suse.cz>

- Implement upgrade for the Full medium (jsc#SLE-7101)
- 4.2.20

-------------------------------------------------------------------
Fri Oct 25 11:44:58 UTC 2019 - Josef Reidinger <jreidinger@suse.com>

- implement upgrade for online medium (jsc#SLE-7214)
- 4.2.19

-------------------------------------------------------------------
Tue Oct 11 09:24:17 CEST 2019 - schubi@suse.de

- Adapted to new Keyboard handling.
- Checked also CLI suppot (bsc#1142957).
- 4.2.18

-------------------------------------------------------------------
Thu Oct 10 11:19:06 UTC 2019 - Josef Reidinger <jreidinger@suse.com>

- fix crash when os-release contain empty value (bsc#1139518)
- 4.2.17

-------------------------------------------------------------------
Tue Oct  1 16:09:07 UTC 2019 - Ladislav Slezák <lslezak@suse.cz>

- Support for the offline installation medium (jsc#SLE-7101)
- 4.2.16

-------------------------------------------------------------------
Wed Sep 25 08:29:19 UTC 2019 - Steffen Winterfeldt <snwint@suse.com>

- do not stop haveged process (bsc#1140171)
- 4.2.15

-------------------------------------------------------------------
Fri Sep 20 13:39:18 UTC 2019 - Ladislav Slezák <lslezak@suse.cz>

- Support for the online installation medium (jsc#SLE-7214)
- 4.2.14

-------------------------------------------------------------------
Wed Sep 11 13:17:21 UTC 2019 - Steffen Winterfeldt <snwint@suse.com>

- do NOT remove /mnt/run, it's a mounted directory (bsc#1149011)
- 4.2.13

-------------------------------------------------------------------
Wed Aug 28 11:08:18 CEST 2019 - schubi@suse.de

- Set X-SuSE-YaST-AutoInstResource in desktop file (bsc#144894).
- 4.2.12

-------------------------------------------------------------------
Thu Aug 22 17:04:27 CEST 2019 - schubi@suse.de

- Using rb_default_ruby_abi tag in the spec file in order to
  handle several ruby versions (bsc#1146403).
- 4.2.11

-------------------------------------------------------------------
Wed Aug 14 13:33:56 UTC 2019 - David Diaz <dgonzalez@suse.com>

- Undo the change introduced in 4.2.7 because forcing the focus
  is not a solution: now the it's always caught by the installation
  summary after every action (related to bsc#1142353).
- 4.2.10

-------------------------------------------------------------------
Wed Aug  7 12:16:15 UTC 2019 - Martin Vidner <mvidner@suse.com>

- Stop using the obsolete XVersion API (bsc#1144627)
- Detect missing textdomain during testing (bsc#1130822)
- 4.2.9

-------------------------------------------------------------------
Mon Aug  5 08:43:21 UTC 2019 - David Diaz <dgonzalez@suse.com>

- Improve the detection of a forced base product
  (bsc#1124590, bsc#1143943).
- 4.2.8

-------------------------------------------------------------------
Thu Jul 25 11:52:07 UTC 2019 - David Diaz <dgonzalez@suse.com>

- Avoid to lost the focus in the proposal installation summary when
  the user makes changes using the available options on it
  (bsc#1142353).
- 4.2.7

-------------------------------------------------------------------
Mon Jun 17 13:37:35 UTC 2019 - José Iván López González <jlopez@suse.com>

- Copy multipath config files into the target system.
- Related to bsc#1133045.
- 4.2.6

-------------------------------------------------------------------
Sat Jun  8 01:49:48 UTC 2019 - Stasiek Michalski <hellcp@mailbox.org>

- Use new schema of desktop files (boo#1084864)
- Clean up spec
- Rename desktop files
- 4.2.5

-------------------------------------------------------------------
Fri May 10 15:07:17 CEST 2019 - schubi@suse.de

- Downloading files: Remounting CD with bind option correctly if
  the CD has already been mounted (bsc#1132915).
- 4.2.4

-------------------------------------------------------------------
Wed Apr 24 13:26:07 UTC 2019 - Stefan Hundhammer <shundhammer@suse.com>

- Make sure pkg target is active as long as still needed (bsc#1128385)
- 4.2.3

-------------------------------------------------------------------
Thu Apr  4 08:10:42 UTC 2019 - Ladislav Slezák <lslezak@suse.cz>

- Removed BuildRequires: yast2-ntp-client (causing dependency cycle)
  (related to the previous fix bsc#1129095)
- 4.2.2

-------------------------------------------------------------------
Fri Mar 29 12:58:51 UTC 2019 - David Diaz <dgonzalez@suse.com>

- Add a new installation dialog which allows to setup the NTP
  servers (bsc#1129095).
- 4.2.1

-------------------------------------------------------------------
Tue Mar 19 09:19:10 UTC 2019 - David Díaz <dgonzalez@suse.com>

- Use the select_product attribute from control file to filter
  available products (bsc#1124590).
- 4.2.0

-------------------------------------------------------------------
Fri Mar 15 10:38:35 UTC 2019 - snwint@suse.com

- revert SSH textmode patches (bsc#1129375, bsc#1047470)
- 4.1.45

-------------------------------------------------------------------
Thu Mar 14 14:12:22 UTC 2019 - snwint@suse.com

- ensure that installation with VNC + textmode still installs
  via VNC (bsc#1129073)
- 4.1.44

-------------------------------------------------------------------
Tue Mar 12 15:48:13 UTC 2019 - David Díaz <dgonzalez@suse.com>

- Update the hard-coded fallback path for licenses directory
  (fate#324053, jsc#SLE-4173)
- 4.1.43

-------------------------------------------------------------------
Fri Mar  8 16:08:48 UTC 2019 - José Iván López González <jlopez@suse.com>

- Fix patterns and packages selection when going back to the system
  role selection (bsc#1126517).
- 4.1.42

-------------------------------------------------------------------
Thu Mar  7 08:10:33 UTC 2019 - Ladislav Slezák <lslezak@suse.cz>

- Retranslate also the side bar steps when changing the language
  (bsc#1128153)
- 4.1.41

-------------------------------------------------------------------
Wed Mar  6 13:01:03 UTC 2019 - jreidinger@suse.com

- Do not change polkit default privileges during upgrade
  (bsc#1120720)
- 4.1.40

-------------------------------------------------------------------
Tue Mar  5 11:12:13 UTC 2019 - José Iván López González <jlopez@suse.com>

- Do not write the displaymanager value (part of bsc#1125040).
- 4.1.39

-------------------------------------------------------------------
Tue Mar  5 10:31:35 UTC 2019 - mvidner@suse.com

- Respect Textmode=1 when installing over SSH with a DISPLAY (bsc#1047470)
- 4.1.38

-------------------------------------------------------------------
Fri Mar  1 12:12:31 UTC 2019 - mvidner@suse.com

- copy_files_finish: ensure that /mnt/etc/YaST2 exists (bsc#1127182).
- 4.1.37

-------------------------------------------------------------------
Thu Feb 14 12:23:31 UTC 2019 - lslezak@suse.cz

- Save the used repositories at the end of installation to not
  offer the driver packages again (bsc#953522)
- 4.1.36

-------------------------------------------------------------------
Fri Feb  1 13:13:31 CET 2019 - schubi@suse.de

- Copying SSH keys from a privious installation into the new one:
  Set the right file permissions for the SSH deamon (bnc#1122303).
- 4.1.35

-------------------------------------------------------------------
Thu Jan  3 10:51:28 UTC 2019 - jreidinger@suse.com

- remove no longer used SCR agents without replacement:
  sysconfig.boot, sysconfig.fam, etc.passwd and
  install_inf workarounds for aliases and options
- remove no longer used clients:
  - inst_ask_online_update replaced by registration for SLE and
  online_repos for openSUSE.
  - inst_check_autoinst_mode dropped without replacement. Floppy
  support was dropped.
  - inst_scenarios replaced by system roles.
  - update_wizard_steps replaced by direct call of code without
    client

-------------------------------------------------------------------
Mon Dec 17 09:03:47 UTC 2018 - jlopez@suse.com

- Hardening commands execution (part of bsc#1118291).
- Replace backticks by Yast::Execute.
- 4.1.34

-------------------------------------------------------------------
Wed Dec 12 15:26:26 UTC 2018 - Josef Reidinger <jreidinger@suse.com>

- always use absolute path to binaries (bsc#1118291)
- properly escape shell arguments (bsc#1118291)
- 4.1.33

-------------------------------------------------------------------
Fri Dec  7 14:45:24 UTC 2018 - lslezak@suse.cz

- More aggresive inst-sys cleaner, clean the libzypp cache
  when running in graphical mode with less than 1GB RAM
  (in text mode keep the current limit 640MB), this avoids
  crashes on low memory systems (bsc#1118643)
- Also adapted the computing the default y2log size - use
  smaller size in low memory systems, on the other hand limit the
  maximum size to avoid huge log files
- 4.1.32

-------------------------------------------------------------------
Thu Dec  6 12:59:03 UTC 2018 - lslezak@suse.cz

- Improved saving y2logs during installation to use the /mnt/tmp
  space instead of the RAM disk to avoid possible crash (out of
  memory) (bsc#1118643)
- 4.1.31

-------------------------------------------------------------------
Sat Nov 24 19:40:43 UTC 2018 - Stasiek Michalski <hellcp@mailbox.org>

- Provide icon with module (boo#1109310)
- 4.1.30

-------------------------------------------------------------------
Wed Nov 21 17:42:44 UTC 2018 - Stefan Hundhammer <shundhammer@suse.com>

- Documented new control.xml global parameter enable_local_users
  (Fate#326447)
- Improved English in the documentation of control.xml
- 4.1.29

-------------------------------------------------------------------
Fri Nov 16 11:06:36 UTC 2018 - igonzalezsosa@suse.com

- Prefer fbiterm whenever is possible for textmode installation
  (fate#325746).
- 4.1.28

-------------------------------------------------------------------
Thu Nov 15 15:40:49 CET 2018 - schubi@suse.de

- Dialog complex_welcome: Translate the help button if the language
  has been changed (bsc#1098571).
- 4.1.27  

-------------------------------------------------------------------
Mon Nov 12 14:51:30 CET 2018 - schubi@suse.de

- Moving driver_update2_finish call just before unmounting system.
  (bnc#967103).
- 4.1.26

-------------------------------------------------------------------
Fri Nov  2 13:23:30 UTC 2018 - schubi@suse.de

- Writing security settings in first AY installation stage.
  So other modules (e.g. users) can rely on these settings now.
  (bnc#1112769)
- 4.1.25

-------------------------------------------------------------------
Thu Nov  1 08:03:27 UTC 2018 - jreidinger@suse.com

- extra_urls: compare unexpanded urls, so two identical
  repositories with variables are detected (bsc#1090193)
- 4.1.24

-------------------------------------------------------------------
Mon Oct 29 13:02:11 CET 2018 - schubi@suse.de

- Added save_y2logs client. (fate#325737)
- 4.1.23

-------------------------------------------------------------------
Thu Oct 25 08:02:13 UTC 2018 - lslezak@suse.cz

- Remember the selected role (related to FATE#325834)
- 4.1.22

-------------------------------------------------------------------
Tue Oct 23 14:17:49 CEST 2018 - schubi@suse.de

- Saving y2logs after the installation has been finished.
  (fate#325737)
- 4.1.21

-------------------------------------------------------------------
Tue Oct 16 13:52:00 CEST 2018 - schubi@suse.de

- Fixed path to license file. . Build error in fate#324713
- 4.1.20

-------------------------------------------------------------------
Tue Sep 25 15:11:15 UTC 2018 - dgonzalez@suse.com

- Skip the roles' dialog selection when there is only one available
  (fate#324713)
- 4.1.19

-------------------------------------------------------------------
Tue Sep 25 13:34:50 UTC 2018 - dgonzalez@suse.com

- Fix syntax error (bsc#1109659)
- 4.1.18

-------------------------------------------------------------------
Tue Sep 25 10:35:03 CEST 2018 - schubi@suse.de

- Updated docu for add_on_products.xml: Added tag "confirm_license"
  to handle Add-On-products licenses which will be added while
  installation. (bsc#1105758)
- 4.1.17  
  
-------------------------------------------------------------------
Tue Sep 18 09:33:59 UTC 2018 - dgonzalez@suse.com

- Avoid to restore old backups when upgrade fails (bsc#1097297)
- 4.1.16

-------------------------------------------------------------------
Thu Sep 13 16:37:43 UTC 2018 - lslezak@suse.cz

- Copy the selected packages from the self-update repository to an
  additional add-on repository, allow updating the installation
  workflow from the self-update repository (bsc#1101016)
- 4.1.15

-------------------------------------------------------------------
Tue Sep 11 15:29:22 CEST 2018 - aschnell@suse.com

- do not translate snapshot description (bsc#1092757)
- 4.1.14

-------------------------------------------------------------------
Tue Sep  4 13:34:17 UTC 2018 - dgonzalez@suse.com

- Use /media.1/media instead the /media.1/build (bsc#1062297)
- 4.1.13

-------------------------------------------------------------------
Mon Sep  3 08:38:32 UTC 2018 - dgonzalez@suse.com

- Add missing help for disks activation dialog (bsc#1098563)
- 4.1.12

-------------------------------------------------------------------
Fri Aug 24 14:42:15 UTC 2018 - jreidinger@suse.com

- Improve help text for system roles (bsc#1046619)
- 4.1.11

-------------------------------------------------------------------
Thu Aug 23 07:24:18 UTC 2018 - dgonzalez@suse.com

- Update calls to YaST2 systemd classes (related to fate#319428)
- 4.1.10

-------------------------------------------------------------------
Fri Aug 22 16:35:47 CEST 2018 - hellcp@opensuse.org

- Add an option to have a sidebar (boo#1088785)
- 4.1.9

-------------------------------------------------------------------
Mon Aug 20 15:18:28 CEST 2018 - schubi@suse.de

- Switched license in spec file from SPDX2 to SPDX3 format.
- Changed dir of COPYING file.

-------------------------------------------------------------------
Thu Aug  2 09:05:07 UTC 2018 - schubi@suse.de

- Disable display of status messages on the console (bsc#1099505).
- 4.1.8

-------------------------------------------------------------------
Thu Aug  2 08:05:07 UTC 2018 - knut.anderssen@suse.com

- Don not print errors if plymouth is not installed (bsc#1101879)

-------------------------------------------------------------------
Thu Jul 26 15:45:03 UTC 2018 - knut.anderssen@suse.com

- Do not crash if /etc/os-release is a directory (bsc#1097661)
- 4.1.7

-------------------------------------------------------------------
Thu Jul 26 14:34:27 CEST 2018 - schubi@suse.de

- Delete unneeded content of /mnt/run after installation/update.
  (bsc#1071745)
- 4.1.6

-------------------------------------------------------------------
Wed Jul  4 12:16:04 UTC 2018 - knut.anderssen@suse.com

- Fixed returned value calling copy_files_finish when
  some ssh file exist (bsc#1099104).
- 4.1.5

-------------------------------------------------------------------
Thu Jun 28 14:40:00 CEST 2018 - schubi@suse.de

- Added additional searchkeys to desktop file (fate#321043).
- 4.1.4

-------------------------------------------------------------------
Wed Jun 27 13:14:47 CEST 2018 - aschnell@suse.com

- adapted testsuite to change in yast2-storage-ng (bsc#1073633)
- 4.1.3

-------------------------------------------------------------------
Mon Jun 11 11:30:44 UTC 2018 - knut.anderssen@suse.com

- Firstboot.service: Shutdown on failure preventing the service to
  hang because of a systemd dependency when trying to call halt
  directly from the firsboot clients (bsc#1095253)
- 4.1.2

-------------------------------------------------------------------
Wed Jun  6 14:21:02 UTC 2018 - lslezak@suse.cz

- Fixed possibly broken system after aborting upgrade running
  over SSH (caused by a partially finished rollback) (bsc#1089643)

-------------------------------------------------------------------
Thu May 31 15:31:34 UTC 2018 - jreidinger@suse.com

- fix calling copy_files_finish to not crash
  (related to bsc#1095323)
- 4.1.1

-------------------------------------------------------------------
Thu May 31 10:17:19 UTC 2018 - jreidinger@suse.com

- Fix crash caused by previous fix when multipath is not available
  (bsc#1095323)
- Copy active_devices.txt for s390 to prevent blocking of
  important devices when cio_ignore is active (bsc#1095033)
- 4.1.0

-------------------------------------------------------------------
Fri May 18 13:16:30 UTC 2018 - igonzalezsosa@suse.com

- Fix installation mode detection (related to bsc#1089547).
- 4.0.61

-------------------------------------------------------------------
Wed May 16 12:50:36 UTC 2018 - jlopez@suse.com

- Do not try to set read-only property to default BTRFS subvolume
  if the filesystem already existed on disk (needed for
  bsc#1091047).
- 4.0.60

-------------------------------------------------------------------
Thu May 10 13:10:41 UTC 2018 - igonzalezsosa@suse.com

- Log a warning when umounting a filesystem fails after
  installation/upgrade (related to bsc#1090018).
- 4.0.59

-------------------------------------------------------------------
Tue May 08 12:04:00 CEST 2018 - aschnell@suse.com

- disable mdadm auto assembly for installation (bsc#1090690)
- 4.0.58

-------------------------------------------------------------------
Thu May  3 07:34:57 UTC 2018 - lslezak@suse.cz

- Keep the selected product in the desktop selection dialog
  (bsc#1088660)
- 4.0.57

-------------------------------------------------------------------
Wed May  2 15:44:18 UTC 2018 - shundhammer@suse.com

- Copy new /var/log/YaST2/storage-inst/ subdir to target at the
  end of the installation (part of fate #318196)
- 4.0.56

-------------------------------------------------------------------
Fri Apr 27 15:07:15 UTC 2018 - igonzalezsosa@suse.com

- Do not warn too soon about missing disks during autoinstallation
  (bsc#1091033)
- 4.0.55

-------------------------------------------------------------------
Fri Apr 27 13:22:53 UTC 2018 - lslezak@suse.cz

- Better handle the restore scripts when YaST is aborted or
  crashes (bsc#1089643)
- Delete the .repo files accidentally saved into inst-sys
  (fixes problems when restarting YaST after abort or crash)
- 4.0.54

-------------------------------------------------------------------
Wed Apr 25 10:43:58 UTC 2018 - jreidinger@suse.com

- fix regression to show again iscsi configuration for disk-less
  setup  (bsc#1090753)
- 4.0.53

-------------------------------------------------------------------
Wed Apr 25 06:03:53 UTC 2018 - igonzalezsosa@suse.com

- Fix text direction for RTL languages in the installer settings
  screen (bsc#1089846).
- 4.0.52

-------------------------------------------------------------------
Tue Apr 24 11:41:26 UTC 2018 - mvidner@suse.com

- Fixed "vnc.sh: /root/.profile: No such file or directory"
  (bsc#1089623).
- 4.0.51

-------------------------------------------------------------------
Thu Apr 19 13:05:23 UTC 2018 - lslezak@suse.cz

- Log more details when unmounting the target partition fails
  (to debug bsc#1090018)
- 4.0.50

-------------------------------------------------------------------
Tue Apr 17 12:37:12 UTC 2018 - igonzalezsosa@suse.com

- Installer Updates does not overwrite Driver Updates
  (bsc#1088685).
- 4.0.49

-------------------------------------------------------------------
Mon Apr 16 12:50:00 UTC 2018 - mvidner@suse.com

- Don't hard-code the role text color (bsc#1087399).
- 4.0.48

-------------------------------------------------------------------
Mon Apr 16 11:08:57 UTC 2018 - jreidinger@suse.com

- Ensure proper patterns are selected when going back to system
  role and switch to different role (bsc#1088883)
- 4.0.47

-------------------------------------------------------------------
Tue Apr 10 16:37:15 CEST 2018 - schubi@suse.de

- Set Add-On products for installation again after the base
  product has been selected (bnc#1086846).
- 4.0.46

-------------------------------------------------------------------
Fri Apr  6 17:25:51 UTC 2018 - jlopez@suse.com

- Use AbortException when user aborts (part of fate#318196).
- 4.0.45

-------------------------------------------------------------------
Fri Apr  6 12:26:45 UTC 2018 - mvidner@suse.com

- Start web VNC for the installation process (bsc#1078785)
- 4.0.44

-------------------------------------------------------------------
Tue Apr  3 10:54:42 UTC 2018 - jlopez@suse.com

- Fix tests to use correct storage instance (part of fate#318196).
- 4.0.43

-------------------------------------------------------------------
Fri Mar 23 09:57:56 UTC 2018 - mvidner@suse.com

- System roles: make the radio buttons match other dialogs,
  using images (bsc#1084674)
- 4.0.42

-------------------------------------------------------------------
Tue Mar 20 16:10:24 UTC 2018 - mvidner@suse.com

- Make many system roles fit in the dialog (using a RichText
  widget, bsc#1084674)
- 4.0.41

-------------------------------------------------------------------
Mon Mar 19 22:53:57 UTC 2018 - knut.anderssen@suse.com

- Self-Update report errors when the self_update is enabled
  explicitly by linuxrc or using an AutoYaST profile.
  (bsc#1084820)
- 4.0.40

-------------------------------------------------------------------
Tue Mar 13 16:37:23 UTC 2018 - igonzalezsosa@suse.com

- Set the 'ro' property on Btrfs filesystem when using an AutoYaST
  profile which sets the 'ro' option explicitly (related to
  bsc#1079000).
- 4.0.39

-------------------------------------------------------------------
Tue Mar 13 12:09:45 CET 2018 - schubi@suse.de

- complex_welcome: Translate license text if the language has been
  changed (bnc#1077733).
- 4.0.38

-------------------------------------------------------------------
Mon Mar 12 15:34:38 UTC 2018 - igonzalezsosa@suse.com

- Set Btrfs 'ro' property at the end of the installation
  when needed (bsc#1079000)
- 4.0.37

-------------------------------------------------------------------
Thu Mar  1 14:48:45 UTC 2018 - shundhammer@suse.com

- Pass args to parent class constructor (bsc#1083500)
- 4.0.36

-------------------------------------------------------------------
Tue Feb 27 12:23:03 UTC 2018 - jreidinger@suse.com

- fix marking texts for translation (bsc#1081361, bsc#1083015)
- 4.0.35

-------------------------------------------------------------------
Tue Feb 27 01:41:17 UTC 2018 - ancor@suse.com

- More gentle handling of aborts caused by hardware probing errors
  (bsc#1079228, bsc#1079817, bsc#1063059, bsc#1080554, bsc#1076776,
  bsc#1070459 and some others).
- Re-enable the old fix for bsc#298049 (abort button during ongoing
  hardware probing).
- Cleanup of dead code
- 4.0.34

-------------------------------------------------------------------
Tue Feb 13 12:53:44 UTC 2018 - jreidinger@suse.com

- Ensure previous role selection is cleared when doing desktop
  selection (bsc#1078961)
- 4.0.33

-------------------------------------------------------------------
Thu Feb  8 13:55:21 UTC 2018 - knut.anderssen@suse.com

- Startup scripts: Replaced xinetd by xvnc.socket (fate#323373)
- Revert changes added in 4.0.29 bringing back the enablement of
  the xvnc.socket during the first stage if Linuxrc.vnc is set.
  (bnc#1077236)
- 4.0.32

-------------------------------------------------------------------
Tue Feb  6 12:24:34 CET 2018 - schubi@suse.de

- Added requirement iproute2 to spec file. This is needed by
  the VNC AutoYaST installation in the second stage.
  (Follow up of bnc#1077236)
- 4.0.31

-------------------------------------------------------------------
Fri Feb  2 15:26:05 UTC 2018 - jreidinger@suse.com

- do not crash if no role is selected (bsc#1078809)
- 4.0.30

-------------------------------------------------------------------
Fri Feb  2 12:49:34 UTC 2018 - igonzalezsosa@suse.com

- Provides the current language when asking for the product's
  release notes to the yast2.rpm API (related to bsc#1079045).
- 4.0.29

-------------------------------------------------------------------
Wed Jan 31 13:09:51 CET 2018 - schubi@suse.de

- Do not enable xvnc.socket for second installation stage.
  Xvnc will be started by a direct call in vnc.sh. (bnc#1077236)
- 4.0.28

-------------------------------------------------------------------
Tue Jan 30 09:30:26 UTC 2018 - lslezak@suse.cz

- Reimplemented finding package upgrades to require less memory
  (related to bsc#1076768)
- 4.0.27

-------------------------------------------------------------------
Fri Jan 26 11:19:05 UTC 2018 - jreidinger@suse.com

- Start performing real installation with as much memory as
  possible  (bsc#1076768)
- 4.0.26

-------------------------------------------------------------------
Mon Jan 22 17:25:35 UTC 2018 - ancor@suse.com

- Read the root_subvolume_read_only setting from its new location
  (moved by libstorage-ng) in the control file (boo#1077047).
- 4.0.25

-------------------------------------------------------------------
Fri Jan 19 14:27:55 UTC 2018 - jsrain@suse.cz

- save keyboard settings before console settings (bsc#1076798)
- 4.0.24

-------------------------------------------------------------------
Thu Jan 18 12:48:55 UTC 2018 - qzhao@suse.com

- Update YaST2-Firstboot.service: Depreciate plymouth --wait, add
  conflict to plymouth start service.
- Update YaST2-Second-Stage.service: Depreciate plymouth deactivate
  command and add conflict to plymouth start service. For that will
  block TTY device activation(bsc#1042554).
- 4.0.23

-------------------------------------------------------------------
Wed Jan 10 14:32:39 UTC 2018 - igonzalezsosa@suse.com

- Fix initialization to copy the profile to /tmp/profile again
  (bsc#1075334)
- 4.0.22

-------------------------------------------------------------------
Wed Dec 20 13:24:37 CET 2017 - schubi@suse.de

- Fixed popup layout for bnc#1061754.
- 4.0.21

-------------------------------------------------------------------
Mon Dec 18 15:58:10 CET 2017 - schubi@suse.de

- Warn the user if the infrastructure is not available for running 
  the second stage (bnc#1061754)
- 4.0.20

-------------------------------------------------------------------
Mon Dec 18 13:20:47 UTC 2017 - gsouza@suse.com

- Removal of SYSTEMCTL_OPTIONS environment variable (fate#323393)
- 4.0.19

-------------------------------------------------------------------
Wed Dec 13 16:07:47 UTC 2017 - jreidinger@suse.com

- drop copy_to_system support (FATE#320873)
- 4.0.18

-------------------------------------------------------------------
Tue Dec 12 08:21:36 UTC 2017 - lslezak@suse.cz

- Log the system name at start to see which system is running
  in the inst-sys (for easier debugging)

-------------------------------------------------------------------
Mon Dec 11 15:50:04 UTC 2017 - knut.anderssen@suse.com

- Replaced Remote module by the new y2remote/remote class
  (bsc#1070582)
- Updated yast2-network dependency.
- 4.0.17

-------------------------------------------------------------------
Fri Dec  8 14:17:28 UTC 2017 - gsouza@suse.com

- Filter out modules extensions based on product, using white list
  approach (fate#324198)
- 4.0.16

-------------------------------------------------------------------
Mon Dec  4 12:32:49 UTC 2017 - igonzalezsosa@suse.com

- Break autoyast2 and yast2-installation dependency cycle
  (bsc#1070996) 
- 4.0.15

-------------------------------------------------------------------
Thu Nov 30 14:33:07 UTC 2017 - igonzalezsosa@suse.com

- Do not ignore start_multipath setting (bsc#1070343).
- 4.0.14

-------------------------------------------------------------------
Thu Nov 30 06:38:15 UTC 2017 - rbrown@suse.com

- Replace references to /var/adm/fillup-templates with new
  %_fillupdir macro (boo#1069468).

-------------------------------------------------------------------
Thu Nov  2 15:36:38 UTC 2017 - knut.anderssen@suse.com

- Unify firewall proposals and finish clients replacing
  firewall_stage1_finish by firewall_finish. (fate#323460)
- 4.0.13

-------------------------------------------------------------------
Thu Nov  2 13:05:34 CET 2017 - locilka@suse.com

- Cleanup old registration attempts before starting Installer. This
  is needed for restarted installation after it has been aborted
  earlier (bsc#1065167).
- 4.0.12

-------------------------------------------------------------------
Mon Oct 30 15:09:06 UTC 2017 - igonzalezsosa@suse.com

- Always show the license agreement on single product media,
  even during upgrade (bsc#1065172)
- 4.0.11

-------------------------------------------------------------------
Tue Oct 24 10:05:38 UTC 2017 - lslezak@suse.cz

- Less eager inst-sys cleanup, libzypp actually needs some cached
  files during package installation, remove only the white listed
  known files (bsc#1063459)
- 4.0.10

-------------------------------------------------------------------
Fri Oct 20 12:59:37 UTC 2017 - jsrain@suse.cz

- umount efivars properly (bsc#1063063)
- 4.0.9

-------------------------------------------------------------------
Mon Oct 16 15:29:07 UTC 2017 - jreidinger@suse.com

- Write polkit settings even if no desktop is selected
  (bsc#1062788)
- 4.0.8

-------------------------------------------------------------------
Sun Oct 15 22:00:11 UTC 2017 - knut.anderssen@suse.com

- Adapted complex welcome client allowing to continue with the
  installation when there are no products available. (bsc#1059070)
- 4.0.7

-------------------------------------------------------------------
Tue Oct 10 08:34:44 UTC 2017 - jreidinger@suse.com

- Dropped call of dasd_reload which caused renumbering of disks and
  user got confused.(FATE#318138)
- 4.0.6

-------------------------------------------------------------------
Wed Oct  4 10:32:55 CEST 2017 - schubi@suse.de

- AY: Warn the user if an remote installation is not completely
  possible because there are not all needed packages availble in
  the installed system. (bnc#1055279, bnc#1058071)
- 4.0.5

-------------------------------------------------------------------
Tue Sep 26 13:37:17 UTC 2017 - igonzalezsosa@suse.com

- Add support to read release notes from an RPM in the
  repository (fate#323273)
- 4.0.4

-------------------------------------------------------------------
Tue Sep 26 13:35:36 UTC 2017 - jreidinger@suse.com

- Add support for system roles ordering (related to bsc#1049297)

-------------------------------------------------------------------
Tue Sep 26 08:50:31 UTC 2017 - igonzalezsosa@suse.com

- Do not allow changing the selected base product on an already
  registered system (bsc#1060252)

-------------------------------------------------------------------
Mon Sep 25 08:23:25 UTC 2017 - ancor@suse.com

- Re-activated the step to search for system files (users and SSH
  keys) in existing systems. It was temporarily disabled during the
  migration to storage-ng (part of fate#323837).
- 4.0.3

-------------------------------------------------------------------
Tue Sep 12 08:38:17 UTC 2017 - knut.anderssen@suse.com

- Removed obsolete inst_info client which is not used anymore.
  (bsc#1047060)
- 4.0.2

-------------------------------------------------------------------
Mon Sep 11 14:08:49 UTC 2017 - jreidinger@suse.com

- Adapt to new yast2-country changes (needed for FATE#323837)
- 4.0.1

-------------------------------------------------------------------
Tue Sep  5 11:41:50 UTC 2017 - lslezak@suse.cz

- Download release notes only for the selected products (if any
  product is already selected) (bsc#1056872)
- 4.0.0

-------------------------------------------------------------------
Tue Sep  5 10:20:43 UTC 2017 - igonzalezsosa@suse.com

- Fix license confirmation handling on single product medias
  (fate#322276)
- 3.3.13

-------------------------------------------------------------------
Mon Sep  4 12:18:45 UTC 2017 - ancor@suse.com

- Configure Snapper at the end of installation if requested
  (part of fate#318196).
- 3.3.12

-------------------------------------------------------------------
Fri Sep  1 12:43:42 UTC 2017 - igonzalezsosa@suse.com

- On multi-product installation medias, the product selection
  happens in the welcome screen (fate#322276)
- 3.3.11

-------------------------------------------------------------------
Thu Aug 31 12:26:51 UTC 2017 - gsouza@suse.com

- Skip complex welcome module in auto mode.
- 3.3.10

-------------------------------------------------------------------
Wed Aug 30 07:28:06 UTC 2017 - gsouza@suse.com

- Show README.BETA if it exists (bsc#1047060)
- 3.3.9

-------------------------------------------------------------------
Mon Aug 28 15:17:19 UTC 2017 - igonzalezsosa@suse.com

- Show the product's license from libzypp in the welcome screen
  (FATE#322276)
- 3.3.8

-------------------------------------------------------------------
Thu Aug 17 08:22:09 UTC 2017 - igonzalezsosa@suse.com

- Replace Installation::Product and Installation::ProductReader
  classes by Y2Packager::Product and Y2Packager::ProductReader
  (related to FATE#322276)
- 3.3.7

-------------------------------------------------------------------
Mon Aug 14 15:13:42 CEST 2017 - shundhammer@suse.de

- Merged storage-ng branch to master (fate#318196)
- Note: all changes below with this date belong to the merge.
- 3.3.6

-------------------------------------------------------------------
Mon Aug 14 15:13:42 CEST 2017 - ancor@suse.com

- storage-ng: adapted to the new Y2Storage::StorageManager API
  and improved probing and activation of storage devices.

-------------------------------------------------------------------
Mon Aug 14 15:13:42 CEST 2017 - aschnell@suse.com

- adapted inst_disks_activate.rb to storage-ng

-------------------------------------------------------------------
Mon Aug 14 15:13:42 CEST 2017 - schubi@suse.de

- storage-ng: Taking /usr/bin/findmnt in order to evaluate mount
  points. Floppy support removed.

-------------------------------------------------------------------
Mon Aug 14 15:13:42 CEST 2017 - ancor@suse.com

- storage-ng: use the new library for storage hardware probing
  (devicegraph) instead of the old one (targetmap)

-------------------------------------------------------------------
Mon Aug 14 15:13:42 CEST 2017 - ancor@suse.com

- storage-ng: removed dependency from (old) yast2-storage, even
  if it breaks some functionality.

-------------------------------------------------------------------
Mon Aug 14 15:13:42 CEST 2017 - ancor@suse.com

- storage-ng: commented installation-related code relying on the
  old yast2-storage

-------------------------------------------------------------------
Mon Aug  7 13:43:34 UTC 2017 - jreidinger@suse.com

- Fix crash when going back from product selection (FATE#323450)
- 3.3.5

-------------------------------------------------------------------
Fri Aug  4 06:26:43 UTC 2017 - lslezak@suse.com

- Allow using base products from additional repositories
  (FATE#323450)
- 3.3.4

-------------------------------------------------------------------
Mon Jul 31 08:16:23 UTC 2017 - jreidinger@suse.com

- New client for product selection (FATE#323450)
- 3.3.3

-------------------------------------------------------------------
Wed Jul 26 14:42:15 UTC 2017 - jreidinger@suse.com

- drop reading /content (FATE#322386)
- 3.3.2

-------------------------------------------------------------------
Thu Jun 29 11:51:55 UTC 2017 - jreidinger@suse.com

- openSUSE only: reword title of desktop selection dialog
  (boo#1045180)
- 3.3.1

-------------------------------------------------------------------
Thu Jun 29 08:40:43 UTC 2017 - jreidinger@suse.com

- when custom role is selected in desktop selection
  keep default value in /etc/sysconfig/windowmanager (bsc#1030873)
- 3.3.0

-------------------------------------------------------------------
Mon Jun 26 11:11:19 CEST 2017 - shundhammer@suse.de

- Allow different mount point for home partition (Fate#323532)
- 3.2.46

-------------------------------------------------------------------
Mon Jun 19 07:03:16 UTC 2017 - lslezak@suse.cz

- install the yast2-registration package only in SLE (bsc#1043122)
- 3.2.45

-------------------------------------------------------------------
Thu Jun  1 12:58:03 CEST 2017 - schubi@suse.de

- "custom" roles: Initialize pattern selection screen with settings
  defined in the control files. (bnc#1031295)
- 3.2.44

-------------------------------------------------------------------
Tue May 31 21:47:24 UTC 2017 - knut.anderssen@suse.com

- Do not lose the desktop selection when the online repositories is
  pressed. (bsc#1033594)
- Do not allow to continue without desktop selection. (bsc#1040884)
- 3.2.43

-------------------------------------------------------------------
Wed May 31 10:52:59 UTC 2017 - lslezak@suse.cz

- Fixed path to the "adddir" command (it is /sbin instead of /etc)
  (bsc#1041882)
- 3.2.42

-------------------------------------------------------------------
Mon May 29 08:37:19 UTC 2017 - knut.anderssen@suse.com

- Added requirement of 'cwm/widget' in hiding_place as consequence
  of changes made in CWM. (boo#1039901).
- 3.2.41

-------------------------------------------------------------------
Mon May 22 10:50:32 UTC 2017 - lslezak@suse.cz

- Fixed push button label ("Configure Online Repositories")
  (bsc#1039988)
- 3.2.40

-------------------------------------------------------------------
Mon May  8 13:17:17 UTC 2017 - knut.anderssen@suse.com

- Don't crash if the regurl provided by linuxrc is invalid using
  the one provided by the control file as fallback (bsc#1035908).
- 3.2.39

-------------------------------------------------------------------
Wed Apr 26 15:03:33 UTC 2017 - igonzalezsosa@suse.com

- Move CaaSP specific code to yast2-caasp package
  (bsc#1036838)
- 3.2.38

-------------------------------------------------------------------
Wed Apr 26 09:52:01 UTC 2017 - gsouza@suse.com

- bsc#1031840
  - changed CheckFreeSpaceNow to use LANG=en_US.UTF-8

-------------------------------------------------------------------
Thu Apr 20 14:00:08 UTC 2017 - igonzalezsosa@suse.com

- Add a NTP Servers settings to the overview dialog
  (FATE#323249)

-------------------------------------------------------------------
Wed Apr  5 11:31:12 CEST 2017 - jreidinger@suse.com

- Use y2start script instead of y2base (bsc#1027181)
- 3.2.37

-------------------------------------------------------------------
Wed Apr  5 10:31:12 CEST 2017 - schubi@suse.de

- Added configuration-management to inst_finish.
  (FATE#319830)
- 3.2.36

-------------------------------------------------------------------
Tue Apr  4 14:16:28 UTC 2017 - mvidner@suse.com

- Renamed Controller Node to Administration Node (bsc#1032057).
- 3.2.35

-------------------------------------------------------------------
Mon Mar 27 13:39:38 UTC 2017 - igonzalezsosa@suse.com

- Move CaaSP specific code to yast2-caasp (bsc#1030874)
- 3.2.34

-------------------------------------------------------------------
Mon Mar 27 06:50:29 UTC 2017 - lslezak@suse.cz

- Use the shared package download and extraction functionality
  from FATE#320772
- 3.2.33

-------------------------------------------------------------------
Tue Mar 21 11:59:26 UTC 2017 - ancor@suse.com

- Added some extra space to the openSUSE desktop/roles selection
  dialog (improvement on the fix for poo#14936, bsc#1025415).
- 3.2.32

-------------------------------------------------------------------
Thu Mar 16 13:07:44 UTC 2017 - mvidner@suse.com

- Allow proceeding with the installation after a blocking condition
  has been corrected in the overview dialog (bsc#1029291).
- 3.2.31

-------------------------------------------------------------------
Wed Mar 15 10:19:33 UTC 2017 - igonzalezsosa@suse.com

- Improve roles buttons distribution in textmode (related to
  FATE#320772)
- 3.2.30 

-------------------------------------------------------------------
Tue Mar 14 12:05:44 UTC 2017 - igonzalezsosa@suse.com

- Fix desktop selection during installation (bsc#1029312)
- 3.2.29

-------------------------------------------------------------------
Mon Mar 13 12:16:23 UTC 2017 - igonzalezsosa@suse.com

- Support to add roles through addons (FATE#320772)
- 3.2.28

-------------------------------------------------------------------
Thu Mar  9 17:48:25 UTC 2017 - jreidinger@suse.com

- fix crash when reading if desktop role should have default
  pre-selected (bsc#1025415)
- 3.2.27

-------------------------------------------------------------------
Wed Mar  8 16:11:59 CET 2017 - mvidner@suse.cz

- Really use the directory.yast file (fate#322372)
- 3.2.26

-------------------------------------------------------------------
Thu Mar  6 13:33:41 UTC 2017 - mfilka@suse.com

- fate#322328
  - adapted all-in-one dialog according to comments from UX
- 3.2.25

-------------------------------------------------------------------
Mon Mar  6 09:39:00 UTC 2017 - mfilka@suse.com

- CaaSP: do not crash when used a dashed url for the controller
  node location (bsc#1024965)
- CaaSP AY: Adapted requirements of yast2-services-manager.
  (FATE#321738)
- bnc#1022546
  - update all-in-one's subdialog (network/kdump/partitioning/...)
    overview when the dialog is closed and do not lose another
    content already entered by user.
- 3.2.24

-------------------------------------------------------------------
Wed Feb 15 17:58:16 UTC 2017 - jreidinger@suse.com

- Add new desktop selection client for opensuse based on roles
  (poo#14936, bsc#1025415)
- drop "inst_new_desktop" client which was replaced by new desktop
  selection one
- 3.2.23

-------------------------------------------------------------------
Tue Feb 14 14:55:08 UTC 2017 - igonzalezsosa@suse.com

- Self-Update only shows errors when a custom URL is used
  (bsc#1025251)
- 3.2.22

-------------------------------------------------------------------
Wed Feb  8 16:42:29 UTC 2017 - kanderssen@suse.com

- CaaSP all-in-one-dialog: added validation to the controller node
  location field, modified label and write it to the minion
  master.conf file at the end of the installation (FATE#321738)
- CaaSP: Display the Beta product warning at start when it is
  present (bsc#1016887)
- Enable CaaSP specific services on the installed system
  (FATE#321738)
- Do not crash if role contain own service to enable (bsc#1022762)
- 3.2.21

-------------------------------------------------------------------
Fri Feb  3 10:07:35 UTC 2017 - jsrain@suse.cz

- Downloading release notes: Do not download them at all during
  AutoYaST (bsc#1009276)
- Use the directory.yast file to check avilable
  translations (fate#322372)
- 3.2.20

-------------------------------------------------------------------
Wed Feb  1 17:07:23 CET 2017 - schubi@suse.de

- Downloading release notes: Do not try again if the host or the
  proxy cannot be resolved (bnc#1022784)
- 3.2.19

-------------------------------------------------------------------
Fri Jan 27 15:55:33 UTC 2017 - kanderssen@suse.com

- Ask for installation confirmation in all-in-one dialog before
  proceed with it. (Fate#322328)
- 3.2.18

-------------------------------------------------------------------
Fri Jan 27 09:11:32 UTC 2017 - jreidinger@suse.com

- Respect newly registered update repos in software proposal and
  do register. (FATE#322328)

-------------------------------------------------------------------
Thu Jan 26 14:16:43 UTC 2017 - jreidinger@suse.com

- handle proposal errors in all-in-one dialog (FATE#322328)

-------------------------------------------------------------------
Wed Jan 25 15:29:02 UTC 2017 - mvidner@suse.com

- Added an all-in-one installation overview for CaaSP (FATE#322328)

-------------------------------------------------------------------
Wed Jan 25 10:41:33 UTC 2017 - igonzalezsosa@suse.com

- Add an option to disable the self-update feature through the
  AutoYaST profile (FATE#319716)
- 3.2.17

-------------------------------------------------------------------
Fri Jan 20 08:44:28 UTC 2017 - mfilka@suse.com

- bnc#1017752
  - do not show language change warning in software proposal
    incorrectly when language was not changed.
- 3.2.16

-------------------------------------------------------------------
Tue Jan 17 15:34:22 UTC 2017 - igonzalezsosa@suse.com

- Do not retry to download release notes if a previous attempt
  failed (bsc#1015794)
- 3.2.15

-------------------------------------------------------------------
Mon Jan 16 12:42:52 UTC 2017 - jreidinger@suse.com

- add ability to roles to enable list of services when selected
  (FATE#321754)

-------------------------------------------------------------------
Mon Jan 16 12:17:38 UTC 2017 - mfilka@suse.com

- fate#321739
  - Made user's interaction possible in case of error in read-only
    proposal.
- 3.2.14

-------------------------------------------------------------------
Thu Jan  5 13:16:08 CET 2017 - schubi@suse.de

- AutoYaST after second stage: Initialize tty1 in order to remove
  old YaST output and to show the cursor again.
  (bnc#1018037)
- 3.2.13

-------------------------------------------------------------------
Wed Dec 14 15:47:02 UTC 2016 - jreidinger@suse.com

Port changes from CASP1.0:

- Change layout of new installation dialog according to UX team
  suggestion (FATE#321754)
- Set root subvolume read-only if configured (Fate##321755)
- Document new control.xml parameter root_subvolume_read_only
- Add new installation dialog with keyboard layout and root
  password (FATE#321754)
- Added worker role dialog (Fate#321754)
- implement support for running additional dialogs for specific
  roles (FATE#321754)
- Added description for readonly_timezone and
  clone_install_recommended_default flag in control-file
  documentation. (Fate#321754, Fate#321764)
- 3.2.12

-------------------------------------------------------------------
Wed Dec  7 14:00:53 UTC 2016 - igonzalezsosa@suse.com

- Do not crash when the proposal screen is configured through
  an AutoYaST profile and tabs are not being used (bsc#1013976)
- 3.2.11

-------------------------------------------------------------------
Tue Nov 22 12:27:17 UTC 2016 - jreidinger@suse.com

- fix missing icon next to SSH Key Import in autoyast
  (bsc#988377)

-------------------------------------------------------------------
Fri Nov 18 15:10:49 UTC 2016 - jreidinger@suse.com

- add missing file causing crash (introduced with generic fix of
  bsc#1003682)
  (invisible in master since autotools support is dropped there)
- 3.2.10

-------------------------------------------------------------------
Thu Nov 17 11:59:06 CET 2016 - shundhammer@suse.de

- Documentation for new storage related parameters in control.xml
  (Fate#321736)

-------------------------------------------------------------------
Mon Nov 14 14:30:12 UTC 2016 - jreidinger@suse.com

- The user has to confirm when the configuration proposal contains
  a non-blocking error (generic fix for bsc#1003682)
- 3.2.9

-------------------------------------------------------------------
Fri Nov 11 16:41:25 CET 2016 - schubi@suse.de

- Fixed bug: AutoYaST hangs while running second stage.
  Removed network.service in the Before section of
  YaST2-Firstboot.service. (bnc#1007752)
- 3.2.8

-------------------------------------------------------------------
Fri Nov 11 13:50:06 UTC 2016 - jreidinger@suse.com

- Do not crash if importing ssh config from system which
  /etc/os-release does not contain pretty name (bsc#1009492)
- 3.2.7

-------------------------------------------------------------------
Mon Oct 31 13:23:38 UTC 2016 - lslezak@suse.cz

- Added support for read-only proposal modules (fate#321739)
- 3.2.6

-------------------------------------------------------------------
Thu Oct 27 15:09:58 CEST 2016 - shundhammer@suse.de

- Documentation for subvolumes in control.xml (fate#321737)

-------------------------------------------------------------------
Thu Oct 20 09:52:00 UTC 2016 - jreidinger@suse.com

- more robust password filtering in y2start.log
  (bsc#798966)
- 3.2.5

-------------------------------------------------------------------
Thu Oct 13 14:15:23 UTC 2016 - igonzalezsosa@suse.com

- Set libyui-ncurses environment before starting the installer
  (related to bsc#780621)
- 3.2.4

-------------------------------------------------------------------
Thu Oct 13 13:55:33 UTC 2016 - igonzalezsosa@suse.com

- Bump version number to release fixes for bnc#999895,
  bsc#988700 and bnc#999953.
- 3.2.3

-------------------------------------------------------------------
Thu Oct  6 12:55:58 CEST 2016 - schubi@suse.de

- AutoYaST upgrade: Do not override the Report module settings in
  the AutoYaST upgrade mode, keep the previous settings
  (bnc#999895).

-------------------------------------------------------------------
Thu Sep 29 08:09:28 UTC 2016 - igonzalezsosa@suse.com

- Translate description of Snapper snapshots (bsc#988700)
- 3.2.2

-------------------------------------------------------------------
Wed Sep 21 11:00:27 CEST 2016 - schubi@suse.de

- Fixed crash if one defined proposal module has not been found on
  system while switching back from "Expert" proposal.
  (bnc#999953)
- 3.2.1

-------------------------------------------------------------------
Wed Sep 14 13:53:41 UTC 2016 - jreidinger@suse.com

- reduce time needed for building this package
- 3.2.0

-------------------------------------------------------------------
Tue Sep 13 12:37:57 UTC 2016 - jreidinger@suse.com

- fix skipping of proposal returning empty hash otherwise it
  creates non sense proposal entry in UI (bnc#994127)
- 3.1.215

-------------------------------------------------------------------
Tue Aug 30 06:55:13 UTC 2016 - lslezak@suse.cz

- Display a warning popup when the installer self-update uses
  the fallback URL instead of the selected SMT or the default SCC
  server (bsc#996179)
- Do not contact the registration server in self-update when
  network is not running, skip self-update completely
- 3.1.214

-------------------------------------------------------------------
Thu Aug 25 14:23:20 UTC 2016 - lslezak@suse.cz

- Move the installer self update step earlier in the workflow
  so the user entered values are not lost after restart and avoid
  repeating some steps again (bsc#985055)
- This also fixes losing some values due to restaring YaST (bsc#993690),
  (bsc#992608)
- Improved the self update URL handling - the boot parameter has
  the highest priority, always ask user when a SLP service is found,
  in AutoYaST mode SLP needs to be enabled in the profile
- Display progress when downloading and applying the updates
- 3.1.213

-------------------------------------------------------------------
Wed Aug 25 12:51:45 UTC 2016 - cwh@suse.com

- Replace unicode bullet char by asterisk for ncurses (bsc#995082)
- 3.1.212

-------------------------------------------------------------------
Thu Aug 25 07:33:10 UTC 2016 - jreidinger@suse.com

- fix writing proposals (bnc#994127)
- 3.1.211

-------------------------------------------------------------------
Wed Aug 17 15:02:02 UTC 2016 - jreidinger@suse.com

- filter out same repositories from extraurls if they differ only
  in trailing slash (bnc#970488)
- 3.1.210

-------------------------------------------------------------------
Tue Aug 16 15:34:43 UTC 2016 - kanderssen@suse.com

- SSH Importer: Width fix to avoid cut of CheckBoxFrame Label
  (fate##319624)
- 3.1.209

-------------------------------------------------------------------
Tue Aug 16 13:28:14 CEST 2016 - locilka@suse.com

- Fixed testsuite for inst_complex_welcome after implementing lazy
  loading in ProductLicense in yast2-packager (bsc#993285)
- 3.1.208

-------------------------------------------------------------------
Fri Aug  5 07:22:59 UTC 2016 - igonzalezsosa@suse.com

- Fix the registration screen initialization when SCC server
  is used during self-update (FATE#319716)
- 3.1.207

-------------------------------------------------------------------
Thu Aug  4 10:02:28 UTC 2016 - igonzalezsosa@suse.com

- Retrieve the self-update URL from the registration
  server (SCC/SMT) (FATE#319716)
- 3.1.206

-------------------------------------------------------------------
Wed Aug  3 17:06:46 CEST 2016 - locilka@suse.com

- UI, UX and internal handling for the Welcome screen optimized to
  prevent from not showing that the license needs to be accepted
  (bsc#980374).
- 3.1.205

-------------------------------------------------------------------
Fri Jul 29 07:32:46 UTC 2016 - ancor@suse.com

- If the user has skipped multipath activation, don't ask again
  after installer self-update (bsc#989770)
- 3.1.204

-------------------------------------------------------------------
Fri Jul 22 13:48:12 UTC 2016 - igonzalezsosa@suse.com

- Don't halt the installation if installer updates server
  cannot be reached when using AutoYaST (bsc#988949)
- 3.1.203

-------------------------------------------------------------------
Thu Jul 21 11:52:59 UTC 2016 - jreidinger@suse.com

- simplify and speed up inst_finish client (bnc#986649)
- add test suite for inst_finish client
- 3.1.202

-------------------------------------------------------------------
Mon Jul 18 13:13:05 UTC 2016 - lslezak@suse.cz

- Run extra inst-sys cleanup to free more memory on systems with
  low memory (bsc#974601)
- 3.1.201

-------------------------------------------------------------------
Thu Jul 14 08:10:16 UTC 2016 - lslezak@suse.cz

- Properly adjust the OOM killer (oom_score_adj has a different
  range than the original oom_adj) (bsc#974601)
- 3.1.200

-------------------------------------------------------------------
Tue Jul 12 16:14:28 CEST 2016 - schubi@suse.de

- Added AutoYaST schema file "ssh_import".
  (fate#319624)
- 3.1.199

-------------------------------------------------------------------
Mon Jun 27 13:00:24 UTC 2016 - jreidinger@suse.com

- Make writing of bootloader settings the last step so that other
  installation steps (kdump, cio-ignore) do not have to waste time
  repeating it
  (bnc#986649)
- 3.1.198

-------------------------------------------------------------------
Thu Jun 23 08:17:24 UTC 2016 - lslezak@suse.cz

- Display more information in the error popup when downloading
  the optional installer updates fails (bsc#986091)
- 3.1.197

-------------------------------------------------------------------
Thu Jun 16 13:31:16 UTC 2016 - igonzalezsosa@suse.com

- Avoid restarting YaST when self-update repository exists but
  is empty (bsc#985113)
- 3.1.196

-------------------------------------------------------------------
Wed Jun 15 15:15:15 CEST 2016 - snwint@suse.de

- call set_videomode to adjust video mode (bsc#974821)
- 3.1.195

-------------------------------------------------------------------
Tue Jun 14 14:17:53 UTC 2016 - igonzalezsosa@suse.com

- Fix architecture detection during self-update (bsc#984656)
- 3.1.194

-------------------------------------------------------------------
Thu Jun  2 11:09:33 UTC 2016 - schubi@suse.de

- Adapt AutoYaST to support import of SSH server keys/configuration
  (fate#319624)
- 3.1.193

-------------------------------------------------------------------
Thu Jun  2 10:09:33 UTC 2016 - igonzalezsosa@suse.com

- Drop yast2-installation-devel-doc package (fate#320356)
- 3.1.192

-------------------------------------------------------------------
Wed Jun  1 11:41:27 UTC 2016 - igonzalezsosa@suse.com

- When importing SSH keys/configuration, only regular files
  will be considered (bsc#982522)
- Force YaST2-Firstboot.service to run after
  YaST2-Second-Stage.service (bsc#980365)
- 3.1.191

-------------------------------------------------------------------
Mon May 30 14:35:05 UTC 2016 - lslezak@suse.cz

- Move the debugger invocation code to yast2-ruby-bindings package
  to use the same implementation at run time (FATE#318421)
- 3.1.190

-------------------------------------------------------------------
Thu May 26 13:17:42 UTC 2016 - kanderssen@suse.com

- System Role: centered dialog (ncurses).

-------------------------------------------------------------------
Wed May 25 15:49:41 UTC 2016 - kanderssen@suse.com

- More visual improvements in the SSH keys importing proposal
  summary based on blog entry feedback. (Fate#319624)
- 3.1.189

-------------------------------------------------------------------
Wed May 25 13:07:59 UTC 2016 - lslezak@suse.cz

- Start the Ruby debugger at the beginning of installation
  when Y2DEBUGGER is set (FATE#318421)
- 3.1.188

-------------------------------------------------------------------
Tue May 17 08:17:51 UTC 2016 - ancor@suse.com

- Visual improvement in the SSH keys importing proposal summary

-------------------------------------------------------------------
Mon May 16 16:39:34 UTC 2016 - ancor@suse.com

- The user is now informed about SSH keys to be reused (copied
  from a previous system) during system installation.
- The user can select a different partition (or none) to read the
  keys from and whether to also copy config files.
- SSH import functionality not longer depending from
  "copy_to_system" feature.
- Fate#319624
- 3.1.187

-------------------------------------------------------------------
Mon May 16 08:29:25 UTC 2016 - lslezak@suse.cz

- SSH installation: handle closing the initial installation screen
  by the window manager close button (bsc#979499)
- 3.1.186

-------------------------------------------------------------------
Mon May  9 15:14:22 CEST 2016 - schubi@suse.de

- Do not copy licenses from inst-sys to target system.
  Showing EULA location in the installed system.
  (fate#219341)
- 3.1.185

-------------------------------------------------------------------
Fri May  6 11:09:28 UTC 2016 - jsrain@suse.cz

- get more texts for roles dialog from control file, allow
  a general label (bsc#974625)
- 3.1.184

-------------------------------------------------------------------
Thu May  5 13:39:46 UTC 2016 - ancor@suse.com

- Always read the lists of local users in the previous system to
  have them available during user importing (part of fate#319624)
- 3.1.183

-------------------------------------------------------------------
Wed Apr 20 10:47:12 UTC 2016 - knut.anderssen@suse.com

- Disk Activation step will be skipped in case of installer update
  success (bsc#974409)
- License agreement will be remembered in case of going back after
  a installer update.
- 3.1.182

-------------------------------------------------------------------
Tue Apr 19 09:08:35 UTC 2016 - igonzalezsosa@suse.com

- Fix handling of license acceptance in welcome screen
  (bsc#975774)
- 3.1.181

-------------------------------------------------------------------
Fri Apr 15 12:51:00 UTC 2016 - lslezak@suse.cz

- Run the automatic installer self update also in the AutoYaST
  mode, read the optional custom URL from the profile ("general" ->
  "self_update_url" node) (FATE#319716)
- 3.1.180

-------------------------------------------------------------------
Wed Apr 13 07:14:09 UTC 2016 - mfilka@suse.com

- bsc#956473
  - improved formatting of network interfaces listing
- 3.1.179

-------------------------------------------------------------------
Tue Apr 12 15:09:15 UTC 2016 - jreidinger@suse.com

- do not install perl-Bootloader-YAML on target system as it is no
  longer needed (FATE#317701)
- 3.1.178

-------------------------------------------------------------------
Mon Apr  4 09:48:42 UTC 2016 - igonzalezsosa@suse.com

- Automatic update during installation will use Zypper repositories
  instead of Driver Update Disks (FATE#319716).
- 3.1.177

-------------------------------------------------------------------
Wed Mar 23 16:32:31 UTC 2016 - cwh@suse.com

- Moved proc_modules.scr to yast2.rpm to avoid that yast-sound
  depends on yast-installation (bsc#972310)
- 3.1.176

-------------------------------------------------------------------
Tue Mar 15 07:41:01 UTC 2016 - knut.anderssen@suse.com

- Added automatic update during installation (FATE#319716)
- 3.1.175

-------------------------------------------------------------------
Mon Mar 14 13:09:52 UTC 2016 - mvidner@suse.com

- System Role: align labels (FATE#317481).
- System Role: pop-up if changing the role to a different one.
- 3.1.174

-------------------------------------------------------------------
Mon Mar 14 09:39:50 UTC 2016 - igonzalezsosa@suse.com

- Moved Yast::Transfer::FileFromUrl here from yast2-update
  (FATE#319716).
- 3.1.173

-------------------------------------------------------------------
Fri Mar  4 14:24:49 UTC 2016 - mvidner@suse.com

- Added a System Role step in the installation (FATE#317481).
- 3.1.172

-------------------------------------------------------------------
Mon Feb 29 09:05:16 UTC 2016 - mfilka@suse.com

- bsc#956473
  - network interfaces listing shows all IPv4 / IPv6 addresses per
    device
- 3.1.171

-------------------------------------------------------------------
Fri Feb 26 08:36:55 UTC 2016 - ancor@suse.com

- Ensure plymouth does not interfere with X11 when executing
  yast2-firstboot (bsc#966874)
- 3.1.170

-------------------------------------------------------------------
Sun Feb 21 21:15:02 UTC 2016 - mfilka@suse.com

- bnc#960703
  - network service setup moved into yast2-network package.
- 3.1.169

-------------------------------------------------------------------
Wed Feb 17 16:03:56 UTC 2016 - cwh@suse.com

- Remove autoyast clone button (fate#317970) 
- 3.1.168

-------------------------------------------------------------------
Thu Dec 22 15:53:34 CET 2015 - schubi@suse.de

- Removing network dependencies in the service files in order to
  prevent booting cycles in Tumbleweed. (bnc#954908)
- 3.1.167

-------------------------------------------------------------------
Mon Dec 21 08:08:15 UTC 2015 - jsrain@suse.cz

- fixed function name to check zKVM hypervisor (bsc#956736)
- 3.1.166

-------------------------------------------------------------------
Fri Dec 11 09:17:16 UTC 2015 - jsrain@suse.cz

- don't enforce the disk activation dialog on zKVM (bsc#956736)
- 3.1.165

-------------------------------------------------------------------
Wed Dec  2 13:55:07 UTC 2015 - mvidner@suse.com

- Ensure second stage and YaST-Firstboot don't get killed by
  getty when running over 2nd or 3rd serial console (bsc#935965)
- 3.1.164

-------------------------------------------------------------------
Thu Nov 26 09:09:59 UTC 2015 - jreidinger@suse.com

- Do not crash in proposal client if zfcp proposal reports itself
  as unavailable (bnc#956745)

-------------------------------------------------------------------
Wed Nov 25 13:15:19 UTC 2015 - lslezak@suse.cz

- Save the software selection for using it later in AutoYaST
  when deploying installation images (bsc#956325, bsc#910728)
- 3.1.163

-------------------------------------------------------------------
Fri Nov  6 11:59:26 UTC 2015 - ancor@suse.com

- Ensure second stage and YaST-Firstboot don't get killed by
  getty when running over serial console (bsc#935965)
- 3.1.162

-------------------------------------------------------------------
Fri Oct  9 13:32:36 UTC 2015 - ancor@suse.com

- Language selection screen fixed to immediately apply the keyboard
  layout after changing it automatically (bsc#947969).
- 3.1.161

-------------------------------------------------------------------
Thu Oct  1 15:55:54 UTC 2015 - ancor@suse.com

- Simplified second stage systemd unit to avoid dependencies cycles
  (bnc#947521 and bnc#931643). Logic moved to YaST startup scripts.
- 3.1.160

-------------------------------------------------------------------
Fri Sep  4 07:07:33 UTC 2015 - jsrain@suse.cz

- fix bug preventing to finish proposal in some sutuations
  (bsc#944334)
- 3.1.159

-------------------------------------------------------------------
Thu Sep  3 14:41:07 CEST 2015 - locilka@suse.com

- Fixed setting language / languages in the installation welcome
  screen (bsc#943746, bsc#944035)
- 3.1.158

-------------------------------------------------------------------
Wed Sep  2 09:43:21 UTC 2015 - igonzalezsosa@suse.com

- Move #second_stage_required? method to InstFunctions module
  to be used by AutoYaST (bnc#892091)
- 3.1.157

-------------------------------------------------------------------
Tue Aug 25 10:17:24 CEST 2015 - schubi@suse.de

- fixed cio_ignore testcase
  This testcase is for bnc#941406
- 3.1.156

-------------------------------------------------------------------
Thu Aug 13 13:26:56 CEST 2015 - schubi@suse.de

- AutoYaST S390: handling cio_ignore
  Entry <general><cio_ignore> in order to set it
  (values: true/false). If it is not set cio_ignore is true.
  So it is backward compatible.
  (bnc#941406)
- cio_ignore does not make sense for KVM or z/VM. So checking
  for KVM and z/VM and evtl. disabling cio_ignore (fate#317861).
- 3.1.155

-------------------------------------------------------------------
Tue Aug 11 15:50:49 CEST 2015 - schubi@suse.de

- AutoYaST second stage: YaST2-Second-Stage.service
  Continue installation even if plymouth has returned an error.
  (bnc#940878)
- 3.1.154

-------------------------------------------------------------------
Fri Aug  7 12:53:08 UTC 2015 - igonzalezsosa@suse.com

- Fix release notes loading when network is not working (bsc#940648)
- 3.1.153

-------------------------------------------------------------------
Wed Aug  5 11:45:25 UTC 2015 - jsrain@suse.cz

- store cio_ignore settings before installing bootloader
  (bsc#933177)
- 3.1.152

-------------------------------------------------------------------
Fri Jul 24 13:01:22 UTC 2015 - jsrain@suse.cz

- avoid duplicating release notes for products (bsc#935599)
- 3.1.151

-------------------------------------------------------------------
Tue Jul 21 09:16:03 UTC 2015 - mvidner@suse.com

- Moved client code to lib/installation/clients to enable test
  coverage measurements.
- 3.1.150

-------------------------------------------------------------------
Wed Jul  1 13:50:55 CEST 2015 - shundhammer@suse.de

- Cleanup for snapshots made during installation (bnc#935923)
- 3.1.149 

-------------------------------------------------------------------
Wed Jul  1 10:46:50 CEST 2015 - locilka@suse.com

- Fixed handling user request to change an installation proposal
  (bsc#936448)
- 3.1.148

-------------------------------------------------------------------
Mon Jun 29 13:11:57 UTC 2015 - lslezak@suse.cz

- fixed menu button label in the proposal (bsc#936427)
- 3.1.147

-------------------------------------------------------------------
Mon Jun 29 08:41:17 UTC 2015 - jreidinger@suse.com

- add ability to hide export button (fate#315161)
- 3.1.146

-------------------------------------------------------------------
Wed Jun 17 09:29:09 CEST 2015 - locilka@suse.com

- Implemented triggers for installation proposal (FATE#317488).
  Any *_proposal client can define 'trigger' in 'MakeProposal'
  that defines in which circumstances it should be called again
  after all proposals have been called, e.g., if partitioning or
  software selection changes.
- 3.1.145

-------------------------------------------------------------------
Tue Jun  2 08:41:03 UTC 2015 - jreidinger@suse.com

- fix crash in Upgrade when creating post upgrade snapshot
  (fate#317973)
- 3.1.144

-------------------------------------------------------------------
Thu May 28 12:41:49 UTC 2015 - igonzalezsosa@suse.com

- add a client to create a snapshot after installation/upgrade
  (fate#317973)
- 3.1.143

-------------------------------------------------------------------
Wed May 20 19:29:48 UTC 2015 - lslezak@suse.cz

- set Xvnc server resolution to 96 dpi to fix broken layout in VNC
  installations (defaults to 75 dpi) (bsc#919456)
- 3.1.142

-------------------------------------------------------------------
Fri Apr 24 06:01:14 UTC 2015 - ancor@suse.com

- Fixed an error preventing the VNC connection during second
  installation stage of AutoYaST when using VNC=1 (bnc#923901)
- 3.1.141

-------------------------------------------------------------------
Wed Apr 20 13:11:40 CEST 2015 - schubi@suse.de

- Fixed differnt bugs in proposal overview with multiple tabs.
- Checking if plymouth is available while starting second
  installation stage for AutoYaST.
- 3.1.140

-------------------------------------------------------------------
Thu Apr 16 13:02:23 CEST 2015 - locilka@suse.com

- Always enable systemd startup services for Second Stage and
  Firstboot (bsc#924278)
- 3.1.139

-------------------------------------------------------------------
Thu Apr  2 09:27:55 UTC 2015 - jreidinger@suse.com

- avoid endless loop when confirm update in proposal runner
  (FATE#315161)
- 3.1.138

-------------------------------------------------------------------
Wed Apr  1 18:54:34 UTC 2015 - jreidinger@suse.com

- fix method missing error in proposal_runner (FATE#315161)
- 3.1.137

-------------------------------------------------------------------
Wed Apr  1 11:39:32 UTC 2015 - jreidinger@suse.com

- fix dependencies in proposal_store (FATE#315161)
- 3.1.136

-------------------------------------------------------------------
Fri Mar 27 13:14:22 UTC 2015 - jreidinger@suse.com

- allow proposal runner dialog to use different proposal store
  (FATE#315161)
- 3.1.135

-------------------------------------------------------------------
Tue Feb 17 14:24:19 CET 2015 - aschnell@suse.de

- get list of mounts from /proc/mounts in umount_finish (for
  fate#318392)
- 3.1.134

-------------------------------------------------------------------
Mon Feb 16 12:44:16 UTC 2015 - cwh@suse.com

- Delete or copy install.inf as applicable (bnc#897066)
- 3.1.133

-------------------------------------------------------------------
Wed Feb 11 09:03:38 UTC 2015 - lslezak@suse.cz

- removed redundant initialization label (bnc#878538)
- 3.1.132

-------------------------------------------------------------------
Fri Feb  6 12:56:53 UTC 2015 - ancor@suse.com

- The unit tests are now compatible with RSpec 3 (bnc#916364)
- 3.1.131

-------------------------------------------------------------------
Wed Feb  4 13:15:43 UTC 2015 - lslezak@suse.cz

- support custom display number in "display_ip" boot option
  (bnc#913888)
- 3.1.130

-------------------------------------------------------------------
Tue Feb  3 11:11:49 CET 2015 - schubi@suse.de

- AutoYaST: If the system starts in multi-user mode plymouth will
  be quit while installation in order to ensure that installation
  will be finished on console 1 and the login prompt will be
  shown.
  (bnc#903682,889757,897956)

-------------------------------------------------------------------
Thu Jan 29 17:10:44 UTC 2015 - jsrain@suse.cz

- allow keyboard layout testing in language dialog (bsc#889549)
- 3.1.129

-------------------------------------------------------------------
Tue Jan 27 13:39:57 CET 2015 - jsuchome@suse.cz

- explicitely set language packages for installation during the
  live install (bnc#904103)
- 3.1.128

-------------------------------------------------------------------
Mon Jan 26 16:09:01 UTC 2015 - jreidinger@suse.com

- fix typo causing error in installation ( catched by openQA ) 

-------------------------------------------------------------------
Mon Jan 26 10:21:19 UTC 2015 - jreidinger@suse.com

- Properly install new Proposal* libs to fix installation

-------------------------------------------------------------------
Tue Jan 13 12:27:52 UTC 2015 - jreidinger@suse.com

- Refactored inst_proposal into Installation::ProposalRunner and
  Installation::ProposalStore.
- 3.1.127

-------------------------------------------------------------------
Tue Jan 13 12:27:40 UTC 2015 - jsrain@suse.cz

- fixed progress bar during (live) image installation (bsc#854378)

-------------------------------------------------------------------
Wed Jan  7 14:27:28 UTC 2015 - jreidinger@suse.com

- do not stuck during copy of logs files (bnc#897091)
- 3.1.126

-------------------------------------------------------------------
Thu Dec 18 20:12:47 UTC 2014 - lslezak@suse.cz

- Fix bashisms and shebangs in scripts (by "Ledest")
- 3.1.125

-------------------------------------------------------------------
Wed Dec 10 15:57:59 CET 2014 - aschnell@suse.de

- drop check for Gtk since Gtk UI of YaST is no longer supported
  (bsc#908607)
- 3.1.124

-------------------------------------------------------------------
Thu Dec  4 09:50:16 UTC 2014 - jreidinger@suse.com

- remove X-KDE-Library from desktop file (bnc#899104)

-------------------------------------------------------------------
Wed Nov 26 16:53:17 UTC 2014 - ancor@suse.com

- Added more debug information in order to track bnc#897091
- 3.1.122

-------------------------------------------------------------------
Fri Nov 14 09:51:04 UTC 2014 - ancor@suse.com

- Merging changes from 3.1.116.1 (SLE12 maintenance branch)
- Fixed the "previously used repositories" step to work properly
  when reached using the back button (bnc#889791)
- 3.1.121

-------------------------------------------------------------------
Tue Nov  4 08:32:27 UTC 2014 - jreidinger@suse.com

- Improve dialog asking if system should be cloned (bnc#900028)
- 3.1.120

-------------------------------------------------------------------
Mon Nov  3 16:19:30 CET 2014 - schubi@suse.de

- AutoYaST Second Stage: Fixed a crash in package management when
  running in Qt UI with libproxy1-config-kde4 package installed.
  (bnc#866692)
- 3.1.119

-------------------------------------------------------------------
Fri Oct 31 07:41:09 UTC 2014 - jreidinger@suse.com

- do not write obsolete /etc/syconfig/boot RUN_PARALLEL key
  (bnc#896207)
- 3.1.118

-------------------------------------------------------------------
Thu Oct 30 07:35:52 UTC 2014 - lslezak@suse.cz

- properly setup locale in installation start script to display
  texts and labels correctly in a texmode installation and also
  to translate all buttons in graphical mode (removed "testutf8"
  calls, it has been dropped, always set UTF-8 locale) (bnc#902411)
- 3.1.117

-------------------------------------------------------------------
Wed Sep 17 16:04:11 UTC 2014 - lslezak@suse.cz

- additionaly return file system type in ".run.df" agent result,
  (to use it in the disk usage calculation bnc#896176)
- 3.1.116

-------------------------------------------------------------------
Thu Sep  4 12:21:25 UTC 2014 - mvidner@suse.com

- Use a more flexible rubygem requirement syntax (bnc#895069)
- 3.1.115

-------------------------------------------------------------------
Wed Aug 28 15:31:55 UTC 2014 - ancor@suse.com

- Enabled remote access on systems installed using VNC (bnc#893501)
- 3.1.114

-------------------------------------------------------------------
Thu Aug 28 15:04:59 CEST 2014 - locilka@suse.com

- Setting data for &product; macro (used in helps) as soon as
  the base-product repository is initialized (bnc#886608)
- 3.1.113

-------------------------------------------------------------------
Wed Aug 27 15:39:52 CEST 2014 - locilka@suse.com

- Fixed [Abort] button handling in Disks Activation dialog
  (bnc#893281)
- 3.1.112

-------------------------------------------------------------------
Wed Aug 27 10:33:03 CEST 2014 - schubi@suse.de

- Autoyast: Second stage will not be called at all. This bug has
  been generated due the fix in bnc#886464.
- 3.1.111

-------------------------------------------------------------------
Mon Aug 25 09:15:13 CEST 2014 - schubi@suse.de

- Autoyast
  -- Disabling second installation stage via autoyast
     configuration "second_stage".
  -- Centralized minimal configuration and disabling more
     configuration steps like X11, user, default_desktop,...
  -- bnc#886464 and bnc#892091
- 3.1.110

-------------------------------------------------------------------
Mon Aug 18 12:30:53 UTC 2014 - jreidinger@suse.com

- workaround problem with missing capabilities in image deployment
  (bnc#889489)
- 3.1.109

-------------------------------------------------------------------
Thu Aug  7 11:50:28 CEST 2014 - snwint@suse.de

- use oom_score_adj instead of oom_adj (bnc #890432)
- 3.1.108

-------------------------------------------------------------------
Thu Aug  7 08:20:36 UTC 2014 - jreidinger@suse.com

- update ca certificates after upgrade (bnc#889616)
- 3.1.107

-------------------------------------------------------------------
Mon Jul 28 11:52:43 UTC 2014 - lslezak@suse.cz

- use short product name for the default base product release notes
  (read from the installation medium) (bnc#885247)
- display at least an empty dialog when downloading release notes
  to hide the previous dialog in the installation workflow
  (bnc#889196)
- 3.1.106

-------------------------------------------------------------------
Thu Jul 24 14:42:59 UTC 2014 - lslezak@suse.cz

- do not repeat release notes downloading on network time out
  (bnc#885486)
- 3.1.105

-------------------------------------------------------------------
Thu Jul 24 11:52:43 CEST 2014 - aschnell@suse.de

- do not log sensitive information in y2start.log (bnc#888645)
- 3.1.104

-------------------------------------------------------------------
Tue Jul 22 08:13:41 CEST 2014 - snwint@suse.de

- linuxrc already provides proxy settings in URL form - so use it
- 3.1.103

-------------------------------------------------------------------
Mon Jul 21 12:10:43 CEST 2014 - schubi@suse.de

- taking display-manager.service instead of xdm.service in the
  second boot stage (bnc#886654, 884447)
- Workaround of bug in plymouth --> using deactivate option
  in second boot stage in order to start ncurses yast correctly
  (bnc#886488)
- 3.1.102

-------------------------------------------------------------------
Wed Jul 16 09:15:10 UTC 2014 - jsrain@suse.cz

- retranslate release notes button when going back in workflow
  (bnc#886660)
- 3.1.101

-------------------------------------------------------------------
Tue Jul 15 15:44:41 CEST 2014 - locilka@suse.com

- Asking user for confirmation while aborting the installation in
  disk activation dialog (bnc#886662)
- 3.1.100

-------------------------------------------------------------------
Fri Jul  4 08:48:03 UTC 2014 - jreidinger@suse.com

- Copy multipath blacklist to target system (bnc#885628)
- 3.1.99

-------------------------------------------------------------------
Thu Jul  3 09:14:53 UTC 2014 - jreidinger@suse.com

- remove useless steps from system analysis because it confuses
  users (bnc#885609)
- 3.1.98

-------------------------------------------------------------------
Mon Jun 30 14:34:59 UTC 2014 - jreidinger@suse.cz

- restore: use restore script instead of manual unpacking tarball
  to also remove newly generated content when rollbacking
  (bnc#882039)
- 3.1.97

-------------------------------------------------------------------
Mon Jun 23 16:09:32 CEST 2014 - locilka@suse.com

- Changed /bin/rm path to /usr/bin/rm path (bnc#882453)
- 3.1.96

-------------------------------------------------------------------
Mon Jun 23 13:02:27 UTC 2014 - jreidinger@suse.com

- directly export autoyast profile to target file (bnc#881108)
- 3.1.95

-------------------------------------------------------------------
Thu Jun 19 19:05:10 UTC 2014 - lslezak@suse.cz

- removed random_finish client, haveged service is by default
  enabled, no need for explicit enabling by Yast
  (gh#yast/yast-installation#214)
- 3.1.94

-------------------------------------------------------------------
Wed Jun 18 11:47:26 UTC 2014 - lslezak@suse.cz

- make sure the CIO ignore config file ends with a new line
  (bnc#883198)
- 3.1.93

-------------------------------------------------------------------
Tue Jun 17 12:34:33 UTC 2014 - lslezak@suse.cz

- inst_upgrade_urls.rb: set the future target distribution to not
  ignore the SCC online repositories in libzypp (bnc#881320)
- 3.1.92

-------------------------------------------------------------------
Mon Jun 16 12:33:18 UTC 2014 - jreidinger@suse.com

- write list of active devices for cio_ignore ( partially written
  by Ihno )
- 3.1.91

-------------------------------------------------------------------
Thu Jun 12 15:20:04 UTC 2014 - jreidinger@suse.com

- restore backup if yast failed during installation/upgrade
  (bnc#882039)
- 3.1.90

-------------------------------------------------------------------
Thu Jun 12 08:27:01 UTC 2014 - lslezak@suse.cz

- properly enable the add-on module in the installation workflow
- 3.1.89

-------------------------------------------------------------------
Tue Jun  3 13:53:15 UTC 2014 - lslezak@suse.cz

- inst_upgrade_urls.rb client:
  - remove old repositories (repo files) to avoid loading old
    SLE11 repositories when refreshing a registered service
    (bnc#880971)
  - remove old services to get rid of the old NCC service
  (Note: everything is backed up into /var/adm/backup/upgrade/zypp
  directory)
- 3.1.88

-------------------------------------------------------------------
Thu May 29 08:23:21 UTC 2014 - lslezak@suse.cz

- better error message for accepting the license (bnc#875183)
- 3.1.87

-------------------------------------------------------------------
Wed May 28 11:00:51 CEST 2014 - aschnell@suse.de

- close port 6000 during installation (bnc#879262)
- 3.1.86

-------------------------------------------------------------------
Wed May 21 10:32:51 UTC 2014 - jreidinger@suse.com

- do not call reipl multiple times (patch by Ihno)
- 3.1.85

-------------------------------------------------------------------
Fri May 16 12:19:30 UTC 2014 - jsrain@suse.cz

- reduced time-out for downloading release notes when behind
  firewall (bnc#878265)
- 3.1.84

-------------------------------------------------------------------
Fri May 16 08:37:23 UTC 2014 - mvidner@suse.com

- Fixed "undefined method" if an add-on has empty release notes URL
  (bnc#877705)
- 3.1.83

-------------------------------------------------------------------
Fri May 16 07:11:52 UTC 2014 - jsrain@suse.cz

- adjusted wording when deploying image to disk (bnc#877666)
- 3.1.82

-------------------------------------------------------------------
Wed May 14 11:10:05 UTC 2014 - jreidinger@suse.com

- Use new bootloader API to set kernel parameters (bnc#869608)
- 3.1.81

-------------------------------------------------------------------
Tue May 13 13:51:52 UTC 2014 - jreidinger@suse.com

- Fix haveged path to kill it properly (patch by Ihno) (bnc#876876)
- 3.1.80

-------------------------------------------------------------------
Tue May 13 10:09:55 CEST 2014 - gs@suse.de

- enable services for FCoE by calling fcoe-client finish script
  (bnc#877352)
- 3.1.79

-------------------------------------------------------------------
Fri May  9 10:44:11 UTC 2014 - jreidinger@suse.com

- ensure maximum size of prep partition for ppc64 (bnc#867345)
  ( part of patch made by dinaar@suse.com )
- 3.1.78

-------------------------------------------------------------------
Fri May  9 10:15:34 UTC 2014 - jsrain@suse.cz

- adjusted downloading release notes to work also for extensions
  (bnc#876700)
- 3.1.77

-------------------------------------------------------------------
Wed Apr 30 11:01:12 UTC 2014 - jreidinger@suse.com

- use correct keywords for cio ignore kernel params (bnc#874902)
- move cio_ignore step after bootloader step to have sections 
  generated (bnc#873996)
- 3.1.76

-------------------------------------------------------------------
Fri Apr 25 13:21:52 UTC 2014 - mfilka@suse.com

- bnc#872086
  - always copy network configuration. Even if network is not
    running during installation
- 3.1.75

-------------------------------------------------------------------
Fri Apr 25 08:22:06 UTC 2014 - jsrain@suse.cz

- enhanced handling of release notes from media (contrary to those
  downloaded on-line) (bnc#874996)
- 3.1.74

-------------------------------------------------------------------
Thu Apr 24 16:02:13 CEST 2014 - locilka@suse.com

- Changed inst_system_analysis to read Product information
  (that uses libzypp) after initializing libzypp (bnc#873877)
- 3.1.73

-------------------------------------------------------------------
Wed Apr 23 08:48:13 UTC 2014 - jsrain@suse.cz

- enable top bar with logo during installation (bnc#868722)
- 3.1.72

-------------------------------------------------------------------
Tue Apr 15 16:51:58 CEST 2014 - locilka@suse.com

- Switched from the old to the new network setup client for remote
  repositories (bnc#869640)
- 3.1.71

-------------------------------------------------------------------
Tue Apr 15 07:02:35 UTC 2014 - jreidinger@suse.com

- fix crash from last fix and adapt it to cooperate nice with
  autoinstallation (bnc#873458)
- 3.1.70

-------------------------------------------------------------------
Mon Apr 14 14:38:22 UTC 2014 - jreidinger@suse.com

- return error message if base product not found and continue in
  installation(bnc#873458)
- 3.1.69

-------------------------------------------------------------------
Mon Apr 14 10:11:52 CEST 2014 - locilka@suse.com

- removed loading 'pciehp' Kernel module (added for SLE 11 by FATE
  #311991) - it is now built-in Kernel (bnc#865834)
- 3.1.68

-------------------------------------------------------------------
Fri Apr 11 08:44:10 UTC 2014 - jsrain@suse.cz

- added missing files to package (bnc#872925)
- 3.1.67

-------------------------------------------------------------------
Thu Apr 10 09:34:30 UTC 2014 - mvidner@suse.com

- Put wizard title on the left instead of on top (bnc#868859)
- 3.1.66

-------------------------------------------------------------------
Thu Apr 10 09:15:56 UTC 2014 - jsrain@suse.cz

- added handling of release notes for slide show (bnc#871158)
- 3.1.65

-------------------------------------------------------------------
Wed Apr  9 10:07:02 CEST 2014 - snwint@suse.de

- save a copy of pbl.log
- 3.1.64

-------------------------------------------------------------------
Fri Apr  4 15:33:40 CEST 2014 - snwint@suse.de

- remove LIBGL_ALWAYS_INDIRECT (bnc #869172)
- 3.1.63

-------------------------------------------------------------------
Thu Apr  3 12:15:49 UTC 2014 - jreidinger@suse.com

- do not write network configuration from upgrade to system
  (bnc#871178)
- 3.1.62

-------------------------------------------------------------------
Wed Apr  2 09:25:38 UTC 2014 - jreidinger@suse.com

- remove ssh_service_finish as it is handle in
  firewall_stage1_finish due to split of ssh port open and sshd
  enablement (bnc#865056)
- 3.1.61

-------------------------------------------------------------------
Sun Mar 30 17:15:03 UTC 2014 - mfilka@suse.com

- bnc#869719
  - fixed parameters forcing manual network configuration on user's
    request at disks activation screen
- 3.1.60 

-------------------------------------------------------------------
Mon Mar 24 14:48:36 UTC 2014 - jreidinger@suse.com

- change cio_ignore kernel parameter according to kernel changes
  (bnc#869463)
- 3.1.59

-------------------------------------------------------------------
Mon Mar 24 12:33:47 UTC 2014 - jreidinger@suse.com

- avoid constant redefinition warning(BNC#869202)
- 3.1.58

-------------------------------------------------------------------
Wed Mar 19 12:45:27 UTC 2014 - lslezak@suse.cz

- skip "Installation Options" dialog when online repository option
  should not be displayed (part of bnc#868942)
- 3.1.57

-------------------------------------------------------------------
Fri Mar 14 14:43:06 CET 2014 - snwint@suse.de

- set LIBGL_ALWAYS_INDIRECT in ssh mode (bnc #868175)
- enable yast theme in ssh mode
- 3.1.56

-------------------------------------------------------------------
Fri Mar 14 08:15:01 UTC 2014 - jsrain@suse.cz

- download on-line version of release notes (fate#314695)
- 3.1.55

-------------------------------------------------------------------
Thu Mar 13 09:46:18 UTC 2014 - jreidinger@suse.com

- add kernel parameters for s390 when cio_ignore enabled to never
  blacklist console or ipl devices (fate#315318)
- 3.1.54

-------------------------------------------------------------------
Wed Mar 12 12:00:40 UTC 2014 - mfilka@suse.com

- bnc#858523
  - dropped disabling network configuration code. yast2-network is
    in charge of it now.
- 3.1.53 

-------------------------------------------------------------------
Mon Mar 10 13:01:48 UTC 2014 - jsrain@suse.cz

- don't hide ReleaseNotes button going back fron inst proposal
  (bnc#867389)
- 3.1.52

-------------------------------------------------------------------
Fri Mar  7 16:00:42 UTC 2014 - lslezak@suse.cz

- run scc_finish client if present (FATE#312012)
- 3.1.51

-------------------------------------------------------------------
Thu Mar  6 09:15:24 UTC 2014 - jreidinger@suse.com

- fix malformed string exception if cio ignore is disabled
  (bnc#866995)
- 3.1.50

-------------------------------------------------------------------
Tue Mar  4 09:13:41 UTC 2014 - jreidinger@suse.com

- call proper bash agent otherwise cio ignore feature do not work
  (bnc#866614)
- 3.1.49

-------------------------------------------------------------------
Mon Mar  3 12:57:24 UTC 2014 - jreidinger@suse.com

- do not crash if there is no general section in autoyast profile
  (BNC#866529)
- 3.1.48

-------------------------------------------------------------------
Thu Feb 27 15:08:12 CET 2014 - aschnell@suse.de

- reset proposal after rescanning storage (bnc#865579)
- 3.1.47

-------------------------------------------------------------------
Thu Feb 27 13:55:16 UTC 2014 - jreidinger@suse.com

- revert back complete skip of probing due to disks with activation
  (BNC#865579)
- 3.1.46

-------------------------------------------------------------------
Thu Feb 27 12:54:37 UTC 2014 - jreidinger@suse.com

- Do not rerun system probing as it is already done (BNC#865579)
- 3.1.45

-------------------------------------------------------------------
Wed Feb 26 09:15:50 UTC 2014 - jreidinger@suse.com

- implement cio ignore feature during installation for s390x
  (FATE#315586)
- 3.1.44

-------------------------------------------------------------------
Tue Feb 25 16:11:08 CET 2014 - locilka@suse.com

- Removed an icon from License Agreement dialog (bnc#865575)
- 3.1.43

-------------------------------------------------------------------
Tue Feb 25 14:14:59 CET 2014 - locilka@suse.com

- Adapted ignored_features to handle possibly missing Cmdline entry
  from Linuxrc (bnc#861465)
- 3.1.42

-------------------------------------------------------------------
Tue Feb 25 13:27:34 CET 2014 - locilka@suse.cz

- Removed hard-coded color and RichText formatting from
  installation confirmation dialog (#bnc#865371)
- 3.1.41

-------------------------------------------------------------------
Fri Feb 21 14:54:01 CET 2014 - snwint@suse.de

- Make vnc use real yast theme (bnc #855246) and make vnc screen size configurable.
- 3.1.40

-------------------------------------------------------------------
Fri Feb 21 09:16:18 UTC 2014 - mvidner@suse.com

- ssh installation: fix network start after reboot (bnc#850446)
- 3.1.39

-------------------------------------------------------------------
Wed Feb 19 15:22:00 CET 2014 - locilka@suse.com

- Prevent from re-defining CopyFilesFinishClient class (bnc#864631)
- 3.1.38

-------------------------------------------------------------------
Wed Feb 19 14:51:24 CET 2014 - locilka@suse.com

- Writing bootloader as late as possible, several configs need to
  be written and coppied to the installed system first (bnc#860089)
- 3.1.37

-------------------------------------------------------------------
Tue Feb 18 17:09:08 CET 2014 - locilka@suse.com

- Copying all udev rules from inst-sys to installed system
  (bnc#860089)
- 3.1.36

-------------------------------------------------------------------
Mon Feb 17 13:45:08 UTC 2014 - jreidinger@suse.com

- fix detection if ssh daemon run otherwise ssh installation do not
  reboot after first stage(BNC#864260)
- 3.1.35

-------------------------------------------------------------------
Wed Feb 12 11:44:20 UTC 2014 - jreidinger@suse.com

- fix namespace collision that cause error in installation
- 3.1.34

-------------------------------------------------------------------
Mon Feb 11 15:26:47 UTC 2014 - jreidinger@suse.com

- keep proper installation mode after cloning(BNC#861520)
- 3.1.33

-------------------------------------------------------------------
Tue Feb 11 14:55:36 UTC 2014 - jreidinger@suse.com

- fix dependencies to properly require new ruby bindings
- 3.1.32

-------------------------------------------------------------------
Mon Feb 10 14:31:52 UTC 2014 - jsrain@suse.cz

- removed unused release_notes_popup.rb


- Remove initialisation of Report in autoinst mode from 
  inst_system_analysis. Not needed any more since autoyast Profile 
  is now processed before inst_system_analysis gets called
  (bnc#862829).
- 3.1.31

-------------------------------------------------------------------
Fri Feb  7 09:36:00 UTC 2014 - jreidinger@suse.com

- Implement minimal installation feature (FATE#313149)
- 3.1.30

-------------------------------------------------------------------
Mon Feb  3 14:36:34 UTC 2014 - jreidinger@suse.com

- fix false positive errors in log for easier debugging in future
- 3.1.29

-------------------------------------------------------------------
Fri Jan 31 12:04:52 UTC 2014 - lslezak@suse.cz

- inst_inc_all.rb - added missing import (bnc#860263)
- 3.1.28

-------------------------------------------------------------------
Thu Jan 30 15:43:05 UTC 2014 - jreidinger@suse.com

- Remove write to non-existing /etc/sysconfig/suseconfig
  (FATE#100011)
- 3.1.27

-------------------------------------------------------------------
Thu Jan 30 15:42:52 CET 2014 - aschnell@suse.de

- fixed DASD detection (bnc#860398)
- 3.1.26

-------------------------------------------------------------------
Tue Jan 28 15:37:15 UTC 2014 - jreidinger@suse.com

- Fix exporting configuration in first stage (FATE#308539)
- 3.1.25

-------------------------------------------------------------------
Mon Jan 27 09:56:26 UTC 2014 - mfilka@suse.com

- fate#316768, bnc#854500
  - enable network service according product feature
- 3.1.24

-------------------------------------------------------------------
Fri Jan 24 12:01:29 UTC 2014 - lslezak@suse.cz

- removed inst_scc.rb client (moved to yast2-registration)
- 3.1.23

-------------------------------------------------------------------
Tue Jan 21 14:18:08 UTC 2014 - jreidinger@suse.com

- Remove icons from system analysis according to Ken's comments
  (fate#314695)
- 3.1.22

-------------------------------------------------------------------
Tue Jan 21 12:15:21 UTC 2014 - jreidinger@suse.com

- Remove "Change..." button in non-textual installation
- Add "Export Configuration" button in non-textual installation
  (FATE#308539)
- Add "Export Configuration" menu item in textual installation
  (FATE#308539)
- 3.1.21

-------------------------------------------------------------------
Tue Jan 21 08:48:17 UTC 2014 - jsrain@suse.cz

- adjusted UI according to Ken's comments (fate#314695)
- 3.1.20

-------------------------------------------------------------------
Mon Jan 13 09:58:46 UTC 2014 - jreidinger@suse.com

- add clone proposal and finish client (FATE#308539)
- 3.1.19

-------------------------------------------------------------------
Wed Jan  8 12:46:34 UTC 2014 - jsrain@suse.cz

- added capability to install OEM images (fate#316326)
- added handling Release Notes button (fate#314695)

-------------------------------------------------------------------
Fri Dec 20 09:32:08 UTC 2013 - vmoravec@suse.com

- Add abort and fail hooks for installation
- 3.1.18

-------------------------------------------------------------------
Thu Dec 12 14:50:32 UTC 2013 - lslezak@suse.cz

- control files have been moved to a separate package/git repo
  (https://github.com/yast/yast-installation-control)
- 3.1.17

-------------------------------------------------------------------
Wed Dec 11 09:54:10 UTC 2013 - lslezak@suse.cz

- fixed Makefile.am (added missing inst_scc.rb)
- 3.1.16

-------------------------------------------------------------------
Tue Dec 10 08:46:11 UTC 2013 - vmoravec@suse.com

- Show hook summary only if some hooks failed
- 3.1.15

-------------------------------------------------------------------
Thu Dec  5 15:32:24 UTC 2013 - jreidinger@suse.com

- fix opening zfcp client in disk activation on s390
- 3.1.14

-------------------------------------------------------------------
Thu Dec  5 15:25:18 UTC 2013 - lslezak@suse.cz

- added a new client for SCC registration (first iteration, UI
  only, does not work yet)

-------------------------------------------------------------------
Wed Dec  4 16:11:37 UTC 2013 - jreidinger@suse.com

- fix failure in remote disks activation client
- 3.1.13

-------------------------------------------------------------------
Wed Dec  4 08:30:37 UTC 2013 - lslezak@suse.cz

- removed "trang" dependency (requires complete Java stack, convert
  the file directly in the source repository)
- 3.1.12

-------------------------------------------------------------------
Tue Dec  3 15:11:17 UTC 2013 - jreidinger@suse.com

- remove server base scenario and media check clients from SLE
  installation (FATE#314695)
- add storage proposal dialog to SLE installation (FATE#314695)
- 3.1.11

-------------------------------------------------------------------
Tue Dec  3 13:40:27 UTC 2013 - vmoravec@suse.com

- Show popup window with used hooks before installation finished
- 3.1.10

-------------------------------------------------------------------
Mon Dec  2 12:28:26 UTC 2013 - jreidinger@suse.com

- Add direct link to network communication from remote disks
  activation (FATE#314695, part of NI requirements)
- 3.1.9

-------------------------------------------------------------------
Thu Nov 28 13:01:44 UTC 2013 - vmoravec@suse.com

- Add hooks to main installation client
- 3.1.8

-------------------------------------------------------------------
Wed Nov 20 13:21:57 UTC 2013 - lslezak@suse.cz

- removed support for automatic 2nd stage (the 2nd stage has been
  dropped completely) (FATE#314695)
- 3.1.7

-------------------------------------------------------------------
Tue Nov 19 10:19:13 CET 2013 - locilka@suse.com

- Proposing separate /home partition on SLES and SLES for VMware
  (FATE#316624)

-------------------------------------------------------------------
Mon Nov 18 13:28:32 UTC 2013 - lslezak@suse.cz

- move some steps from removed 2nd stage to the 1st stage
- "inst_mode" client: removed installation/update switch,
  renamed to "inst_installation_options" 
- 3.1.6

-------------------------------------------------------------------
Tue Nov 12 09:24:25 UTC 2013 - lslezak@suse.cz

- control file cleanup:
  * remove the 2nd stage in installation (FATE#314695)
  * removed autoconfiguration support in the 2nd stage (the 2nd
    stage has been removed completely)
  * repair mode removed (not supported) (FATE#308679)

-------------------------------------------------------------------
Mon Nov 11 14:21:37 UTC 2013 - vmoravec@suse.com

- 3.1.5
- replace runlevel entries in control files with default_target
  entries
- replace dependency on yast2-runlevel with yast2-services-manager

-------------------------------------------------------------------
Thu Nov  7 11:45:45 UTC 2013 - mfilka@suse.com

- bnc#849391
  - removed explicit start of second phase of SuSEfirewall2 
    initialization. Not needed when systemd is in use.
- 3.1.4

-------------------------------------------------------------------
Thu Oct 31 11:32:01 UTC 2013 - lslezak@suse.cz

- install "perl-Bootloader-YAML" package
- removed "Use Automatic Configuration" option from the
  installation mode dialog (the 2nd stage has been removed)
- 3.1.3

-------------------------------------------------------------------
Tue Oct 29 13:17:59 UTC 2013 - lslezak@suse.cz

- install only "perl-YAML-LibYAML" and "perl-bootloader" packages
  to the target system
- updated scr_switch_debugger.rb client

-------------------------------------------------------------------
Fri Oct 26 11:39:17 UTC 2013 - jsrain@suse.cz

- show release notes button (fate#314695)

-------------------------------------------------------------------
Fri Oct 25 10:06:07 CEST 2013 - aschnell@suse.de

- removed long obsolete EVMS entries from control file (see
  fate#305007)

-------------------------------------------------------------------
Wed Oct 23 07:27:28 UTC 2013 - lslezak@suse.cz

- removed autorepeat workaround for bnc#346186, not needed anymore,
  xset might not be installed (bnc#846768)
- 3.1.2

-------------------------------------------------------------------
Tue Oct 22 16:46:18 CEST 2013 - locilka@suse.com

- Extended support for ignored_features: They can be also mentioned
  in PTOptions and thus not appended to Kernel command line
  (FATE#314982)

-------------------------------------------------------------------
Tue Oct 15 14:15:31 CEST 2013 - locilka@suse.com

- Added support for ignore[d][_]feature[s] (FATE#314982) allowing
  to skip some unwanted features of the installer
- 3.1.1

-------------------------------------------------------------------
Thu Oct 10 14:48:46 CEST 2013 - locilka@suse.com

- Dropped modem and DSL detection (and configuration) from
  installation proposal (FATE#316263, FATE#316264)

-------------------------------------------------------------------
Fri Sep 27 16:34:11 UTC 2013 - lslezak@suse.cz

- do not use *.spec.in template, use *.spec file with RPM macros
  instead
- 3.1.0

-------------------------------------------------------------------
Fri Sep 27 14:17:54 CEST 2013 - jsuchome@suse.cz

- yast2-mouse was dropped, do not call its components (bnc#841960)
- 3.0.7 

-------------------------------------------------------------------
Thu Sep 26 10:47:32 CEST 2013 - jsuchome@suse.cz

- fix console status after the installation (bnc#750326)
- 3.0.6 

-------------------------------------------------------------------
Tue Sep  3 11:55:45 CEST 2013 - jsuchome@suse.cz

- do not mention xorg-x11 in the control files (bnc#837450) 
- remove obsoleted part of X11 related code
- 3.0.5

-------------------------------------------------------------------
Fri Aug  9 06:36:31 UTC 2013 - mfilka@suse.com

- bnc#798620
    - removed proposed hotfix for the bug. The hotfix could block 
    starting firewall under some circunstances.
    - (re)starting firewall is handled in yast2.rpm since 3.0.2
- 3.0.4 

-------------------------------------------------------------------
Wed Aug  7 12:57:05 CEST 2013 - jsuchome@suse.cz

- use pure ruby solution when sorting proposal items

-------------------------------------------------------------------
Tue Aug  6 11:30:53 CEST 2013 - jsuchome@suse.cz

- use pure ruby solution when sorting destkop items, so major desktop
  (with same order number) won't get resorted
- 3.0.3

-------------------------------------------------------------------
Mon Aug  5 13:16:04 CEST 2013 - jsuchome@suse.cz

- check the product profiles during system analysis and
  copy them to installed system (backport of fate#310730)
- 3.0.2

-------------------------------------------------------------------
Sun Aug  4 11:48:21 UTC 2013 - lslezak@suse.cz

- removed empty agents/Makefile.am and unused testsuite/Makefile.am
- removed obsolete BuildRequires: doxygen perl-XML-Writer sgml-skel
  yast2-testsuite yast2-storage yast2-pkg-bindings yast2-packager

-------------------------------------------------------------------
Fri Aug  2 14:25:07 CEST 2013 - jsuchome@suse.cz

- remove trang from BuildRequires: rng can be created during
  packaging, not needed during build

-------------------------------------------------------------------
Thu Aug  1 11:21:35 CEST 2013 - jsuchome@suse.cz

- correctly write supporturl (port of bnc#520169) 
- limit the number of the searched disks to 8 of each kind to
  shorten time needed for finding SSH keys (port of fate#305873)
- 3.0.1

-------------------------------------------------------------------
Wed Jul 31 08:30:58 UTC 2013 - yast-devel@opensuse.org

- converted from YCP to Ruby by YCP Killer
  (https://github.com/yast/ycp-killer)
- version 3.0.0

-------------------------------------------------------------------
Mon Jul 29 13:43:13 CEST 2013 - fehr@suse.de

- ignore SIGHUP in YaST2.Second-Stage to make autoyast installs
  with serial console succeed again (bnc#825728, bnc#823224)

-------------------------------------------------------------------
Thu Jul 11 12:23:36 CEST 2013 - aschnell@suse.de

- fixed sshd check (bnc#825160)
- 2.24.10

-------------------------------------------------------------------
Thu Jul  4 13:56:19 CEST 2013 - jsuchome@suse.cz

- show release notes of newest product first (bnc#827590)
- 2.24.9

-------------------------------------------------------------------
Tue Jun 25 10:17:46 CEST 2013 - jsuchome@suse.cz

- adapt control.xml to offical Factory one:
  added e17 desktop, enabled online repositories
- 2.24.8

-------------------------------------------------------------------
Fri Jun 21 16:55:50 CEST 2013 - jsuchome@suse.cz

- only show desktops for which their defined patterns are known
  (needed when desktop defined in control file is only available
  via some optional installation source - fate#315061)
- 2.24.7

-------------------------------------------------------------------
Wed Jun 19 11:42:59 CEST 2013 - aschnell@suse.de

- make check for sshd more robust (bnc#825160)
- 2.24.6

-------------------------------------------------------------------
Thu Jun  6 08:29:44 UTC 2013 - mfilka@suse.com

- bnc#774301
    - fixed udev events handling in kernel_finish 
- 2.24.5

-------------------------------------------------------------------
Wed Jun  5 13:02:06 UTC 2013 - lslezak@suse.cz

- use WFM::ClientExists() call instead of checking *.ycp file
  presence (works also with non-YCP clients and checks also e.g.
  /y2update/clients path)

-------------------------------------------------------------------
Mon May 27 15:27:12 CEST 2013 - locilka@suse.com

- Using unique IDs while calling rpmcopy_secondstage to prevent
  from disabling this step in AutoYaST or Upgrade while it should
  be disabled only in Installation (bnc#813072).

-------------------------------------------------------------------
Mon May 13 09:40:15 CEST 2013 - jsuchome@suse.cz

- startup scripts: if RC_LANG is not set, use en_US as default
  (bnc#815265)
- 2.24.4

-------------------------------------------------------------------
Fri May 03 12:18:43 CEST 2013 - aschnell@suse.de

- call unicode_start/stop and initviocons only on consoles
  (bnc#800790)
- fixed check for missing initviocons
- 2.24.3

-------------------------------------------------------------------
Mon Apr 22 14:59:35 CEST 2013 - jsuchome@suse.cz

- show dialog for all available disk controlers (bnc#807026)
- 2.24.2 

-------------------------------------------------------------------
Wed Apr 17 14:50:48 CEST 2013 - jsuchome@suse.cz

- force disk activation when Storage reports no disk was found
  (bnc#810823) 
- 2.24.1

-------------------------------------------------------------------
Fri Mar 29 11:58:02 CET 2013 - jsuchome@suse.cz

- always return boolean from DeployTarImage (bnc#804293)
- make the "Check drivers" error message depend on control.xml
  variable (fate#312875, bnc#805251) 
- 2.24.0

-------------------------------------------------------------------
Wed Mar 13 12:35:54 UTC 2013 - mfilka@suse.com

- NetworkManager is enabled and active after second stage (bnc#808039)
- 2.23.13 

-------------------------------------------------------------------
Mon Mar 04 14:42:03 CET 2013 - aschnell@suse.de

- deactivate RAID before going back to "Disk Activation" during
  installation (bnc#806454)

-------------------------------------------------------------------
Thu Feb 14 17:06:53 CET 2013 - fehr@suse.de

- fix got_kernel_param in misc.sh to not match substrings (so far 
  kernel parameters like systemd.log_level=debug activated Y2DEBUG)
- 2.23.12
 
-------------------------------------------------------------------
Wed Jan 23 16:00:21 CET 2013 - jsuchome@suse.cz

- prevent systemctl hang in 2nd stage (from fcrozat@suse.com,
  bnc#798620)
- 2.23.11

-------------------------------------------------------------------
Sun Jan 20 15:27:33 UTC 2013 - lslezak@suse.cz

- start the add-on module also when "addon" boot parameter is
  present (fate#314318)
- 2.23.10

-------------------------------------------------------------------
Mon Jan 14 13:45:23 UTC 2013 - locilka@suse.com

- Adding repositories that cannot be (re)added as enabled in
  a disabled state (bnc#779396).
- 2.23.9

-------------------------------------------------------------------
Fri Jan 11 10:47:11 CET 2013 - jsuchome@suse.cz

- adapted to changes in Storage.ycp API (bnc#797245)
- 2.23.8

-------------------------------------------------------------------
Mon Jan  7 13:06:32 CET 2013 - jsuchome@suse.cz

- set new keyboard layout right after selecting (bnc#796589)
- added SYSTEMCTL_OPTIONS to Firstboot/Second Stage services
  (bnc#791076)
- 2.23.7

-------------------------------------------------------------------
Fri Dec 21 08:23:47 CET 2012 - jsuchome@suse.cz

- show the info about possibility to download drivers
  from drivers.suse.com (fate#312875) 
- added KVM installation scenario (bnc#795067)
- 2.23.6

-------------------------------------------------------------------
Fri Dec 14 15:16:52 CET 2012 - jsuchome@suse.cz

- disable USB sources after installation (bnc#793709) 
- 2.23.5

-------------------------------------------------------------------
Tue Dec  4 16:54:56 CET 2012 - jsuchome@suse.cz

- allow using local repositories during update (bnc#779397)
- 2.23.4

-------------------------------------------------------------------
Mon Nov  5 08:21:41 CET 2012 - jsuchome@suse.cz

- fixed installation of systemd units (crrodriguez)
- 2.23.3

-------------------------------------------------------------------
Wed Oct 31 08:16:46 CET 2012 - jsuchome@suse.cz

- removed fonts_finish, its only action was to call obsolete
  SuSEconfig script
- removed inst_suseconfig client (fate#100011)
- 2.23.2 

-------------------------------------------------------------------
Fri Oct 26 08:44:43 CEST 2012 - jsuchome@suse.cz

- do not allow to go next without desktop selected (bnc#786507)
- 2.23.1

-------------------------------------------------------------------
Wed Oct 24 11:12:55 CEST 2012 - jsuchome@suse.cz

- removed suseconfig step from installation sequence (fate#100011)
- 2.23.0

-------------------------------------------------------------------
Wed Jul 11 15:56:38 CEST 2012 - jsuchome@suse.cz

- create simpler and non translated aliases for update sources 
  (bnc#768624)
- 2.22.10

-------------------------------------------------------------------
Thu Jun 28 14:36:08 CEST 2012 - jsuchome@suse.cz

- set TERM=linux for 2nd stage services, to keep ncurses nice
  (bnc#768356)
- 2.22.9

-------------------------------------------------------------------
Mon Jun 25 15:43:43 CEST 2012 - jsuchome@suse.cz

- ensure Plymouth is hiddent before 2nd start, to prevent system
  freeze (bnc#768185)
- ensure 2nd stage is started before SuSEfirewall2_init (bnc#733361)
- 2.22.8

-------------------------------------------------------------------
Tue Jun 19 14:49:52 CEST 2012 - aschnell@suse.de

- kill console before reboot (bnc#759627)
  (otherwise systemd will not proceed with system shutdown)

-------------------------------------------------------------------
Wed Jun  6 11:27:02 CEST 2012 - jsuchome@suse.cz

- require yast2-proxy for 2nd stage (bnc#764951)
- show a message if network config has failed (bnc#765129)
- 2.22.7

-------------------------------------------------------------------
Tue Apr 17 16:03:55 CEST 2012 - jsuchome@suse.cz

- enhanced image installation help text (bnc#732914)

-------------------------------------------------------------------
Tue Apr 03 14:56:55 CEST 2012 - aschnell@suse.de

- adapted to move of testX (see bnc#749184)
- 2.22.6

-------------------------------------------------------------------
Wed Mar 14 15:42:19 CET 2012 - aschnell@suse.de

- create link yast.ssh for 2nd stage ssh installation (bnc#745340)
- 2.22.5

-------------------------------------------------------------------
Wed Feb 15 11:46:45 CET 2012 - gs@suse.de

- Improve layout of the release notes dialog (bnc #550610)
- 2.22.4 

-------------------------------------------------------------------
Thu Feb  9 10:53:01 CET 2012 - jsuchome@suse.cz

- adapt the style only for ssh installation, not vnc (bnc#742777)
- 2.22.3 

-------------------------------------------------------------------
Tue Feb  7 17:22:46 CET 2012 - tgoettlicher@suse.de

- Fixed bnc #742777: ssh installation needs to much bandwidth
- 2.22.2

-------------------------------------------------------------------
Fri Jan 13 11:02:40 CET 2012 - jsuchome@suse.cz

- confirmed license
- 2.22.1

-------------------------------------------------------------------
Mon Jan  9 14:29:34 CET 2012 - locilka@suse.cz

- save ecdsa keys as well (bnc#726468) (added where missing)

-------------------------------------------------------------------
Mon Jan  9 13:39:10 CET 2012 - locilka@suse.cz

- Added ntp-client into list of cloned modules in control file
  (bnc #738019).

-------------------------------------------------------------------
Wed Jan  4 15:21:30 CET 2012 - locilka@suse.cz

- Reading the current random/poolsize from /proc to store the exact
  number of bytes (bnc#692799).

-------------------------------------------------------------------
Tue Jan  3 16:21:42 CET 2012 - locilka@suse.cz

- Modified saving state of the current randomness (bnc#692799).

-------------------------------------------------------------------
Thu Dec  8 16:45:15 CET 2011 - locilka@suse.cz

- Fixed saving state of the current randomness (bnc#692799).

-------------------------------------------------------------------
Fri Nov 25 11:35:04 CET 2011 - jsuchome@suse.cz

- ask for Abort confirmation in Update URLs step (bnc#728907)

-------------------------------------------------------------------
Wed Nov 16 13:18:40 CET 2011 - jsuchome@suse.cz

- merged texts from proofreading
- 2.22.0 

-------------------------------------------------------------------
Thu Nov 10 14:27:55 UTC 2011 - fcrozat@suse.com

- Disable routing initscript commands through systemd, prevent
  lockups.

-------------------------------------------------------------------
Thu Nov 03 11:52:08 CET 2011 - aschnell@suse.de

- use same code to display ip addresses during vnc and ssh
  installation (bnc#727802)
- 2.21.28

-------------------------------------------------------------------
Wed Nov  2 17:14:51 CET 2011 - fcrozat@suse.com

- Ensure network is not started by systemd before Firstboot /
  SecondStage (bnc#726823)
- 2.21.27

-------------------------------------------------------------------
Mon Oct 31 09:18:46 CET 2011 - jsuchome@suse.cz

- control files: save ecdsa keys (bnc#726468)
- 2.21.26 

-------------------------------------------------------------------
Wed Oct 19 16:25:41 CEST 2011 - locilka@suse.cz

- Creating /etc/mtab linking to /proc/self/mounts in umount_finish
  (bnc#725166)
- 2.21.25

-------------------------------------------------------------------
Fri Oct 14 11:27:58 CEST 2011 - fcrozat@suse.com

- Fix text mode handled in systemd (bnc#724115)
- 2.21.24

-------------------------------------------------------------------
Tue Oct 11 08:52:43 CEST 2011 - jsuchome@suse.cz

- compress the log file from 1st stage of installation (bnc#716938)
- 2.21.23

-------------------------------------------------------------------
Fri Oct  7 11:38:39 UTC 2011 - fcrozat@suse.com

- Use latest macros for systemd
- Drop workaround for bnc#719221, systemd is fixed now.
- 2.21.22

-------------------------------------------------------------------
Fri Oct  7 11:30:21 UTC 2011 - jsrain@suse.cz

- change the URL for congratulation dialog (bnc#720481)

-------------------------------------------------------------------
Mon Sep 26 10:41:38 CEST 2011 - jsuchome@suse.cz

- control.openSUSE: use lightdm as default DM for Xfce 
- 2.21.21

-------------------------------------------------------------------
Fri Sep 23 15:36:11 CEST 2011 - jsuchome@suse.cz

- updated systemd service files (bnc#719221)
- 2.21.20 

-------------------------------------------------------------------
Fri Sep 23 14:27:36 CEST 2011 - jsuchome@suse.cz

- unmount previously mounted /run (bnc#717321)
- 2.21.19

-------------------------------------------------------------------
Thu Sep 15 12:16:49 UTC 2011 - lslezak@suse.cz

- improved package update check - display only the repositories
  with an update available, display package updates in details
- 2.21.18

-------------------------------------------------------------------
Tue Sep  6 10:05:00 CEST 2011 - jsuchome@suse.cz

- enable system cloning only when autoyast2 is installed
  (bnc#692790)
- 2.21.17

-------------------------------------------------------------------
Wed Aug 31 14:33:50 CEST 2011 - jsuchome@suse.cz

- fix build for older distributions
- 2.21.16 

-------------------------------------------------------------------
Mon Aug 29 12:12:55 CEST 2011 - jsuchome@suse.cz

- added systemd .service files for second stage and firstboot
  (from fcrozat@suse.com, bnc#713760)
- 2.21.15

-------------------------------------------------------------------
Fri Aug 12 13:58:01 CEST 2011 - jsuchome@suse.cz

- expect there might me extra checks for disk controllers with
  s390 (bnc#706911)
- adapted help text and label in installation mode selection
  (bnc#711160)
- 2.21.14 

-------------------------------------------------------------------
Fri Aug  5 12:13:13 UTC 2011 - lslezak@suse.cz

- upgrade_urls.ycp - do not display reading and writing progress,
  it is pretty quick and just causes screen flickering
  (the write progress is displayed only when there is an enabled
  repo to add, refreshing it can take long time) (bnc#692614)
- 2.21.13

-------------------------------------------------------------------
Fri Aug  5 12:32:16 CEST 2011 - tgoettlicher@suse.de

- fixed .desktop file (bnc #681249)

-------------------------------------------------------------------
Thu Aug  4 14:50:33 UTC 2011 - lslezak@suse.cz

- 2.21.12

-------------------------------------------------------------------
Thu Aug  4 14:07:38 CEST 2011 - mvidner@suse.cz

- Copy network interface naming rules early to get them to initrd (bnc#666079).

-------------------------------------------------------------------
Thu Aug  4 11:37:02 UTC 2011 - lslezak@suse.cz

- extraurls: check whether there is an update candidate in the
  added extra repositories - openSUSE DVD does not contain all
  packages, packages from OSS repository which are not on DVD
  medium were not upgraded and were left in the old version even
  after adding new OSS repository with updated version (bnc#693230)

-------------------------------------------------------------------
Wed Aug  3 13:19:50 UTC 2011 - lslezak@suse.cz

- cleanup: removed obsoleted SourceManager::SyncAddedAndDeleted()
  call (zmd sync has been removed)
- 2.21.11

-------------------------------------------------------------------
Wed Aug  3 08:53:14 UTC 2011 - lslezak@suse.cz

- use term "Software manager" instead of "Package manager"
  (bnc#585679)
- 2.21.10

-------------------------------------------------------------------
Tue Aug  2 13:37:03 CEST 2011 - locilka@suse.cz

- Preserving the /dev/urandom state from inst-sys after the
  installation (bnc#692799)
- Automatically enabling haveged service if installed (bnc#692799)
- 2.21.9

-------------------------------------------------------------------
Mon Aug  1 15:38:32 CEST 2011 - locilka@suse.cz

- Added control.SLES-for-VMware into the SVN

-------------------------------------------------------------------
Fri Jul 22 15:00:30 CEST 2011 - locilka@suse.cz

- Removed obsoleted X-KDE-SubstituteUID from deploy_image.desktop
  (bnc#540627)
- 2.21.8

-------------------------------------------------------------------
Tue Jul 12 15:34:38 CEST 2011 - jsuchome@suse.cz

- Show Xen Virtualization Host Server Installation scenario
  only for x86_64 architecture (bnc#702103)
- 2.21.7

-------------------------------------------------------------------
Thu Jun 30 14:09:17 CEST 2011 - jsuchome@suse.cz

- fixed typos (bnc#703119)
- 2.21.6 

-------------------------------------------------------------------
Wed Jun  1 17:24:25 CEST 2011 - locilka@suse.cz

- always loading 'pciehp' kernel module on Dell hardware
  (FATE #311991)
- fixed control file validation
- stricter btrfs_increase_percentage definition in all control
  files (only 'integer' is allowed)

-------------------------------------------------------------------
Wed Jun  1 11:56:08 CEST 2011 - fehr@suse.de

- add btrfs_increase_percentage to to category "partitioning" in
  config.xml files
- 2.21.5 

-------------------------------------------------------------------
Thu May 19 14:22:10 CEST 2011 - jsuchome@suse.cz

- enable YaST restart in the 1st stage (bnc#694299)
- 2.21.4 

-------------------------------------------------------------------
Wed Apr 27 15:08:04 CEST 2011 - jsuchome@suse.cz

- added option to configure FCoE Interfaces when started with
  WithFCoE=1 argument (fate#307445)
- 2.21.3 

-------------------------------------------------------------------
Wed Apr 27 11:19:50 CEST 2011 - jsuchome@suse.cz

- Copy /media.1/build to the installed system (fate#311377)
- 2.21.2 

-------------------------------------------------------------------
Fri Mar 25 10:26:44 CET 2011 - jsuchome@suse.cz

- show the 'before-reboot' message in RichText, so possible command
  can be copy-pasted (bnc#383519)
- 2.21.1

-------------------------------------------------------------------
Thu Mar 24 16:14:02 CET 2011 - jsuchome@suse.cz

- do not start automatic configuration for autoYaST (bnc#679435)
- 2.21.0

-------------------------------------------------------------------
Mon Feb 28 14:52:26 CET 2011 - locilka@suse.cz

- Handling disabled installation steps also in Live Installation
  mode (BNC #675516)
- 2.20.6

-------------------------------------------------------------------
Thu Feb 17 13:49:19 CET 2011 - aschnell@suse.de

- fixed braille support during installation (bnc #672086)
- 2.20.5

-------------------------------------------------------------------
Tue Feb  8 15:10:25 CET 2011 - locilka@suse.cz

- Adapted openSUSE control file to the current naming schema of
  desktops (BNC #667408)

-------------------------------------------------------------------
Thu Jan 20 14:18:41 CET 2011 - jsrain@suse.cz

- fix initialization of AutoUpgrade for 2nd stage
- 2.20.4

-------------------------------------------------------------------
Wed Jan 19 15:38:20 CET 2011 - jsrain@suse.cz

- adaptations for unattended migration (fate#310481)
- don't delete /etc/mtab if it is a symlink (bnc#665437)
- 2.20.3

-------------------------------------------------------------------
Wed Jan 19 12:53:00 CET 2011 - jsrain@suse.cz

- fixed progress during live installation (bnc#665413)
- 2.20.2

-------------------------------------------------------------------
Fri Jan  7 13:43:01 CET 2011 - jsrain@suse.cz

- update XFCE desktop definition

-------------------------------------------------------------------
Thu Jan  6 10:47:00 CET 2011 - locilka@suse.cz

- Using wider space for licence displayed in non-textual interface
  (BNC #607135).
- Fixed DUD deployment (BNC #626337)

-------------------------------------------------------------------
Thu Nov 16 16:13:48 UTC 2010 - jsrain@suse.cz

- fixed behavior of window closing in installation proposal
  (bnc#636980)
- use df for estimating partition size for live installer
  (bnc#555288)
- 2.20.1

-------------------------------------------------------------------
Thu Sep 30 17:33:48 UTC 2010 - lslezak@suse.cz

- don't use spaces in repo alias (bnc#596950)
- inst_addon_update_sources.ycp - removed obsoleted ZMD sync call
- 2.20.0

-------------------------------------------------------------------
Wed Jun  2 13:52:02 CEST 2010 - jsrain@suse.cz

- removed link to repairing the system
- 2.19.20

-------------------------------------------------------------------
Wed May 12 15:33:24 CEST 2010 - ug@suse.de

- fixed the cloning at the end of a manual
  installation (bnc#605132)
- 2.19.7

-------------------------------------------------------------------
Mon Apr 19 12:29:08 CEST 2010 - aschnell@suse.de

- allow btrfs as root fs
- 2.19.6

-------------------------------------------------------------------
Thu Apr 15 17:12:28 CEST 2010 - locilka@suse.cz

- Script copy_files_finish copies files with --dereference to
  prevent from copying symlinks instead of the files content
  (BNC #596938).

-------------------------------------------------------------------
Fri Apr 09 17:09:27 CEST 2010 - aschnell@suse.de

- disable Qt/Gtk frontend if testX is unavailable (bnc #585432)
- 2.19.5

-------------------------------------------------------------------
Tue Apr  6 17:44:25 CEST 2010 - locilka@suse.cz

- Searching for LiveCD license in /usr/share/doc/licenses and /
  directories (BNC #594042).

-------------------------------------------------------------------
Fri Mar 26 11:26:04 CET 2010 - ug@suse.de

- fixed a broken yast2-installation.spec.in
- fixed broken schema validation files for control.xml files
- 2.19.4

-------------------------------------------------------------------
Wed Mar 24 07:42:19 UTC 2010 - lslezak@suse.cz

- inst_suseconfig.ycp - do not reset UI product name
  (&product; macro) (bnc#539906)

-------------------------------------------------------------------
Thu Mar 18 14:55:20 CET 2010 - locilka@suse.cz

- Previously used repositories switched from enabled/disabled mode
  to removed/enabled/disabled mode (BNC #588659).

-------------------------------------------------------------------
Fri Mar 12 13:19:15 CET 2010 - kmachalkova@suse.cz

- Port from SLE11 SP1: process files in _datadir/autoinstall/modules 
  with %suse_update_desktop_file. This passes their strings into
  translation (bnc#549944)

-------------------------------------------------------------------
Fri Mar 12 10:53:55 CET 2010 - locilka@suse.cz

- Unique identification in inst_upgrade_urls switched from URL to
  ALIAS (BNC #587517).
- In case of re-adding CD/DVD media, user is asked to insert
  correct media before adding it (BNC #587517).
- Only upgrade packages if upgrading from SLES 11, otherwise use
  patterns for upgrade (BNC #587544).

-------------------------------------------------------------------
Tue Mar  9 15:35:48 CET 2010 - locilka@suse.cz

- Fixed calling update.post from DUD (BNC #586609).

-------------------------------------------------------------------
Tue Mar  2 14:30:31 CET 2010 - locilka@suse.cz

- CIM service is proposed as disabled by default (BNC #584524).

-------------------------------------------------------------------
Mon Feb 22 17:48:57 CET 2010 - locilka@suse.cz

- Documented YaST RELAX NG schema (FATE #305551).
- Correctly re-added unique_id to RNC - AC steps and proposals
  (BNC #582094).

-------------------------------------------------------------------
Wed Feb 17 11:05:12 CET 2010 - ug@suse.de

- clone checkbox at the end of the installation is always
  enabled now and can install the autoyast2 package if needed
  (bnc#547486)

-------------------------------------------------------------------
Mon Feb 15 15:48:51 CET 2010 - ug@suse.de

- UI for autoinstallation images added to deploy_image_auto

-------------------------------------------------------------------
Tue Feb  9 17:06:15 CET 2010 - locilka@suse.cz

- Steps 'user' and 'auth' enabled again in Live mode (BNC #547931).

-------------------------------------------------------------------
Tue Feb  9 14:49:33 CET 2010 - locilka@suse.cz

- Fixed license agreement check box visibility (BNC #571846).
- 2.19.3

-------------------------------------------------------------------
Tue Feb  2 11:03:04 CET 2010 - locilka@suse.cz

- Added LXDE to openSUSE control file (FATE #307729).

-------------------------------------------------------------------
Mon Feb  1 11:35:15 CET 2010 - locilka@suse.cz

- Fixed 'going back' from services proposal BNC #572734.

-------------------------------------------------------------------
Fri Jan 22 15:56:07 CET 2010 - aschnell@suse.de

- fixed message during ssh installation (bnc #518616)

-------------------------------------------------------------------
Fri Jan 15 17:29:45 CET 2010 - aschnell@suse.de

- updated control.rnc
- 2.19.2

-------------------------------------------------------------------
Thu Jan  7 15:29:13 CET 2010 - jsuchome@suse.cz

- inst_complex_welcome adapted to Language::SwitchToEnglishIfNeeded
  (bnc#479529)
- 2.19.1

-------------------------------------------------------------------
Fri Dec 11 16:48:58 CET 2009 - locilka@suse.cz

- Adapted for new API to ProductLicense (FATE #306295).

-------------------------------------------------------------------
Wed Dec  9 16:44:34 CET 2009 - locilka@suse.cz

- Package kde4-kdm has been renamed to kdm (SLES, SLED control
  files) (bnc #561627).

-------------------------------------------------------------------
Wed Dec  9 14:58:38 CET 2009 - kmachalkova@suse.cz

- Un-check automatic configuration box when user selects update
  (bnc#537625)  

-------------------------------------------------------------------
Wed Dec  9 14:12:21 CET 2009 - locilka@suse.cz

- Enabled CIM by default (SLES and SLED) (FATE #305583)
- Adapted RNC for control files

-------------------------------------------------------------------
Wed Dec  9 12:49:08 CET 2009 - jsrain@suse.cz

- dereference hardlinks when deploying live CD so that it can
  be also deployed on multiple separate partitions (bnc#549158)

-------------------------------------------------------------------
Mon Nov 30 14:38:26 CET 2009 - locilka@suse.cz

- Repositories added by inst_addon_update_sources use
  Pkg::RepositoryAdd that does not need access to network
  (bnc #557723)

-------------------------------------------------------------------
Tue Nov 24 16:13:31 CET 2009 - kmachalkova@suse.cz

Cumulative patch with SLE11 SP1 features:
- In TUI (ncurses), use plain text (.txt) file with release notes, 
  if found (FaTE#306167)
- Set /etc/sysconfig/boot:RUN_PARALLEL according to corresponding
  value in control file (FaTE#307555) 
- 2.19.0

-------------------------------------------------------------------
Thu Nov 19 16:51:55 CET 2009 - locilka@suse.cz

- Added control file configuration option require_registration
  (FATE #305578).

-------------------------------------------------------------------
Wed Nov  4 16:31:17 CET 2009 - mzugec@suse.cz

- lan module in 1st stage (FaTE#303069)
- 2.18.34 

-------------------------------------------------------------------
Fri Oct 23 07:40:56 CEST 2009 - jsuchome@suse.cz

- during update, do not save timezone and console settings
  (bnc#547587)
- 2.18.33 

-------------------------------------------------------------------
Fri Oct 16 14:36:11 CEST 2009 - locilka@suse.cz

- Fixed handling repositories during upgrade (bnc #543468).
- 2.18.32

-------------------------------------------------------------------
Wed Oct  7 15:36:44 CEST 2009 - jsuchome@suse.cz

- set the time after chroot (bnc#538357)
- 2.18.31 

-------------------------------------------------------------------
Wed Oct  7 12:17:52 CEST 2009 - jsuchome@suse.cz

- correctly set the keyboard layout in 2nd stage (bnc#542009)
- 2.18.30

-------------------------------------------------------------------
Thu Oct  1 13:27:16 CEST 2009 - locilka@suse.cz

- Adjusting understandable name for update URLs added during second
  stage of installation (bnc #542792).
- 2.18.29

-------------------------------------------------------------------
Tue Sep 29 16:41:32 CEST 2009 - kmachalkova@suse.cz

- Correct HTML format tags in helptext (bnc#540784)
- Set firewall status according to user's choice also in non-automatic 
  2nd stage (missing call for AdjustDisabledSubProposals) (bnc#534862)
- 2.18.28 

-------------------------------------------------------------------
Thu Sep 24 15:51:15 CEST 2009 - kmachalkova@suse.cz

- Enable SSH service after reboot if this is SSH or VNC installation 
  (new ssh_service_finish client) (bnc#535206)
- 2.18.27 

-------------------------------------------------------------------
Mon Sep 14 15:27:19 CEST 2009 - jsrain@suse.cz

- enhanced display of release notes (fate#306237)
- 2.18.26

-------------------------------------------------------------------
Wed Sep  9 14:33:14 CEST 2009 - jsrain@suse.cz

- better error handling for image installation (bnc#533601)
- 2.18.25

-------------------------------------------------------------------
Fri Sep  4 19:00:27 CEST 2009 - kmachalkova@suse.cz

- Introducing unique IDs to unambiguously identify AC steps and 
  sub-proposals
- Writing disabled AC steps and subproposals at the end of 1st 
  stage, reading them back at the end of 2nd stage
- Filtering out disabled AC steps from AC workflow (FaTE #303859 and 
  bnc#534862)
- Require new yast2 base 
- 2.18.24

-------------------------------------------------------------------
Fri Sep  4 09:07:42 CEST 2009 - locilka@suse.cz

- Dropped unnecessary fallback text from the fallback control file
  (BNC #536288).

-------------------------------------------------------------------
Wed Aug 26 15:33:51 CEST 2009 - locilka@suse.cz

- Do not copy xorg.conf to installed system anymore (bnc #441404).
- 2.18.23

-------------------------------------------------------------------
Fri Aug 21 12:38:42 CEST 2009 - aschnell@suse.de

- do not disable qt/gtk frontends if xorg.conf is missing (bnc
  #533159)
- 2.18.22

-------------------------------------------------------------------
Fri Aug 14 18:26:49 CEST 2009 - kmachalkova@suse.cz

- Simple network (firewall) configuration in 1st stage (FaTE #303859) 

-------------------------------------------------------------------
Mon Aug 10 14:18:11 CEST 2009 - locilka@suse.cz

- added calling bootloader client bootloader_preupdate to control
  file to fix multiple grub entries (bnc #414490, bnc #477778).

-------------------------------------------------------------------
Thu Jul 30 20:26:30 CEST 2009 - jdsn@suse.de

- disable yast2-x11 during installation (bnc#441404) 
- 2.18.21

-------------------------------------------------------------------
Thu Jul 30 15:32:37 CEST 2009 - jsuchome@suse.cz

- adapted to changes in yast2-country: no saving of xorg.conf
  (bnc#441404) 
- 2.18.20

-------------------------------------------------------------------
Wed Jun 24 10:02:20 CEST 2009 - locilka@suse.cz

- Fixed Welcome dialog layout to have more license content visible
  and to align language and keyboard widgets with it.
- Not offering installation images if there are none (bnc #492745).
- 2.18.19

-------------------------------------------------------------------
Mon Jun 22 20:20:18 CEST 2009 - coolo@novell.com

- fix build with automake 1.11
- 2.18.18

-------------------------------------------------------------------
Thu Jun 11 12:57:14 CEST 2009 - jsrain@suse.cz

- adapted for unified progress during live installation
  (bnc#435680)
- 2.18.17

-------------------------------------------------------------------
Mon Jun 08 14:03:30 CEST 2009 - aschnell@suse.de

- use minimalistic xorg.conf during installation (bnc #510015)
- 2.18.16

-------------------------------------------------------------------
Wed May 20 12:45:47 CEST 2009 - aschnell@suse.de

- moved .proc.mounts agent from yast2-installation to yast2 (bnc
  #504429)

-------------------------------------------------------------------
Mon May 18 16:46:03 CEST 2009 - juhliarik@suse.cz

- added kdump support for autoyast installation (FATE#305588) 

-------------------------------------------------------------------
Thu May 14 13:45:08 CEST 2009 - locilka@suse.cz

- Installation/Upgrade newly require some packages essential for
  them to succeed (bnc #469730).

-------------------------------------------------------------------
Mon Apr 27 10:22:24 CEST 2009 - locilka@suse.cz

- Using a new yast-spanner (old yast icon) for Repair.
- 2.18.14

-------------------------------------------------------------------
Mon Apr 20 13:59:31 CEST 2009 - locilka@suse.cz

- Fixed Vendor module to use zypp history file instead of using
  y2logRPM (bnc #456446).
- 2.18.13

-------------------------------------------------------------------
Thu Apr 16 16:58:07 CEST 2009 - locilka@suse.cz

- Added documentation for installation images.

-------------------------------------------------------------------
Fri Apr 10 14:11:46 CEST 2009 - locilka@suse.cz

- KDE 3.x dropped from openSUSE control file (bnc #493547).

-------------------------------------------------------------------
Tue Apr  7 13:02:39 CEST 2009 - ug@suse.de

- changed the error message of missing hard disks during
  autoinstallation. Might confuse s390/iSCSI users. (bnc#476147)

-------------------------------------------------------------------
Mon Mar 30 14:20:57 CEST 2009 - locilka@suse.cz

- Fixing reevaluation of packages to remove, install and/or upgrade
  after images are deployed during first stage (bnc #489448).
- 2.18.12

-------------------------------------------------------------------
Fri Mar 27 18:15:15 CET 2009 - locilka@suse.cz

- Added new globals->ac_redraw_and_ignore control file item
  (openSUSE and SLED) that ignores if AC UI is missing and just
  redraws it. An error is still reported in case of missing Wizard
  widget (bnc #487565).

-------------------------------------------------------------------
Thu Mar 19 14:14:34 CET 2009 - locilka@suse.cz

- Continuing on Repair integration.
- Handling missing FLAGS in the content file.
- 2.18.11

-------------------------------------------------------------------
Wed Mar 18 13:17:58 CET 2009 - locilka@suse.cz

- Location /etc/modprobe.d/blacklist has been renamed to
  /etc/modprobe.d/50-blacklist.conf (bnc #485980).
- Unified inst_mode handling, especially correct handling of
  Automatic Configuration together with switching to Update mode
  (originally reported as bnc #469273).
- Repair workflow unified with the rest of installation.
- 2.18.10

-------------------------------------------------------------------
Mon Mar 16 14:47:46 CET 2009 - locilka@suse.cz

- Fixed help for "License Translations..." button (bnc #481113).

-------------------------------------------------------------------
Tue Mar 10 10:26:02 CET 2009 - locilka@suse.cz

- Obsolete 'tar --preserve' replaced with
  'tar --preserve-permissions --preserve-order' (bnc #483791).
- Added recovery support for AC (dialogs) possibly called by AC
  scripts (bnc #483211).

-------------------------------------------------------------------
Thu Feb 26 16:00:44 CET 2009 - ug@suse.de

- RPMs via driverupdate were not possible

-------------------------------------------------------------------
Tue Feb 24 13:30:15 CET 2009 - locilka@suse.cz

- Added support for .xz images deployment (bnc #476079).
- Added support for `reboot_same_step (bnc #475650).
- 2.18.9

-------------------------------------------------------------------
Mon Feb 23 16:36:56 CET 2009 - locilka@suse.cz

- Offering to configure network if remote repositories are used
  during upgrade (inst_upgrade_urls). Setup can be safely skipped
  and comes from the Online Repositories (bnc #478024).
- 2.18.8

-------------------------------------------------------------------
Fri Feb 20 20:40:09 CET 2009 - locilka@suse.cz

- save network configuration also for IPv6 only (bnc#477917)
- 2.18.7

-------------------------------------------------------------------
Tue Feb 17 16:56:09 CET 2009 - locilka@suse.cz

- Writing additional-control-files index file after removing and
  recreating the directory where it is stored (bnc #475516).
- 2.18.6

-------------------------------------------------------------------
Mon Feb  9 13:21:50 CET 2009 - locilka@suse.cz

- Enabling online update in (SLED) Automatic Configuration
  (bnc #449128).

-------------------------------------------------------------------
Fri Feb  6 10:39:20 CET 2009 - locilka@suse.cz

- InstError has been moved to yast2-2.18.6
- 2.18.5

-------------------------------------------------------------------
Thu Feb  5 18:16:17 CET 2009 - locilka@suse.cz

- InstError extended and documented.

-------------------------------------------------------------------
Mon Feb  2 13:09:08 CET 2009 - locilka@suse.cz

- Erasing all old additional control files in the final step of
  upgrade before rebooting to the second stage (bnc #471454).
- InstError can now save YaST logs on user request.
- 2.18.4

-------------------------------------------------------------------
Wed Jan 28 14:33:09 CET 2009 - locilka@suse.cz

- Added new InstError module for unified reporting of errors
  during installation.
- Better SlideShow support in inst_finish.
- Reporting more errors in inst_finish.
- 2.18.3

-------------------------------------------------------------------
Tue Jan 27 17:13:57 CET 2009 - locilka@suse.cz

- Added test for checking free space when SCR switch fails
  (bnc #460477).

-------------------------------------------------------------------
Mon Jan 26 13:58:00 CET 2009 - locilka@suse.cz

- Disabling [Back] buttons in the very first interactive dialogs
  in second stage, SLES and SLED control files (bnc #468677).

-------------------------------------------------------------------
Thu Jan 22 12:50:38 CET 2009 - locilka@suse.cz

- Dropping mode_proposal client - not in use anymore.
- 2.18.2

-------------------------------------------------------------------
Wed Jan 21 13:09:33 CET 2009 - locilka@suse.cz

- Removing dependency on yast2-runlevel (duplicate code in runlevel
  proposal).
- Removing dependency on yast2-mouse by moving the mouse-related
  scripts to yast2-mouse-2.18.0.
- Removing dependency on yast2-bootloader.
- inst_finish script newly uses the SlideShow module.

-------------------------------------------------------------------
Tue Jan 20 13:37:03 CET 2009 - locilka@suse.cz

- Possibility to move the base installation window has been
  disabled (bnc #466827)
- 2.18.1

-------------------------------------------------------------------
Tue Jan 13 12:15:42 CET 2009 - locilka@suse.cz

- Adapted the inst_proposal to better reflect the current situation
  'analyzing...' vs. 'adapting the proposal...' (bnc #463567).

-------------------------------------------------------------------
Fri Dec 19 13:07:49 CET 2008 - locilka@suse.cz

- Pattern WBEM added into two server scenarios (bnc #458332).

-------------------------------------------------------------------
Thu Dec 18 18:04:47 CET 2008 - locilka@suse.cz

- Updated control file documentation (bnc #438678).

-------------------------------------------------------------------
Wed Dec 17 14:42:22 CET 2008 - locilka@suse.cz

- Added yet another xset call (bnc #455771 comment #40)

-------------------------------------------------------------------
Tue Dec 16 17:13:38 CET 2008 - aschnell@suse.de

- adapted to storage API changes
- 2.18.0

-------------------------------------------------------------------
Tue Dec 16 12:29:27 CET 2008 - locilka@suse.cz

- Removed SLED control file labels that should be hidden
  (bnc #459080).
- Using a better help text for inst_new_desktop (bnc #432912).

-------------------------------------------------------------------
Mon Dec 15 14:32:27 CET 2008 - locilka@suse.cz

- Removed all (inst_)do_rezise calls from all control files on
  aschnell's request.

-------------------------------------------------------------------
Fri Dec 12 16:36:28 CET 2008 - aschnell@suse.de

- require initviocons (bnc #173426)
- 2.17.47

-------------------------------------------------------------------
Tue Dec  9 16:40:35 CET 2008 - locilka@suse.cz

- Updated control.rnc
- 2.17.46

-------------------------------------------------------------------
Mon Dec  8 13:16:33 CET 2008 - locilka@suse.cz

- Updated control.rnc
- Added two more control-file examples.
- Checking all control files during build.
- Adjusted control-file examples (all bnc #438678).
- Checking the process exit status returned after deploying an
  image (bnc #456337).
- 2.17.45

-------------------------------------------------------------------
Fri Dec  5 10:38:41 CET 2008 - locilka@suse.cz

- New control.rnc/rng for control file validation (bnc #455994).
- Added build-time control file validation.
- 2.17.44

-------------------------------------------------------------------
Wed Dec  3 18:33:59 CET 2008 - locilka@suse.cz

- inst_extrasources moved before inst_ask_online_update to register
  the online update repository before checking for patches
  (bnc #450229).

-------------------------------------------------------------------
Mon Dec  1 16:59:14 CET 2008 - locilka@suse.cz

- Fixed proposing the online update depending on the fact whether
  network is running (bnc #450229).
- 2.17.43

-------------------------------------------------------------------
Fri Nov 28 15:05:02 CET 2008 - locilka@suse.cz

- Updated labels of Installation Scenarios for SLES (bnc #428202).

-------------------------------------------------------------------
Fri Nov 28 12:16:03 CET 2008 - locilka@suse.cz

- Fixed behavior of inst_new_desktop when user switched to another
  language later (bnc #449818).
- 2.17.42

-------------------------------------------------------------------
Thu Nov 27 16:49:11 CET 2008 - locilka@suse.cz

- Using yast-live-install-finish icon when finishing LiveCD
  installation/inst_finish (bnc #438154).
- Fixed ImageInstallation SlideShow - download progress is shown
  only when downloading the images, not the other helper files
  (bnc #449792).
- Adjusting ImageInstallation-related SlideShow only if
  ImageInstallation is in use (bnc #439104).

-------------------------------------------------------------------
Thu Nov 27 15:05:11 CET 2008 - ug@suse.de

- the real fix for bnc#442691
  deploy_image_auto doesn't use the boolean variable 
  image_installation
- 2.17.41

-------------------------------------------------------------------
Tue Nov 25 14:42:31 CET 2008 - locilka@suse.cz

- Handling new feature of licenses ProductLicense::AcceptanceNeeded
  (bnc #448598).
- 2.17.40

-------------------------------------------------------------------
Mon Nov 24 12:51:48 CET 2008 - locilka@suse.cz

- Completely initializing the target and sources before checking
  for available patches and offering online update (bnc #447080).
- 2.17.39

-------------------------------------------------------------------
Thu Nov 20 18:21:32 CET 2008 - locilka@suse.cz

- Pkg::SourceStartManager in inst_ask_online_update to replace
  obsolete Pkg::PkgEstablish (bnc #447080).
- Reading all supported desktops to define the order of desktops
  in desktop_finish (bnc #446640).
- Added shadow desktops to SLES and SLED desktop files to have
  a fallback if user selects some other desktop than the default
  one (bnc #446640).
- 2.17.38

-------------------------------------------------------------------
Wed Nov 19 16:01:53 CET 2008 - locilka@suse.cz

- Added pciutils to Requires, lspci was called but not required
  (bnc #446533).
- 2.17.37

-------------------------------------------------------------------
Wed Nov 19 13:23:10 CET 2008 - locilka@suse.cz

- Added inst_fallback_controlfile client reporting about using
  a fallback control file.
- Calling inst_fallback_controlfile in the fallback control file
  (both bnc #440982).
- 2.17.36

-------------------------------------------------------------------
Fri Nov 14 12:17:47 CET 2008 - aschnell@suse.de

- don't start iscsid in second stage start scripts (bnc #444976)
- 2.17.35

-------------------------------------------------------------------
Thu Nov 13 17:36:53 CET 2008 - locilka@suse.cz

- Flushing the cache before calling a set_polkit_default_privs that
  uses the written data (bnc #440182).
- 2.17.34

-------------------------------------------------------------------
Thu Nov 13 11:21:11 CET 2008 - locilka@suse.cz

- Handling errors while deploying images, installation will abort
  (bnc #444209).
- 2.17.33

-------------------------------------------------------------------
Thu Nov 13 10:21:13 CET 2008 - ug@suse.de

- checkboxes in the congratulations dialog did not work anymore
  (bnc#444214)

-------------------------------------------------------------------
Tue Nov 11 13:58:17 CET 2008 - ug@suse.de

- fix for image deployment during autoinstallation

-------------------------------------------------------------------
Tue Nov 11 12:20:00 CET 2008 - juhliarik@suse.cz

- changed order of yast modules in Expert tab for installation
  (bnc #441434) 

-------------------------------------------------------------------
Tue Nov 11 10:53:25 CET 2008 - jsrain@suse.cz

- fixed switching to a tab with an error in the proposal
  (bnc #441434)
- 2.17.32

-------------------------------------------------------------------
Tue Nov 11 10:48:03 CET 2008 - aschnell@suse.de

- use accelerated xserver during installation for certain Intel
  cards (bnc #442413)
- 2.17.31

-------------------------------------------------------------------
Fri Nov  7 16:32:28 CET 2008 - locilka@suse.cz

- Fixed deploy_image_auto to handle AutoYaST settings correctly
  (bnc #442691).
- Removing the congrats dialog content before cloning, storing
  the sources, finishing (bnc #441452).
- Using Pkg::SourceProvideDigestedFile function when deploying
  images and in release_notes_popup (bnc #409927).
- 2.17.30

-------------------------------------------------------------------
Thu Nov  6 16:35:10 CET 2008 - locilka@suse.cz

- Fixed progress (SlideShow) information about images being
  deployed (bnc #442286).
- Changing inst_deploy_images to use PackagesUI for opening a
  package selector while debugging mode is turned on (bnc #435479).

-------------------------------------------------------------------
Thu Nov  6 16:19:59 CET 2008 - jsuchome@suse.cz

- S09-cleanup: check for additional services requiring restart
  (bnc#395402)

-------------------------------------------------------------------
Wed Nov  5 17:25:01 CET 2008 - locilka@suse.cz

- Calling set_polkit_default_privs without checking for it using
  FileUtils, checking by 'test -x' instead (bnc #440182).
- 2.17.29

-------------------------------------------------------------------
Wed Nov  5 13:09:04 CET 2008 - locilka@suse.cz

- Added yast2-storage >= 2.17.47 because of the previous fix
  implementation.
- 2.17.28

-------------------------------------------------------------------
Tue Nov 04 13:14:10 CET 2008 - aschnell@suse.de

- improved warning about partitioning (fate #302857)
- 2.17.27

-------------------------------------------------------------------
Mon Nov  3 18:34:30 CET 2008 - locilka@suse.cz

- Writing 'SecondStageRequired' 0/1 to /etc/install.inf even while
  rebooting during second stage (bnc #432005).
- 2.17.26

-------------------------------------------------------------------
Mon Nov 03 14:28:14 CET 2008 - aschnell@suse.de

- better reboot message during ssh installation (bnc #439572 and
  bnc #432005)
- 2.17.25

-------------------------------------------------------------------
Fri Oct 31 16:28:23 CET 2008 - locilka@suse.cz

- Fixed checking whether running the second stage is required.
- Added writing 'SecondStageRequired' 0/1 to /etc/install.inf
  (both bnc #439572)
- 2.17.24

-------------------------------------------------------------------
Thu Oct 30 14:42:15 CET 2008 - locilka@suse.cz

- Saving sources at the end of inst_extrasources if some were
  added (bnc #440184).
- 2.17.23

-------------------------------------------------------------------
Mon Oct 27 10:18:47 CET 2008 - locilka@suse.cz

- Added lnussel's patch to run set_polkit_default_privs at
  desktop_finish script (bnc #438698).
- Bigger license window (bnc #438100).
- Calling inst_prepareprogress also during Upgrade, all control
  files changed (bnc #438848).
- Disabling users and auth in LiveCD second stage (bnc #435965).
- Removing label for user_non_interactive (bnc #401319).
- Desktop 'startkde4' replaced with 'startkde' (bnc #438212).
- Added 'kdump' to 'clone_modules' (SLES) (bnc #436365).
- 2.17.22

-------------------------------------------------------------------
Tue Oct 21 16:46:00 CEST 2008 - locilka@suse.cz

- Added handling for globals->debug_deploying (bnc #436842).

-------------------------------------------------------------------
Mon Oct 20 12:56:32 CEST 2008 - locilka@suse.cz

- Fixed a typo (bnc #436471).

-------------------------------------------------------------------
Fri Oct 17 10:51:05 CEST 2008 - locilka@suse.cz

- Adapted SLES and SLED control files to write default desktop
  settings (bnc #436094).
- Added software->display_support_status flag to SLES/SLED
  (bnc #435479).

-------------------------------------------------------------------
Tue Oct 14 14:15:11 CEST 2008 - locilka@suse.cz

- Changed YaST icons while probing the system (bnc #404809).
- Enhanced scr_switch_debugger - Sending USR1 signal to the new SCR
  (bnc #433057).
- 2.17.21

-------------------------------------------------------------------
Mon Oct 13 13:29:04 CEST 2008 - locilka@suse.cz

- Enabled going_back in Add-Ons during installation (bnc #434735).

-------------------------------------------------------------------
Mon Oct 13 13:10:58 CEST 2008 - mzugec@suse.de

- configure supportconfig in installation (fate#305180)
- 2.17.20

-------------------------------------------------------------------
Mon Oct 13 09:45:23 CEST 2008 - locilka@suse.cz

- Fixed install/update confirmation dialog (bnc #433249).
- Fixed text in openSUSE control file (bnc #432911).
- Fixed typo (bnc #433794).

-------------------------------------------------------------------
Fri Oct 10 14:49:58 CEST 2008 - locilka@suse.cz

- Enhanced scr_switch_debugger (bnc #433057).
- Enabling key-repeating if not running in XEN (bnc #433338).

-------------------------------------------------------------------
Thu Oct  9 21:00:01 CEST 2008 - locilka@suse.cz

- Loading the Target while initializing libzypp in
  inst_upgrade_urls (bnc #429080).
- Running a simple SCR Test after chrooting to the installed system
  in scr_switch_finish, full-test is called in case of simple test
  failure (bnc #433057).
- Added more checking around 'searching for files' (bnc #427879).

-------------------------------------------------------------------
Wed Oct 08 12:51:01 CEST 2008 - aschnell@suse.de

- removed cp of proc/mounts to /etc/mtab (bnc #425464)
- 2.17.19

-------------------------------------------------------------------
Mon Oct  6 15:30:53 CEST 2008 - locilka@suse.cz

- Do not display any system type for SLES/SLED in installation
  overview (bnc #431336).
- Clients inst_new_desktop and inst_scenarios converted to use
  PackagesProposal API instead of using Pkg calls directly (bnc
  #432572)
- Dropping obsolete inst_software_selection client instead of
  convwerting it - not in use anymore (bnc #432572).
- Always change initial proposal [Next] button to [Install],
  resp. [Update] (bnc #431567).
- Removing desktop definitions and default_desktop from SLED
  control file, the required patterns are selected by PATTERNS
  in content file already (bnc #431902).
- Adding lnussel's patch for desktop_finish to write
  POLKIT_DEFAULT_PRIVS if defined in globals->polkit_default_privs
  (bnc #431158).
- Adding polkit_default_privs="restrictive" for SLES (bnc #431158).
- 2.17.18

-------------------------------------------------------------------
Fri Oct  3 16:31:10 CEST 2008 - locilka@suse.cz

- Enabling some steps in second stage even if Automatic
  Configuration is in use.
- Feature added into openSUSE and SLED control files
  (both bnc #428190).

-------------------------------------------------------------------
Thu Oct  2 22:00:46 CEST 2008 - mzugec@suse.de

- changed Release Notes into Support group (bnc#430005)

-------------------------------------------------------------------
Thu Oct  2 19:13:07 CEST 2008 - locilka@suse.cz

- Adjusted presentation_order for SLES and SLED installation
  proposals - software has to be proposed as almost the last one
  (bnc #431580).

-------------------------------------------------------------------
Thu Oct  2 14:00:49 CEST 2008 - locilka@suse.cz

- Added 'default_ntp_setup' into control files (SLES/D: false,
  openSUSE: true) (bnc #431259).

-------------------------------------------------------------------
Thu Oct  2 11:39:48 CEST 2008 - locilka@suse.cz

- Using two default desktops, one for inst_scenarios, another
  one (default) while inst_scenarios not used (bnc #431251,
  bnc #431503).
- Switching scenario_virtual_machine and
  scenario_virtualization_host in SLES control file (bnc #431251).
- 2.17.17

-------------------------------------------------------------------
Wed Oct  1 16:03:32 CEST 2008 - mzugec@suse.de

- use rpcbind instead of portmap for nfs installation (bnc#423026)
- 2.17.16

-------------------------------------------------------------------
Wed Oct  1 15:41:12 CEST 2008 - jsuchome@suse.cz

- if nn_NO language is selected, use nb_NO in YaST (bnc#426124)

-------------------------------------------------------------------
Wed Oct  1 13:42:18 CEST 2008 - locilka@suse.cz

- Changing pattern "Documentation" to "documentation" (bnc #431218)

-------------------------------------------------------------------
Tue Sep 30 13:20:09 CEST 2008 - locilka@suse.cz

- Replacing "networkmanager" proposal call with "general"
  (bnc #430704).

-------------------------------------------------------------------
Mon Sep 29 15:11:33 CEST 2008 - locilka@suse.cz

- Server scenarios work for i386, x86_64 archs only (bnc #430612).

-------------------------------------------------------------------
Mon Sep 29 14:56:45 CEST 2008 - kukuk@suse.de

- Replaced Minimal+Xen with Dom0.
- Removed xen_server from virtualization machine (bnc #429061).
- Added "XEN" suffix to Virtualization Host.

-------------------------------------------------------------------
Mon Sep 29 13:38:13 CEST 2008 - locilka@suse.cz

- Adding inst_lilo_convert to the update workflow (bnc #430579).

-------------------------------------------------------------------
Fri Sep 26 12:27:55 CEST 2008 - locilka@suse.cz

- Optimizing server_selections dialog layout (bnc #429977).
- Better text for installation initialization (bnc #428103).
- Better protection from removing the initial repository
  (bnc #429920).
- 2.17.15

-------------------------------------------------------------------
Thu Sep 25 14:33:36 CEST 2008 - juhliarik@suse.cz

- added calling kdump_finish to inst_finish.ycp (bnc #427732)

-------------------------------------------------------------------
Tue Sep 23 16:17:27 CEST 2008 - locilka@suse.cz

- Buggy SCR Agent run.get.suseconfig.modules replaced with
  .target.dir (bnc #429146).
- Added functionality to recover from failed read of previously
  used repositories in inst_upgrade_urls (bnc #429059).
- 2.17.14

-------------------------------------------------------------------
Mon Sep 22 16:14:54 CEST 2008 - locilka@suse.cz

- Fixed checking whether directory is mounted already (bnc #428368)

-------------------------------------------------------------------
Mon Sep 22 13:59:50 CEST 2008 - locilka@suse.cz

- KDE 3.5 moved to 'Others', removed KDE 3.5 description text.
- GNOME 2.22 changed to 2.24.
- Fixed Installation Mode dialog to show icons again (bnc #427344).
- 2.17.13

-------------------------------------------------------------------
Mon Sep 22 10:45:44 CEST 2008 - locilka@suse.cz

- Changing /sbin/udevtrigger & /sbin/udevsettle to /sbin/udevadm
  trigger & settle (bnc #427705).
- 2.17.12

-------------------------------------------------------------------
Thu Sep 18 10:35:32 CEST 2008 - locilka@suse.cz

- Definition of supported desktops added into SLES and SLED control
  files, added also default_desktop definition (bnc #427061).
- Added control file documentation for supported_desktops section.

-------------------------------------------------------------------
Fri Sep 12 15:01:46 CEST 2008 - locilka@suse.cz

- Disabling inst_suse_register in openSUSE control file
  (FATE #303458).

-------------------------------------------------------------------
Fri Sep 12 10:32:11 CEST 2008 - locilka@suse.cz

- Do not remove installation repository with the same URL as URL
  just being removed by inst_upgrade_urls (bnc #400823).
- 2.17.11

-------------------------------------------------------------------
Thu Sep 11 14:52:25 CEST 2008 - ug@suse.de

- deploy_image.desktop added (Fate #301321)
- deploy_image.rnc added

-------------------------------------------------------------------
Thu Sep 11 13:40:10 CEST 2008 - locilka@suse.cz

- Calling new client reipl_finish from yast2_inf_finish on s390
  (FATE #304960).

-------------------------------------------------------------------
Wed Sep 10 17:15:22 CEST 2008 - locilka@suse.cz

- Fixing control files to call 'inst_proposal' instead of
  'proposal' (bnc #425198).

-------------------------------------------------------------------
Wed Sep 10 15:53:44 CEST 2008 - locilka@suse.cz

- Desktop selection dialog definitions have been moved to control
  file (bnc #424678).
- 2.17.10

-------------------------------------------------------------------
Tue Sep  9 16:02:03 CEST 2008 - locilka@suse.cz

- Replacing usage of barexml with anyxml SCR  agent (bnc #424263).

-------------------------------------------------------------------
Mon Sep  8 17:49:11 CEST 2008 - locilka@suse.cz

- merged texts from proofread

-------------------------------------------------------------------
Mon Sep  8 15:57:09 CEST 2008 - locilka@suse.cz

- Added new AutoYaST client deploy_images_auto to support
  installation from images also in AutoYaST (FATE #301321).
- 2.17.9

-------------------------------------------------------------------
Fri Sep  5 12:45:00 CEST 2008 - locilka@suse.cz

- Some inst_finish steps are called in live installer only.
- Client vm_finish called only if yast2-vm is installed.
- Using WFM::ClientExists (new in yast2-core-2.17.10).
- Adjusted RPM dependencies.
- 2.17.8

-------------------------------------------------------------------
Thu Sep  4 15:02:01 CEST 2008 - sschober@suse.de

- cloning section in control.xml changed.

-------------------------------------------------------------------
Wed Sep 03 14:49:19 CEST 2008 - aschnell@suse.de

- adapted size values in control files to stricter parser in
  storage

-------------------------------------------------------------------
Tue Sep  2 15:20:09 CEST 2008 - locilka@suse.cz

- Using new <execute/> tag in control file to explicitly define
  a client to be called instead of guessing it from <name/> tag
  (openSUSE, SLED control files) (bnc #401319).
- Updated control files to call inst_prepareprogress to
  "Provide consistent progress during installation" (FATE #303860).
- All 'inst_proposal' calls changed to use the new 'execute'
  feature to have unique 'name's (needed for merging add-on control
  files).
- Adjusted RPM dependencies (FATE #303860).
- 2.17.7

-------------------------------------------------------------------
Tue Sep  2 11:10:01 CEST 2008 - visnov@suse.cz

- Use unified progressbar during installation (FATE #303860)

-------------------------------------------------------------------
Thu Aug 28 15:19:57 CEST 2008 - locilka@suse.cz

- Using new ButtonBox widget.
- Adjusted RPM dependencies.

-------------------------------------------------------------------
Thu Aug 21 13:01:40 CEST 2008 - jsuchome@suse.cz

- check for command line mode in inst_suseconfig (bnc#419132)

-------------------------------------------------------------------
Tue Aug 19 15:45:07 CEST 2008 - jsrain@suse.cz

- properly detect firstboot and do not destroy xorg.conf
  (bnc#354738)
- 2.17.6

-------------------------------------------------------------------
Fri Aug 15 10:41:24 CEST 2008 - locilka@suse.cz

- Added new globals->write_hostname_to_hosts control file option
  to configure the default for 127.0.0.2 issue (FATE #303875).
- 2.17.5

-------------------------------------------------------------------
Thu Aug 14 14:28:33 CEST 2008 - locilka@suse.cz

- Added documentation for add_on_products and its new format
  add_on_products.xml (FATE #303675).
- Fixed SCR Switch Debugger to show "Report Error" only once.

-------------------------------------------------------------------
Wed Aug 13 18:23:57 CEST 2008 - locilka@suse.cz

- Dropped some obsolete documentation.
- Started installation-features documentation (FATE #303675).
- Fixed building documentation for proposal-API.

-------------------------------------------------------------------
Tue Aug 12 10:28:24 CEST 2008 - locilka@suse.cz

- Added documentation and example for list of files to be copied
  from the previous installation.
- 2.17.4

-------------------------------------------------------------------
Mon Aug 11 17:35:47 CEST 2008 - locilka@suse.cz

- List of files to be copied from the previous installation moved
  to control file, added new API to define own list (module
  SystemFilesCopy) (FATE #305019).
- Adapted control files.

-------------------------------------------------------------------
Mon Aug 11 10:06:02 CEST 2008 - locilka@suse.cz

- Fixed WFM::Execute to use .local instead of .target in
  copy_files_finish script.

-------------------------------------------------------------------
Thu Aug  7 16:40:32 CEST 2008 - locilka@suse.cz

- Added new client inst_scenarios to offer main scenarios of the
  newly installed system.
- Configuration for inst_scenarios is defined in control file (Only
  SLES so far), client added into SLES workflow.
- Extended control file documentation (All FATE #304373).
- 2.17.3

-------------------------------------------------------------------
Wed Aug  6 13:54:07 CEST 2008 - locilka@suse.cz

- New control file entry globals->enable_kdump (default value)
  (FATE #303893).
- Adjusted control file documentation.

-------------------------------------------------------------------
Tue Aug  5 11:48:44 CEST 2008 - locilka@suse.cz

- Calling reiplauto client in SLES control file before reboot
  (FATE #304940).
- Running SCR Switch Debugger unconditionally if switching to
  installed system fails (bnc #411832).

-------------------------------------------------------------------
Mon Aug 04 16:22:55 CEST 2008 - aschnell@suse.de

- improved text during ssh installation (bnc #411079)

-------------------------------------------------------------------
Mon Aug  4 10:39:41 CEST 2008 - locilka@suse.cz

- Added kdump proposal to SLES control file (FATE #303893).

-------------------------------------------------------------------
Thu Jul 24 13:21:14 CEST 2008 - locilka@suse.cz

- Using button label "License Translations..." in complex welcome
  dialog (bnc #400616).
- SLES and SLED control files adapted to features added in 11.0.
- Added Automatic Configuration support into SLED (FATE #303396).

-------------------------------------------------------------------
Tue Jul 15 16:59:38 CEST 2008 - aschnell@suse.de

- fixed vnc connect message during installation (bnc #395834)
- 2.17.2

-------------------------------------------------------------------
Tue Jul 15 09:54:48 CEST 2008 - locilka@suse.cz

- Not only DPMS->off, but also screen-saver->off (FATE #304395).
- Added new control file feature globals->rle_offer_rulevel_4
  plus control file documentation (FATE #303798).

-------------------------------------------------------------------
Mon Jul 14 15:15:15 CEST 2008 - locilka@suse.cz

- Base-product license directory moved to control file
  (base_product_license_directory) (FATE #304865).
- Copying licenses to the system in copy_files_finish.
- Reading the license directory in inst_license.
- Icons for AC steps defined in control file.
- Adjusting DPMS 'off' when installation starts, DPMS 'on' when
  finishes (FATE #304395).
- Icons for inst_finish.
- 2.17.1

-------------------------------------------------------------------
Fri Jul 11 11:11:11 CEST 2008 - locilka@suse.cz

- Added documentation for AC Setup and for texts in control file.

-------------------------------------------------------------------
Thu Jul 10 17:48:59 CEST 2008 - locilka@suse.cz

- Settings for Automatic Configuration moved to control file
  because of code reuse for different AC in first boot
  (FATE #303939).

-------------------------------------------------------------------
Thu Jul 10 13:31:00 CEST 2008 - locilka@suse.cz

- Only directories in release-notes directory are considered to be
  real release notes (bnc #407922).
- 2.17.0

-------------------------------------------------------------------
Wed Jul  9 17:09:15 CEST 2008 - mvidner@suse.cz

- Fixed building in a prefix (/etc).

-------------------------------------------------------------------
Wed Jul  9 15:12:53 CEST 2008 - locilka@suse.cz

- Initializing the 'use_automatic_configuration' in first-stage
  installation worker (bnc #404122).
- Adjusted dependency on autoyast2-installation bacause of new
  function AutoinstConfig::getProposalList().

-------------------------------------------------------------------
Thu Jun 26 16:43:32 CEST 2008 - locilka@suse.cz

- Fixed help text for deploying images (bnc #391086).
- Fixed 'Do not panic!' text (bnc #388251).

-------------------------------------------------------------------
Wed Jun 25 16:44:33 CEST 2008 - ug@suse.de

- proposal selection possible via autoyast profile (fate#302946)

-------------------------------------------------------------------
Tue Jun 17 14:23:04 CEST 2008 - lslezak@suse.cz

- use Pkg::SourceSaveAll() instead of Pkg::SourceFinishAll()
  (bnc#395738)

-------------------------------------------------------------------
Fri Jun 13 15:37:24 CEST 2008 - locilka@suse.cz

- Removing Pkg//Source and Target finish from inst_inc_all that
  had been saving sources also in case of aborting the installation
  and moving it to inst_congratulate and umount_finish
  (bnc #398315).
- Freeing internal variables in ImageInstallation module after
  images are deployed (bnc #395030).

-------------------------------------------------------------------
Thu Jun 12 16:33:24 CEST 2008 - locilka@suse.cz

- Special mounts (such as /proc) are never remounted read-only
  in umount_finish anymore (bnc #395034)
- Added progress for adding / removing repositories in
  inst_upgrade_urls client (bnc #399223)

-------------------------------------------------------------------
Wed Jun  4 11:57:07 CEST 2008 - locilka@suse.cz

- Copying /license.tar.gz to /etc/YaST2/license/ (bnc #396444).
- Initial mouse probing has been disabled (bnc #395426).

-------------------------------------------------------------------
Tue Jun  3 13:44:56 CEST 2008 - locilka@suse.cz

- Umounting temporary directory in inst_pre_install (if already
  mounted) before new mount is called.
- Always use --numeric-owner (always use numbers for user/group
  names) when deploying images (bnc #396689).

-------------------------------------------------------------------
Mon Jun  2 12:33:57 CEST 2008 - locilka@suse.cz

- Return `next when going back to the automatic configuration
  dialog instead of returning `auto that would finish YaST and
  never start it again (bnc #395098).
- 2.16.49

-------------------------------------------------------------------
Wed May 28 16:23:22 CEST 2008 - ug@suse.de

- timeout in case of hardware probing problems
  when autoyast is in use (especially for harddisk Reports)
  bnc#395099
- 2.16.48

-------------------------------------------------------------------
Mon May 19 09:29:15 CEST 2008 - locilka@suse.cz

- Creating SuSEConfig hook file at installation_settings_finish
  in case of update. The file has to be created to force the
  SuSEConfig run on first boot (bnc #390930).
- Workaround for as-big-dialog-as-possible in License Agreement
  dialog (bnc #385257).
- Adding FACTORY repositories with priority 120, update source with
  priority 20 (bnc #392039).
- 2.16.47

-------------------------------------------------------------------
Fri May 16 16:40:22 CEST 2008 - jsrain@suse.cz

- added categories Settings and System into desktop file
  (bnc #382778)

-------------------------------------------------------------------
Thu May 15 13:13:13 CEST 2008 - locilka@suse.cz

- Changed dialog content for starting the installation
  (bnc #390614).
- Fixed sorting of repositories offered during upgrade to sort by
  repository name (bnc #390612).
- 2.16.46

-------------------------------------------------------------------
Thu May 15 10:32:09 CEST 2008 - jsuchome@suse.cz

- sort keyboard list according to translated items (bnc #390610)

-------------------------------------------------------------------
Wed May 14 15:22:50 CEST 2008 - kmachalkova@suse.cz

- inst_hostname client added to automatic configuration scripts -
  needed to generate random hostname and 127.0.0.2 line in
  /etc/hosts (bnc #383336)

-------------------------------------------------------------------
Wed May 14 14:29:21 CEST 2008 - jsrain@suse.cz

- use process agent instead of background agent when installing
  live image (bnc #384960)
- 2.16.45

-------------------------------------------------------------------
Mon May 12 15:10:50 CEST 2008 - locilka@suse.cz

- Added help to "Image Deployment" (bnc #388665).

-------------------------------------------------------------------
Tue May  6 17:37:22 CEST 2008 - locilka@suse.cz

- When reusing the old repositories during upgrade, copying also
  'autorefresh' and 'alias' (bnc #387261).
- Added software->dropped_packages into the control file to replace
  'delete old packages' (bnc #300540).
- 2.16.44

-------------------------------------------------------------------
Mon May  5 13:26:27 CEST 2008 - locilka@suse.cz

- Typofix (bnc #386606).

-------------------------------------------------------------------
Fri May  2 22:27:21 CEST 2008 - mzugec@suse.cz

- Don't stop network (by killing dhcpcd) at the end of 1.st stage
  (bnc #386588)

-------------------------------------------------------------------
Wed Apr 30 12:07:45 CEST 2008 - locilka@suse.cz

- Adding name and alias tags to extrasources (irc #yast/today).
- 2.16.43

-------------------------------------------------------------------
Wed Apr 30 10:24:19 CEST 2008 - locilka@suse.cz

- Making automatic installation more robust (bnc #384972).
- 2.16.42

-------------------------------------------------------------------
Tue Apr 29 12:59:49 CEST 2008 - locilka@suse.cz

- Disabling Progress when calling inst_finish scripts.

-------------------------------------------------------------------
Mon Apr 28 11:42:21 CEST 2008 - locilka@suse.cz

- Handling KDE3 vs KDE4 in default logon and window managers
  (bnc #381821).
- Optional and extra URLs moved to control file as well as default
  update repository (bnc #381360).
- Added possibility to abort installation during image deployment
  (bnc #382326).
- Progress for inst_proposal.
- 2.16.41

-------------------------------------------------------------------
Fri Apr 25 18:15:09 CEST 2008 - locilka@suse.cz

- New desktop selection dialog (bnc #379157).
- 2.16.40

-------------------------------------------------------------------
Thu Apr 24 14:54:53 CEST 2008 - locilka@suse.cz

- New  better shiny unified progress for image deployment.
- Showing also the just-handled image name (bnc #381188).
- 2.16.39

-------------------------------------------------------------------
Wed Apr 23 15:10:24 CEST 2008 - locilka@suse.cz

- Enabling inst_suseconfig in Automatic configuration (bnc #381751)
- Fixed run_df agent to ignore read errors on rootfs (bnc #382733)

-------------------------------------------------------------------
Tue Apr 22 18:46:51 CEST 2008 - locilka@suse.cz

- Adjusting automatic configuration UI to use two progress bars
  instead of one.

-------------------------------------------------------------------
Tue Apr 22 12:26:52 CEST 2008 - locilka@suse.cz

- Fixed filtering-out already registered repos (bnc #379051).
- Client inst_prepare_image moved to installation proposal make
  disabling 'installation from images' easy (bnc #381234).
- 2.16.38

-------------------------------------------------------------------
Mon Apr 21 15:28:24 CEST 2008 - locilka@suse.cz

- Calling 'xset r off' & 'xset m 1' (bnc #376945).
- Better help for Automatic configuration (bnc #381904).

-------------------------------------------------------------------
Mon Apr 21 14:48:58 CEST 2008 - locilka@suse.cz

- Using new DefaultDesktop::SelectedDesktops for writing the
  display manager configuration.

-------------------------------------------------------------------
Fri Apr 18 16:17:54 CEST 2008 - locilka@suse.cz

- Calling 'xset -r off' at the beginning of installation (both
  first and second stage) in X on XEN (bnc #376945).

-------------------------------------------------------------------
Fri Apr 18 16:01:13 CEST 2008 - juhliarik@suse.cz

- Added text for using kexec (yast_inf_finish.ycp)

-------------------------------------------------------------------
Thu Apr 17 17:15:02 CEST 2008 - locilka@suse.cz

- Added more debugging messages into ImageInstallation module.

-------------------------------------------------------------------
Thu Apr 17 14:01:46 CEST 2008 - locilka@suse.cz

- Added image-downloading progress (reusing existent progress bar).
- 2.16.37

-------------------------------------------------------------------
Wed Apr 16 14:20:06 CEST 2008 - locilka@suse.cz

- Running runlevel proposal after software proposal (bnc #380141).
- Using new possibility to disable and then reenable package
  callbacks (system_analysis, deploy_images).

-------------------------------------------------------------------
Tue Apr 15 11:45:18 CEST 2008 - locilka@suse.cz

- ImageInstallation tries to find details-<arch>.xml, then
  details.xml to provide useful progress while deploying images.
- 2.16.36

-------------------------------------------------------------------
Tue Apr 15 10:22:04 CEST 2008 - mvidner@suse.cz

- Enable printing the last few debugging log messages in the crash
  handler, even if Y2DEBUG is not set (fate#302166).
- 2.16.35

-------------------------------------------------------------------
Mon Apr 14 16:44:09 CEST 2008 - locilka@suse.cz

- Fixed typo in inst_network_check (bnc #379491).
- Fixed help for inst_mode (bnc #374360).

-------------------------------------------------------------------
Mon Apr 14 13:54:42 CEST 2008 - locilka@suse.cz

- Modifying SystemFilesCopy::CopyFilesToSystem to newly accept
  a parameter which defines where to extract cached files
  (fate #302980).
- Caching system files in the System Analysis dialog.
- Some better texts (bnc #377959).
- Better text for Software Selection dialog (bnc #379157).
- 2.16.34

-------------------------------------------------------------------
Fri Apr 11 18:21:53 CEST 2008 - locilka@suse.cz

- Changing Accept buttons to Install, Update and OK (FATE #120373).

-------------------------------------------------------------------
Fri Apr 11 17:55:32 CEST 2008 - locilka@suse.cz

- Added another per-image progress into the Installation images
  deployment (it requires details.xml).
- 2.16.33

-------------------------------------------------------------------
Fri Apr 11 15:33:17 CEST 2008 - juhliarik@suse.cz

- Added loading kernel via kexec (fate #303395)

-------------------------------------------------------------------
Thu Apr 10 12:02:07 CEST 2008 - locilka@suse.cz

- Filtering installation imagesets using the default architecture.
- Installation from images sets the download area (SourceManager).
- Removing image after it is deployed.
- Preparing image installation dialog for two progress-bars.
- 2.16.32

-------------------------------------------------------------------
Wed Apr  9 16:39:36 CEST 2008 - jsrain@suse.cz

- handle compressed logs properly at the end of first stage
  installation (fate #300637)
- 2.16.31

-------------------------------------------------------------------
Tue Apr  8 19:40:58 CEST 2008 - locilka@suse.cz

- Adjusted control file to sort installation overview via
  presentation_order and propose it via the real appearance.
- Fixed selecting the right imageset - the rule is currently that
  all patterns in imageset must be selected for installation
  (bnc #378032).

-------------------------------------------------------------------
Mon Apr  7 15:20:14 CEST 2008 - locilka@suse.cz

- Added new control file entry kexec_reboot that defines whether
  kexec should be used instead of reboot at the end of the first
  stage installation (FATE #303395).

-------------------------------------------------------------------
Fri Apr  4 17:02:23 CEST 2008 - locilka@suse.cz

- Improved user-feedback during automatic configuration.
- 2.16.30

-------------------------------------------------------------------
Fri Apr  4 14:06:22 CEST 2008 - jsrain@suse.cz

- added restart handling for live installation

-------------------------------------------------------------------
Wed Apr  3 16:40:16 CEST 2008 - locilka@suse.cz

- Removed Winkeys support during installation (bnc 376248).
- Fixed the decision-making process which images fits the best.
- Added new control file entries to adjust the Community
  Repositories and Add-Ons during installation.
- Cosmetic changes when initializing the wizard steps according to
  control file.
- Fixed untarring bzip2 or gzip-based images.
- Changed instalation from images to count the best image-set
  from patterns (list of patterns in image-set) in images.xml.
- 2.16.29

-------------------------------------------------------------------
Tue Apr  1 13:12:00 CEST 2008 - locilka@suse.cz

- Automatic configuration can be newly defined by control file. Two
  new variables have been added enable_autoconfiguration and
  autoconfiguration_default.
- New functionality to select the best-matching image for image
  installation if more than one fit.
- 2.16.28

-------------------------------------------------------------------
Tue Apr  1 12:36:52 CEST 2008 - jsrain@suse.cz

- added live installation workflow to default control file
- updated inst_finish clients handling for live installation

-------------------------------------------------------------------
Tue Apr  1 10:15:34 CEST 2008 - jsrain@suse.cz

- merged texts from proofread

-------------------------------------------------------------------
Mon Mar 31 16:42:40 CEST 2008 - locilka@suse.cz

- There are currently two possible patterns/desktops that can use
  kdm: kde4-kdm and kdebase3-kdm (bnc #372506).

-------------------------------------------------------------------
Fri Mar 28 13:33:31 CET 2008 - locilka@suse.cz

- Automatic configuration has been moved from the end of the first
  stage to the second stage. It's non-interactive (FATE #303396).
- Fixed installation from images (FATE #303554).
- ImageInstallation can newly handle .lzma images.
- 2.16.27

-------------------------------------------------------------------
Thu Mar 27 13:37:02 CET 2008 - locilka@suse.cz

- Fixed ZMD service handling, the correct name is novell-zmd
  (bnc #356655).

-------------------------------------------------------------------
Wed Mar 26 11:21:18 CET 2008 - locilka@suse.cz

- Added new entry to control file root_password_as_first_user to
  make it configurable (bnc #359115 comment #14).
- Control file modified to call installation-from-images clients.

-------------------------------------------------------------------
Tue Mar 25 13:12:39 CET 2008 - locilka@suse.cz

- Using Image-Installation clients (done by jsrain).
- Store/Restore resolvable-state functions added into
  ImageInstallation module.

-------------------------------------------------------------------
Fri Mar 21 10:48:20 CET 2008 - locilka@suse.cz

- Dropping keep_installed_patches support from control file as it
  is currently handled by libzypp itself (bnc #349533).

-------------------------------------------------------------------
Thu Mar 20 10:27:09 CET 2008 - locilka@suse.cz

- Added system_settings_finish call to the inst_finish
  (bnc #340733).

-------------------------------------------------------------------
Wed Mar 19 17:27:30 CET 2008 - locilka@suse.cz

- Agent anyxml has been renamed to barexml as it can't really read
  all possible XML files (bnc #366867)

-------------------------------------------------------------------
Wed Mar 19 13:53:05 CET 2008 - locilka@suse.cz

- When checking whether to run the second stage, considering also
  autoinstallation, not only installation (bnc #372322).
- 2.16.26

-------------------------------------------------------------------
Tue Mar 18 18:19:00 CET 2008 - locilka@suse.cz

- Fixed writing disabled modules and proposals during the
  inst_finish run (bnc #364066).
- Calling pre_umount_finish also in AutoYaST (bnc #372322).
- 2.16.25

-------------------------------------------------------------------
Mon Mar 17 12:43:32 CET 2008 - jsrain@suse.cz

- added 'StartupNotify=true' to the desktop file (bnc #304964)

-------------------------------------------------------------------
Mon Mar 17 11:04:38 CET 2008 - locilka@suse.cz

- Automatic configuration is now disabled for mode update.
- The whole second stage in now disabled for mode update.
- Added help text for "Use Automatic Configuration" check-box.
- 2.16.24

-------------------------------------------------------------------
Fri Mar 14 15:02:27 CET 2008 - locilka@suse.cz

- Added possibility to run automatic configuration instead of the
  whole second stage installation (fate #303396).
- Adjusted RPM dependencies.
- Creating and removing the file runme_at_boot is currently handled
  by YaST (YCP) installation scripts.
- Added new client inst_rpmcopy_secondstage that calls inst_rpmcopy
  because of DisabledModules disabling both first and second stage
  occurency of that script.
- Changed control file to call the new script in second stage.
- 2.16.23

-------------------------------------------------------------------
Mon Mar 10 11:25:57 CET 2008 - locilka@suse.cz

- Disabling the window menu in IceWM preferences to make the
  inst-sys 600 kB smaller (*.mo files). Thanks to mmarek.

-------------------------------------------------------------------
Fri Mar  7 11:35:29 CET 2008 - jsuchome@suse.cz

- control.openSUSE.xml: country_simple is for keyboard and language,
  not for timezone
- added 1st stage step for root password dialog (fate#302980)
- 2.16.22

-------------------------------------------------------------------
Thu Mar 06 10:57:42 CET 2008 - aschnell@suse.de

- call rcnetwork with option onboot during start of second stage
  (bnc #363423)
- 2.16.21

-------------------------------------------------------------------
Wed Mar  5 18:52:30 CET 2008 - locilka@suse.cz

- Remember (first stage) and restore (second stage) DisabledModules
  (bnc #364066).
- 2.16.20

-------------------------------------------------------------------
Wed Mar  5 16:30:22 CET 2008 - locilka@suse.cz

- Using client country_simple instead of timezone and language in
  the installation overview (FATE #302980).
- Using new users client in that overview too (FATE #302980).
- Do not remove already registered installation repositories during
  upgrade if they match the old repositories on system
  (bnc #360109).

-------------------------------------------------------------------
Mon Mar  3 21:12:25 CET 2008 - coolo@suse.de

- trying to change defaults for running gdb (arvin's patch)

-------------------------------------------------------------------
Mon Mar  3 15:17:23 CET 2008 - locilka@suse.cz

- Requiring the latest Language::Set functionality by RPM deps.

-------------------------------------------------------------------
Tue Feb 26 12:39:37 CET 2008 - jsuchome@suse.cz

- functionality of integrate_translation_extension.ycp moved into
  Language::Set, inst_complex_welcome adapted (F#302955)

-------------------------------------------------------------------
Fri Feb 22 11:27:13 CET 2008 - locilka@suse.cz

- "iscsi-client" added into modules to clone (bnc #363229 c#1).
- Removing focus from release notes content to make the default
  button focussed instead (bnc #363976).

-------------------------------------------------------------------
Thu Feb 21 06:26:22 CET 2008 - coolo@suse.de

- don't repeat the header

-------------------------------------------------------------------
Wed Feb 20 10:35:04 CET 2008 - locilka@suse.cz

- Showing release notes in tabs only if more than one product is
  installed (bnc #359137).
- Added better text for the complex welcome dialog (bnc #359528).
- Adjusted RPM dependencies (new Language API, see below).
- 2.16.19

-------------------------------------------------------------------
Wed Feb 20 10:24:26 CET 2008 - jsuchome@suse.cz

- inst_complex_welcome: save keyboard settings (bnc #360559),
  use the API from Language.ycp for generating items

-------------------------------------------------------------------
Fri Feb 15 14:28:45 CET 2008 - jsrain@suse.cz

- updated image-based installatoin not to use any hardcoded
  image names

-------------------------------------------------------------------
Thu Feb 14 11:20:04 CET 2008 - locilka@suse.cz

- Function FileSystemCopy from live-installer has been moved
  to ImageInstallation module (installation).
- Adjusted RPM dependencies (Installation module in yast2).

-------------------------------------------------------------------
Wed Feb 13 14:18:16 CET 2008 - jsrain@suse.cz

- added handling of update initiated from running system

-------------------------------------------------------------------
Tue Feb 12 10:26:15 CET 2008 - locilka@suse.cz

- Added new update_wizard_steps YCP client for easy updating or
  redrawing installation wizard steps from other modules.

-------------------------------------------------------------------
Mon Feb 11 18:28:00 CET 2008 - locilka@suse.cz

- Installation clients 'auth', 'user', and 'root' have been
  disabled by default. First-stage users will enable them only
  if needed.

-------------------------------------------------------------------
Fri Feb 08 13:06:19 CET 2008 - aschnell@suse.de

- during installation allow yast to be started from gdb with
  Y2GDB=1 on kernel command line (fate #302346)

-------------------------------------------------------------------
Fri Feb  8 10:37:02 CET 2008 - locilka@suse.cz

- Umount(s) used with -l and -f params.

-------------------------------------------------------------------
Thu Feb  7 14:19:11 CET 2008 - locilka@suse.cz

- Functionality that integrates the just-selected language
  translation has been moved to integrate_translation_extension
  client to make it available for other modules.
- New label for "Show in Fullscreen" button to better match what
  it really does (bnc #359527).
- Module InstExtensionImage moved to yast2.
- Added new disintegrate_all_extensions client that is called at
  the end of the initial installation to umount and remove all
  integrated inst-sys extensions.
- 2.16.18

-------------------------------------------------------------------
Wed Feb  6 13:23:35 CET 2008 - locilka@suse.cz

- Better /lbin/wget handling in InstExtensionImage.
- Speed-up inst_complex_welcome optimalizations (e.g., skipping
  downloading extension already by Linuxrc)

-------------------------------------------------------------------
Tue Feb  5 16:04:15 CET 2008 - locilka@suse.cz

- Squashfs image needs to be mounted using '-o loop'.
- Displaying busy cursor when downloading the extension.
- 2.16.17

-------------------------------------------------------------------
Mon Feb  4 19:04:29 CET 2008 - locilka@suse.cz

- Modular inst-sys used for localizations (FATE #302955).
- Tabs have been removed from installation proposal.
- 2.16.16

-------------------------------------------------------------------
Fri Feb  1 16:08:26 CET 2008 - locilka@suse.cz

- Added new InstExtensionImage module for integration of modular
  inst-sys images on-the-fly (FATE #302955).

-------------------------------------------------------------------
Thu Jan 31 19:05:49 CET 2008 - aschnell@suse.de

- reflect init-script rename from suse-blinux to sbl
- 2.16.15

-------------------------------------------------------------------
Thu Jan 31 15:02:56 CET 2008 - jsuchome@suse.cz

- call users_finish.ycp from inst_finish.ycp (FATE #302980)

-------------------------------------------------------------------
Thu Jan 31 12:58:42 CET 2008 - locilka@suse.cz

- Fixed inst_restore_settings client: NetworkDevices are now
  NetworkInterfaces.
- 2.16.14

-------------------------------------------------------------------
Thu Jan 31 11:14:46 CET 2008 - locilka@suse.cz

- Added docu. for *_finish scripts (needed for FATE #302980).
- Welcome dialog can newly show the license according to the just
  selected language and also show other lozalizations if needed.
- 2.16.13

-------------------------------------------------------------------
Wed Jan 30 15:22:29 CET 2008 - aschnell@suse.de

- Use icewm instead of fvwm during installation (bnc #357240)
- 2.16.12

-------------------------------------------------------------------
Wed Jan 30 14:15:50 CET 2008 - fehr@suse.de

- Add installation step for disk partitioning between time zone
  and software selection
- put user config after disk partitioning

-------------------------------------------------------------------
Wed Jan 30 09:51:42 CET 2008 - locilka@suse.cz

- Added -noreset option to the VNC startup script (bnc #351338).
- Added inst_user_first.ycp call to the control file right before
  the installation proposal.
- Fixed visibility of ZMD Turnoff checkbox (bnc #356655).

-------------------------------------------------------------------
Tue Jan 29 17:34:03 CET 2008 - locilka@suse.cz

- New desktop selection dialog without system task combo-boxes.
  System selection with icons (bnc #356926).
- More UI checking in dialogs.
- Unified DefaultDesktop module and software/desktop selection
  dialog in installation.

-------------------------------------------------------------------
Mon Jan 28 13:00:19 CET 2008 - aschnell@suse.de

- support Qt and Gtk frontend in startup scripts
- hack for key-autorepeat during installation (bnc #346186)
- 2.16.11

-------------------------------------------------------------------
Fri Jan 25 13:35:13 CET 2008 - locilka@suse.cz

- Reduced Wizard redrawing in the installation workflow.

-------------------------------------------------------------------
Thu Jan 24 15:21:39 CET 2008 - aschnell@suse.de

- start service brld before suse-blinux (bug #354769)
- 2.16.10

-------------------------------------------------------------------
Mon Jan 21 11:05:16 CET 2008 - kmachalkova@suse.cz

- Re-enabled thread support for ncurses UI in YaST2.call
  (bug #164999, FaTE #301899)

-------------------------------------------------------------------
Mon Jan 21 10:53:50 CET 2008 - locilka@suse.cz

- Release Notes UI facelifting.
- Splitting Welcome script dialog single-loop into functions.

-------------------------------------------------------------------
Wed Jan 16 15:49:59 CET 2008 - locilka@suse.cz

- Calling SetPackageLocale and SetTextLocale in the initial
  installation dialog (selecting language) (#354133).

-------------------------------------------------------------------
Mon Jan 14 13:39:00 CET 2008 - locilka@suse.cz

- Added new Language/Keyboard/License dialog (FATE #302957).
- Updated control files.
- 2.16.9

-------------------------------------------------------------------
Thu Jan 10 14:08:17 CET 2008 - locilka@suse.cz

- Extended system type and software selection dialog. Added base
  pattern (selected desktop) description, helps, default status
  for secondary selections, ...
- Added possibility to control visibility of Online Repositories
  via the installation control file (hidden by default).
- Added more control-file documentation.

-------------------------------------------------------------------
Tue Dec 18 16:54:39 CET 2007 - locilka@suse.cz

- Added new desktop and software selection dialog.
- 2.16.8

-------------------------------------------------------------------
Mon Dec 17 11:08:42 CET 2007 - locilka@suse.cz

- Hidden Mouse-probing busy popup.
- New YCP module InstData stores the installation data that should
  be shared among the installation clients.
- Installation repository initialization moved to the unified
  progress when probing the system.
- System analysis has been split into two scripts: inst_mode and
  inst_system_analysis to make the maintenance easier (also in
  control file).
- 2.16.7

-------------------------------------------------------------------
Thu Dec 13 14:25:30 CET 2007 - locilka@suse.cz

- Added a possibility to stop and disable the ZMD service in the
  last (congratulate) dialog of installation (FATE #302495).
- Adjusted the SLES control file: module arguments
  'show_zmd_turnoff_checkbox' and 'zmd_turnoff_default_state'.

-------------------------------------------------------------------
Mon Dec 10 12:13:14 CET 2007 - locilka@suse.cz

- Removed dependency on yast2-country, added dependency on
  yast2-country-data.

-------------------------------------------------------------------
Wed Dec  5 11:13:05 CET 2007 - mzugec@suse.cz

- description says network cards are wireless (#346133)

-------------------------------------------------------------------
Mon Dec  3 16:49:46 CET 2007 - locilka@suse.cz

- Installation Mode dialog adapted to new bright and better mod_UI.
- Using informative icon in some inst_network_check script.
- 2.16.6

-------------------------------------------------------------------
Mon Dec  3 14:34:38 CET 2007 - locilka@suse.cz

- Installation Mode dialog adapted to new mod-UI and to new
  Image-Dimming support in UI.

-------------------------------------------------------------------
Thu Nov 29 16:27:59 CET 2007 - locilka@suse.cz

- Using Progress::NewProgressIcons to show icons during the network
  setup in first stage and during system probing.

-------------------------------------------------------------------
Tue Nov 27 19:14:15 CET 2007 - sh@suse.de

- Use string ID "contents" rather than YCPSymbol `contents
  for Wizard ReplacePoint
- 2.16.5

-------------------------------------------------------------------
Fri Nov 23 13:36:54 CET 2007 - locilka@suse.cz

- Using translations for inst_finish steps (#343783).
- 2.16.4

-------------------------------------------------------------------
Tue Nov 20 11:08:23 CET 2007 - locilka@suse.cz

- Shutting down all dhcpcd clients when reconfiguring network in
  the first stage and when finishing the installation (#308577).
- 'Copy 70-persistent-cd.rules' functionality has been moved here
  from yast2-network (#328126).

-------------------------------------------------------------------
Mon Nov 19 15:35:10 CET 2007 - locilka@suse.cz

- Fixed busy texts for restarting YaST vs. finishing the instal.
- Unified used terminology (repositories) (FATE #302970).

-------------------------------------------------------------------
Tue Nov 13 13:54:13 CET 2007 - locilka@suse.cz

- Script copy_files_finish.ycp cleaned up.

-------------------------------------------------------------------
Fri Nov  9 13:30:34 CET 2007 - locilka@suse.cz

- Boot Installed System option has been removed (#327505).
- Installation Mode dialog has been redesigned using
  self-descriptive icons for all options.
- Return value from inst_repair is evaluated, error is reported in
  case of failure.
- 2.16.3

-------------------------------------------------------------------
Fri Nov  2 16:31:06 CET 2007 - locilka@suse.cz

- Adjusted RPM dependencies (Internet module has been moved from
  yast2-network to yast2).

-------------------------------------------------------------------
Tue Oct 30 17:26:51 CET 2007 - locilka@suse.cz

- Modules Hotplug and HwStatus moved to yast2.rpm to remove
  dependency of storage on installation.
- 2.16.2

-------------------------------------------------------------------
Wed Oct 24 16:32:41 CEST 2007 - locilka@suse.cz

- Changes in StorageDevice module API (#335582).
- 2.16.1

-------------------------------------------------------------------
Mon Oct 15 16:00:06 CEST 2007 - locilka@suse.cz

- Abort the installation instead of halting the system in case of
  declining the license when installing from LiveCD (#330730).

-------------------------------------------------------------------
Thu Oct 11 15:00:03 CEST 2007 - jsrain@suse.cz

- show release notes properly in live installation (#332862)

-------------------------------------------------------------------
Wed Oct  3 17:50:11 CEST 2007 - locilka@suse.cz

- Added "Network Type" information to the First Stage Network Setup
- 2.16.0

-------------------------------------------------------------------
Wed Oct  3 09:53:55 CEST 2007 - mvidner@suse.cz

- Do not try to package COPYRIGHT.english, it is gone from
  devtools (#299144).

-------------------------------------------------------------------
Tue Oct  2 16:04:55 CEST 2007 - ug@suse.de

- typo fixed (#328172)

-------------------------------------------------------------------
Mon Sep 24 16:43:11 CEST 2007 - locilka@suse.cz

- Changed default delete_old_packages back to 'true' after finding
  and fixing all remaining issues with 'false' (changed by coolo)
- Added new option 'online_repos_preselected' into the control file
  to make default status of Online Repositories easily configurable
  (#327791).
- Initializing the default behavior of Online Repositories in
  inst_features according to the control file (#327791).
- 2.15.54

-------------------------------------------------------------------
Fri Sep 21 16:35:18 CEST 2007 - locilka@suse.cz

- Start dhcpcd using WFM instead of SCR (#326342).
- 2.15.53

-------------------------------------------------------------------
Fri Sep 21 09:53:37 CEST 2007 - locilka@suse.cz

- When normal umount at the end of the installation fails, try
  at least: sync, remount read-only, umount --force.
- Report all services running in the installation directory
  (both #326478).
- 2.15.52

-------------------------------------------------------------------
Thu Sep 20 12:23:01 CEST 2007 - locilka@suse.cz

- Changed inst_upgrade_urls to add sources not enabled during the
  upgrade in a disabled state instead of ignoring them (#326342).
- 2.15.51

-------------------------------------------------------------------
Tue Sep 18 19:50:52 CEST 2007 - locilka@suse.cz

- Fixed tar syntax: --ignore-failed-read param. position (#326055).
- 2.15.50

-------------------------------------------------------------------
Thu Sep 13 16:18:30 CEST 2007 - locilka@suse.cz

- Fixed inst_upgrade_urls to re-register sources with their
  repository names taken from the upgraded system (#310209).
- 2.15.49

-------------------------------------------------------------------
Tue Sep 11 20:03:02 CEST 2007 - aschnell@suse.de

- don't swapoff after 1st stage installation (bug #308121)
- 2.15.48

-------------------------------------------------------------------
Tue Sep 11 11:07:20 CEST 2007 - locilka@suse.cz

- Calling ntp-client_finish instead of ntp_client_finish in the
  inst_finish script (#309430).

-------------------------------------------------------------------
Wed Sep  5 14:48:33 CEST 2007 - locilka@suse.cz

- Reinitializing variable for skipping add-on-related clients with
  its default value in inst_system_analysis (#305554).
- 2.15.47

-------------------------------------------------------------------
Wed Sep  5 13:24:32 CEST 2007 - jsrain@suse.cz

- removed inst_fam.ycp (also from control files) (#307378)

-------------------------------------------------------------------
Mon Sep  3 12:45:41 CEST 2007 - locilka@suse.cz

- Creating symlinks to .curlrc and .wgetrc files from the root.
- Adjusting RPM dependencies (yast2-core, new builtin 'setenv').
- Adjusting ENV variables with proxy settings (all three #305163).
- Writing also proxy setting into Install.inf (#298001#c5).
- 2.15.46

-------------------------------------------------------------------
Fri Aug 31 16:26:07 CEST 2007 - locilka@suse.cz

- Calling ntp_client_finish client at the end of the installation
  (#299238#c9).
- 2.15.45

-------------------------------------------------------------------
Fri Aug 24 09:25:53 CEST 2007 - locilka@suse.cz

- Changing forgotten "catalogs" to "initializing..." (#302384).
- 2.15.44

-------------------------------------------------------------------
Tue Aug 21 16:10:16 CEST 2007 - locilka@suse.cz

- Fixed evaluating of "enabled" tag in map of repositories in
  inst_upgrade_urls (#300901).
- Added ssh_host_dsa_key ssh_host_dsa_key.pub ssh_host_rsa_key
  ssh_host_rsa_key.pub to be optionally copied as well as the SSH1
  keys (#298798).
- Allowing to abort the "System Probing" dialog (#298049).
- 2.15.43

-------------------------------------------------------------------
Wed Aug 15 17:30:06 CEST 2007 - mzugec@suse.cz

- mark string for translation (#300268)

-------------------------------------------------------------------
Fri Aug 10 11:19:36 CEST 2007 - locilka@suse.cz

- Using "Online Repositories" for Internet/Web-based/Additional/...
  repositories downloaded from web during the first stage
  installation (#296407).
- 2.15.42

-------------------------------------------------------------------
Wed Aug  8 12:35:28 CEST 2007 - jsrain@suse.cz

- show reboot message within live installation without timeout
  (#297691)
- 2.15.41

-------------------------------------------------------------------
Mon Aug  6 08:58:02 CEST 2007 - locilka@suse.cz

- Renamed product/default repositories check-box to "Add Internet
  Repositories Before Installation" (#297580).
- Added help for that check-box (#296810).
- First stage network setup dialog - changes in dialog alignment
  (#295043).
- Initialize mouse after installation steps are displayed (#296406)
- 2.15.40

-------------------------------------------------------------------
Thu Aug  2 08:53:56 CEST 2007 - jsrain@suse.cz

- do not show "Clone" check box in live installation
- 2.15.39

-------------------------------------------------------------------
Wed Aug  1 11:00:15 CEST 2007 - locilka@suse.cz

- Changing remote repositories link to http://download.opensuse.org
  (#297628)

-------------------------------------------------------------------
Wed Aug  1 10:33:45 CEST 2007 - mvidner@suse.cz

- Removed Provides/Obsoletes for ancient yast package names,
  with the devel-doc subpackage they broke yast2-schema build.
- 2.15.38

-------------------------------------------------------------------
Tue Jul 31 11:29:53 CEST 2007 - lslezak@suse.cz

- inst_extrasources - register the extra repositories in content
  file automatically without asking user (#290040), do not download
  metadata from the extra sources (offline registration) (#290040,
  #288640)

-------------------------------------------------------------------
Mon Jul 30 12:38:31 CEST 2007 - locilka@suse.cz

- Added inst_upgrade_urls client which offers URLs used on the
  system to be used during the upgrade as well (FATE #301785).
- Calling the client from control file.
- Adjusted RPM dependencies (.anyxml SCR agent).
- 2.15.37

-------------------------------------------------------------------
Sun Jul 29 22:39:31 CEST 2007 - locilka@suse.cz

- Fixed curl parameters for network test in first stage (#295484).

-------------------------------------------------------------------
Thu Jul 26 17:51:29 CEST 2007 - mzugec@suse.cz

- set variables VNC and USE_SSH in S07-medium (#294485)
- 2.15.36

-------------------------------------------------------------------
Wed Jul 25 12:48:50 CEST 2007 - mvidner@suse.cz

- startup scripts: Call initviocons only if it exists (#173426).
- 2.15.35

-------------------------------------------------------------------
Wed Jul 25 10:58:29 CEST 2007 - locilka@suse.cz

- Renamed yast2-installation-doc to yast2-installation-devel-doc
  (FATE #302461).
- Removed ping-based internet test from the First-stage network
  setup test.
- Sped up internet test by adding timeouts and by downloading only
  the page header.
- Added help texts to the network setup dialogs.

-------------------------------------------------------------------
Tue Jul 24 13:20:36 CEST 2007 - locilka@suse.cz

- Control file: Unified wizard step names with dialogs, removed
  Clean Up step part of the Online Update is now Registration
  (#293095).
- Call inst_network_check (and setup) only in Add-On products
  and/or Additional Product Sources were requested to be used
  (#293808).

-------------------------------------------------------------------
Tue Jul 24 10:48:02 CEST 2007 - locilka@suse.cz

- Splitting auto-generated documentation into separate package
  yast2-installation-doc (FATE #302461).
- 2.15.34

-------------------------------------------------------------------
Thu Jul 19 16:36:19 CEST 2007 - locilka@suse.cz

- If network setup in the first-stage installation is cancelled,
  return to the previous dialog (network check).
- Several minor updates of the network setup workflow (#292379).
- 2.15.33

-------------------------------------------------------------------
Wed Jul 18 10:54:26 CEST 2007 - locilka@suse.cz

- New progress and help messages when initializing the second
  stage (#292617).
- More debugging in switch_scr_finish.

-------------------------------------------------------------------
Thu Jul 12 12:59:32 CEST 2007 - locilka@suse.cz

- Client inst_productsources.ycp moved to yast2-packager.
- Changed link to list of servers in control file.
- Adjusted RPM dependencies.
- Installation sources are now Repositories.
- 2.15.32

-------------------------------------------------------------------
Wed Jul 11 09:09:58 CEST 2007 - locilka@suse.cz

- Changed default delete_old_packages to 'false'.

-------------------------------------------------------------------
Wed Jul  4 16:16:37 CEST 2007 - locilka@suse.cz

- Fixed workflow when user selects to Boot the installed system and
  then cancels that decision.
- 2.15.31

-------------------------------------------------------------------
Mon Jul  2 15:38:27 CEST 2007 - locilka@suse.cz

- Applied patch from sassmann@novell.com for PS3 support with
  576x384 resolution (#273147).

-------------------------------------------------------------------
Fri Jun 29 11:50:47 CEST 2007 - locilka@suse.cz

- Extended "Suggested Installation Sources" to support two levels
  of linking. First link contains list of links to be downloaded
  in order to get lists of suggested repositories.

-------------------------------------------------------------------
Thu Jun 28 21:34:19 CEST 2007 - jsrain@suse.cz

- updated for live CD installation

-------------------------------------------------------------------
Thu Jun 21 17:38:09 CEST 2007 - adrian@suse.de

- fix changelog entry order

-------------------------------------------------------------------
Thu Jun 21 10:34:10 CEST 2007 - locilka@suse.cz

- Added handling for "Suggested Installation Sources" during the
  first stage installation, initial evrsion (FATE #300898).
- Enhanced SCR-Switch installation-debugger.
- Added case-insensitive filter into the "Suggested Installation
  Sources" dialog.

-------------------------------------------------------------------
Wed Jun 20 13:12:10 CEST 2007 - locilka@suse.cz

- Fixed inst_license to really halt the system when license is
  declined (#282958).
- Fixed writing proxy settings during First-Stage Installation,
  Network Setup. Wrong Proxy::Import keys were used).
- Pre-selecting first connected network card in Network Card dialog
  in First-Stage Installation, Network Setup to avoid confusions.
- Fixed canceled Network Setup not to abort the entire
  installation.

-------------------------------------------------------------------
Fri Jun 15 14:34:01 CEST 2007 - locilka@suse.cz

- Fixing inst_addon_update_sources to initialize the target
  and sources before using Pkg:: builtins (#270899#c29).

-------------------------------------------------------------------
Thu Jun 14 11:28:26 CEST 2007 - locilka@suse.cz

- Enhanced network-test in the fist stage installation, three
  different servers are tested with 'ping' instead of only one.
- Current network settings are logged in case of failed network
  test (both #283841).
- Enhanced network-test in the fist stage installation, three
  different web-servers are tested with curl instead of only one.

-------------------------------------------------------------------
Wed Jun 13 15:44:05 CEST 2007 - locilka@suse.cz

- Implemented new feature that saves the content defined in control
  file from the installation system to the just installed system.
  Function, that does it, is SaveInstSysContent in SystemFilesCopy
  module (FATE #301937).
- Added new entry into the control file that defines what and where
  to save it, initially /root/ -> /root/inst-sys/.
- Adjusted control-file documentation.
- Fixed inst_restore_settings to start SuSEfirewall2_setup if it is
  enabled in the system init scripts to prevent from having
  half-started firewall after YOU kernel-update (#282871).

-------------------------------------------------------------------
Mon Jun 11 18:30:48 CEST 2007 - locilka@suse.cz

- Added lost fix from Andreas Schwab for startup scripts. The patch
  fixes evaluation of bash expressions.
- 2.15.30

-------------------------------------------------------------------
Mon Jun 11 17:55:23 CEST 2007 - locilka@suse.cz

- Adjusted SCR for install.inf to provide read/write access.
- Writing install.inf for save_network script at the end of
  the initial stage.
- Changed internal data structure for NetworkSetup in the initial
  stage.
- Added Internet test to the end of the NetworkSetup in the initial
  stage.
- 2.15.29

-------------------------------------------------------------------
Fri Jun  8 17:52:57 CEST 2007 - locilka@suse.cz

- Added initial implementation of possibility to setup network
  in the first stage installation. New YCP clients have beed added:
  inst_network_check and inst_network_setup. Scripts are called
  from inst_system_analysis before sources are initialized
  (FATE #301967).

-------------------------------------------------------------------
Thu Jun  7 15:08:08 CEST 2007 - locilka@suse.cz

- A new label "Writing YaST Configuration..." used in case of
  restarting system or installation.

-------------------------------------------------------------------
Fri Jun  1 12:41:10 CEST 2007 - mzugec@suse.cz

- use shared isNetworkRunning() function in network_finish
- 2.15.28

-------------------------------------------------------------------
Wed May 30 11:33:52 CEST 2007 - mzugec@suse.cz

- fixed spec requirements

-------------------------------------------------------------------
Mon May 28 16:02:38 CEST 2007 - mzugec@suse.cz

- removed netsetup item from control files

-------------------------------------------------------------------
Mon May 28 13:33:08 CEST 2007 - mzugec@suse.cz

- removed inst_netsetup item from control files

-------------------------------------------------------------------
Sun May 27 14:49:37 CEST 2007 - mzugec@suse.de

- installation network changes:
http://lists.opensuse.org/yast-devel/2007-05/msg00025.html
- 2.15.27

-------------------------------------------------------------------
Tue May 22 10:51:57 CEST 2007 - ug@suse.de

- reactivate hardware detection during autoinstall
- 2.15.26

-------------------------------------------------------------------
Mon May 21 10:40:20 CEST 2007 - locilka@suse.cz

- Fixed release-notes desktop file.
- 2.15.25

-------------------------------------------------------------------
Thu May 17 22:18:29 CEST 2007 - locilka@suse.cz

- Progress dialog for initializing installation sources.
- 2.15.24

-------------------------------------------------------------------
Tue May 15 14:14:13 CEST 2007 - locilka@suse.cz

- Changed control file in partitioning/evms_config section from
  'true' to 'false' (#274702).

-------------------------------------------------------------------
Fri May 11 16:30:06 CEST 2007 - locilka@suse.cz

- Removing directories '/var/lib/zypp/cache' and '/var/lib/zypp/db'
  if they exist at the beginning of the installation (#267763).
- 2.15.23

-------------------------------------------------------------------
Thu May 10 17:16:49 CEST 2007 - locilka@suse.cz

- Merged hardware probing (inst_startup) and system probing
  (inst_system_analysis) into one script to have only one progress
  dialog instead of two (#271291).
- openSUSE control file clean-up: The default value for enable_next
  and enable_back is 'yes'. Only few steps do not allow to go back
  (#270893).
- 2.15.22

-------------------------------------------------------------------
Wed May  9 10:25:37 CEST 2007 - locilka@suse.cz

- Safe qouting of bash command in desktop_finish.
- CommandLine for inst_release_notes (#269914).

-------------------------------------------------------------------
Mon May  7 13:43:54 CEST 2007 - ms@suse.de

- don't clobber existing /root/.vnc/passwd file (#271734)

-------------------------------------------------------------------
Wed Apr 18 09:13:10 CEST 2007 - locilka@suse.cz

- Root password dialog has been moved to be the first dialog of the
  second stage installation workflow (FATE #301924).
- "Root Password" step is now called "root Password" (#249706).
- Created new 'Check Installation' entry to the 'Configuration'
  part of the workflow. This section contains setting up network
  if needed, initializing target if needed, and installing
  remaining software (needed by FATE #301924).
- Added new client inst_initialization that creates initialization
  progress UI instead of blank screen.
- 2.15.20

-------------------------------------------------------------------
Tue Apr 17 11:11:37 CEST 2007 - locilka@suse.cz

- Fixed Add-On template to use generic 'control' textdomain
- 2.15.19

-------------------------------------------------------------------
Fri Apr 13 09:45:10 CEST 2007 - locilka@suse.cz

- Replacing networkmanager_proposal with general_proposal (network)
  that includes also IPv6 settings (#263337, #260261).

-------------------------------------------------------------------
Thu Apr 12 11:57:03 CEST 2007 - locilka@suse.cz

- Initialize the target and sources before adding extra sources.
  They needn't be initialized after YaST is restarted during the
  online update (#263289).

-------------------------------------------------------------------
Wed Apr 11 10:21:24 CEST 2007 - locilka@suse.cz

- Release Notes dialog is using a [Close] button if not running in
  installation (#262440).

-------------------------------------------------------------------
Fri Apr  6 16:48:58 CEST 2007 - locilka@suse.cz

- In case of reboot during installation, network services status
  is stored to a reboot_network_settings file and their status
  is restored again when starting the installation after reboot.
  Restoring the status uses Progress library for user feedback
  (#258742).
- Adjusted RPM dependencies.
- 2.15.18

-------------------------------------------------------------------
Thu Apr  5 13:34:48 CEST 2007 - locilka@suse.cz

- Using function PackagesUI::ConfirmLicenses() instead of
  maintaining own code with almost the same functionality (#256627)
- Adjusted RPM dependencies
- Unified inst_startup UI to use the Progress library instead of
  sequence of busy pop-ups.
- Unified inst_system_analysis UI to use the Progress library
  instead of empty dialog.
- 2.15.17

-------------------------------------------------------------------
Wed Apr  4 10:35:55 CEST 2007 - locilka@suse.cz

- Removed IPv6 proposal from installation control file. IPv6
  proposal has been merged into Network Mode proposal (#260261).

-------------------------------------------------------------------
Wed Mar 28 16:17:37 CEST 2007 - locilka@suse.cz

- Adjusted to use WorkflowManager instead AddOnProduct module
  in some cases to make Pattern-based installation and
  configuration workflow (FATE #129).
- Adjusted RPM dependencies and BuildRequires.
- 2.15.16

-------------------------------------------------------------------
Tue Mar 27 14:22:46 CEST 2007 - ms@suse.de

- fixed X11 preparation by checking /etc/reconfig_system (#252763)

-------------------------------------------------------------------
Wed Mar 21 16:47:14 CET 2007 - locilka@suse.cz

- Handling CloneSystem functionality when the client for cloning is
  not installed (checkbox is disabled).

-------------------------------------------------------------------
Mon Mar 19 13:09:57 CET 2007 - locilka@suse.cz

- Creating an empty /etc/sysconfig/displaymanager in desktop_finish
  if the sysconfing doesn't exist (minimal installation).
- Handling missing .proc.parport.devices agent (RPM recommends
  yast2-printer for that).

-------------------------------------------------------------------
Tue Mar 13 13:43:42 CET 2007 - locilka@suse.cz

- Reboot in case of the declined license during the initial
  installation (#252132).

-------------------------------------------------------------------
Mon Mar 12 08:44:19 CET 2007 - locilka@suse.cz

- Modules 'Product' and 'Installation' (installation settings) were
  moved from 'yast2-installation' to 'yast2' to minimize
  cross-package dependencies.
- Adjusted package dependencies.
- 2.15.15

-------------------------------------------------------------------
Fri Mar  9 10:05:20 CET 2007 - locilka@suse.cz

- Module InstShowInfo has been moved from yast2-installation to
  yast2-packager because this module is used by Add-Ons and
  installation sources only.
- Adjusted RPM Requires (yast2-packager >= 2.15.22).
- 2.15.14

-------------------------------------------------------------------
Thu Mar  8 16:59:35 CET 2007 - locilka@suse.cz

- Module GetInstArgs moved from yast2-installation to yast2, many
  clients required yast2-installation only because of this module.

-------------------------------------------------------------------
Thu Mar  8 14:45:39 CET 2007 - locilka@suse.cz

- Tag 'PATTERNS' in product content file is depracated by
  'REQUIRES' and/or 'RECOMMENDS' tag (#252122).

-------------------------------------------------------------------
Tue Mar  6 16:44:49 CET 2007 - kmachalkova@suse.cz

- Do not export LINES and COLUMNS variables, so that terminal
  resize event is handled correctly (#184179)

-------------------------------------------------------------------
Tue Mar  6 16:44:48 CET 2007 - locilka@suse.cz

- AddOnProduct and ProductLicense finally moved to yast2-packager
  from yast2-installation to avoid build cycles.
- 2.15.13

-------------------------------------------------------------------
Mon Mar  5 17:14:58 CET 2007 - locilka@suse.cz

- Moving AddOnProduct module back to yast2-installation because
  this module is needed in the second-stage installation.
- AddOnProduct-related testsuites moved back to yast2-installation.
- 2.15.12

-------------------------------------------------------------------
Mon Mar  5 12:58:21 CET 2007 - locilka@suse.cz

- Adding new installation client mouse_finish which is called
  before SCR is switched. This removes the dependency of
  yast2-installation on yast2-mouse.
- 2.15.11

-------------------------------------------------------------------
Fri Mar  2 15:27:14 CET 2007 - locilka@suse.cz

- Providing feedback (busy message) in inst_restore_settings.
  Starting network by calling 'network start' with timeout.
- Adding yast2-bootloader into required packages because it is
  needed after the SCR is switched into the installed system just
  before reboot (#249679).
- Added more logging into inst_system_analysis (booting installed
  system).
- 2.15.10

-------------------------------------------------------------------
Wed Feb 28 14:11:16 CET 2007 - jsrain@suse.cz

- added more logging to umount_finish (#247594)

-------------------------------------------------------------------
Mon Feb 26 16:03:42 CET 2007 - jsrain@suse.cz

- updated popup in case of license is not accepted (#162499)

-------------------------------------------------------------------
Thu Feb 22 13:52:12 CET 2007 - locilka@suse.cz

- Splitting installation_worker (main installation script) into
  inst_worker_initial and inst_worker_continue.
- Testsuites related to Add-Ons moved to yast2-add-on package.
- 2.15.9

-------------------------------------------------------------------
Wed Feb 21 17:24:30 CET 2007 - locilka@suse.cz

- Added documentation for silently_downgrade_packages and
  keep_installed_patches control file entries (plus their reverse
  lists) (FATE #301990, Bugzilla #238488).

-------------------------------------------------------------------
Mon Feb 19 16:00:23 CET 2007 - locilka@suse.cz

- More concrete fix of bug #160301: Displaying information about
  how to continue the second stage installation if SSH is the only
  installation method. This informational pop-up has disabled
  time-out (#245742).
- Moving parts of installation_worker script to includes based on
  in which installation stage they are used.

-------------------------------------------------------------------
Fri Feb 16 16:18:28 CET 2007 - locilka@suse.cz

- Add-Ons moved to a new package yast2-add-on-2.15.0 (#238673)

-------------------------------------------------------------------
Thu Feb 15 12:21:46 CET 2007 - locilka@suse.cz

- New entries silently_downgrade_packages, plus reverse list, and
  keep_installed_patches, plus reverse list, were added into SLES
  and SLED control files (FATE #301990, Bugzilla #238488).

-------------------------------------------------------------------
Mon Feb 12 13:40:41 CET 2007 - locilka@suse.cz

- Making release_notes modular.
- Rewriting RPM dependencies (#238679).
- Moving parts of installation_worker client into functions.
- Moving Mouse-init functions into inst_init_mouse client.
- Moving Storage-related functions (autoinstall) into
  inst_check_autoinst_mode client.
- Moving vendor client and desktop file to the yast2-update to
  minimize yast2-installation dependencies.
- Remove obsolete /proc/bus/usb mounting (#244950).

-------------------------------------------------------------------
Wed Feb  7 11:01:02 CET 2007 - locilka@suse.cz

- Correct Installation::destdir quoting in .local or .target bash
  commands.
- 2.15.8

-------------------------------------------------------------------
Tue Feb  6 16:29:55 CET 2007 - locilka@suse.cz

- Hide &product; in inst_suseconfig call to remove dependency on
  Product.ycp and not to be so ugly (#241553).

-------------------------------------------------------------------
Mon Feb  5 11:31:52 CET 2007 - locilka@suse.cz

- Store Add-Ons at the end of first stage installation and restore
  them before AutoYaST cloning at the end of the second stage
  installation (bugzilla #187558).
- Set license content before it is displayed for the first time,
  select license language before it is displayed (#220847).
- 2.15.7

-------------------------------------------------------------------
Fri Feb  2 15:25:04 CET 2007 - locilka@suse.cz

- Removing dependency on yast2-slp package.
- Moving all SLP-related functionality to yast2-packager-2.15.7.
- Handling not installed yast2-slp package in Add-Ons (#238680).

-------------------------------------------------------------------
Thu Feb  1 12:41:36 CET 2007 - locilka@suse.cz

- When an Add-On product is added and removed later, correctly
  remove also cached control file of that Add-On (#238307).
- 2.15.6

-------------------------------------------------------------------
Wed Jan 31 09:34:11 CET 2007 - locilka@suse.cz

- Rereading all SCR Agents in case of installation workflow changed
  by Add-On product (#239055).
- Calling PackageLock::Check before Pkg calls (#238556).

-------------------------------------------------------------------
Sun Jan 28 22:27:48 CET 2007 - locilka@suse.cz

- Removed tv and bluetooth hardware proposals from SLES control
  file. There are no such modules in that product (#238759).

-------------------------------------------------------------------
Mon Jan 22 13:46:20 CET 2007 - locilka@suse.cz

- Correct handling of CD/DVD Add-Ons in installation (#237264).
- Fixed switching between Installation Settings tabs in case of
  error in proposal. Every time, only the more-detailed tab is
  selected (#237291).
- Appropriate buttons for Add-Ons dialog for both dialog in
  installation workflow and installation proposal (#237297).
- 2.15.5

-------------------------------------------------------------------
Fri Jan 19 16:25:44 CET 2007 - locilka@suse.cz

- Fixed cancelling of entering a new Add-On (#236315).
- Added zFCP and DASD to installation/update proposal on S/390
  (jsrain) (#160399)
- 2.15.4

-------------------------------------------------------------------
Wed Jan 17 10:50:02 CET 2007 - locilka@suse.cz

- Changed control file documentation for Flexible Partitioning
  (bugzilla #229651 comment #15).
- Changed option <clone_module> "lan" to "networking" (#235457).

-------------------------------------------------------------------
Fri Jan 12 19:05:56 CET 2007 - ms@suse.de

- fixed TERM type setup in case of ssh based installations.
  if the installation is ssh based, TERM is not allowed to
  be overwritten by the value of install.inf. The TERM value
  of install.inf points to the console and not to the remote
  terminal type (#234032)

-------------------------------------------------------------------
Fri Jan 12 17:41:05 CET 2007 - locilka@suse.cz

- control file variable for monthly suse_register run (F#301822)
  (change made by jdsn)

-------------------------------------------------------------------
Thu Jan 11 10:59:40 CET 2007 - locilka@suse.cz

- Changed SLD and SLE control files to reflect demands described in
  bugzilla bug #233156:
  * Old packages are removed by default, only for upgrading from
    SLD 10 or SLE 10, packages are not removed by default.
  * New packages are selected for installation by default, only for
    upgrading from SLD 10 or SLE 10, packages are only updated.
  * Upgrading to new SLE 10 from is only supported from SLES9 and
    SLE 10, upgrading from another product will display warning.

-------------------------------------------------------------------
Sat Jan  6 19:32:23 CET 2007 - ms@suse.de

- fixed usage of fbiterm (#225229)

-------------------------------------------------------------------
Thu Jan  4 14:27:12 CET 2007 - locilka@suse.cz

- Added documentation for new features in control file:
  * boolean delete_old_packages and list of products for which this
    rule is inverted.
  * boolean only_update_selected and list of products for which
    this rule is inverted.
  * list of products supported for upgrade
  (All described in FATE #301844)

-------------------------------------------------------------------
Tue Jan  2 13:07:24 CET 2007 - locilka@suse.cz

- Allowing to add the very same product that has been already
  installed or selected for installation in case the url is
  different than any of the current urls. There can be more sources
  for the product because product urls can be removed and added
  also by inst_source module (#227605).
- Consistent spelling of "Add-On" and "add-on" (#229934).
- 2.15.3

-------------------------------------------------------------------
Tue Dec 12 10:57:21 CET 2006 - locilka@suse.cz

- Consistent spelling of 'AutoYaST' (#221275).

-------------------------------------------------------------------
Mon Dec 11 16:11:21 CET 2006 - locilka@suse.cz

- Handling new flag REGISTERPRODUCT from add-on product content
  file. This flag demands running the registration client after
  an add-on product is installed (on a running system) and demands
  running the registration client even if it is disabled in
  the base-product's control file (during installation)
  (FATE #301312).
- 2.15.2

-------------------------------------------------------------------
Thu Dec  7 18:28:21 CET 2006 - locilka@suse.cz

- Release Notes dialog in the second stage installation now offers
  to select a different language for release notes than the default
  one (#224875).

-------------------------------------------------------------------
Thu Dec  7 10:46:00 CET 2006 - locilka@suse.cz

- Reworked adding and removing Add-Ons during the first stage
  installation. If some Add-Ons are added or removed, the entire
  workflow is created from scratch (#221377).
- Using a separate temporary directory for Add-On licenses not to
  be confused by the previous Add-On.
- Fixed Second Stage Installation script to handle rebooting
  after kernel-patch correctly (#224251).
- Fixed Add-On handling when cancelling adding an Add-On product,
  before that return value from the previous adding was evaluated.
- Fixing some texts (#223880)
- 2.15.1

-------------------------------------------------------------------
Mon Dec  4 16:27:21 CET 2006 - locilka@suse.cz

- Adding support for own help texts for particular submodules in
  installation proposal (FATE #301151). Use key "help" in
  "MakeProposal"'s function result.
- Adding root_password_ca_check item into the globals of control
  file set to true for SLES and false otherwise (FATE #300438).
- A better fix for disabling [Back] button in License Agreement
  dialog when the previous (Language) dialog has been skipped
  (223258).
- 2.15.0

-------------------------------------------------------------------
Mon Dec  4 08:34:02 CET 2006 - lslezak@suse.cz

- "en_EN" -> "en_GB" in list of the preferred languages for EULA

-------------------------------------------------------------------
Thu Nov 23 11:10:14 CET 2006 - locilka@suse.cz

- Disabling [Back] button in License Agreement dialog when the
  previous (Language) dialog has been skipped (223258).
- 2.14.15

-------------------------------------------------------------------
Wed Nov 22 18:51:10 CET 2006 - ms@suse.de

- added hostname/IP information to Xvnc setup (#223266)
- fixed call of initvicons, deactivate s390 exception (#192052)
- 2.14.14

-------------------------------------------------------------------
Tue Nov 21 14:42:50 CET 2006 - locilka@suse.cz

- Reporting the failed or aborted installation only when it has
  been really aborted or when it really failed. YaST or system
  restarts on purpose (online update) are now handled correctly -
  there is no question whether user wants to continue with
  the installation (#222896).
- 2.14.13

-------------------------------------------------------------------
Mon Nov 20 15:25:11 CET 2006 - locilka@suse.cz

- Wider list of extra-sources 56->76 characters (#221984).
- Adding modules listed in Linuxrc entry brokenmodules into the
  /etc/modprobe.d/blacklist file (#221815).
- 2.14.12

-------------------------------------------------------------------
Mon Nov 20 11:49:53 CET 2006 - ms@suse.de

- fixed framebuffer color depth setup (#221139)
- 2.14.11

-------------------------------------------------------------------
Mon Nov 20 08:55:16 CET 2006 - locilka@suse.cz

- Show update-confirmation dialog in Mode::update() only (#221571).
- Pressing [Abort] button in the Add-On dialog during installation
  now opens-up a correct pop-up dialog with correct text (#218677).

-------------------------------------------------------------------
Wed Nov 15 15:30:03 CET 2006 - ms@suse.de

- fixed i810 based installation (#220403)
- 2.14.10

-------------------------------------------------------------------
Wed Nov 15 14:38:21 CET 2006 - locilka@suse.cz

- Defining the minimal size for release_notes pop-up to have the
  minimal size 76x22 or 3/4x2/3 in text mode and 100x30 in graphic
  mode (#221222).

-------------------------------------------------------------------
Wed Nov 15 11:40:48 CET 2006 - locilka@suse.cz

- Restoring the [ Next ] button in the inst_congratlate client when
  the [ Back ] button is pressed (#221190).

-------------------------------------------------------------------
Tue Nov 14 13:20:24 CET 2006 - locilka@suse.cz

- Changes in openSUSE control file (#219878):
  * limit_try_home: 5 GB -> 7 GB
  * root_base_size: 3 GB -> 5 GB

-------------------------------------------------------------------
Thu Nov  9 15:21:14 CET 2006 - locilka@suse.cz

- Always run the fonts_finish's Write() function. Skip running
  "SuSEconfig --module fonts" if script SuSEconfig.fonts does not
  exist (#216079).
- 2.14.9

-------------------------------------------------------------------
Thu Nov  9 10:22:00 CET 2006 - locilka@suse.cz

- Added confirmation dialog into the update workflow on the running
  system before the update really proceeds (#219097).
- confirmInstallation function moved from inst_doit to misc to make
  confirmation dialog possible (#219097).
- Set Product Name only when any Product Name found (#218720).
- 2.14.8

-------------------------------------------------------------------
Fri Nov  3 14:39:53 CET 2006 - locilka@suse.cz

- Preselecting already installed languages in the Language Add-On
  script (FATE #301239) (#217052).
- 2.14.7

-------------------------------------------------------------------
Fri Nov  3 10:17:37 CET 2006 - locilka@suse.cz

- Changed text of question asking whether the second stage
  installation should start again (FATE #300422) in case of
  previous failure or user-abort (#215697).

-------------------------------------------------------------------
Wed Nov  1 17:43:41 CET 2006 - locilka@suse.cz

- "Installation->Other->Boot Installed System->Cancel" now doesn't
  abort the installation but returns to the Installation Mode
  dialog (#216887).
- Correct handling of pressing Cancel or Abort buttons in pop-up
  windows in Add-On installation (#216910).

-------------------------------------------------------------------
Mon Oct 30 15:10:07 CET 2006 - lslezak@suse.cz

- updated inst_extrasources client to not download files from the
  installation sources (#213031)
- requires yast2-pkg-bindings >= 2.13.101
- 2.14.6

-------------------------------------------------------------------
Mon Oct 30 12:59:31 CET 2006 - locilka@suse.cz

- Moving ProductFeatures::Save() from inst_kickoff client to
  save_config_finish - client that is called after the SCR is
  switched to the running system (#209119).
- Calling Storage::RemoveDmMapsTo (device) in after the disks are
  probed in inst_system_analysis (#208222).
- Fixed including packager.

-------------------------------------------------------------------
Thu Oct 26 14:51:12 CEST 2006 - locilka@suse.cz

- Enabling back button in the License Agreement dialog (#215236).
- Adding add-on.rnc for AutoYaST profile validation (#215248).
- Providing an easier switch to disable IPv6 by a new ipv6 client
  in the network proposal (FATE #300604) (mzugec).
- 2.14.5

-------------------------------------------------------------------
Wed Oct 25 16:28:14 CEST 2006 - locilka@suse.cz

- Adding more debugging messages in order to fix random crashing
  of the second stage installation (#214886).

-------------------------------------------------------------------
Tue Oct 24 13:57:57 CEST 2006 - locilka@suse.cz

- Renamed control file control.PROF.xml to control.openSUSE.xml

-------------------------------------------------------------------
Tue Oct 24 10:58:18 CEST 2006 - ms@suse.de

- fixed nic detection (#213870)

-------------------------------------------------------------------
Mon Oct 23 16:04:30 CEST 2006 - locilka@suse.cz

- Added special installation client for Language Add-Ons
  inst_language_add-on and it's XML workflow
  add-on-template_installation.xml for calling this client after
  the Add-On Product is added by the add-on client (FATE #301239).
- Adding add-on client to list of clients that are enabled for
  AutoYaST cloning (bugzilla #198927).
- Added summary of the Release Notes client for the Control Center
  (bugzilla #213878).
- 2.14.4

-------------------------------------------------------------------
Wed Oct 18 16:13:12 CEST 2006 - locilka@suse.cz

- Added a life-belt into the second stage installation. It can be
  restarted under these circumstances:

  1.) User aborts the installation
  2.) Installation process is killed during the installation
  3.) Computer is restarted during the installation (reset)

  The very next time the system is restarted. YaST starts and
  informs user that the previous installation was aborted/failed.
  Then users are asked whether they want to rerun the second stage
  installation (FATE #300422).

- Fixed setting own Y2MAXLOGSIZE up in order to save memory
  requirements during the first stage installation.
- 2.14.3

-------------------------------------------------------------------
Mon Oct 16 13:18:43 CEST 2006 - locilka@suse.cz

- Timeout license in AutoYaST after 2 seconds (#206706).
  This solution doesn't break ncurses.
- 2.14.2

-------------------------------------------------------------------
Mon Oct 16 12:24:10 CEST 2006 - fehr@suse.de

- added new configurable values for LVM/EVMS based proposals
  (feature 300169)
- change evms_config to true

-------------------------------------------------------------------
Mon Oct 16 11:12:51 CEST 2006 - ms@suse.de

- disable oom-killing for X-Server process (#211860)

-------------------------------------------------------------------
Thu Oct 12 16:28:07 CEST 2006 - locilka@suse.cz

- Handle Installation::destdir in *.bash properly (#211576).
- 2.14.1

-------------------------------------------------------------------
Mon Oct  9 16:52:14 CEST 2006 - locilka@suse.cz

- Merged SLES10 SP1 branch to openSUSE 10.2.
- 2.14.0

-------------------------------------------------------------------
Mon Oct  9 09:33:31 CEST 2006 - locilka@suse.cz

- Remove old eula.txt and then copy new one if exists (#208908).
- Using the fullscreen mode again, background images temporarily
  removed from the RPM build (#208307).
- The default "Other Option" is Repair, not Boot (#208841).
- Removed some unneeded imports from inst_clients.
- 2.13.159

-------------------------------------------------------------------
Mon Oct  2 16:44:25 CEST 2006 - locilka@suse.cz

- Merged proofread texts
- 2.13.158

-------------------------------------------------------------------
Mon Oct  2 11:06:29 CEST 2006 - lslezak@suse.cz

- inst_extrasources.ycp - fixed name of the text domain
- 2.13.157

-------------------------------------------------------------------
Wed Sep 27 15:22:15 CEST 2006 - lslezak@suse.cz

- new inst_extrasources.ycp client - add extra installation sources
  during installation (in 2nd stage, after online update)
  (fate #100168, #300910)
- 2.13.156

-------------------------------------------------------------------
Wed Sep 27 09:58:53 CEST 2006 - locilka@suse.cz

- YCP modules that originated at yast2-packager were moved back.
- Usage of dgettext replaced with standard gettext strings.
- Removed yast2-slp and yast2-firewall from build-requirements.
- 2.13.155

-------------------------------------------------------------------
Mon Sep 25 17:45:54 CEST 2006 - locilka@suse.cz

- New icon for Hardware Proposal.
- Root Password dialog moved before Hostname and Domain Name
  (#208032).

-------------------------------------------------------------------
Mon Sep 25 13:21:35 CEST 2006 - locilka@suse.cz

- A bit rewritten code for language selected for second stage of
  update (FATE #300572). Mode::Set is now called before Mode::Get.
- New installation images from jimmac (#203510).
- Timeout and accept the license dialog when installing using
  AutoYaST. By defualt, it's 8 seconds (#206706).
- New busy message when finishing the installation (closing
  sources, etc.).
- 2.13.154

-------------------------------------------------------------------
Mon Sep 25 10:59:16 CEST 2006 - jsrain@suse.cz

- check properly for existing files in /proc (#205408)

-------------------------------------------------------------------
Fri Sep 22 16:01:25 CEST 2006 - jsuchome@suse.cz

- Remember the selected language for update and use it also in the
  second stage (FATE #300572).
- 2.13.153

-------------------------------------------------------------------
Fri Sep 22 14:14:44 CEST 2006 - lslezak@suse.cz

- x11_finish.ycp - removed workaround for #201121

-------------------------------------------------------------------
Fri Sep 22 09:35:36 CEST 2006 - locilka@suse.cz

- Fixed starting Installation in window: Exception for PPC, 832x624
  still runs in fullscreen. Fixed using a fallback image when
  the current resolution is not supported (#207321).
- Fixed counting offset for installation in window. Exceptions are
  now handled correctly (#207310).
- Changed fallback background image - a pure black suits better.
- Visual speeding-up initializing the installation - adding
  a wrapper installation.ycp around installation_worker.ycp client
  to provide UI ASAP.

-------------------------------------------------------------------
Thu Sep 21 16:36:42 CEST 2006 - ms@suse.de

- added patch from Olaf Hering to remove the DefaultColorDepth
  for special fb devices which are not VESA VGA (#207338)

-------------------------------------------------------------------
Tue Sep 19 17:14:28 CEST 2006 - locilka@suse.cz

- Removed Installation background 1600x800 px.
- Added installation background 1280x800 px.

-------------------------------------------------------------------
Mon Sep 18 09:53:18 CEST 2006 - locilka@suse.cz

- Icon for release notes (inst_release_notes).
- List of available SLP sources based on Product Name (SLP label),
  also with filter when more than 15 sources are listed
  (FATE #300619).
- Added background images for installation (thanks to jimmac)
  [1024x768, 1280x1024, 1400x1050, 1600x800, 1600x1200] (Bugzilla
  #203510).
- Replacing "Product %1" with "%1" for list of selected Add-On
  products - the column is already called "Product".
- 2.13.152

-------------------------------------------------------------------
Thu Sep 14 14:45:54 CEST 2006 - locilka@suse.cz

- Finally! Corrected path for importing user-related data to the
  just installed system (FATE #120103, comments #17, #18).

-------------------------------------------------------------------
Thu Sep 14 00:46:19 CEST 2006 - ro@suse.de

- added yast2-core-devel to BuildRequires

-------------------------------------------------------------------
Wed Sep 13 09:27:51 CEST 2006 - locilka@suse.cz

- Calling languages.ycp client has been changed to a function call
  Language::GetLanguagesMap (#204791).
- Added new Requirement: yast2-country >= 2.13.35
- Calling copy_systemfiles_finish from inst_finish (FATE #300421).
- New icon for Finishing Basic Installation dialog.
- Calling new pre_umount_finish client before umount_finish,
  umount_finish closes SCR (#205389).
- Correctly quote files that are added into the temporary archive
  (FATE #300421).
- Removing the leading slashes from filenames when archiving them.
- Reporting error (into log) if save_hw_status_finish.ycp goes
  wrong (partly fixed #205408).
- 2.13.151

-------------------------------------------------------------------
Tue Sep 12 18:40:34 CEST 2006 - locilka@suse.cz

- Found a better place for calling 'inst_pre_install' client, by
  now it is really called...
- Enhanced logging.
- Disabling the License Language combo-box in case of less than
  two languages in it (#203543).

-------------------------------------------------------------------
Tue Sep 12 17:07:19 CEST 2006 - locilka@suse.cz

- Fixed displaying license: Language name should always be either
  shown or the license is disabled as invalid; If there are both
  license.en.txt and license.txt, one of them is hidden because
  they have the very same content; An installation language is also
  pre-selected as a language for a license (if such exists).
- Fixed initializing the known languages via WFM::call("languages")
  (#204791).
- Another icon for Installation Mode dialog, it was the same as for
  Initialization and Analyzing the Computer dialogs.
- 2.13.150

-------------------------------------------------------------------
Mon Sep 11 09:59:15 CEST 2006 - locilka@suse.cz

- Added 'inst_pre_install' and 'copy_systemfiles_finish' clients,
  and module 'SystemFilesCopy' as a solution for FATE requests
  #300421 and #120103, which means that SSH keys are, by now,
  copied from another already installed system (if such exists).
  If there are more installed systems, the best ones are selected
  considering the newest access-time.
- More verbose dialog when initializing the installation (+icon).

-------------------------------------------------------------------
Thu Sep  7 15:13:54 CEST 2006 - locilka@suse.cz

- Added dialog content and help into the initial dialog of add-on
  client. Progress will be even better.
- Temporarily disabled buttons that don't work there.
- Added more "busy messages" into the add-on dialogs.
- Added new functionality for filtering services in SLP services
  table. Allowed characters are "a-zA-Z0-9 .*-".

-------------------------------------------------------------------
Wed Sep  6 17:41:07 CEST 2006 - mvidner@suse.cz

- To allow adding unsigned sources, temporarily "rug set-pref
  security-level none" when syncing in inst_source (#190403).
- 2.13.149

-------------------------------------------------------------------
Wed Sep  6 12:47:51 CEST 2006 - locilka@suse.cz

- No such headline "Mode" in the Installation Settings dialog.
  Help fixed (#203811).
- Added help into the Add-On Product Installation dialog.
- Add and Delete buttons in the same dialog were moved to the left
  side according the YaST style guide.
- Disabling Delete button in case of no Products listed
  (all filed as bug #203809).
- Used a correct (another) icon in License Agreement dialog
  (#203808).

-------------------------------------------------------------------
Mon Sep  4 15:59:47 CEST 2006 - locilka@suse.cz

- Running Installation in Wizard Window (#203510).
- Needed binaries in inst-sys: xquery and fvwm-root.
- Initially, a plain colored image is used as a background.
- 2.13.148

-------------------------------------------------------------------
Mon Sep  4 15:49:40 CEST 2006 - ms@suse.de

- fixed -fp setup of Xvnc (#203531)

-------------------------------------------------------------------
Fri Sep  1 08:48:50 CEST 2006 - locilka@suse.cz

- Fixed Installation Mode dialog to redraw itself only when needed.

-------------------------------------------------------------------
Wed Aug 23 16:59:03 CEST 2006 - locilka@suse.cz

- Added a new debugger tool scr_switch_debugger.ycp that is called
  when switching to the installed system in switch_scr_finish.ycp
  fails (#201058).
- Additionally, YaST logs from installed system are stored under
  the /var/log/YaST2/InstalledSystemLogs/ directory.
- 2.13.147

-------------------------------------------------------------------
Wed Aug 23 16:44:18 CEST 2006 - jsrain@suse.cz

- use version specific Xvnc parameters
- 2.13.146

-------------------------------------------------------------------
Wed Aug 23 13:05:35 CEST 2006 - jsrain@suse.cz

- temporary fix to copy /etc/X11/xorg.conf to the system during
  installation (#201121)
- 2.13.145

-------------------------------------------------------------------
Tue Aug 22 19:26:28 CEST 2006 - mvidner@suse.cz

- test_proposal and test_inst_client: also call
  Mode::SetMode ("installation");

-------------------------------------------------------------------
Tue Aug 22 14:27:53 CEST 2006 - locilka@suse.cz

- New Installation Mode dialog (#156529)
- 2.13.144

-------------------------------------------------------------------
Tue Aug 22 13:41:54 CEST 2006 - jsrain@suse.cz

- weaken dependency on suseRegister (#183656)

-------------------------------------------------------------------
Fri Aug 18 09:49:41 CEST 2006 - jsrain@suse.cz

- fixed building documentation
- 2.13.143

-------------------------------------------------------------------
Thu Aug 10 11:18:24 CEST 2006 - jsrain@suse.cz

- fixed congratulation text for openSUSE (#198252)
- 2.13.142

-------------------------------------------------------------------
Wed Aug  9 15:30:57 CEST 2006 - jsrain@suse.cz

- read info about products from package manager without parsing all
  metadata and reading RPM database (#66046)
- added unzip to Requires (#195911)

-------------------------------------------------------------------
Tue Aug  8 09:54:38 CEST 2006 - jsrain@suse.cz

- fixed 'Requires'
- 2.13.141

-------------------------------------------------------------------
Fri Aug  4 16:33:11 CEST 2006 - jsrain@suse.cz

- updated for X.Org 7
- 2.13.140

-------------------------------------------------------------------
Fri Aug  4 09:21:28 CEST 2006 - jsrain@suse.cz

- moved SLP source scanning to SourceManager.ycp

-------------------------------------------------------------------
Wed Aug  2 14:10:41 CEST 2006 - mvidner@suse.cz

- Added a configure-time check for fvwm directory

-------------------------------------------------------------------
Fri Jul 28 09:42:00 CEST 2006 - jsrain@suse.cz

- offer to eject the CD drive when asking for add-on CD (#181992)

-------------------------------------------------------------------
Thu Jul 27 14:18:01 CEST 2006 - jsrain@suse.cz

- added support for merging multiple proposal items as one proposal
  item (eg. to group langage and keyboard)
- 2.13.139

-------------------------------------------------------------------
Wed Jul 26 09:18:36 CEST 2006 - jsrain@suse.cz

- get version from installed product proper way (#157924)

-------------------------------------------------------------------
Tue Jul 25 14:32:18 CEST 2006 - jsrain@suse.cz

- beep before rebooting the machine during installation (#144614)

-------------------------------------------------------------------
Mon Jul 24 13:56:22 CEST 2006 - jsrain@suse.cz

- fixed error reporting when creating a source (#159695)
- abort installation if package manager initialization fails
  (#167674)
- report proper message if no catalog found via SLP and firewall
  is running (#156444)

-------------------------------------------------------------------
Tue Jul 18 16:57:08 CEST 2006 - jsrain@suse.cz

- fixed displaying catalog selection dialog if multiple catalogs
  found on add-on media (#192761)

-------------------------------------------------------------------
Tue Jul 18 16:14:17 CEST 2006 - jsrain@suse.cz

- fixed vendor URL in congratulate dialog (#187358)
- 2.13.138

-------------------------------------------------------------------
Mon Jul 17 10:12:58 CEST 2006 - jsrain@suse.cz

- check if there are any patches available before offering online
  update (jsuchome)
- merged inst_default_desktop.ycp to desktop_finish.ycp

-------------------------------------------------------------------
Sun Jul 16 08:54:55 CEST 2006 - olh@suse.de

- introduce a Linuxrc::display_ip and use it instead of Arch::s390
- 2.13.137

-------------------------------------------------------------------
Fri Jul 14 15:16:00 CEST 2006 - jsrain@suse.cz

- adapted to changes in yast2-packager
- use only one implementation of product license handling (#191523)
- 2.13.136

-------------------------------------------------------------------
Fri Jul 14 14:51:37 CEST 2006 - olh@suse.de

- move /tmp/vncserver.log to /var/log/YaST2/vncserver.log

-------------------------------------------------------------------
Mon Jul 10 10:47:57 CEST 2006 - jsrain@suse.cz

- correctly import add-on product control file even if no
  additional YaST modules are present on the media (#185768)
- 2.13.135

-------------------------------------------------------------------
Mon Jul 10 09:23:29 CEST 2006 - mvidner@suse.cz

- When running Novell Customer Center Configuration the second time,
  do not add duplicate update sources for graphic card drivers
  (#188572).
- 2.13.134

-------------------------------------------------------------------
Fri Jun 30 11:42:11 CEST 2006 - ug@suse.de

- during autoinstall, timeout early warning popups

-------------------------------------------------------------------
Tue Jun 27 14:02:45 CEST 2006 - mvidner@suse.cz

- Don't show the URL passwords in registration success popup (#186978).
- Include the password in URLs passed to ZMD (#186842).
- Don't log the URL passwords.
- 2.13.133

-------------------------------------------------------------------
Mon Jun 26 08:54:43 CEST 2006 - jsrain@suse.cz

- preselect patterns according to selected desktop (#183944)

-------------------------------------------------------------------
Wed Jun 21 11:03:58 CEST 2006 - jsrain@suse.cz

- display the source URL dialog if adding add-on product update
  source fails in order to allow to enter password (#186804)

-------------------------------------------------------------------
Tue Jun 20 14:50:48 CEST 2006 - mvidner@suse.cz

- When registration succeeds, display only the actually added sources
(#180820#c26).

-------------------------------------------------------------------
Tue Jun 20 14:35:15 CEST 2006 - jsrain@suse.cz

- translate the congratulate string (#186567)

-------------------------------------------------------------------
Mon Jun 19 14:05:21 CEST 2006 - jsrain@suse.cz

- report an error when failed to register the update source for
  an add-on product (#185846)
- 2.13.132

-------------------------------------------------------------------
Mon Jun 19 12:54:36 CEST 2006 - jsrain@suse.cz

- ask about accepting license of add-on product added via the
  /add_on_product file (#186148)
- 2.13.131

-------------------------------------------------------------------
Thu Jun 15 18:47:05 CEST 2006 - mvidner@suse.cz

- Do not complain if ZMD cannot be stopped (#166900).
- When syncing the _original_ installation sources to ZMD,
  temporarily turn off signature checking because the user has
  already decided to trust the sources (#182747).
- SourceManager: factored out the rug pathname.
- 2.13.130

-------------------------------------------------------------------
Thu Jun 15 12:45:27 CEST 2006 - jsrain@suse.cz

- set installation server as host name (not IP address) if it is
  defined as host name during installation (#178933)
- 2.13.129

-------------------------------------------------------------------
Thu Jun 15 10:20:39 CEST 2006 - visnov@suse.cz

- fix the please-wait string

-------------------------------------------------------------------
Wed Jun 14 15:07:04 CEST 2006 - jdsn@suse.de

- added a please-wait string in registration (already translated)
- 2.13.128

-------------------------------------------------------------------
Mon Jun 12 16:07:52 CEST 2006 - mvidner@suse.cz

- Fillup /etc/sysconfig/security:CHECK_SIGNATURES and initialize it
  based on an install time kernel parameter.
- 2.13.127

-------------------------------------------------------------------
Mon Jun 12 13:22:08 CEST 2006 - jdsn@suse.de

- run pango module creation as root (#165891)
- fixed SLE desktop file of suse_register for autoyast (mc, ug)
- 2.13.126

-------------------------------------------------------------------
Fri Jun  9 11:02:57 CEST 2006 - locilka@suse.cz

- Identify the downloaded release notes by the product name during
  the internet test. Changes were made in the module Product
  (#180581).
- 2.13.125

-------------------------------------------------------------------
Thu Jun  8 11:49:04 CEST 2006 - jdsn@suse.de

- create pango modules for registration browser (#165891)
- sync zypp update sources in autoyast mode as well (#181183)
- 2.13.124

-------------------------------------------------------------------
Wed Jun  7 16:15:36 CEST 2006 - jsrain@suse.cz

- avoid adding update source of an add-on product twice during
  installation (#182434)
- 2.13.123

-------------------------------------------------------------------
Tue Jun  6 18:56:57 CEST 2006 - mvidner@suse.cz

- Moved SourceManager + deps from yast2-packager to yast2-installation
  to avoid circular BuildRequires.
- 2.13.122

-------------------------------------------------------------------
Tue Jun  6 18:32:04 CEST 2006 - mvidner@suse.cz

- Call suse_register with --nozypp meaning that we will tell rug
  ourselves which zypp/yum sources it should add. This enables
  rejecting broken or untrusted sources (#180820).
- Moved the major part of Register::add_update_sources to
  SourceManager::AddUpdateSources.
- 2.13.121

-------------------------------------------------------------------
Tue Jun  6 09:53:16 CEST 2006 - jsrain@suse.cz

- sync add-on product source to ZMD (#181743)
- 2.13.120

-------------------------------------------------------------------
Thu Jun  1 17:57:23 CEST 2006 - mvidner@suse.cz

- Do log Report::{Message,Warning,Error} messages by default (#180862).
- 2.13.119

-------------------------------------------------------------------
Thu Jun  1 14:55:44 CEST 2006 - jsrain@suse.cz

- honor UPDATEURLS if installing add-on product in running system
  (#180417)
- 2.13.118

-------------------------------------------------------------------
Wed May 31 12:58:33 CEST 2006 - jsrain@suse.cz

- avoid calling Pkg::SourceStartCache during 1st stage of the
  installation (#178007)
- 2.13.117

-------------------------------------------------------------------
Tue May 30 18:02:54 CEST 2006 - jdsn@suse.de

- set correct title of installation step Customer Center (#179921)
- 2.13.116

-------------------------------------------------------------------
Fri May 26 14:27:56 CEST 2006 - jsrain@suse.cz

- fixed behavior if SLP source detection fails (#179036)
- 2.13.115

-------------------------------------------------------------------
Thu May 25 08:46:56 CEST 2006 - jsrain@suse.cz

- added possibility to specify add-on product URL as command-line
  parameter of add-on.ycp (to run add-on product workflow via
  autorun.sh)
- 2.13.114

-------------------------------------------------------------------
Wed May 24 12:52:21 CEST 2006 - jsrain@suse.cz

- properly integrate YCP code for add-on product installation in
  running system (if YCP code present) (#178311)
- 2.13.113

-------------------------------------------------------------------
Tue May 23 18:58:20 CEST 2006 - jdsn@suse.de

- gray out checkboxes in inst_suse_register when skipping (#178042)
- 2.13.112

-------------------------------------------------------------------
Tue May 23 15:07:42 CEST 2006 - jsrain@suse.cz

- added different desktop files for SLE and BOX/openSUSE
- 2.13.111

-------------------------------------------------------------------
Tue May 23 13:20:03 CEST 2006 - jdsn@suse.de

- fixed layouting in inst_ask_online_update (#177559)

-------------------------------------------------------------------
Fri May 19 17:57:10 CEST 2006 - jdsn@suse.de

- let inst_suse_register ask to install mozilla-xulrunner if
  missing (#175166)
- prevent non-root user to run inst_suse_register (#170736)
- 2.13.110

-------------------------------------------------------------------
Fri May 19 15:36:36 CEST 2006 - jsrain@suse.cz

- more verbose logging of storing hardware status (#170188)
- 2.13.109

-------------------------------------------------------------------
Thu May 18 17:07:13 CEST 2006 - hare@suse.de

- start iscsid if root is on iSCSI (#176804)

-------------------------------------------------------------------
Wed May 17 13:08:52 CEST 2006 - jsrain@suse.cz

- set DISPLAYMANAGER_SHUTDOWN according to control file (#169639)
- 2.13.108

-------------------------------------------------------------------
Tue May 16 13:29:38 CEST 2006 - jsrain@suse.cz

- marked missed text for translation (#175930)
- 2.13.107

-------------------------------------------------------------------
Mon May 15 12:59:58 CEST 2006 - jsrain@suse.cz

- handle additional data for installation restart (#167561)

-------------------------------------------------------------------
Fri May 12 14:11:18 CEST 2006 - jsrain@suse.cz

- initialize callbacks before adding an add-on product, properly
  handle installation sources of add-on products (both if preparing
  AutoYaST configuration (#172837)
- 2.13.106

-------------------------------------------------------------------
Thu May 11 13:50:29 CEST 2006 - jsrain@suse.cz

- do not disable automatic modprobe before adding add-on products
  (#172149)
- 2.13.105

-------------------------------------------------------------------
Thu May 11 12:02:13 CEST 2006 - ms@suse.de

- fixed message text (#172766)

-------------------------------------------------------------------
Thu May 11 09:55:08 CEST 2006 - ms@suse.de

- prevent ssh message from being displayed if vnc+ssh has
  been specified as installation method (#173486)

-------------------------------------------------------------------
Wed May 10 13:40:16 CEST 2006 - jdsn@suse.de

- removed search bar from registration browser (#169092)
- 2.13.104

-------------------------------------------------------------------
Tue May  9 19:35:47 CEST 2006 - jdsl@suse.de

- switched to Enterprise wording for inst_suse_register (#173970)
- 2.13.103

-------------------------------------------------------------------
Tue May  9 19:30:47 CEST 2006 - mvidner@suse.cz

- Save the update sources if registration is done later after the
  installation (#172665).
- When adding upate sources, do not add duplicates (check by the alias
  passed by suse_register on SLE), delete the duplicate beforehand
  (#168740#c3).
- 2.13.102

-------------------------------------------------------------------
Tue May  9 11:32:20 CEST 2006 - mvidner@suse.cz

- Start the network also when doing a remote X11 installation (#165458,
  hare).
- 2.13.101

-------------------------------------------------------------------
Mon May  8 17:32:59 CEST 2006 - jdsl@suse.de

- added hard require from y2-installation to suseRegister (hmuelle)
- added new w3m-jail for registration (#167225)
- fixed passing of url to browser(s) for registration (#167225)
- switched to Enterprise strings for inst_suse_register (shorn)
- 2.13.100

-------------------------------------------------------------------
Thu May  4 14:31:29 CEST 2006 - jsrain@suse.cz

- added congratulate text to the control file (#170881)
- 2.13.99

-------------------------------------------------------------------
Thu May  4 13:10:48 CEST 2006 - jsrain@suse.cz

- disable timeout in popup before installation reboot in case
  of SSH installation (#160301)

-------------------------------------------------------------------
Thu May  4 11:21:32 CEST 2006 - locilka@suse.cz

- include proofread message texts

-------------------------------------------------------------------
Wed May  3 10:26:29 CEST 2006 - locilka@suse.cz

- Busy cursor when "Contacting server" in suse_register (#171061).
- 2.13.97

-------------------------------------------------------------------
Tue May  2 15:25:35 CEST 2006 - locilka@suse.cz

- Display KDE-related help in the Congratulations dialog only
  in case of KDE as the default windowmanager (#170880).
- 2.13.96

-------------------------------------------------------------------
Fri Apr 28 14:10:50 CEST 2006 - locilka@suse.cz

- Proper checking for available network when adding an Add-On
  product. Network-related options are disabled in case of missing
  network both in installation and running system (#170147).
- 2.13.95

-------------------------------------------------------------------
Fri Apr 28 11:32:03 CEST 2006 - jsuchome@suse.cz

- initialize package callbacks for add on product workflow (#170317)
- 2.13.94

-------------------------------------------------------------------
Thu Apr 27 16:50:50 CEST 2006 - mvidner@suse.cz

- Tell libzypp-zmd-backend not to write sources to zypp db,
  we are going to do it ourselves (#170113).
- 2.13.93

-------------------------------------------------------------------
Thu Apr 27 16:03:39 CEST 2006 - jsrain@suse.de

- handle missing SHORTLABEL in content file (#170129)
- 2.13.92

-------------------------------------------------------------------
Thu Apr 27 14:57:23 CEST 2006 - fehr@suse.de

- set limit for separate /home to 14G for SLED (#169232)

-------------------------------------------------------------------
Thu Apr 27 11:16:56 CEST 2006 - ms@suse.de

- removed update_xf86config call, checking for /dev/psaux was
  broken and is no longer needed because the default mouse device
  is /dev/input/mice since many versions now (#168816)

-------------------------------------------------------------------
Thu Apr 27 10:52:08 CEST 2006 - mvidner@suse.cz

- When asking for update URLs, go trough products, not patterns (#169836).
- 2.13.91

-------------------------------------------------------------------
Thu Apr 27 08:34:33 CEST 2006 - locilka@suse.cz

- Making "SLP Catalog" selection bigger (maximum ncurses size)
  (#168718)
- 2.13.90

-------------------------------------------------------------------
Tue Apr 25 22:58:52 CEST 2006 - jsrain@suse.de

- fixed service proposal in SLES control file (#159771)

-------------------------------------------------------------------
Tue Apr 25 16:19:11 CEST 2006 - locilka@suse.cz

- Return `next instead of `ok in case of SLP Add-On Source (#165989)
- 2.13.89

-------------------------------------------------------------------
Mon Apr 24 16:22:14 CEST 2006 - jsrain@suse.de

- GDM is default if both KDE and GNOME installed (#155095)
- 2.13.88

-------------------------------------------------------------------
Mon Apr 24 13:30:50 CEST 2006 - sh@suse.de

- V 2.13.87
- Removed "Disagree with all" button (bug #163001)

-------------------------------------------------------------------
Mon Apr 24 12:35:52 CEST 2006 - ug@suse.de

- 2.13.86

-------------------------------------------------------------------
Mon Apr 24 11:52:47 CEST 2006 - ug@suse.de

- X-SuSE-YaST-AutoInstRequires=lan
  added to desktop file of suse register.
  Otherwise the registration fails.

-------------------------------------------------------------------
Mon Apr 24 09:37:57 CEST 2006 - lnussel@suse.de

- run rcSuSEfirewall2 reload when installing via vnc or ssh (#153467)
- 2.13.85

-------------------------------------------------------------------
Fri Apr 21 23:26:26 CEST 2006 - jsrain@suse.de

- determine base product accordign to flag (#160585)
- 2.13.84

-------------------------------------------------------------------
Fri Apr 21 17:26:15 CEST 2006 - jdsn@suse.de

- added proxy support for registration browser (#165891)
- 2.13.83

-------------------------------------------------------------------
Thu Apr 20 22:22:59 CEST 2006 - jsrain@suse.de

- handle installation restart with repeating last step (#167561)
- 2.13.82

-------------------------------------------------------------------
Thu Apr 20 18:51:55 CEST 2006 - jdsn@suse.de

- proxy support for registration process (#165891)
- disable w3m registration by control variable (aj)
- 2.13.81

-------------------------------------------------------------------
Thu Apr 20 16:09:23 CEST 2006 - mvidner@suse.cz

- When cloning, save installation sources beforehand (#165860).
- 2.13.80

-------------------------------------------------------------------
Wed Apr 19 19:55:47 CEST 2006 - jsrain@suse.de

- restore buttons after calling DASD or zFCP module (#160399)
- 2.13.79

-------------------------------------------------------------------
Wed Apr 19 15:04:03 CEST 2006 - locilka@suse.cz

- Added more debugging messages to the inst_proposal (#162831)
- 2.13.78

-------------------------------------------------------------------
Tue Apr 18 22:58:41 CEST 2006 - jsrain@suse.de

- display proper popup when aborting add-on product installation
  (#159689)

-------------------------------------------------------------------
Tue Apr 18 22:22:02 CEST 2006 - jdsn@suse.de

- in inst_suse_register:
- busy/waiting popups (#163366, #164794)
- text changes (#165509)
- autodisable checkbox "Registration Code" (# 165841)
- error handling in case no browser is available
- cleanup
- 2.13.77

-------------------------------------------------------------------
Tue Apr 18 21:44:45 CEST 2006 - jsrain@suse.de

- do not initialize catalogs before booting installed system (#162899)
- 2.13.76

-------------------------------------------------------------------
Tue Apr 18 18:08:18 CEST 2006 - mvidner@suse.cz

- Do not try to add empty URL as an update source (#165860#c12).

-------------------------------------------------------------------
Tue Apr 18 17:02:05 CEST 2006 - mvidner@suse.cz

- Fixed a typo in the previous change.
- 2.13.75

-------------------------------------------------------------------
Tue Apr 18 14:06:21 CEST 2006 - locilka@suse.cz

- Add-On SLP source was allways returning `back also in case
  of `ok (`next) (#165989)
- 2.13.74

-------------------------------------------------------------------
Tue Apr 18 10:12:19 CEST 2006 - mvidner@suse.cz

- Skip popup and unnecessary work if there are no online update
  sources for add-ons (#167233).
- 2.13.73

-------------------------------------------------------------------
Fri Apr 14 22:25:11 CEST 2006 - jsrain@suse.de

- prevent from changing installation mode and system for update once
  it is selected (#165832)
- added add-on products to installation/update proposal for SLES/SLED
- 2.13.72

-------------------------------------------------------------------
Fri Apr 14 13:19:52 CEST 2006 - lslezak@suse.cz

- call vm_finish client at the end of installation - disable
  some services in Xen domU (#161720, #161721, #161756)
- 2.13.71

-------------------------------------------------------------------
Thu Apr 13 18:17:52 CEST 2006 - jdsn@suse.de

- changed control files according to (#165509)

-------------------------------------------------------------------
Thu Apr 13 10:35:42 CEST 2006 - mvidner@suse.cz

- Do not display errors if language specific release notes are missing
  on the installation source (#165767).
- 2.13.70

-------------------------------------------------------------------
Wed Apr 12 16:24:48 CEST 2006 - jdsn@suse.de

- added missing autoyast entries in suse_register.desktop
- 2.13.69

-------------------------------------------------------------------
Wed Apr 12 12:57:53 CEST 2006 - jsuchome@suse.cz

- control files updated for manual online update run (#165503)
- 2.13.68

-------------------------------------------------------------------
Wed Apr 12 11:39:08 CEST 2006 - ms@suse.de

- fixed displaying ftp password in plaintext in y2start.log (#164824)

-------------------------------------------------------------------
Wed Apr 12 11:05:34 CEST 2006 - mvidner@suse.cz

- Do not mangle the URL obtained from suse_register (#165499).
- 2.13.67

-------------------------------------------------------------------
Wed Apr 12 09:15:48 CEST 2006 - locilka@suse.cz

- fixed Product.ycp - relnotes_url might be defined as an empty
  string (#165314).
- 2.13.66

-------------------------------------------------------------------
Tue Apr 11 22:19:03 CEST 2006 - jsrain@suse.de

- fixed boot if root is on LVM (initialize udev symlinks) (#163073)
- 2.13.65

-------------------------------------------------------------------
Tue Apr 11 16:01:40 CEST 2006 - jdsn@suse.de

- in inst_suse_register:
  - resized popups (hmuelle)
  - new info pupop showing new update server (aj)
  - removed cancel button (#164801, shorn)
- 2.13.64

-------------------------------------------------------------------
Tue Apr 11 11:28:23 CEST 2006 - fehr@suse.de

- flag for evms in control.SLES.xml needs to be true

-------------------------------------------------------------------
Mon Apr 10 17:08:10 CEST 2006 - mvidner@suse.cz

- Add installation sources for online update (#163192).
- 2.13.63

-------------------------------------------------------------------
Fri Apr  7 23:01:33 CEST 2006 - jsrain@suse.de

- provide Product::short_name (#163702)
- 2.13.62

-------------------------------------------------------------------
Fri Apr  7 15:14:01 CEST 2006 - jdsn@suse.de

- fixed evaluation of control file variables (#162988)
- 2.13.61

-------------------------------------------------------------------
Fri Apr  7 09:39:20 CEST 2006 - jsuchome@suse.cz

- 2.13.60

-------------------------------------------------------------------
Thu Apr  6 17:10:07 CEST 2006 - ms@suse.de

- allow huge memory allocations (#151515)

-------------------------------------------------------------------
Thu Apr  6 15:19:13 CEST 2006 - jsuchome@suse.cz

- Product.ycp: read SHORTLABEL value from content file (#163702)

-------------------------------------------------------------------
Wed Apr  5 18:13:11 CEST 2006 - mvidner@suse.cz

- Call SourceManager::SyncYaSTInstSourceWithZMD () in
  inst_rpmcopy(continue) because inst_suse_register does not run
  without a network connection (#156030#c30).

-------------------------------------------------------------------
Wed Apr  5 17:05:27 CEST 2006 - jsrain@suse.de

- do not rewrite log from SCR running in chroot during installation
- fix checking for duplicate sources (#159662)
- 2.13.59

-------------------------------------------------------------------
Tue Apr  4 18:11:34 CEST 2006 - jdsn@suse.de

- fixed w3m registration again (#162462)
- changed Requires to Recommends for suseRegister (hmuelle, aj)
- 2.13.58

-------------------------------------------------------------------
Mon Apr  3 18:27:15 CEST 2006 - jdsn@suse.de

- fixed w3m in ncuses registration (#162462)
- changes in suse_register to test new server side business logic
- 2.13.57

-------------------------------------------------------------------
Mon Apr  3 14:33:44 CEST 2006 - locilka@suse.cz

- Using yast-addon icon in the .desktop file and also in the source
  code (#154930).
- 2.13.56

-------------------------------------------------------------------
Mon Apr  3 14:32:08 CEST 2006 - ug@suse.de

- by default, enable clone box on SLD

-------------------------------------------------------------------
Mon Apr  3 14:22:22 CEST 2006 - ug@suse.de

- uncheck clone checkbox if cloning is greyed out (#162457)

-------------------------------------------------------------------
Fri Mar 31 17:32:03 CEST 2006 - mvidner@suse.cz

- Tell ZMD to get the inst source (#156030)
- No unlocking after all (#160319)
  - Don't reset zypp
  - Reenable Back
  - Fetch update source from suse_resigster and add it
- 2.13.55

-------------------------------------------------------------------
Thu Mar 30 13:42:35 CEST 2006 - mvidner@suse.cz

- Reset zypp and release its lock before suse_register (#160319).
  Therefore disabled the Back button.
- Don't run add-on.ycp if another process has the zypp lock (#160319).
- 2.13.53

-------------------------------------------------------------------
Thu Mar 30 12:31:49 CEST 2006 - jdsn@suse.de

- included new desktop file in Makefile (162112)

-------------------------------------------------------------------
Wed Mar 29 17:57:35 CEST 2006 - jsrain@suse.de

- prevent from installing one product multiple times (#159662)
- 2.13.54

-------------------------------------------------------------------
Wed Mar 29 16:43:02 CEST 2006 - locilka@suse.cz

- Fixed adding SLP-based Add-On product (#161270)
- SLP-based Add-On product handling moved to separate function
- Add-On MediaSelect dialog creation moved to separate function
- Changed icon for License
- 2.13.52

-------------------------------------------------------------------
Tue Mar 29 16:06:23 CEST 2006 - jdsn@suse.de

- late feature "force registration" for suse_register (aj, shorn)

-------------------------------------------------------------------
Tue Mar 28 21:29:07 CEST 2006 - jdsn@suse.de

- added 'rm -f /var/lib/zypp/zmd_updated_the_sources'
  flag file to be deleted if suse_register runs during installation
  file checked by online update - deletion requested by mvidner
- 2.13.51

-------------------------------------------------------------------
Tue Mar 28 20:53:13 CEST 2006 - jdsn@suse.de

- added autoyast part of suse_register
- icon for product registration (#160293)
- fixes for inst_suse_register
- 2.13.50

-------------------------------------------------------------------
Mon Mar 27 23:47:38 CEST 2006 - jsrain@suse.de

- removed desktop selection from NLD workflow (#160650)

-------------------------------------------------------------------
Fri Mar 24 15:15:30 CET 2006 - locilka@suse.cz

- Filling up list of release_notes urls for all installed products
  in the Product.ycp. Needed for internet_test (#160563).
- 2.13.49

-------------------------------------------------------------------
Fri Mar 24 11:00:06 CET 2006 - ms@suse.de

- added initvicons call in second stage S05-config (#160299)

-------------------------------------------------------------------
Thu Mar 23 18:34:18 CET 2006 - jdsn@suse.de

- fixed security issue: suse-ncc dummy user got his own group

-------------------------------------------------------------------
Thu Mar 23 18:33:25 CET 2006 - jdsn@suse.de

- added controlfile configured default settings for suse_register
- 2.13.47

-------------------------------------------------------------------
Thu Mar 23 16:23:37 CET 2006 - locilka@suse.cz

- Display license immediately after the Add-On product is scanned
  and added. Handle user interaction.
- 2.13.46

-------------------------------------------------------------------
Thu Mar 23 14:16:46 CET 2006 - jdsn@suse.de

- final texts for suse_register
- nonroot - warning for suse_register
- 2.13.45

-------------------------------------------------------------------
Thu Mar 23 13:19:03 CET 2006 - locilka@suse.cz

- Displaying license of the Add-On product if exists. Trying the
  localized version first. Waiting for user interaction if needed.
- Displaying info.txt if exists (#160017)
- Adjusting testsuites
- 2.13.44

-------------------------------------------------------------------
Mon Mar 22 19:04:55 CET 2006 - jdsn@suse.de

- fixed missing module in makefile
- 2.13.43

-------------------------------------------------------------------
Wed Mar 22 19:03:57 CET 2006 - locilka@suse.cz

- Added fallback for adding add-on products without file
  installation.xml. In this case, the product is added as a normal
  installation source and sw_single is called.
- 2.13.42

-------------------------------------------------------------------
Mon Mar 22 18:45:17 CET 2006 - jdsn@suse.de

- fixed ssh bug in suse_register
- suse_register reads and writes configuration to sysconfig
- final texts in suse_register
- 2.13.41

-------------------------------------------------------------------
Wed Mar 22 13:43:12 CET 2006 - mvidner@suse.cz

- Fixed release notes download (by Product::FindBaseProducts), #159490.

-------------------------------------------------------------------
Wed Mar 22 11:40:18 CET 2006 - jdsn@suse.de

- changed help text in suse_register
- patch to make the ComboBox appear longer in release_notes

-------------------------------------------------------------------
Tue Mar 21 16:33:32 CET 2006 - locilka@suse.cz

- adding "Local Directory" option for Add-On Products when no
  network is available (#159779).
- avoid from adding "Unknown" Add-On Product when Cancel button
  pressed in the Add New Add-On popup (#159784).

-------------------------------------------------------------------
Tue Mar 21 08:57:51 CET 2006 - jsuchome@suse.cz

- returned dependency on yast2-online-update

-------------------------------------------------------------------
Tue Mar 21 07:57:37 CET 2006 - visnov@suse.cz

- try to get add-on product control files only optionally (#159116)
- 2.13.40

-------------------------------------------------------------------
Mon Mar 20 10:08:13 CET 2006 - locilka@suse.cz

- disabled skipping the 'Installation Mode' dialog when no other
  installed Linux found. Just disabling 'Update' and 'Other'
  options in that case (#157695).
- removed calling uml_finish, client doesn't has been dropped.

-------------------------------------------------------------------
Fri Mar 17 22:50:06 CET 2006 - jsrain@suse.de

- added AytoYaST support for add-on products
- 2.13.39

-------------------------------------------------------------------
Fri Mar 17 09:30:02 CET 2006 - locilka@suse.cz

- fixed .desktop file for Add-On Products, now it starts add-on
  instead of sw_single when launched from YaST Control Center
  (#158869).

-------------------------------------------------------------------
Thu Mar 16 23:24:11 CET 2006 - jsrain@suse.de

- added zFCP and DASD modules to list of modules to be cloned after
  SLES installation (#153378)
- 2.13.38

-------------------------------------------------------------------
Thu Mar 16 23:10:06 CET 2006 - jsrain@suse.de

- fixed product handling (&product; macro) (#151050)
- allow multiple installation sources (#151755)

-------------------------------------------------------------------
Thu Mar 16 15:51:42 CET 2006 - jdsn@suse.de

- fixed blocker bug (#158628), suse_register call in all products

-------------------------------------------------------------------
Thu Mar 16 14:56:36 CET 2006 - fehr@suse.de

- increase maximal size of root fs to 20 Gig (#158608)
- 2.13.37

-------------------------------------------------------------------
Wed Mar 15 18:21:54 CET 2006 - jsrain@suse.de

- do not overwrite language settings during update (#156562)
- do not offer network sources for Add-On products if no network is
  configured (#156467)
- 2.13.36

-------------------------------------------------------------------
Tue Mar 14 18:16:32 CET 2006 - jdsn@suse.de

- corrected titles in control file
- 2.13.35

-------------------------------------------------------------------
Tue Mar 14 18:11:53 CET 2006 - jdsn@suse.de

- 2.13.34

-------------------------------------------------------------------
Tue Mar 14 18:09:58 CET 2006 - jdsn@suse.de

- new browser for registration
- new texts for registration module

-------------------------------------------------------------------
Mon Mar 13 16:26:00 CET 2006 - jsrain@suse.de

- report an error if creating catalog for add-on product fails
  (#157566)
- 2.13.33

-------------------------------------------------------------------
Fri Mar 10 19:02:04 CET 2006 - jsrain@suse.de

- disable add-on products if inst-sys is mounted from CD
- 2.13.32

-------------------------------------------------------------------
Fri Mar 10 18:33:55 CET 2006 - jdsn@suse.de

- fixed security bug (#157008)
- added link to browser for Novell privacy statement

-------------------------------------------------------------------
Fri Mar 10 17:55:11 CET 2006 - mvidner@suse.cz

- Start ncurses UI in non-threaded mode to enable spawning of
  interactive processes (like w3m for suseRegister, #150799).
- 2.13.31

-------------------------------------------------------------------
Fri Mar 10 12:17:56 CET 2006 - ms@suse.de

- forcing using xim for Qt Input (#156962)

-------------------------------------------------------------------
Thu Mar  9 17:36:39 CET 2006 - mvidner@suse.cz

- Control files: added network/startmode, being ifplugd for SL and
  SLED, auto for SLES (#156388).
- 2.13.30

-------------------------------------------------------------------
Thu Mar  9 17:35:30 CET 2006 - jsrain@suse.de

- fixed asking for add-on product CD (#156469)

-------------------------------------------------------------------
Thu Mar  9 12:01:07 CET 2006 - ms@suse.de

- include proofread message texts

-------------------------------------------------------------------
Wed Mar  8 17:00:41 CET 2006 - jdsn@suse.de

- fixed launch of yastbrowser (during installation)
- 2.13.29

-------------------------------------------------------------------
Wed Mar  8 15:25:57 CET 2006 - ms@suse.de

- fixed createStageList() function to be more restrictive on checking
  for stage files. Adapt startup documentation according to this
  change (#144783)

-------------------------------------------------------------------
Wed Mar  8 14:25:02 CET 2006 - lrupp@suse.de

- added suseRegister to Requires

-------------------------------------------------------------------
Tue Mar  7 22:27:45 CET 2006 - jdsn@suse.de

- added functionality to skip suse register and/or online update
- 2.13.28

-------------------------------------------------------------------
Tue Mar  7 20:07:43 CET 2006 - jsrain@suse.de

- added yastbrowser

-------------------------------------------------------------------
Tue Mar  7 00:26:26 CET 2006 - jsrain@suse.de

- fixed back button behavior in installation mode dialog (#155044)

-------------------------------------------------------------------
Mon Mar  6 10:47:31 CET 2006 - visnov@suse.cz

- enable media callbacks in the add-on product handling

-------------------------------------------------------------------
Fri Mar  3 23:30:36 CET 2006 - jsrain@suse.de

- added .desktop file for add-on product installation (#154930)
- properly initialize source for add-on product (#154980)
- 2.13.27

-------------------------------------------------------------------
Fri Mar  3 10:43:12 CET 2006 - visnov@suse.cz

- reset package manager before installing patches

-------------------------------------------------------------------
Wed Mar  1 23:19:47 CET 2006 - jsrain@suse.de

- release all medias before registering add-on product CD or DVD
  (#154348)
- check whether files are on the add-on product media before using
  them (#154314)
- 2.13.26

-------------------------------------------------------------------
Mon Feb 27 18:32:05 CET 2006 - jsrain@suse.de

- fixed setting default desktop according to destop dialog (#152709)
- 2.13.25

-------------------------------------------------------------------
Fri Feb 24 19:40:37 CET 2006 - jsrain@suse.de

- select base product before runing add-on products dialog
- 2.13.24

-------------------------------------------------------------------
Fri Feb 24 16:57:03 CET 2006 - ms@suse.de

- added qt plugin check to check_network function (#149025)

-------------------------------------------------------------------
Thu Feb 23 16:15:50 CET 2006 - jsrain@suse.de

- changed the name of the add-on product control file (#152770)
- 2.13.23

-------------------------------------------------------------------
Wed Feb 22 23:05:28 CET 2006 - jsrain@suse.de

- using correct icon (#151630)
- 2.13.22

-------------------------------------------------------------------
Wed Feb 22 12:45:54 CET 2006 - ms@suse.de

- added console startup message when y2base is called (#148165)

-------------------------------------------------------------------
Wed Feb 22 10:28:42 CET 2006 - visnov@suse.cz

- adapt BuildRequires
- 2.13.21

-------------------------------------------------------------------
Wed Feb 22 01:20:18 CET 2006 - jsrain@suse.de

- do not offer creating AutoYaST profile in first boot mode
  (#152285)
- 2.13.20

-------------------------------------------------------------------
Sun Feb 19 17:48:17 CET 2006 - jsrain@suse.de

- made inst_proposal more resistent to incorrect data returned from
  client modules (#148271)

-------------------------------------------------------------------
Fri Feb 17 23:58:34 CET 2006 - jsrain@suse.de

- removed dependency on yast2-online-update
- integrated add-on product selection to installation workflow
- 2.13.19

-------------------------------------------------------------------
Fri Feb 17 14:19:46 CET 2006 - mvidner@suse.cz

- inst_release_notes: Let the combo box have a label.
- inst_disks_activate: fixed the textdomain (s390 -> installation)

-------------------------------------------------------------------
Thu Feb 16 23:29:18 CET 2006 - jsrain@suse.de

- several fixes of add-on product installation
- 2.13.18

-------------------------------------------------------------------
Tue Feb 14 23:40:31 CET 2006 - jsrain@suse.de

- added possibility to use standalone-installation proposals when
  installing with base product
- added support for replacing 2nd stage workflow
- added support for disabling individual proposal
- added support for inserting steps to inst_finish for add-on
  products
- added copying merged control files to installed system, merging
  them for 2nd stage workflow
- 2.13.17

-------------------------------------------------------------------
Tue Feb 14 18:32:18 CET 2006 - jdsn@suse.de

- new release notes module (multiple release notes) FATE: 120129
- 2.13.16

-------------------------------------------------------------------
Tue Feb 14 01:22:52 CET 2006 - jsrain@suse.de

- fixed add-on product workflow and proposal merging

-------------------------------------------------------------------
Mon Feb 13 22:33:37 CET 2006 - jsrain@suse.de

- updated patchs on add-on product CD according to spec
- 2.13.15

-------------------------------------------------------------------
Mon Feb 13 10:09:58 CET 2006 - visnov@suse.cz

- save zypp.log from instsys

-------------------------------------------------------------------
Sun Feb 12 20:41:09 CET 2006 - olh@suse.de

- umount /dev and /sys unconditionally in umount_finish.ycp

-------------------------------------------------------------------
Sun Feb 12 19:41:28 CET 2006 - olh@suse.de

- remove obsolete comment from umount_finish.ycp

-------------------------------------------------------------------
Sun Feb 12 18:35:41 CET 2006 - visnov@suse.cz

- revert redirect

-------------------------------------------------------------------
Sun Feb 12 16:45:43 CET 2006 - kkaempf@suse.de

- redirect stderr to /var/log/YaST2/zypp.log when running
  1st or 2nd stage installation. (#149001)

-------------------------------------------------------------------
Thu Feb  9 21:27:28 CET 2006 - jsrain@suse.de

- added add-on product installation in running system

-------------------------------------------------------------------
Thu Feb  9 00:56:18 CET 2006 - jsrain@suse.de

- added control file merging functionality

-------------------------------------------------------------------
Tue Feb  7 17:57:40 CET 2006 - mvidner@suse.cz

- control files: Configure the hostname in the main installation
  workflow also in SuSE Linux (#142758) and SLED (#137340).
- 2.13.13

-------------------------------------------------------------------
Mon Feb  6 10:43:59 CET 2006 - olh@suse.de

- remove the /usr/share/locale/br symlink creation, there is
  no user of /usr/share/locale files inside the inst-sys
- remove the hostname linux, domainname local calls
  the hostname is already set in inst_setup.
  yast can not be restarted with ssh installs

-------------------------------------------------------------------
Tue Jan 31 14:30:07 CET 2006 - fehr@suse.de

- disable proposal with separate /home for SLES

-------------------------------------------------------------------
Mon Jan 30 18:19:31 CET 2006 - ms@suse.de

- fixed PCI bus ID setup (#145938)

-------------------------------------------------------------------
Fri Jan 27 14:37:30 CET 2006 - ms@suse.de

- adding truetype font path to the vnc font path (#139351)

-------------------------------------------------------------------
Thu Jan 26 12:51:17 CET 2006 - fehr@suse.de

- remove loading of dm modules, if needed this is done in libstorage

-------------------------------------------------------------------
Tue Jan 24 13:00:43 CET 2006 - ms@suse.de

- added check for testutf8 binary (#144699)

-------------------------------------------------------------------
Tue Jan 24 08:29:29 CET 2006 - jsrain@suse.cz

- enable iSCSI dialog during installation
- 2.13.12

-------------------------------------------------------------------
Mon Jan 23 13:21:46 CET 2006 - mvidner@suse.cz

- Added networkmanager_proposal to the network proposal.
- 2.13.11

-------------------------------------------------------------------
Mon Jan 23 13:03:09 CET 2006 - ms@suse.de

- added y2start.log message if YaST exits abnormally (#141016)
- fixed repatching of xorg.conf file (#144538)

-------------------------------------------------------------------
Mon Jan 23 09:30:07 CET 2006 - jsrain@suse.cz

- added "enable_clone" option (#144101)

-------------------------------------------------------------------
Mon Jan 16 17:07:17 CET 2006 - mvidner@suse.cz

- Prefer the string product feature network/network_manager (always,
  laptop, never) over boolean network/network_manager_is_default.

-------------------------------------------------------------------
Fri Jan 13 14:12:31 CET 2006 - jsrain@suse.cz

- run the desktop dialog also on SLES (#142771)
- added iscsi installation to the installatino workflow
- 2.13.10

-------------------------------------------------------------------
Wed Jan 11 14:50:18 CET 2006 - jsrain@suse.cz

- call installation clients for DASD/zFCP configuration instead of
  the run-time ones

-------------------------------------------------------------------
Mon Jan  9 16:47:46 CET 2006 - jsrain@suse.cz

- write mouse information on PPC (#116406)
- UI mode set to expert for SLES
- reset storage after (de)activating any disk (#140936)
- 2.13.9

-------------------------------------------------------------------
Fri Jan  6 16:20:23 CET 2006 - ms@suse.de

- fixed HVC_CONSOLE_HINT text (#140386)

-------------------------------------------------------------------
Thu Jan  5 16:49:24 CET 2006 - jsrain@suse.cz

- Removed unneeded stuff from proposals on some architectures for
  SLES (#140999, #140991)
- Added iSCSI to installation workflow (real call still missing)
- moved DASD/zFCP disk activation prior installation mode selection
  (#140936)
- 2.13.8

-------------------------------------------------------------------
Thu Jan  5 14:29:12 CET 2006 - sh@suse.de

- V 2.13.7
- Fixed bugs #79289, #114037: trouble with y2cc at end of installation
  Dropped y2cc at end of installation (OK from aj + gp)

-------------------------------------------------------------------
Thu Jan  5 13:52:48 CET 2006 - mvidner@suse.cz

- control file: for SLES, ask for the host name in the main workflow (F4126)

-------------------------------------------------------------------
Thu Jan  5 13:04:46 CET 2006 - jsuchome@suse.cz

- control file: for NLD, do not enable autologin by default (#140990)

-------------------------------------------------------------------
Tue Jan  3 12:11:15 CET 2006 - ms@suse.de

- don't call initvicons on s390/s390x architectures (#140383)

-------------------------------------------------------------------
Thu Dec 22 12:25:26 CET 2005 - fehr@suse.de

- added try_separate_home to partitioning section of control.xml

-------------------------------------------------------------------
Wed Dec 21 11:30:11 CET 2005 - ms@suse.de

- fixed startup Makefile.am

-------------------------------------------------------------------
Wed Dec 21 10:36:13 CET 2005 - visnov@suse.cz

- merged proofread texts

-------------------------------------------------------------------
Tue Dec 20 13:14:02 CET 2005 - ms@suse.de

- added support for graphical installation on ia64 archs (#140142)

-------------------------------------------------------------------
Mon Dec 19 18:10:00 CET 2005 - sh@suse.de

- Implemented feature #300359: Show Beta notice during installation
  Now showing /info.txt in a popup (with a simple "OK" button)
  over the license agreement
- V 2.13.6

-------------------------------------------------------------------
Fri Dec 16 16:15:24 CET 2005 - jsrain@suse.cz

- do not call obsolete gnome-postinstall script
- added list of modules to offer clone at the end of installation
  to control files
- 2.13.5

-------------------------------------------------------------------
Wed Dec 14 12:07:13 CET 2005 - ms@suse.de

- make service startup more robust (#138433)

-------------------------------------------------------------------
Fri Dec  2 16:19:15 CET 2005 - mvidner@suse.cz

- Added control file variables network_manager_is_default,
  force_static_ip.
- 2.13.4

-------------------------------------------------------------------
Fri Dec  2 09:57:48 CET 2005 - jsrain@suse.cz

- mark missing texts for translation (#136021)

-------------------------------------------------------------------
Wed Nov 30 08:07:25 CET 2005 - lslezak@suse.cz

- removed Xen and UML sections from control files
  (moved to yast2-vm package)
- 2.13.4

-------------------------------------------------------------------
Tue Nov 29 14:19:05 CET 2005 - sh@suse.de

- Implemented feature #110081: License translations
- V 2.13.3

-------------------------------------------------------------------
Mon Nov 28 12:50:08 CET 2005 - jsrain@suse.cz

- adjusted default desktop in control files (#132491)

-------------------------------------------------------------------
Tue Nov 22 12:58:19 CET 2005 - jsrain@suse.cz

- added default desktop to control files

-------------------------------------------------------------------
Fri Nov 11 08:20:27 CET 2005 - jsrain@suse.cz

- write hwcfg-static-printer only if parallel port is present
  (#116406)
- 2.13.2

-------------------------------------------------------------------
Tue Nov  1 13:02:58 CET 2005 - jsrain@suse.cz

- adapted to inst_desktop_new.ycp -> inst_desktop.ycp rename

-------------------------------------------------------------------
Tue Oct 18 12:35:16 CEST 2005 - ms@suse.de

- added update check: update_xf86config to be called in case of
  update. The script will fix the mouse configuration if the device
  /dev/mouse or /dev/psaux is in use (#118755)

-------------------------------------------------------------------
Mon Oct 17 16:28:11 CEST 2005 - ms@suse.de

- added testX binary check

-------------------------------------------------------------------
Thu Oct 13 16:21:53 CEST 2005 - ms@suse.de

- fixed startup scripts because Stefan changed the X11 module
  naming from drv.o to drv.so :-(

-------------------------------------------------------------------
Fri Sep 30 14:22:28 CEST 2005 - jsrain@suse.cz

- remove checking whether to run language selection (language
  module knows better whether it is needed)

-------------------------------------------------------------------
Mon Sep 26 17:48:58 CEST 2005 - jsrain@suse.cz

- do close target before switching from update to bare metal
  installation (#115075)
- do not set default window manager in sysconfig if neither KDE
  nor GNOME are installed (#115412)
- 2.13.0

-------------------------------------------------------------------
Fri Sep  9 14:14:24 CEST 2005 - ms@suse.de

- fixed service startup sequence of HAL and DBUS (#115815)

-------------------------------------------------------------------
Wed Sep  7 16:00:24 CEST 2005 - jsrain@suse.cz

- fixed typo in the cursor scheme name for GNOME (#74309)
- 2.12.28

-------------------------------------------------------------------
Wed Sep  7 09:16:44 CEST 2005 - jsuchome@suse.cz

- 2.12.27

-------------------------------------------------------------------
Tue Sep  6 17:01:51 CEST 2005 - jsrain@suse.cz

- fixed freezing installation while saving configured hardware
 (#115387)

-------------------------------------------------------------------
Tue Sep  6 13:28:06 CEST 2005 - jsrain@suse.cz

- use correct icons for license agreement and installation mode
  dialogs (#105158)
- 2.12.26

-------------------------------------------------------------------
Mon Sep  5 17:30:18 CEST 2005 - ms@suse.de

- fixed braille setup (#115278)

-------------------------------------------------------------------
Mon Sep  5 16:25:44 CEST 2005 - ms@suse.de

- start dbus in Second-Stage/S06-services (#114667)

-------------------------------------------------------------------
Mon Sep  5 12:46:43 CEST 2005 - jsrain@suse.cz

- save all configured hardware at the end of installation (#104676)
- 2.12.25

-------------------------------------------------------------------
Thu Sep  1 13:45:29 CEST 2005 - ms@suse.de

- start hald in Second-Stage/S06-services (#114667)

-------------------------------------------------------------------
Mon Aug 29 09:56:30 CEST 2005 - jsrain@suse.cz

- reset package manager when switched installation mode (#105857)
- 2.12.24

-------------------------------------------------------------------
Fri Aug 26 10:23:24 CEST 2005 - jsrain@suse.cz

- set default cursor theme according to default desktop (#74309)
- 2.12.23

-------------------------------------------------------------------
Wed Aug 24 10:39:48 CEST 2005 - ms@suse.de

- fixed umount_result setting in /etc/install.inf. A space is
  needed between the colon and the value (#112620)

-------------------------------------------------------------------
Tue Aug 23 15:02:53 CEST 2005 - ms@suse.de

- fixed umount call in First-Stage setup -> added F03-umount (#103800)

-------------------------------------------------------------------
Tue Aug 23 12:46:16 CEST 2005 - jsrain@suse.cz

- mark correct tab selected after language is changed (#105995)
- reset target map when switching between installation and upgrade
  (#106627)

-------------------------------------------------------------------
Mon Aug 22 12:18:08 CEST 2005 - jsrain@suse.cz

- fixed title icons for proposal dialogs (#105165)
- 2.12.22

-------------------------------------------------------------------
Fri Aug 19 15:39:31 CEST 2005 - jsrain@suse.cz

- reverted forcing language dialog in NCurses (#102958)
- 2.12.21

-------------------------------------------------------------------
Fri Aug 19 15:33:08 CEST 2005 - ms@suse.de

- fixed mouse probing call, was never called in initial stage (#100665)

-------------------------------------------------------------------
Fri Aug 19 11:32:09 CEST 2005 - arvin@suse.de

- improved initialisation of libstorage callbacks (bug #105562)

-------------------------------------------------------------------
Wed Aug 17 17:37:02 CEST 2005 - ms@suse.de

- added umount_result key to /etc/install.inf containing the exit
  code from trying to umount the inst-sys (#103800)
- 2.12.19

-------------------------------------------------------------------
Wed Aug 17 15:45:40 CEST 2005 - jsrain@suse.cz

- handle correctly if _proposal client returns nil as warning level
  (#105154)

-------------------------------------------------------------------
Wed Aug 17 15:09:44 CEST 2005 - arvin@suse.de

- check if /sbin/splash exists (bug #105159)
- 2.12.18

-------------------------------------------------------------------
Tue Aug 16 08:51:16 CEST 2005 - jsrain@suse.cz

- build relation between old keys and new UDIs (#104676)

-------------------------------------------------------------------
Mon Aug 15 16:49:22 CEST 2005 - jsrain@suse.cz

- merged texts from proofread
- 2.12.17

-------------------------------------------------------------------
Mon Aug 15 14:45:43 CEST 2005 - ms@suse.de

- fixed vncpassword handling (#104377)

-------------------------------------------------------------------
Mon Aug 15 13:02:07 CEST 2005 - jsrain@suse.cz

- make the OK button in other installatino options popup default
  button (#104589)

-------------------------------------------------------------------
Fri Aug 12 14:35:19 CEST 2005 - jsrain@suse.cz

- force language selection in NCurses (#102958)
- 2.12.16

-------------------------------------------------------------------
Fri Aug 12 12:32:42 CEST 2005 - ms@suse.de

- fixed use of graphical installer within SSH session (#53767)

-------------------------------------------------------------------
Fri Aug 12 10:15:26 CEST 2005 - ms@suse.de

- fixed set_splash function to work with SuSE 10.0

-------------------------------------------------------------------
Tue Aug  9 15:22:24 CEST 2005 - ms@suse.de

- fixed shell warning (#100729)

-------------------------------------------------------------------
Mon Aug  8 14:06:10 CEST 2005 - jsrain@suse.cz

- show URL of product vendor in congratulation dialog (#102542)

-------------------------------------------------------------------
Fri Aug  5 13:00:16 CEST 2005 - lslezak@suse.cz

- added virtual machine proposal into contol file
- 2.12.15

-------------------------------------------------------------------
Wed Aug  3 13:01:20 CEST 2005 - jsrain@suse.cz

- fixed behavior in proposal with tabs if one of the submodules
  returned an error (#100203)
- 2.12.14

-------------------------------------------------------------------
Tue Aug  2 15:24:14 CEST 2005 - jsrain@suse.cz

- do not allow going back after 2nd stage installation is
  interrupted by reboot
- restore settings after reboot during 2nd stage installation

-------------------------------------------------------------------
Thu Jul 28 11:31:15 CEST 2005 - jsrain@suse.cz

- updated the installation confirmation popup (#98841)
- changed label of push button to access boot and repair (#98836),
  added help text
- 2.12.13

-------------------------------------------------------------------
Mon Jul 25 14:56:54 CEST 2005 - ms@suse.de

- include functions start_yast_and_reboot() and start_yast_again()
  according to a feature request for Jiri.

-------------------------------------------------------------------
Fri Jul 22 13:09:38 CEST 2005 - jsrain@suse.cz

- fixed dialog captions of proposals

-------------------------------------------------------------------
Thu Jul 21 17:01:57 CEST 2005 - fehr@suse.de

- replace obsolete SCR agent calls by call to Storage::ActivateHld()

-------------------------------------------------------------------
Thu Jul 21 11:54:19 CEST 2005 - ms@suse.de

- fixed YaST2.call::wait_for_x11() to set an initial value
  for server_running (#97381)
- 2.12.12

-------------------------------------------------------------------
Tue Jul 19 17:25:15 CEST 2005 - jsrain@suse.cz

- fixed switch from installation to update and vice versa
- added support for reboot and restart of YaST during 2nd stage
  installation
- updated control file to show 3 installation stages

-------------------------------------------------------------------
Mon Jul 18 13:38:50 CEST 2005 - jsrain@suse.cz

- updated control file
- minor inst_proposal clean-up
- 2.12.11

-------------------------------------------------------------------
Fri Jul 15 15:35:03 CEST 2005 - jsrain@suse.cz

- fixed behavior of several dialogs
- 2.12.10

-------------------------------------------------------------------
Thu Jul 14 18:18:42 CEST 2005 - jsrain@suse.cz

- added installation workflow
- added support for tabs in proposals
- adapted to new partitioner using storage-lib (arvin)
- moved inst_desktop.ycp to yast2-packager
- 2.12.9

-------------------------------------------------------------------
Mon Jul 11 16:21:58 CEST 2005 - jsrain@suse.cz

- removed dependency on vanished Display.ycp to fix build
- 2.12.8

-------------------------------------------------------------------
Mon Jul 11 11:14:18 CEST 2005 - ms@suse.de

- fixed race condition in checking servers exit code (#91342)
- fixed testX and xupdate paths

-------------------------------------------------------------------
Thu Jun  2 16:57:14 CEST 2005 - jsrain@suse.cz

- put focus on the release notes to allow scrolling without pushing
  Tab many times to move the focus (#80215)

-------------------------------------------------------------------
Wed Jun  1 14:12:06 CEST 2005 - mvidner@suse.cz

- Added a scr file for .etc.install_inf_options (#75720).
- 2.12.7

-------------------------------------------------------------------
Tue May 31 11:39:56 CEST 2005 - ms@suse.de

- implement check for driver update mode (#84155)

-------------------------------------------------------------------
Tue May 31 11:04:04 CEST 2005 - ms@suse.de

- applied patch from Olaf to avoid some time consuming calls (#86178)
- allow "vnc=1 usessh=1" as install and debug method (#45127)

-------------------------------------------------------------------
Mon May 30 15:55:55 CEST 2005 - jsrain@suse.cz

- display message when fallen into text mode installation (#53748)

-------------------------------------------------------------------
Mon May 16 10:53:27 CEST 2005 - jsrain@suse.cz

- renamed 'default' variable
- 2.12.6

-------------------------------------------------------------------
Tue May 10 14:05:01 CEST 2005 - jsrain@suse.cz

- copy /etc/X11/xorg.conf instead of XF86Config to the target
  system
- 2.12.5

-------------------------------------------------------------------
Mon May  9 18:27:54 CEST 2005 - ms@suse.de

- removed sed update of BusID (#78950)

-------------------------------------------------------------------
Wed Apr 27 12:56:15 CEST 2005 - jsrain@suse.cz

- modularized inst_finish.ycp
- 2.12.4

-------------------------------------------------------------------
Thu Apr 21 11:14:04 CEST 2005 - ms@suse.de

- fixed X11 config patching code, related to (#66989)

-------------------------------------------------------------------
Mon Apr 18 17:10:55 CEST 2005 - jsrain@suse.cz

- one more fix for new ProductFeatures.ycp interface
- 2.12.3

-------------------------------------------------------------------
Mon Apr 18 15:19:44 CEST 2005 - jsrain@suse.cz

- adapted to new interface of ProductFeatures.ycp
- 2.12.2

-------------------------------------------------------------------
Thu Apr 14 17:19:30 CEST 2005 - visnov@suse.cz

- 2.12.1

-------------------------------------------------------------------
Wed Apr  6 15:39:25 CEST 2005 - ms@suse.de

- inst-sys move XF86Config to xorg.conf (#66989)

-------------------------------------------------------------------
Tue Mar 29 14:23:17 CET 2005 - jsrain@suse.cz

- updated the layout of the source files in the repository
- 2.12.0

-------------------------------------------------------------------
Wed Mar 23 15:04:17 CET 2005 - ms@suse.de

- fixed vnc server arguments (#70896)

-------------------------------------------------------------------
Sat Mar 19 10:15:14 CET 2005 - ms@suse.de

- fixed second stage locale setup for textbased installation (#73631)

-------------------------------------------------------------------
Tue Mar 15 16:59:19 CET 2005 - ms@suse.de

- IMPORTANT: fixed locale setup (#72145)

-------------------------------------------------------------------
Tue Mar 15 09:44:32 CET 2005 - jsrain@suse.cz

- enable netdaemon if GNOME is default desktop (#72018)

-------------------------------------------------------------------
Mon Mar 14 15:23:17 CET 2005 - jsrain@suse.cz

- enable FAM daemon when GNOME is installed

-------------------------------------------------------------------
Mon Mar 14 14:15:34 CET 2005 - ms@suse.de

- fixed missing reboot on SSH installation (#67043)

-------------------------------------------------------------------
Fri Mar 11 16:50:14 CET 2005 - ms@suse.de

- added option --auto-fonts to Y2_QT_ARGS (#72174)

-------------------------------------------------------------------
Fri Mar 11 12:57:37 CET 2005 - ms@suse.de

- fixed setting TERM variable (#71771)

-------------------------------------------------------------------
Mon Mar  7 08:27:03 CET 2005 - jsrain@suse.cz

- initialize &product; macro in inst_suseconfig (#70899)
- set hwcfg file for parallel printer (#64412)

-------------------------------------------------------------------
Thu Mar  3 17:36:56 CET 2005 - ms@suse.de

- fixed LANG setting in F03-language (#66498)

-------------------------------------------------------------------
Thu Mar  3 12:53:00 CET 2005 - ms@suse.de

- fixed startup scripts for pcmcia/usb network installations (#65164)

-------------------------------------------------------------------
Wed Mar  2 10:53:37 CET 2005 - jsrain@suse.cz

- merged texts from proofread

-------------------------------------------------------------------
Wed Mar  2 06:42:11 CET 2005 - nashif@suse.de

- url in last dialog is set to www.novell.com/linux

-------------------------------------------------------------------
Tue Mar  1 12:13:09 CET 2005 - jsrain@suse.cz

- removed obsolete symlink juggling (#66016)

-------------------------------------------------------------------
Thu Feb 24 16:10:03 CET 2005 - ms@suse.de

- added logsize check to FirstStage/F07-logging

-------------------------------------------------------------------
Wed Feb 23 11:35:18 CET 2005 - jsrain@suse.cz

- fixed comments for translators

-------------------------------------------------------------------
Tue Feb 22 18:30:15 CET 2005 - ms@suse.de

- fixed check for X11 configuration in continue mode (#66224)

-------------------------------------------------------------------
Tue Feb 22 13:11:41 CET 2005 - sh@suse.de

- V 2.11.17

-------------------------------------------------------------------
Tue Feb 22 13:05:23 CET 2005 - ms@suse.de

- fixed Y2MAXLOGSIZE setting, which was set to 0 because df within
  inst-sys is not an option for checking the filesystem space

-------------------------------------------------------------------
Mon Feb 21 18:10:26 CET 2005 - sh@suse.de

- Proper log-rotating in inst_finish
- V 2.11.16

-------------------------------------------------------------------
Fri Feb 18 10:55:09 CET 2005 - jsrain@suse.cz

- added "Initializing..." title to installation before something
  else is shown (#51039)

-------------------------------------------------------------------
Thu Feb 17 12:41:33 CET 2005 - ms@suse.de

- fixed inst-sys copy process of XF86Config to take care
  about the new name xorg.conf

-------------------------------------------------------------------
Wed Feb 16 14:53:57 CET 2005 - jsrain@suse.cz

- fix displaying release notes if the localized version is not
  available (#50911)

-------------------------------------------------------------------
Thu Feb 10 13:13:50 CET 2005 - jsrain@suse.cz

- reduced forced minimal size of the release notes popup (#50637)
- fixed the order of proposal creation (and thus firewall
  is enabled again) (#50622)
- 2.11.15

-------------------------------------------------------------------
Wed Feb  9 19:16:22 CET 2005 - nashif@suse.de

- Save files control.xml and info.txt from installation into
  /etc/YaST2.

-------------------------------------------------------------------
Wed Feb  9 15:05:33 CET 2005 - jsrain@suse.cz

- additional kernel parameters in control file Prof moved to
  the new variable (#50369)

-------------------------------------------------------------------
Tue Feb  8 16:14:44 CET 2005 - nashif@suse.de

- Moved ProductControl to yast2 package

-------------------------------------------------------------------
Mon Feb  7 13:46:48 CET 2005 - jsrain@suse.cz

- fixed order of items in the "Change" button in proposals (#50204)
- merged texts from proofread
- added label informing about release notes from media
- fixed translating empty string in the installation steps
- 2.11.12

-------------------------------------------------------------------
Fri Feb  4 13:14:54 CET 2005 - jsrain@suse.cz

- display release notes from installation proposal

-------------------------------------------------------------------
Wed Feb  2 18:21:48 CET 2005 - ms@suse.de

- fixed control center call (#50389)

-------------------------------------------------------------------
Tue Feb  1 17:02:20 CET 2005 - nashif@suse.de

- Fixed left "steps" display problems (#50388)

-------------------------------------------------------------------
Wed Jan 26 16:12:23 CET 2005 - nashif@suse.de

- install inst_default_desktop.ycp (#49838)

-------------------------------------------------------------------
Tue Jan 25 07:21:53 CET 2005 - nashif@suse.de

- Fixed arguments in control file
- Fixed deleting completed steps
- 2.11.10

-------------------------------------------------------------------
Mon Jan 24 16:29:32 CET 2005 - nashif@suse.de

- Moved installation workflow routines out of installation.ycp
- Adapted arguments of installation clients
- Enhanced control file and made it more readable (arguments of clients
  are clearer now)

-------------------------------------------------------------------
Mon Jan 24 11:27:55 CET 2005 - ms@suse.de

- fixed language environment (#49811)

-------------------------------------------------------------------
Thu Jan 13 11:35:45 CET 2005 - jsrain@suse.cz

- changed the "System will boot now..." message at the end of
  isnt_finish.ycp (#41592)
- 2.11.8

-------------------------------------------------------------------
Wed Jan 12 12:44:29 CET 2005 - ms@suse.de

- removed xmset calls to disable/enable the mouse pointer.
- prevent patching X11 configuration in continue mode

-------------------------------------------------------------------
Wed Jan 12 11:39:31 CET 2005 - ms@suse.de

- fixed yast startup in continue mode. The evaluation of the
  variables USE_SSH and VNC was wrong in S08-start and
  S09-cleanup

-------------------------------------------------------------------
Tue Jan 11 16:16:38 CET 2005 - jsrain@suse.cz

- prevent disabling the Next button in the proposal (#46708)

-------------------------------------------------------------------
Wed Jan  5 17:30:11 CET 2005 - jsrain@suse.cz

- removed unneeded imports and variables from installation.ycp
- adapted to changed interface of Kernel.ycp
- 2.11.7

-------------------------------------------------------------------
Tue Jan  4 09:45:17 CET 2005 - jsrain@suse.cz

- on SGI Altix add fetchop and mmtimer to MODULES_LOADED_ON_BOOT
  (was disabled due to problems in Kernel.ycp) (bug #46971)
- disable Back/Accept buttons in inst_finish.ycp (#37025)

-------------------------------------------------------------------
Thu Dec 16 15:13:23 CET 2004 - sh@suse.de

- Applied patch from bug #49275: Enable user to skip proposal
  even if there is a blocker error in it

-------------------------------------------------------------------
Thu Dec 09 10:52:54 CET 2004 - arvin@suse.de

- disable inclusion of fetchop and mmtimer in
  MODULES_LOADED_ON_BOOT on SGI Altix (bug #46971)

-------------------------------------------------------------------
Fri Dec  3 15:05:57 CET 2004 - ms@suse.de

- include some patches from old startup code which has been
  changed while developing the new startup concept. Please note
  all architecture dependant code has to be part of the startup/arch
  directories and must be included in a clean way to the new scripts.
  I will not include any arch changes made in the last weeks because
  this will lead to the same horrible situation we had in the past.
  if there is anything which has to be handled differntly on another
  architecture this must be done separately to be able to maintain
  that code longer than two days

-------------------------------------------------------------------
Wed Dec  1 12:04:13 CET 2004 - sh@suse.de

- Fixed bug #48722: Inconsistent lower/upper case in mode dialog

-------------------------------------------------------------------
Mon Nov 29 12:32:36 CET 2004 - ms@suse.de

- startup scripts ready now. reports can be send using bug: (#46886)

-------------------------------------------------------------------
Thu Nov 11 18:11:38 CET 2004 - arvin@suse.de

- always use Directory::logdir

-------------------------------------------------------------------
Thu Nov 11 17:47:45 CET 2004 - sh@suse.de

- Record macros during installation:
  /var/log/YaST2/macro_inst_initial.ycp for initial stage,
  /var/log/YaST2/macro_inst_cont.ycp  for "continue" mode

-------------------------------------------------------------------
Tue Nov 02 08:45:57 CET 2004 - arvin@suse.de

- allow to select repair/boot in installation mode selection even
  when no update is possible (bug #39874)

-------------------------------------------------------------------
Mon Nov  1 14:32:25 CET 2004 - visnov@suse.cz

- set product name in wizard (#46247)

-------------------------------------------------------------------
Wed Oct 27 11:20:44 CEST 2004 - arvin@suse.de

- on SGI Altix add fetchop and mmtimer to MODULES_LOADED_ON_BOOT
  (bug #46971)

-------------------------------------------------------------------
Tue Oct 26 12:36:26 CEST 2004 - jsrain@suse.cz

- moved parts of Mode.ycp to Installation.ycp
- adapted to Mode.ycp clean-up
- 2.11.2

-------------------------------------------------------------------
Tue Oct 19 10:46:15 CEST 2004 - lslezak@suse.cz

- UML mode: copy /etc/mtab file to host system (#42859)
- version 2.11.1

-------------------------------------------------------------------
Mon Oct 11 15:04:26 CEST 2004 - jsrain@suse.cz

- adapted to functional interface of Arch.ycp

-------------------------------------------------------------------
Mon Oct 11 10:43:25 CEST 2004 - jsrain@suse.cz

- moved default logon/window manager setting to extra client,
  setting it according to the base package selection (#46619)
- 2.11.0

-------------------------------------------------------------------
Thu Sep 30 15:12:09 CEST 2004 - sh@suse.de

- V 2.10.30
- Made final confirmation popup higher to accomodate all text
  without scrolling even in more verbose languages (de, fr)

-------------------------------------------------------------------
Wed Sep 29 14:13:35 CEST 2004 - mls@suse.de

- stop splash animation before starting yast
- go to verbose mode if X didn't start

-------------------------------------------------------------------
Mon Sep 27 15:37:03 CEST 2004 - arvin@suse.de

- don't create top-level "media" convenience links (bug #46152)

-------------------------------------------------------------------
Wed Sep 22 16:48:43 CEST 2004 - sh@suse.de

- Made final installation confirmation dialog wider and higher
  to avoid scrolling even for more verbose languages (de, fr)
- V 2.10.27

-------------------------------------------------------------------
Wed Sep 22 09:30:45 CEST 2004 - visnov@suse.cz

- reinitialize dialog after mode chosen (#45784)

-------------------------------------------------------------------
Tue Sep 21 14:48:15 CEST 2004 - arvin@suse.de

- use suse marble in congratulation screen (bug #45712)

-------------------------------------------------------------------
Mon Sep 20 13:52:35 CEST 2004 - sh@suse.de

- V 2.10.24
- Merged accidentially split translatable messages

-------------------------------------------------------------------
Fri Sep 17 16:12:53 CEST 2004 - sh@suse.de

- V 2.10.23
- Changed final installation confirmation dialog according to
  bug #45279

-------------------------------------------------------------------
Fri Sep 17 12:12:12 CEST 2004 - arvin@suse.de

- moved popup with boot message further to the end (bug #45432)

-------------------------------------------------------------------
Thu Sep 16 17:00:17 CEST 2004 - snwint@suse.de

- use language info from linuxrc to set LANG in YaST.start; this is
  just to run ncurses yast in fbiterm for exotic languages

-------------------------------------------------------------------
Wed Sep 15 15:16:41 CEST 2004 - arvin@suse.de

- fixed back button in internet test dialog (bug #45319)

-------------------------------------------------------------------
Wed Sep 15 14:48:09 CEST 2004 - visnov@suse.cz

- initialize proposal heading before creating dialog (#45340)

-------------------------------------------------------------------
Tue Sep 14 18:22:06 CEST 2004 - sh@suse.de

- V 2.10.20
- Fixed bug #45271: Mixture of en_UK / en_US: "licence" / "license"

-------------------------------------------------------------------
Tue Sep 14 17:05:15 CEST 2004 - mvidner@suse.cz

- Copy the DHCP cache to the right place (#45150).

-------------------------------------------------------------------
Tue Sep 14 12:46:53 CEST 2004 - arvin@suse.de

- fixed help text in main proposal (bug #45093)

-------------------------------------------------------------------
Tue Sep 14 10:53:02 CEST 2004 - jsrain@suse.cz

- added enable_firewall and firewall_ssh_enable to control file
  for PROF
- added related handlinng to ProductControl

-------------------------------------------------------------------
Mon Sep 13 12:57:41 CEST 2004 - jsrain@suse.cz

- set FAM_ONLY_LOCAL and start fam according to default windowmanager
- 2.10.18

-------------------------------------------------------------------
Mon Sep 13 11:28:33 CEST 2004 - arvin@suse.de

- added system info entry to update proposal (bug #45096)

-------------------------------------------------------------------
Fri Sep 10 13:03:30 CEST 2004 - snwint@suse.de

- use vesa driver as fallback, not vga (see #38253, comment #11)

-------------------------------------------------------------------
Thu Sep  9 15:49:46 CEST 2004 - mvidner@suse.cz

- Added a client to test the network and hardware proposals (#44677).
- 2.10.16

-------------------------------------------------------------------
Wed Sep  8 15:47:16 CEST 2004 - visnov@suse.cz

- implemented reordering of proposal items
- implemented support for hyperlinks in proposal summaries

-------------------------------------------------------------------
Tue Sep 07 14:18:56 CEST 2004 - arvin@suse.de

- added proposal step to initialize sources during update before
  mounting filesystems (needed to solve bug #44724)

-------------------------------------------------------------------
Mon Sep  6 13:33:34 CEST 2004 - mvidner@suse.cz

- Copy the DHCP client cache so that we can request the same IP
  (#43974).
- 2.10.14

-------------------------------------------------------------------
Mon Sep  6 09:50:37 CEST 2004 - jsrain@suse.cz

- avoid asking to confirm one license multiple times (#44145)

-------------------------------------------------------------------
Fri Sep 03 14:33:07 CEST 2004 - arvin@suse.de

- call Bootloader::Update instead of Bootloader::Write during
  update (bug #44286)

-------------------------------------------------------------------
Mon Aug 30 17:23:29 CEST 2004 - jsrain@suse.cz

- ask to confirm licenses of packages before installing/updating
  (#44145)
- 2.10.12

-------------------------------------------------------------------
Fri Aug 27 16:59:56 CEST 2004 - mvidner@suse.cz

- When showing the address for a VNC installation, don't rely on
  install.inf, print the current IP (#43974).
- 2.10.11

-------------------------------------------------------------------
Fri Aug 27 15:09:13 CEST 2004 - arvin@suse.de

- merged proof read messages

-------------------------------------------------------------------
Wed Aug 25 11:56:57 CEST 2004 - arvin@suse.de

- avoid tmp file in /tmp (bug #39444)

-------------------------------------------------------------------
Wed Aug 18 09:10:38 CEST 2004 - arvin@suse.de

- updated fvwmrc.yast2 (see bug #43796)

-------------------------------------------------------------------
Tue Aug 17 15:27:40 CEST 2004 - nashif@suse.de

- XFree86 -> xorg-x11 (#43832)

-------------------------------------------------------------------
Fri Aug 13 22:12:31 CEST 2004 - nashif@suse.de

- Fixed update (#43795)

-------------------------------------------------------------------
Wed Aug 11 18:03:11 CEST 2004 - nashif@suse.de

- Copy EULA to installed system for later use in firstboot module

-------------------------------------------------------------------
Wed Aug 11 16:09:43 CEST 2004 - nashif@suse.de

- Added firewall to network proposal (#43718)

-------------------------------------------------------------------
Tue Aug 10 15:21:56 CEST 2004 - nashif@suse.de

- Add default label for proposals

-------------------------------------------------------------------
Tue Aug 10 14:31:34 CEST 2004 - mvidner@suse.cz

- Fixed arguments for proposals (`initial)

-------------------------------------------------------------------
Mon Aug  9 19:37:28 CEST 2004 - nashif@suse.de

- Enable locking of proposals in control file
- Updated DTD for control file

-------------------------------------------------------------------
Thu Jul 29 10:10:04 CEST 2004 - nashif@suse.de

- New variables for ui and language handling added to control file
- Use Linuxrc module for install.inf and yast.inf handling

-------------------------------------------------------------------
Tue Jul 20 11:18:33 CEST 2004 - arvin@suse.de

- use capitalized SUSE in congratulation screen (bug #38853)

-------------------------------------------------------------------
Tue Jun 15 19:16:26 CEST 2004 - sh@suse.de

- Fixed typo in ssh install script (#42058)

-------------------------------------------------------------------
Tue Jun 15 14:11:06 CEST 2004 - sh@suse.de

- Fixed bug #41597: EULA must be scrolled in both dimensions

-------------------------------------------------------------------
Tue Jun 15 12:23:23 CEST 2004 - arvin@suse.de

- added Requires for yast2-update (bug #42013)

-------------------------------------------------------------------
Fri Jun 11 00:58:40 CEST 2004 - nashif@suse.de

- Added variable software_proposal to control file (NLD)

-------------------------------------------------------------------
Thu Jun 10 03:53:14 CEST 2004 - nashif@suse.de

- Added control for NLD

-------------------------------------------------------------------
Tue Jun  8 04:55:22 CEST 2004 - nashif@suse.de

- Also install control file for SLES to avoid lots of possible
  confusion when control file is not found on installation media
  and fallback file is used.
  (#41696)

-------------------------------------------------------------------
Tue Jun  8 04:37:03 CEST 2004 - nashif@suse.de

- Fixed bug #41696: yast uses elevator=anticipatory instead of
  elevator=as

-------------------------------------------------------------------
Sun May 30 00:38:55 CEST 2004 - nashif@suse.de

- Added Services to main control file for translation (#41367)
- 2.9.83

-------------------------------------------------------------------
Thu May 27 14:40:46 CEST 2004 - mvidner@suse.cz

- Added variables to ProductFeatures
  so that yast2-nis-client testsuite passes (~#41038).
- 2.9.82

-------------------------------------------------------------------
Thu May 27 12:21:19 CEST 2004 - arvin@suse.de

- added special console handling for iSeries (bug #39025)

-------------------------------------------------------------------
Wed May 26 11:12:56 CEST 2004 - arvin@suse.de

- set LD_LIBRARY_PATH in 1st stage installation start script
  (bug #40833)

-------------------------------------------------------------------
Tue May 25 14:10:33 CEST 2004 - jsrain@suse.cz

- set the I/O scheduler in ProductFeatures (#41038)
- 2.9.79

-------------------------------------------------------------------
Mon May 24 14:58:50 CEST 2004 - arvin@suse.de

- again ask for TERM variable if it's set to "vt100" (bug #40991)

-------------------------------------------------------------------
Tue May 18 15:32:30 CEST 2004 - arvin@suse.de

- moved fvwmrc.notitle from sax2 here (bug #37480)

-------------------------------------------------------------------
Tue May 11 13:54:26 CEST 2004 - lslezak@suse.cz

- don't ask for TERM variable if it's already set to "xterm"
  or "vt100" from linuxrc (don't ask in UML installation) (#39947)
- version 2.9.76

-------------------------------------------------------------------
Tue May 04 11:13:53 CEST 2004 - arvin@suse.de

- merged proofread messages

-------------------------------------------------------------------
Fri Apr 30 16:30:13 CEST 2004 - arvin@suse.de

- readded vnc remote proposal to SLES workflow (bug #31023)

-------------------------------------------------------------------
Wed Apr 28 15:38:45 CEST 2004 - arvin@suse.de

- quick implementation of execution of update.post2 scripts
  (bug #38677)

-------------------------------------------------------------------
Wed Apr 28 15:26:30 CEST 2004 - lslezak@suse.cz

- set Ctrl+Alt+Del handler in /etc/inittab to halt (instead of
  reboot) in UML system (safe shutdown from host system using
  uml_mconsole)
- version 2.9.73

-------------------------------------------------------------------
Tue Apr 27 18:25:25 CEST 2004 - gs@suse.de

- write Console: entry for p690 hvc console before reading
  /etc/install.inf (bug #39527)

-------------------------------------------------------------------
Tue Apr 27 10:34:06 CEST 2004 - arvin@suse.de

- call Pkg::SetAdditionalLocales after language change from
  proposal (bug #38366)

-------------------------------------------------------------------
Mon Apr 26 12:34:02 CEST 2004 - arvin@suse.de

- activate lvm and md before booting into a installed system
  (bug #39423)

-------------------------------------------------------------------
Thu Apr 22 18:12:43 CEST 2004 - arvin@suse.de

- removed support of starting yast2 installation without keyboard
  (linuxrc always reports a keyboard now) (bug #39235)

-------------------------------------------------------------------
Thu Apr 22 11:08:53 CEST 2004 - arvin@suse.de

- run unicode_{start,stop} only if they are present (bug #35714)

-------------------------------------------------------------------
Wed Apr 21 13:23:17 CEST 2004 - arvin@suse.de

- uses special sles screen for user authentication on sles

-------------------------------------------------------------------
Mon Apr 19 08:44:01 CEST 2004 - lslezak@suse.cz

- UML mode fixes: don't copy mtab to the host (it's not needed),
  find kernel and initrd even when symlinks are missing
  (workaround for bug #39063)
- added help text in UML installation proposal
- version 2.9.64

-------------------------------------------------------------------
Fri Apr 16 17:58:43 CEST 2004 - nashif@suse.de

- store variables needed in run-time in a sysconfig like file
- first try to load saved control file before fallback to packaged one.

-------------------------------------------------------------------
Fri Apr 16 14:57:44 CEST 2004 - arvin@suse.de

- fixed network start for remote x11 installation (bug #38832)

-------------------------------------------------------------------
Fri Apr 16 14:26:09 CEST 2004 - lslezak@suse.cz

- UML mode fixes: don't copy mtab to the host (it's not needed),
  find kernel and initrd even when symlinks are missing
  (workaround for bug #39063)
- added help text in UML installation proposal

-------------------------------------------------------------------
Fri Apr 16 11:08:42 CEST 2004 - arvin@suse.de

- removed keyboard proposal from update proposal for the update
  in the running system (bug #37817)

-------------------------------------------------------------------
Fri Apr 16 10:57:57 CEST 2004 - arvin@suse.de

- don't run on serial console in case of vnc or ssh installation
  (bug #37325)

-------------------------------------------------------------------
Thu Apr 15 18:26:04 CEST 2004 - arvin@suse.de

- add "service" proposal to SLES installation

-------------------------------------------------------------------
Thu Apr 15 12:03:00 CEST 2004 - arvin@suse.de

- log fvwm output for vnc installation (bug #30061)

-------------------------------------------------------------------
Wed Apr 07 12:37:53 CEST 2004 - arvin@suse.de

- avoid tmp file creation in check.boot script (bug #38572)

-------------------------------------------------------------------
Tue Apr 06 19:04:33 CEST 2004 - arvin@suse.de

- use fbiterm for CJK locales if appropriate (bug #37823)

-------------------------------------------------------------------
Tue Apr  6 18:55:20 CEST 2004 - nashif@suse.de

- only_update_selected option added to product feature set
- V 2.9.56

-------------------------------------------------------------------
Tue Apr  6 16:26:14 CEST 2004 - sh@suse.de

- V 2.9.55
- Fixed bug #36908: Use dynamic fonts based on resolution

-------------------------------------------------------------------
Mon Apr  5 14:38:22 CEST 2004 - fehr@suse.de

- load module dm-snapshort at to prevent hangs if LVM contains
  snapshot LVs (#36422)

-------------------------------------------------------------------
Mon Apr 05 11:32:21 CEST 2004 - arvin@suse.de

- show correct warning in second stage installation when xserver
  can't be started (bug #38298)

-------------------------------------------------------------------
Mon Apr 05 11:04:34 CEST 2004 - arvin@suse.de

- adjusted decision of frontend depending on memory size to memory
  requirements of new interpreter (bug #38298)
- fixed memory value in warning popup

-------------------------------------------------------------------
Sat Apr 03 17:44:03 CEST 2004 - arvin@suse.de

- use fbiterm for CJK locales if appropriate (bug #37823)

-------------------------------------------------------------------
Fri Apr 02 15:59:59 CEST 2004 - arvin@suse.de

- finally changed license to GPL for good

-------------------------------------------------------------------
Thu Apr 01 11:34:10 CEST 2004 - arvin@suse.de

- symmetricalized calls to inst_netsetup (bug #37763)

-------------------------------------------------------------------
Thu Apr 01 11:03:37 CEST 2004 - arvin@suse.de

- removed step label for inst_netsetup (bug #37546)

-------------------------------------------------------------------
Wed Mar 31 19:41:34 CEST 2004 - nashif@suse.de

- Added 2 options to control file:
   inform_about_suboptimal_distribution
   use_desktop_scheduler

-------------------------------------------------------------------
Wed Mar 31 17:19:12 CEST 2004 - lslezak@suse.cz

- inst_finish.ycp - copy kernel image, initrd and /etc/mtab to
  the host system in UML installation mode

-------------------------------------------------------------------
Tue Mar 30 11:25:44 CEST 2004 - arvin@suse.de

- disable virtual desktops in fvwm during vnc installation
  (bug #37480)

-------------------------------------------------------------------
Mon Mar 29 14:48:56 CEST 2004 - fehr@suse.de

- call Storage::FinishInstall() at end of installation

-------------------------------------------------------------------
Mon Mar 29 14:46:51 CEST 2004 - sh@suse.de

- Fixed bug #36713 (relies on yast2-core with fix for bug #36711):
  textdomain for wizard steps should come from control.xml

-------------------------------------------------------------------
Mon Mar 29 05:22:12 CEST 2004 - nashif@suse.de

- fixed copying of hook script logs into installed system

-------------------------------------------------------------------
Sun Mar 28 16:05:19 CEST 2004 - nashif@suse.de

- fixed hook scrips, now using WFM::Read(.local...) (#36831 )
- Not executing any scripting after last client
- Detecting mode before installation steps are sets (#37070 )
- logging hook output to /var/log/YaST2 and copying those
file to installed system.

-------------------------------------------------------------------
Thu Mar 25 16:49:04 CET 2004 - sh@suse.de

- Fixed bug #34618: Don't use full-screen if started remotely

-------------------------------------------------------------------
Thu Mar 25 14:50:07 CET 2004 - ms@suse.de

- fixed driver to use on ia64 systems. there is no framebuffer
  available but the vesa driver is working now (#34909)
- fixed possible loop at installation. handle different exit codes
  from testX in scripts/YaST2. The needed changes to testX have
  been made within the sax2 package (#36794)

-------------------------------------------------------------------
Thu Mar 25 12:12:44 CET 2004 - arvin@suse.de

- removed network proposal from update work flow

-------------------------------------------------------------------
Wed Mar 24 16:10:31 CET 2004 - arvin@suse.de

- renamed usbdevfs to usbfs (bug #31869)

-------------------------------------------------------------------
Wed Mar 24 15:07:03 CET 2004 - sh@suse.de

- Fixed bug #36850: Strange texts in y2qt wizard side bar
- V 2.9.42

-------------------------------------------------------------------
Wed Mar 24 11:13:46 CET 2004 - gs@suse.de

- workaround beta3 pre bug: deactivate Hooks::Run
  (causes crash after inst_finish)
- V 2.9.41

-------------------------------------------------------------------
Mon Mar 22 20:32:41 CET 2004 - nashif@suse.de

- Execute features client if variables are set in control file
- V 2.9.40

-------------------------------------------------------------------
Mon Mar 22 15:58:33 CET 2004 - sh@suse.de

- V 2.9.39
- Fixed bug #36292: Wizard steps not translated
- Preliminary fix for bug #36713: Use textdomain from XML file

-------------------------------------------------------------------
Mon Mar 22 11:14:07 CET 2004 - arvin@suse.de

- introduced and handle new variable Installation::scr_destdir
  to be used by Storage (bug #34996)

-------------------------------------------------------------------
Sun Mar 21 19:48:42 CET 2004 - nashif@suse.de

- read/set language/keyboard/timezone
- added client to set product variables before entering proposal

-------------------------------------------------------------------
Fri Mar 19 15:47:08 CET 2004 - arvin@suse.de

- omit skip/don't skip buttons in uml proposal

-------------------------------------------------------------------
Thu Mar 18 16:18:30 CET 2004 - arvin@suse.de

- fixed update work flow setting (bug #36429 and #35007)

-------------------------------------------------------------------
Thu Mar 18 09:59:01 CET 2004 - mvidner@suse.cz

- Fall back to runlevel 3 if we accidentally don't set it
  in the installation proposal. It would be 0 (#35662).

-------------------------------------------------------------------
Wed Mar 17 22:56:12 CET 2004 - nashif@suse.de

- Add runlevel to s390 proposal
- remove x11 from autoinst workflow (handled differently)

-------------------------------------------------------------------
Wed Mar 17 05:46:03 CET 2004 - nashif@suse.de

- update wizard steps at the right spot to enable switching back
  to installation mode

-------------------------------------------------------------------
Tue Mar 16 21:18:06 CET 2004 - kkaempf@suse.de

- run cleanup script for GNOME (#36196)

-------------------------------------------------------------------
Tue Mar 16 16:02:52 CET 2004 - msvec@suse.cz

- added icons to network and hardware proposals

-------------------------------------------------------------------
Tue Mar 16 14:26:03 CET 2004 - fehr@suse.de

- fix typo devmap_mkmod.sh -> devmap_mknod.sh
- 2.9.32

-------------------------------------------------------------------
Tue Mar 16 01:53:54 CET 2004 - nashif@suse.de

- Enabled evms_config in control file

-------------------------------------------------------------------
Tue Mar 16 01:31:55 CET 2004 - nashif@suse.de

- Update steps when switching modes (#35590)

-------------------------------------------------------------------
Mon Mar 15 12:00:07 CET 2004 - arvin@suse.de

- don't ask for terminal type during vnc installation (bug #33534)

-------------------------------------------------------------------
Fri Mar 12 06:45:02 CET 2004 - nashif@suse.de

- Update control file for autoinst
- Enable swittching of steps upon mode change
- Added possibility to disable a workflow step in runtime

-------------------------------------------------------------------
Thu Mar 11 18:50:55 CET 2004 - sh@suse.de

- Fixed bug #34618: Don't use full screen in remote installation

-------------------------------------------------------------------
Wed Mar 10 14:40:11 CET 2004 - arvin@suse.de

- don't warn if only no disk controller can be found (bug #35546)

-------------------------------------------------------------------
Wed Mar 10 09:51:29 CET 2004 - arvin@suse.de

- extended uml installation work flow

-------------------------------------------------------------------
Wed Mar 10 07:08:09 CET 2004 - nashif@suse.de

- Set wizard steps depending on installation mode

-------------------------------------------------------------------
Wed Mar 10 03:04:53 CET 2004 - nashif@suse.de

- removed include dir from spec

-------------------------------------------------------------------
Wed Mar 10 01:07:58 CET 2004 - sh@suse.de

- V 2.9.24
- Migration to new wizard

-------------------------------------------------------------------
Tue Mar  9 13:08:25 CET 2004 - msvec@suse.cz

- replaced X11 version detection code with (simpler) YCP
- package could be noarch currently (reduced NFB a lot)

-------------------------------------------------------------------
Mon Mar 08 11:54:40 CET 2004 - arvin@suse.de

- call more generalized storage function during update

-------------------------------------------------------------------
Fri Mar 05 12:07:50 CET 2004 - arvin@suse.de

- load correct device mapper module and create nodes

-------------------------------------------------------------------
Thu Mar  4 16:40:36 CET 2004 - visnov@suse.cz

- added type info
- 2.9.20

-------------------------------------------------------------------
Wed Mar  3 17:48:49 CET 2004 - nashif@suse.de

- Moved product features to new feature module

-------------------------------------------------------------------
Wed Mar  3 17:43:45 CET 2004 - sh@suse.de

- Applied rw's patch for bug #34531

-------------------------------------------------------------------
Wed Mar 03 15:45:45 CET 2004 - arvin@suse.de

- call storage function to update fstab (bug #34996)

-------------------------------------------------------------------
Tue Mar  2 17:47:11 CET 2004 - sh@suse.de

- Added user-visible workflow step descriptions for new wizard
  layout

-------------------------------------------------------------------
Mon Mar 01 16:53:44 CET 2004 - arvin@suse.de

- work on UML installation

-------------------------------------------------------------------
Fri Feb 27 03:31:46 CET 2004 - nashif@suse.de

- New control file based installation merged

-------------------------------------------------------------------
Fri Feb 20 19:53:00 CET 2004 - arvin@suse.de

- handle abort button in inst_finish (bug #30303)

-------------------------------------------------------------------
Fri Feb 20 11:28:26 CET 2004 - arvin@suse.de

- removed obsolete code from start scripts (bug #31805)

-------------------------------------------------------------------
Mon Feb 16 16:52:00 CET 2004 - mvidner@suse.cz

- set the runlevel according to the proposal
- 2.9.15

-------------------------------------------------------------------
Mon Feb 16 16:01:35 CET 2004 - arvin@suse.de

- added more flexible package handling for products

-------------------------------------------------------------------
Mon Feb 16 13:49:50 CET 2004 - mvidner@suse.cz

- added runlevel_proposal to installation_proposals (#30028)
- 2.9.14

-------------------------------------------------------------------
Mon Feb 16 11:20:01 CET 2004 - arvin@suse.de

- removed obsolete Mode::hardBoot

-------------------------------------------------------------------
Fri Feb 13 15:16:41 CET 2004 - sh@suse.de

- Applied patch from bug #34531: Kernel 2.6 hotplug handling

-------------------------------------------------------------------
Wed Feb 11 16:11:02 CET 2004 - arvin@suse.de

- more control over base selection handling

-------------------------------------------------------------------
Tue Feb 10 17:59:40 CET 2004 - arvin@suse.de

- added type specification in inst_proposal.ycp

-------------------------------------------------------------------
Tue Feb 10 16:02:19 CET 2004 - nashif@suse.de

- remove x11 from workflow for autoyast

-------------------------------------------------------------------
Tue Feb 10 10:32:08 CET 2004 - arvin@suse.de

- fixed building on s390

-------------------------------------------------------------------
Sat Feb  7 09:33:56 CET 2004 - nashif@suse.de

- remove vendor.y2cc file

-------------------------------------------------------------------
Fri Feb 06 16:13:58 CET 2004 - arvin@suse.de

- set default runlevel to 3 or 5 during installation depending
  on the presents of X11 (see bug #32366)

-------------------------------------------------------------------
Fri Feb 06 11:46:47 CET 2004 - arvin@suse.de

- fixed copying of temporary X11 config

-------------------------------------------------------------------
Mon Feb  2 15:49:46 CET 2004 - lslezak@suse.cz

- InitHWinfo module enabled in installation proposal
- version 2.9.4

-------------------------------------------------------------------
Sat Jan 31 21:07:11 CET 2004 - arvin@suse.de

- removed useless 'global'

-------------------------------------------------------------------
Mon Jan 26 17:28:06 CET 2004 - jsrain@suse.de

- removed cfg_susecnfig.scr from file list (was moved to yast2.rpm)
- 2.9.2

-------------------------------------------------------------------
Fri Dec 12 14:23:14 CET 2003 - jsrain@suse.de

- don't check if module is present in initrd before loading it

-------------------------------------------------------------------
Fri Oct 24 15:58:50 CEST 2003 - ms@suse.de

- added stuff from yast2/library/x11 to installation package

-------------------------------------------------------------------
Fri Oct 24 13:09:25 CEST 2003 - arvin@suse.de

- added help text for "Repair Installed System" (bug #30402)

-------------------------------------------------------------------
Fri Oct 17 11:37:46 CEST 2003 - ms@suse.de

- inst_finish: (#32366)
  removed runlevel setup code which is handled within the X11
  module now (XProposal.ycp). The update code for initdefault
  is still present because during update the X11 configuration
  is not started

- inst_x11: (#32366)
  removed dead code which sets the default runlevel to 3 if there
  is no XF86Config file present. This task is done if the X11
  configuration is finished and if there is no X11 configuration
  the default initdefault with aaa_base is set to 3 already

-------------------------------------------------------------------
Wed Sep 24 12:25:08 CEST 2003 - snwint@suse.de

- look for x11 drivers in lib64 dir on x86_64 (#31649)

-------------------------------------------------------------------
Thu Sep 18 11:38:50 CEST 2003 - arvin@suse.de

- shut down temporary network before online test during update
  (bug #31030)

-------------------------------------------------------------------
Thu Sep 18 10:55:43 CEST 2003 - arvin@suse.de

- don't use external pcmcia during firstboot (bug #31252)

-------------------------------------------------------------------
Mon Sep 15 19:26:33 CEST 2003 - msvec@suse.cz

- 2.8.34

-------------------------------------------------------------------
Mon Sep 15 15:15:25 CEST 2003 - gs@suse.de

- YaST2.start: set default value for LANGUAGE

-------------------------------------------------------------------
Mon Sep 15 11:03:04 CEST 2003 - arvin@suse.de

- skip network probing during update (bug #30545)

-------------------------------------------------------------------
Sun Sep 14 15:07:36 CEST 2003 - arvin@suse.de

- reset packagemanager when changing installation mode (bug #27970)

-------------------------------------------------------------------
Sun Sep 14 14:27:12 CEST 2003 - snwint@suse.de

- added test for utf8 serial console to YaST2.{start,firstboot}

-------------------------------------------------------------------
Sat Sep 13 18:39:23 CEST 2003 - nashif@suse.de

- remove inst_startup from autoinst workflow, add it autoinst_init
  (bug #30678)

-------------------------------------------------------------------
Fri Sep 12 17:25:56 CEST 2003 - ms@suse.de

- added milestone texts for X11 config update/inject (#30612)
- fixed lookup path for XFree86 3.x config (#30612)

-------------------------------------------------------------------
Fri Sep 12 14:06:05 CEST 2003 - arvin@suse.de

- fixed permissions of /var/lib/YaST2/install.inf (bug #30630)

-------------------------------------------------------------------
Thu Sep 11 17:32:40 CEST 2003 - kkaempf@suse.de

- use kernel k_smp4G on SMP-systems with
  memory <= 4GB or without PAE support

-------------------------------------------------------------------
Thu Sep 11 11:12:36 CEST 2003 - arvin@suse.de

- check for /proc/splash (bug #30472)

-------------------------------------------------------------------
Wed Sep 10 11:34:10 CEST 2003 - sh@suse.de

- Fixed max log file size calculation:
  Set LANG only in subshell,
  don't rely on /dev in 'df' output - use last line instead

-------------------------------------------------------------------
Tue Sep  9 12:48:47 CEST 2003 - kkaempf@suse.de

- use kernel k_psmp on smp-systems with
  less than 4GB memory or without PAE support

-------------------------------------------------------------------
Tue Sep 09 12:42:20 CEST 2003 - arvin@suse.de

- added kernel option desktop

-------------------------------------------------------------------
Mon Sep  8 18:01:53 CEST 2003 - sh@suse.de

- V 2.8.24
- Fixed bug #29927: Logfile setting too restrictive
  Now checking free space on RAM disk with 'df' and using
  max 10% of that per log file (max 5000)

-------------------------------------------------------------------
Mon Sep  8 11:53:17 CEST 2003 - snwint@suse.de

- advance splash progress bar in YaST2{,.start}
- driver updates are applied in inst_setup (used to be in YaST2.start)
- don't clear screen in YaST2.start

-------------------------------------------------------------------
Thu Sep 04 17:45:53 CEST 2003 - arvin@suse.de

- proof-read messages

-------------------------------------------------------------------
Wed Sep  3 17:27:51 CEST 2003 - gs@suse.de

- installation.ycp: call UI::SetKeyboard in continue mode
  (enable unicode for ncurses in UTF-8 locale)

-------------------------------------------------------------------
Wed Sep  3 10:15:44 CEST 2003 - kkaempf@suse.de

- copy XF86Config from inst-sys to XF86Config.install in
  the system (#29910)

-------------------------------------------------------------------
Tue Sep  2 13:54:53 CEST 2003 - kkaempf@suse.de

- make repair system accessible

-------------------------------------------------------------------
Mon Sep 01 17:42:20 CEST 2003 - arvin@suse.de

- removed obsolete inst_hw_config.ycp and inst_confirm_abort.ycp

-------------------------------------------------------------------
Sun Aug 31 14:56:10 CEST 2003 - arvin@suse.de

- use Popup::ConfirmAbort

-------------------------------------------------------------------
Sat Aug 30 22:27:57 CEST 2003 - arvin@suse.de

- moved reactivation of network to yast2-network (bug #29561)
- moved display of into.txt into separate file

-------------------------------------------------------------------
Thu Aug 28 16:55:51 CEST 2003 - ms@suse.de

- fixed xmigrate call (#29535)

-------------------------------------------------------------------
Thu Aug 28 16:04:41 CEST 2003 - kkaempf@suse.de

- Install default kernel on SMP systems without 'PAE'
  (i.e. Pentium1-SMP)
- Drop check for unsupported Cyrix-CPUs without 'TSC'

-------------------------------------------------------------------
Tue Aug 26 11:49:21 CEST 2003 - arvin@suse.de

- don't gray out next button in proposal in case of blockers
  (bug #29320)

-------------------------------------------------------------------
Fri Aug 22 18:11:20 CEST 2003 - arvin@suse.de

- fixed reading of memory info (bug #29017)

-------------------------------------------------------------------
Fri Aug 22 11:27:23 CEST 2003 - arvin@suse.de

- fixed update workflow

-------------------------------------------------------------------
Thu Aug 21 14:42:12 CEST 2003 - arvin@suse.de

- removed obsolete installation_ui.ycp

-------------------------------------------------------------------
Thu Aug 21 10:04:25 CEST 2003 - kkaempf@suse.de

- copy badlist (if existing) to installed system (#29092)

-------------------------------------------------------------------
Tue Aug 19 08:13:17 CEST 2003 - arvin@suse.de

- better way for mouse probing in text mode (bug #29005)

-------------------------------------------------------------------
Mon Aug 18 11:22:04 CEST 2003 - arvin@suse.de

- don't probe mouse in text mode (bug #29005)

-------------------------------------------------------------------
Fri Aug 15 15:20:38 CEST 2003 - arvin@suse.de

- removed obsolete showlog_defines.ycp

-------------------------------------------------------------------
Tue Aug 12 20:31:12 CEST 2003 - arvin@suse.de

- added remote administration proposal to network proposal

-------------------------------------------------------------------
Tue Aug 12 14:38:03 CEST 2003 - gs@suse.de

- YaST2.start: don't run in UTF-8 mode on a console which is
  connected to a serial port

-------------------------------------------------------------------
Mon Aug 11 15:51:52 CEST 2003 - arvin@suse.de

- use ycp based ncurses menu at end of installation

-------------------------------------------------------------------
Fri Aug 08 10:54:34 CEST 2003 - arvin@suse.de

- variable handling of release notes url

-------------------------------------------------------------------
Wed Aug 06 09:37:19 CEST 2003 - arvin@suse.de

- don't copy kernel config from to /usr/src/linux (bug #28496)

-------------------------------------------------------------------
Fri Aug 01 20:10:11 CEST 2003 - arvin@suse.de

- call inst_netprobe during install
- added desktop files

-------------------------------------------------------------------
Wed Jul 30 11:42:24 CEST 2003 - arvin@suse.de

- don't complain when no storage controllers can be found
  (bug #23686)

-------------------------------------------------------------------
Wed Jul 30 10:23:01 CEST 2003 - arvin@suse.de

- always let YaST run in an UTF-8 environment during installation
  (bug #14751)

-------------------------------------------------------------------
Fri Jul 25 15:13:04 CEST 2003 - arvin@suse.de

- removed handling of XFree86 Version 3 from YaST2.start

-------------------------------------------------------------------
Fri Jul 25 15:12:25 CEST 2003 - gs@suse.de

- YaST2.firstboot: read RC_LANG from /etc/sysconfig/language and
                   export LANG accordingly;
		   call unicode_start/unicode_stop (if required)

-------------------------------------------------------------------
Thu Jul 24 13:39:36 CEST 2003 - gs@suse.de

- YaST2.start: call unicode_start/unicode_stop;
               export YAST_DOES_ACS removed

-------------------------------------------------------------------
Fri Jul 04 13:21:20 CEST 2003 - arvin@suse.de

- convert update workflow into a proposal

-------------------------------------------------------------------
Fri May 23 15:20:32 CEST 2003 - arvin@suse.de

- take kernel command line from install.inf (bug #25745)

-------------------------------------------------------------------
Mon Apr 28 17:25:45 CEST 2003 - arvin@suse.de

- fixes for live eval (bug #26457)

-------------------------------------------------------------------
Wed Apr 23 12:09:20 CEST 2003 - ms@suse.de

- add config migration from 3x to 4x if possible
- ensure XF86Config is available if someone performs an update
  within a XFree86 3.x environment

-------------------------------------------------------------------
Tue Apr 15 17:18:13 CEST 2003 - arvin@suse.de

- removed call of SuSEconfig.3ddiag and switch2mesasoft after
  reboot during installation since they don't exist anymore

-------------------------------------------------------------------
Thu Apr 10 15:49:20 CEST 2003 - ms@suse.de

- fixed conditions of xmset calls (#26214)

-------------------------------------------------------------------
Tue Apr  8 12:51:55 CEST 2003 - jsrain@suse.de

- fixed parsing of kernel parameters containing blank space
  (#26147)

-------------------------------------------------------------------
Tue Apr  1 15:44:12 CEST 2003 - jsrain@suse.de

- added init= kernel parameter to discard list (#25478)

-------------------------------------------------------------------
Tue Mar 18 13:37:15 CET 2003 - kkaempf@suse.de

- drop "insserv apache" again, opens port 80
- 2.7.43

-------------------------------------------------------------------
Mon Mar 17 18:11:40 CET 2003 - kkaempf@suse.de

- "insserv apache" if it's DOC_SERVER (#25436)
- 2.7.42

-------------------------------------------------------------------
Mon Mar 17 16:36:24 CET 2003 - arvin@suse.de

- start fvwm2 for vnc installation (bug #25405)

-------------------------------------------------------------------
Mon Mar 17 15:30:26 CET 2003 - arvin@suse.de

- turn of silent splash mode before displaying messages during
  vnc and ssh installation (bug #25407)

-------------------------------------------------------------------
Mon Mar 17 09:21:22 CET 2003 - kkaempf@suse.de

- start apache as doc_server if suse_help_viewer isn't provided
  by kdebase3-SuSE (25436)
- 2.7.39

-------------------------------------------------------------------
Sat Mar 15 22:54:09 CET 2003 - kkaempf@suse.de

- gdm2 might not be installed yet but earmarked for installation
  (#25410)
- 2.7.38

-------------------------------------------------------------------
Fri Mar 14 17:41:40 CET 2003 - sh@suse.de

- The final and super-great ultimate path for release notes:
  /usr/share/doc/release-notes/RELEASE-NOTES.*.rtf

-------------------------------------------------------------------
Fri Mar 14 17:38:44 CET 2003 - sh@suse.de

- Moved RTF version of release notes from /usr/share/doc to
  /usr/share/doc/release_notes

-------------------------------------------------------------------
Fri Mar 14 17:32:20 CET 2003 - sh@suse.de

- Using file name RELEASE_NOTES.rtf to allow coexistence with
  RELEASE_NOTES.html for Konqueror

-------------------------------------------------------------------
Fri Mar 14 11:14:01 CET 2003 - fehr@suse.de

- remove handling of IDE recorders from inst_finish.ycp
  this is now done much sooner in StorageDevices.ycp (bug #25293)

-------------------------------------------------------------------
Wed Mar 12 15:12:54 CET 2003 - arvin@suse.de

- fixed focus in last installation dialog (bug #25171)

-------------------------------------------------------------------
Wed Mar 12 10:19:51 CET 2003 - ms@suse.de

- fixed broken mouse bug in continue mode (#24914)

-------------------------------------------------------------------
Tue Mar 11 17:16:03 CET 2003 - kkaempf@suse.de

- also set /etc/sysconfig/displaymanager:DISPLAYMANAGER (#25087)

-------------------------------------------------------------------
Mon Mar 10 19:03:34 CET 2003 - kkaempf@suse.de

- check for existance of /usr/src/linux/include/linux before
  copying kernel config.
- 2.7.32

-------------------------------------------------------------------
Mon Mar 10 18:34:58 CET 2003 - mvidner@suse.de

- Added .etc.install_inf_alias to work around an ini-agent
  limitation (#24836).
- 2.7.31

-------------------------------------------------------------------
Mon Mar 10 16:10:27 CET 2003 - arvin@suse.de

- fixed compose characters for certain locales (bug #14751)

-------------------------------------------------------------------
Fri Mar  7 17:21:06 CET 2003 - nashif@suse.de

- Dont read product data from installed system if in config mode
  (#24772 )

-------------------------------------------------------------------
Fri Mar  7 14:04:21 CET 2003 - kkaempf@suse.de

- copy kernel config to /usr/src/linux/... (#24835)

-------------------------------------------------------------------
Thu Mar  6 13:33:40 CET 2003 - fehr@suse.de

- umount fs based on crypto loop files before all other umounts
  (#24751)

-------------------------------------------------------------------
Thu Mar  6 12:58:31 CET 2003 - ms@suse.de

- removed mouse probing code from inst_startup.ycp and put
  that code into installation.ycp. Changed the mouse probing
  code to disconnect the device in front of the probing and
  re-connect it after the probing is done to avoid any
  jumping mouse cursors (#24355)

-------------------------------------------------------------------
Tue Mar 04 21:13:02 CET 2003 - arvin@suse.de

- handle flags from content file in Product module (bug #21561)

-------------------------------------------------------------------
Tue Mar  4 13:07:02 CET 2003 - sh@suse.de

- Fixed bug #24542: Bad license agreement button text

-------------------------------------------------------------------
Mon Mar  3 16:47:07 CET 2003 - sh@suse.de

- Fixed bug #10990: Boot installed system does not unmount

-------------------------------------------------------------------
Mon Mar  3 11:06:28 CET 2003 - fehr@suse.de

- call win resize module not only on i386 but also on x86_64 and ia64

-------------------------------------------------------------------
Thu Feb 27 12:36:16 CET 2003 - arvin@suse.de

- kill (with SIGKILL) shell on tty2 after installation (bug #24404)

-------------------------------------------------------------------
Wed Feb 26 17:17:43 CET 2003 - kkaempf@suse.de

- pass language to packagemanager (#23828)

-------------------------------------------------------------------
Wed Feb 26 12:31:27 CET 2003 - arvin@suse.de

- disable all sources if user aborts installation (bug #24292)

-------------------------------------------------------------------
Tue Feb 25 11:19:26 CET 2003 - arvin@suse.de

- make Hardware Configuration Dialog unconfuseable (bug #24020)

-------------------------------------------------------------------
Mon Feb 24 19:55:43 CET 2003 - kkaempf@suse.de

- add debug hooks (#23787)

-------------------------------------------------------------------
Mon Feb 24 18:25:31 CET 2003 - sh@suse.de

- V 2.7.20
- Fixed bug #24038: Installation language re-selection does not work

-------------------------------------------------------------------
Mon Feb 24 18:00:37 CET 2003 - gs@suse.de

- don't add .UTF-8 to LANG variable (causes problems with ncurses)
  bug #23348

-------------------------------------------------------------------
Mon Feb 24 17:23:55 CET 2003 - mvidner@suse.de

- Added proxy to the network configuration proposal (#24204).

-------------------------------------------------------------------
Fri Feb 21 15:21:41 CET 2003 - arvin@suse.de

- better text for "abort installation" popup (bug #24019)

-------------------------------------------------------------------
Fri Feb 21 12:40:55 CET 2003 - arvin@suse.de

- fixed button labels and help texts (bug #23912)

-------------------------------------------------------------------
Fri Feb 21 12:00:14 CET 2003 - sh@suse.de

- Fixed bug #24027: Root exploit in inst_suseconfig

-------------------------------------------------------------------
Fri Feb 21 11:30:37 CET 2003 - arvin@suse.de

- always do hard reboot (bug #23903)

-------------------------------------------------------------------
Thu Feb 20 15:49:44 CET 2003 - kkaempf@suse.de

- drop /etc/XF86Config (#23965)

-------------------------------------------------------------------
Thu Feb 20 11:39:23 CET 2003 - arvin@suse.de

- use title-style capitalization for menu names (bug #23848)

-------------------------------------------------------------------
Thu Feb 20 09:51:29 CET 2003 - ms@suse.de

- add support for mouse wheel during installation (#21660)

-------------------------------------------------------------------
Wed Feb 19 16:42:22 CET 2003 - arvin@suse.de

- disable all sources if user aborts installation (bug #23776)

-------------------------------------------------------------------
Wed Feb 19 16:07:29 CET 2003 - fehr@suse.de

- fix wrong variable of keyboard module in inst_finish.ycp (#23782)

-------------------------------------------------------------------
Wed Feb 19 08:35:05 CET 2003 - arvin@suse.de

- run SuSEconfig fonts during inst_finish for anti aliased fonts
  (bug #23768)

-------------------------------------------------------------------
Tue Feb 18 20:47:55 CET 2003 - arvin@suse.de

- fixed reading of content file if FLAGS line is missing

-------------------------------------------------------------------
Sat Feb 15 16:26:26 CET 2003 - nashif@suse.de

- call inst_x11 in autoinst mode

-------------------------------------------------------------------
Wed Feb 12 15:23:00 CET 2003 - kkaempf@suse.de

- remove call to mkinfodir (#23588)

-------------------------------------------------------------------
Wed Feb 12 12:03:24 CET 2003 - fehr@suse.de

- Write keytable info to yast.inf again in inst_finish.ycp

-------------------------------------------------------------------
Tue Feb 11 21:39:29 CET 2003 - arvin@suse.de

- handle update flag from content file (bug #21561)

-------------------------------------------------------------------
Mon Feb 10 20:53:53 CET 2003 - arvin@suse.de

- setup complete environment for qt during installation

-------------------------------------------------------------------
Mon Feb 10 18:24:12 CET 2003 - arvin@suse.de

- skip proposal dialog if it's empty (bug #23520)

-------------------------------------------------------------------
Fri Feb  7 16:12:49 CET 2003 - jsuchome@suse.de

- adapted inst_confirm_abort for the use from yast2-repair

-------------------------------------------------------------------
Thu Feb  6 16:16:29 CET 2003 - jsrain@suse.de

- removed missleading help text about starting of network during
  hardware proposal, when network has already been started (#20912)

-------------------------------------------------------------------
Wed Feb 05 17:05:43 CET 2003 - arvin@suse.de

- merged proofread messages

-------------------------------------------------------------------
Mon Feb  3 18:18:08 CET 2003 - sh@suse.de

- V 2.7.7
- Added default function key handling

-------------------------------------------------------------------
Thu Jan 30 16:08:44 CET 2003 - kkaempf@suse.de

- call /usr/bin/mkinfodir in inst_suseconfig
  (replaces SuSEconfig.man_info)

-------------------------------------------------------------------
Wed Jan 29 14:42:42 CET 2003 - arvin@suse.de

- added dialog to ask for preferred method of user authentication

-------------------------------------------------------------------
Tue Jan 28 18:47:16 CET 2003 - arvin@suse.de

- added final congratulations dialog
- added dialog with release notes

-------------------------------------------------------------------
Mon Jan 27 17:47:38 CET 2003 - sh@suse.de

- V 2.7.5
- Use new y2base/qt command line options for better WM cooperation
- Don't start a WM any more in YaST2 start script
  (testX does that now)

-------------------------------------------------------------------
Wed Jan 22 17:11:20 CET 2003 - arvin@suse.de

- use newer interface to modules agent (bug #22995)

-------------------------------------------------------------------
Wed Jan 22 11:36:10 CET 2003 - jsrain@suse.de

- returned accidentally removed call of Bootloader::Write ()
  function (bug #23018)
- 2.7.3

-------------------------------------------------------------------
Fri Dec 20 17:25:00 CET 2002 - arvin@suse.de

- changed label of second button of popup with info.txt (EULA)
  from "Cancel" to "Do Not Accept" (bug #21874)

-------------------------------------------------------------------
Fri Dec 20 17:04:37 CET 2002 - arvin@suse.de

- merged from 8.1 branch:
  - only set hostname during vnc installation if necessary
    (bug #21454)
  - popup with info.txt (EULA) now has a timeout during
    autoinstallation (bug #21413)
  - remove /root/.vnc/passwd after installation (bug #21360)
  - popup with info.txt now has two buttons (accept and cancel)
  - start portmapper if instmode==nfs also on s390 (#21094)

-------------------------------------------------------------------
Thu Dec 12 12:40:22 CET 2002 - jsrain@suse.de

- added handling of modules required to be loaded early after
  mounting root
- not adding ide-scsi to initrd, but scheduling relevant modules
  to be loaded after boot (#19376)

-------------------------------------------------------------------
Wed Dec 11 16:51:45 CET 2002 - lslezak@suse.cz

- .proc.cpuinfo agent rewritten to INI-agent (now supports
  multiple CPU, all keys from /proc/cpuinfo can be read)

-------------------------------------------------------------------
Mon Dec 09 12:49:20 CET 2002 - arvin@suse.de

- add modules ide-cd and cdrom before ide-scsi to INITRD_MODULES
  when an ide cdwriter is found (bug #22343)

-------------------------------------------------------------------
Wed Dec  4 15:29:17 CET 2002 - jsrain@suse.cz

- adapted to new bootloader module interface
- 2.7.1

-------------------------------------------------------------------
Tue Oct 22 16:53:21 CEST 2002 - ms@suse.de

- removed inst_x11 to be part of the installation workflow
- add x11_proposal to:
  hw-config-proposals-home-pc.ycp
  hw-config-proposals-networked-pc.ycp

-------------------------------------------------------------------
Wed Oct 16 14:03:27 CEST 2002 - arvin@suse.de

- correctly handle quotes in /etc/install.inf (bug #20986)

-------------------------------------------------------------------
Wed Oct 16 11:10:07 CEST 2002 - kkaempf@suse.de

- use proper tmpdir for vendor-supplied script when loading
  vendor driver disk (#20967)
- 2.6.87

-------------------------------------------------------------------
Tue Oct 15 16:29:21 CEST 2002 - choeger@suse.de

- renamed product id text from "Open Team Server" to "Openexchange Server",
  because this text is shown into the installation window and the name of
  the cd is associated with this name

-------------------------------------------------------------------
Mon Oct 14 18:21:52 CEST 2002 - sh@suse.de

- V 2.6.85
- Fixed bug #19214: Return to proposal after update

-------------------------------------------------------------------
Mon Oct 14 15:57:34 CEST 2002 - kkaempf@suse.de

- use "UpdateDir" from install.inf when checking vendor
  update media (#19442)
- set /sysconfig/suseconfig/CWD_IN_USER_PATH="no" on non-box
  products (#17464)
- 2.6.84

-------------------------------------------------------------------
Mon Oct 14 15:41:33 CEST 2002 - sh@suse.de

- V 2.6.83
- Fixed bug #19628: Obsolete MediaUI::ChangeMedium() call

-------------------------------------------------------------------
Thu Oct 10 15:26:07 CEST 2002 - arvin@suse.de

- make info text (aka beta warning) scroll-able (bug #20063)

-------------------------------------------------------------------
Wed Oct  9 09:23:53 CEST 2002 - jsrain@suse.cz

- now not enabling 2 gettys on same serial line on p690 (#19788)

-------------------------------------------------------------------
Tue Oct  8 15:37:59 CEST 2002 - kkaempf@suse.de

- disable update for non-box products (#20695)
- 2.6.80

-------------------------------------------------------------------
Mon Oct  7 17:09:46 CEST 2002 - kkaempf@suse.de

- display media.1/info.txt if exists before starting installation
  (#18504)

-------------------------------------------------------------------
Tue Oct  1 17:01:15 CEST 2002 - kkaempf@suse.de

- runlevel 5 only where applicable (#20369)

-------------------------------------------------------------------
Thu Sep 26 18:17:35 CEST 2002 - arvin@suse.de

- remove console kernel option if it's autodectected like
  pseries can do (bug #20177)

-------------------------------------------------------------------
Thu Sep 26 12:56:01 CEST 2002 - choeger@suse.de

- call product specific YaST2 modules before finishing the
  installation

-------------------------------------------------------------------
Tue Sep 24 11:48:17 CEST 2002 - arvin@suse.de

- run depmod after network setup for ssh and vnc installation
  (bug #20040)

-------------------------------------------------------------------
Mon Sep 23 15:31:25 CEST 2002 - arvin@suse.de

- again fix for qt background color (bug #18926)

-------------------------------------------------------------------
Fri Sep 20 17:02:45 CEST 2002 - arvin@suse.de

- in final proposal screen hide button to start control center if
  the control center is not available (bug #19926)

-------------------------------------------------------------------
Fri Sep 20 16:58:14 CEST 2002 - kkaempf@suse.de

- re-init Product module in running system from cached
  product data properly
- 2.6.72

-------------------------------------------------------------------
Fri Sep 20 13:30:40 CEST 2002 - kkaempf@suse.de

- initialize Product module from content data
- 2.6.71

-------------------------------------------------------------------
Fri Sep 20 13:08:08 CEST 2002 - kkaempf@suse.de

- add agent to read "/content" file
- 2.6.69

-------------------------------------------------------------------
Fri Sep 20 11:47:05 CEST 2002 - kkaempf@suse.de

- linuxrc provides 'content' at / now, no need to mount the source.
- 2.6.70

-------------------------------------------------------------------
Fri Sep 20 11:32:26 CEST 2002 - kkaempf@suse.de

- force reboot on s390 after installation
- 2.6.69

-------------------------------------------------------------------
Thu Sep 19 21:17:17 CEST 2002 - kkaempf@suse.de

- umount /var/adm/mount after retrieving content file
- 2.6.68

-------------------------------------------------------------------
Wed Sep 18 17:49:20 CEST 2002 - kkaempf@suse.de

- added product hooks to installation workflow
- 2.6.67

-------------------------------------------------------------------
Wed Sep 18 16:28:57 CEST 2002 - arvin@suse.de

- removed all code regarding zilo (bug #19821)
- fixed qt background color (bug #18926)

-------------------------------------------------------------------
Wed Sep 18 16:00:39 CEST 2002 - arvin@suse.de

- provides/obsoletes the old yast

-------------------------------------------------------------------
Mon Sep 16 12:37:32 CEST 2002 - kkaempf@suse.de

- remove unneeded Save() functions (#19591)

-------------------------------------------------------------------
Thu Sep 12 22:14:45 CEST 2002 - fehr@suse.de

- remove obsolete LVM and MD initialisation in inst_mode.ycp
- 2.6.63

-------------------------------------------------------------------
Thu Sep 12 17:15:52 CEST 2002 - kkaempf@suse.de

- remove control files (#19564)
- 2.6.62

-------------------------------------------------------------------
Thu Sep 12 15:26:35 CEST 2002 - kkaempf@suse.de

- fix vendor path for UnitedLinux (#19442)
- 2.6.61

-------------------------------------------------------------------
Thu Sep 12 14:38:52 CEST 2002 - kkaempf@suse.de

- dont warn about kernel if not in update mode.
- 2.6.60

-------------------------------------------------------------------
Thu Sep 12 13:10:40 CEST 2002 - kkaempf@suse.de

- symlink *.shipped to *.suse on update for LILO compatibility
- 2.6.59

-------------------------------------------------------------------
Wed Sep 11 13:40:41 CEST 2002 - kkaempf@suse.de

- properly unmount sources also on abort and end of update
- move package log to yast2-packager
- handle run-time kernel switch extra
- 2.6.58

-------------------------------------------------------------------
Wed Sep 11 00:42:12 CEST 2002 - kkaempf@suse.de

- remove obsolete package data after update
- release source (CD) and target (rpmdb)
- 2.6.57

-------------------------------------------------------------------
Tue Sep 10 16:15:09 CEST 2002 - arvin@suse.de

- added more provides/obsoletes (bug #19325)

-------------------------------------------------------------------
Tue Sep 10 14:34:13 CEST 2002 - arvin@suse.de

- again fix initial language

-------------------------------------------------------------------
Mon Sep  9 15:46:39 CEST 2002 - kkaempf@suse.de

- fix initial language
- 2.6.54

-------------------------------------------------------------------
Mon Sep 09 15:41:19 CEST 2002 - arvin@suse.de

- run ncurses control center after installation (instead of ycp
  based one) (bug #19246)

-------------------------------------------------------------------
Mon Sep  9 12:48:38 CEST 2002 - kkaempf@suse.de

- drop "noarch"
- 2.6.53

-------------------------------------------------------------------
Mon Sep 09 12:24:03 CEST 2002 - arvin@suse.de

- setup proxy configuration for installation (bug #19189)

-------------------------------------------------------------------
Mon Sep  9 12:20:13 CEST 2002 - kkaempf@suse.de

- remove runme_at_boot at end
- 2.6.51

-------------------------------------------------------------------
Fri Sep  6 12:56:08 CEST 2002 - kkaempf@suse.de

- s390'ers want it different -> k_deflt on smp systems (#18990)
- 2.6.50

-------------------------------------------------------------------
Fri Sep  6 12:48:51 CEST 2002 - kkaempf@suse.de

- properly detect update_mode after restart
- 2.6.49

-------------------------------------------------------------------
Thu Sep  5 20:47:47 CEST 2002 - kkaempf@suse.de

- continue with inst_rpmcopy after update
- 2.6.48

-------------------------------------------------------------------
Thu Sep 05 19:10:43 CEST 2002 - arvin@suse.de

- more old trans-package fun

-------------------------------------------------------------------
Thu Sep 05 15:01:29 CEST 2002 - arvin@suse.de

- always run depmod after installation (bug #18382)
- set HOME=/root during installation (bug #18882)

-------------------------------------------------------------------
Wed Sep  4 16:12:19 CEST 2002 - kkaempf@suse.de

- move update branch to yast2-update (#18876)
- 2.6.45

-------------------------------------------------------------------
Wed Sep 04 12:48:03 CEST 2002 - arvin@suse.de

- fixed provide/obsolete of trans packages (bug #18691)

-------------------------------------------------------------------
Tue Sep  3 22:34:44 CEST 2002 - kkaempf@suse.de

- adapt update workflow to package manager
- 2.6.41

-------------------------------------------------------------------
Mon Sep 02 14:14:15 CEST 2002 - arvin@suse.de

- set default runlevel back to 3 if X11 is not configured
  (bug #18705)

-------------------------------------------------------------------
Mon Sep 02 11:04:17 CEST 2002 - arvin@suse.de

- set HOME=/tmp during installation so qt doesn't pollute root
  filesystem (bug #18663)

-------------------------------------------------------------------
Fri Aug 30 11:18:15 CEST 2002 - arvin@suse.de

- hide output of kill in YaST2.firstboot (bug #18585)
- moved X11Version.ycp to yast2 package

-------------------------------------------------------------------
Thu Aug 29 10:43:43 CEST 2002 - arvin@suse.de

- fixed network start for ssh installation (bug #18506)
- fixed password saving for ssh installation (bug #18507)
- start in textmode for ssh installation (bug #18571)

-------------------------------------------------------------------
Thu Aug 29 10:41:00 CEST 2002 - kkaempf@suse.de

- close source in inst_finish (#18508)

-------------------------------------------------------------------
Wed Aug 28 22:34:37 CEST 2002 - kkaempf@suse.de

- trigger cache copying at end
- 2.6.35

-------------------------------------------------------------------
Tue Aug 27 23:16:31 CEST 2002 - kkaempf@suse.de

- init packagemanager properly
- drop all references to old data (suse/setup/descr/info)

-------------------------------------------------------------------
Tue Aug 27 12:10:15 CEST 2002 - arvin@suse.de

- load firewire support during installation (bug #18379)
- create_interfaces has moved from / to /sbin

-------------------------------------------------------------------
Tue Aug 27 10:43:05 CEST 2002 - arvin@suse.de

- fixes for ssh installation

-------------------------------------------------------------------
Mon Aug 26 12:43:26 CEST 2002 - arvin@suse.de

- don't run x11 configuration if x11 is missing (bug #18208)

-------------------------------------------------------------------
Mon Aug 26 10:18:44 CEST 2002 - kkaempf@suse.de

- ignore even more boot options (#18154)

-------------------------------------------------------------------
Thu Aug 22 20:18:17 CEST 2002 - fehr@suse.de

- call /sbin/vgscan if root filesystem is on LVM before calling
  Boot::Save() (#18180)

-------------------------------------------------------------------
Thu Aug 22 14:43:26 CEST 2002 - arvin@suse.de

- use the same workflow on s390 as on other architectures

-------------------------------------------------------------------
Thu Aug 22 12:31:17 CEST 2002 - kkaempf@suse.de

- drop "ht" flag probing, done in libhd now (#13532).

-------------------------------------------------------------------
Thu Aug 22 10:45:21 CEST 2002 - kkaempf@suse.de

- run "SuSEconfig --module bootsplash" before bootloader
  V 2.6.29

-------------------------------------------------------------------
Thu Aug 22 09:46:46 CEST 2002 - kkaempf@suse.de

- selected packages are also provided after installation
  V 2.6.28

-------------------------------------------------------------------
Thu Aug 22 09:22:28 CEST 2002 - kkaempf@suse.de

- dont use .package agent in inst_finish
  V 2.6.27

-------------------------------------------------------------------
Wed Aug 21 18:01:05 CEST 2002 - kkaempf@suse.de

- fix for build
  V 2.6.26

-------------------------------------------------------------------
Wed Aug 21 16:31:59 CEST 2002 - kkaempf@suse.de

- adaptions to new packager
- V 2.6.25

-------------------------------------------------------------------
Tue Aug 20 19:08:14 CEST 2002 - arvin@suse.de

- use new Mode::x11_setup_needed and Arch::x11_setup_needed

-------------------------------------------------------------------
Tue Aug 20 12:00:23 CEST 2002 - arvin@suse.de

- don't probe for mouse, floppy and usb devices on iseries

-------------------------------------------------------------------
Mon Aug 19 17:58:45 CEST 2002 - olh@suse.de

- implemented starting of ssh in installed system (needed for
  some kinds of remote installation)

-------------------------------------------------------------------
Mon Aug 19 17:53:40 CEST 2002 - arvin@suse.de

- don't probe for mouse, floppy and usb devices on s390

-------------------------------------------------------------------
Mon Aug 19 16:24:31 CEST 2002 - arvin@suse.de

- don't run X11 configuration on S390 (bug #17371)

-------------------------------------------------------------------
Mon Aug 19 09:32:04 CEST 2002 - kkaempf@suse.de

- Moving target by ppc team. One bit more entered to #17739.

-------------------------------------------------------------------
Fri Aug 16 15:21:48 CEST 2002 - kkaempf@suse.de

- drop BOOT_IMAGE=apic evaluation. enableapic is passed
  as normal kernel parameter to k_deflt now.
- add "SuSE" to list of kernel parameters to discard.

-------------------------------------------------------------------
Thu Aug 15 13:53:54 CEST 2002 - kkaempf@suse.de

- linuxrc doesn't reboot on PCMCIA systems any more (#17739)

-------------------------------------------------------------------
Wed Aug 14 17:12:01 CEST 2002 - arvin@suse.de

- added special hardware configuration list for ppc64 and s390
  (bug #17742)

-------------------------------------------------------------------
Wed Aug 14 11:32:07 CEST 2002 - kkaempf@suse.de

- fix NoShell: check (#17714)

-------------------------------------------------------------------
Mon Aug 12 17:01:52 CEST 2002 - kkaempf@suse.de

- fix network parameters passing from /etc/install.inf
- install k_athlon if vendor_id == "AuthenticAMD"  && cpu family >= 6
- drop "acpismp=force" for hyperthreading SMP

-------------------------------------------------------------------
Mon Aug 12 15:48:57 CEST 2002 - kkaempf@suse.de

- read /etc/install.inf:InstMode correctly

-------------------------------------------------------------------
Thu Aug  8 16:23:00 CEST 2002 - kkaempf@suse.de

- honor "/etc/install.inf:NoShell" to suppress extra shell on tty2.

-------------------------------------------------------------------
Wed Aug  7 12:16:33 CEST 2002 - kkaempf@suse.de

- allow for multiple foreign primary partitions (#17458)

-------------------------------------------------------------------
Wed Aug 07 10:47:45 CEST 2002 - arvin@suse.de

- removed access to variable DEFAULT_LANGUAGE in YaST2 start
  script (now only RC_LANG is unsed)

-------------------------------------------------------------------
Tue Aug 06 12:51:33 CEST 2002 - arvin@suse.de

- don't start vnc server twice after reboot during installation
  (bug #17415)

-------------------------------------------------------------------
Mon Aug 05 18:56:15 CEST 2002 - arvin@suse.de

- even more changed for new /etc/install.inf agent

-------------------------------------------------------------------
Mon Aug  5 16:57:21 CEST 2002 - ms@suse.de

- do not call module x11 if serial_console or vnc session
  is active: (#17233)

-------------------------------------------------------------------
Mon Aug  5 15:17:53 CEST 2002 - kkaempf@suse.de

- call "/create_interface <destdir>" on S/390 in order to get network
  setup data to installed system.

-------------------------------------------------------------------
Mon Aug 05 12:10:21 CEST 2002 - arvin@suse.de

- further changed for new /etc/install.inf agent

-------------------------------------------------------------------
Sat Aug 03 15:33:51 CEST 2002 - arvin@suse.de

- removed option -noxim for qt frontend since bug #17161 is now
  solved by changes to yast2-qt

-------------------------------------------------------------------
Fri Aug 02 15:02:54 CEST 2002 - arvin@suse.de

- run qt frontend with option -noxim (bug #17161)
- configure only network card on iSeries

-------------------------------------------------------------------
Fri Aug  2 14:31:49 CEST 2002 - olh@suse.de

- export Y2DEBUG and increase logsize in YaST2.firstboot when
  booted with 'debug'

-------------------------------------------------------------------
Wed Jul 31 16:21:07 CEST 2002 - msvec@suse.cz

- remove MakeCDLinks from inst_finish.ycp (#17309)

-------------------------------------------------------------------
Wed Jul 31 16:21:07 CEST 2002 - msvec@suse.cz

- new agent for /etc/install.inf

-------------------------------------------------------------------
Mon Jul 29 18:15:45 CEST 2002 - arvin@suse.de

- fixed return value in inst_x11.ycp

-------------------------------------------------------------------
Fri Jul 26 13:35:24 CEST 2002 - ms@suse.de

- add subdirectory x11 and include the base modules
  X11Version and inst_x11 to be present at any time

-------------------------------------------------------------------
Tue Jul 23 15:29:46 CEST 2002 - olh@suse.de

- new kernel names and binaries for ppc.

-------------------------------------------------------------------
Tue Jul 23 12:17:48 CEST 2002 - olh@suse.de

- add -httpd /usr/share/vnc/classes to inst_setup_vnc

-------------------------------------------------------------------
Sat Jul 20 11:35:06 CEST 2002 - olh@suse.de

- use WFM::Execute (.local to copy vnc data to target directory

-------------------------------------------------------------------
Fri Jul 19 18:05:51 CEST 2002 - fehr@suse.de

- removed writing of /etc/fstab from inst_finish it is now in
  inst_prepdisk
- version 2.6.5

-------------------------------------------------------------------
Thu Jul 18 13:37:59 CEST 2002 - fehr@suse.de

- moved variable immediate_prepdisk from module Installation to
  module Storage.

-------------------------------------------------------------------
Wed Jul 17 16:29:25 CEST 2002 - arvin@suse.de

- fixed S390 reboot message (bug #17049)

-------------------------------------------------------------------
Tue Jul 16 17:25:31 CEST 2002 - sh@suse.de

- provide/obsolete yast2-trans-inst-proposal and
  yast2-trans-inst-general

-------------------------------------------------------------------
Wed Jul 10 15:51:00 CEST 2002 - arvin@suse.de

- omit keyboard, mouse and bootloader in initial proposal on s390
- fixed location of ycp data files

-------------------------------------------------------------------
Thu Jul 04 16:10:45 CEST 2002 - arvin@suse.de

- moved non binary files to /usr/share/YaST2

-------------------------------------------------------------------
Mon Jun 24 15:24:43 CEST 2002 - kkaempf@suse.de

- New package: split off purely installation related code
  from yast2.rpm<|MERGE_RESOLUTION|>--- conflicted
+++ resolved
@@ -1,16 +1,16 @@
 -------------------------------------------------------------------
-<<<<<<< HEAD
-Wed Jan 26 20:19:41 UTC 2022 - Ladislav Slezák <lslezak@suse.cz>
+Thu Jan 27 07:50:21 UTC 2022 - Ladislav Slezák <lslezak@suse.cz>
 
 - Handle service name collision during upgrade (bsc#1194453),
   do not delete the new services which have the same name
   as an old service
-=======
+- 4.4.37
+
+-------------------------------------------------------------------
 Wed Jan 26 14:24:43 UTC 2022 - Knut Anderssen <kanderssen@suse.com>
 
 - Adjusted Linux Security Module configuration wording
   (related to jsc#SLE-22069).
->>>>>>> da2461a7
 - 4.4.36
 
 -------------------------------------------------------------------
