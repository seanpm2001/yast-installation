-------------------------------------------------------------------
<<<<<<< HEAD
Mon Mar 27 06:50:29 UTC 2017 - lslezak@suse.cz

- Use the shared package download and extraction functionality
  from FATE#320772
- 3.2.33

-------------------------------------------------------------------
Tue Mar 21 11:59:26 UTC 2017 - ancor@suse.com

- Added some extra space to the openSUSE desktop/roles selection
  dialog (improvement on the fix for poo#14936, bsc#1025415).
- 3.2.32
=======
Fri Mar 24 10:08:47 UTC 2017 - igonzalezsosa@suse.com

- Move CaaSP specific code to yast2-caasp (bsc#1030874)
- 3.1.217.30

-------------------------------------------------------------------
Thu Mar 23 11:34:47 UTC 2017 - igonzalezsosa@suse.com

- Run the activation script for the Dashboard role
  (bsc#1030107)
- 3.1.217.29
>>>>>>> 637aa98b

-------------------------------------------------------------------
Thu Mar 16 13:07:44 UTC 2017 - mvidner@suse.com

- Allow proceeding with the installation after a blocking condition
  has been corrected in the overview dialog (bsc#1029291).
<<<<<<< HEAD
- 3.2.31
=======
- 3.1.217.28
>>>>>>> 637aa98b

-------------------------------------------------------------------
Wed Mar 15 10:19:33 UTC 2017 - igonzalezsosa@suse.com

- Improve roles buttons distribution in textmode (related to
  FATE#320772)
- 3.2.30 

-------------------------------------------------------------------
Tue Mar 14 12:05:44 UTC 2017 - igonzalezsosa@suse.com

- Fix desktop selection during installation (bsc#1029312)
- 3.2.29

-------------------------------------------------------------------
Mon Mar 13 12:16:23 UTC 2017 - igonzalezsosa@suse.com

- Support to add roles through addons (FATE#320772)
- 3.2.28

-------------------------------------------------------------------
Thu Mar  9 17:48:25 UTC 2017 - jreidinger@suse.com

- fix crash when reading if desktop role should have default
  pre-selected (bsc#1025415)
- 3.2.27

-------------------------------------------------------------------
Wed Mar  8 16:11:59 CET 2017 - mvidner@suse.cz

- Really use the directory.yast file (fate#322372)
- 3.2.26

-------------------------------------------------------------------
Thu Mar  6 13:33:41 UTC 2017 - mfilka@suse.com

- fate#322328
  - adapted all-in-one dialog according to comments from UX
- 3.2.25

-------------------------------------------------------------------
Mon Mar  6 09:39:00 UTC 2017 - mfilka@suse.com

- CaaSP: do not crash when used a dashed url for the controller
  node location (bsc#1024965)
- CaaSP AY: Adapted requirements of yast2-services-manager.
  (FATE#321738)
- bnc#1022546
  - update all-in-one's subdialog (network/kdump/partitioning/...)
    overview when the dialog is closed and do not lose another
    content already entered by user.
- 3.2.24

-------------------------------------------------------------------
Wed Feb 15 17:58:16 UTC 2017 - jreidinger@suse.com

- Add new desktop selection client for opensuse based on roles
  (poo#14936, bsc#1025415)
- drop "inst_new_desktop" client which was replaced by new desktop
  selection one
- 3.2.23

-------------------------------------------------------------------
Tue Feb 14 14:55:08 UTC 2017 - igonzalezsosa@suse.com

- Self-Update only shows errors when a custom URL is used
  (bsc#1025251)
- 3.2.22

-------------------------------------------------------------------
Wed Feb  8 16:42:29 UTC 2017 - kanderssen@suse.com

- CaaSP all-in-one-dialog: added validation to the controller node
  location field, modified label and write it to the minion
  master.conf file at the end of the installation (FATE#321738)
- CaaSP: Display the Beta product warning at start when it is
  present (bsc#1016887)
- Enable CaaSP specific services on the installed system
  (FATE#321738)
- Do not crash if role contain own service to enable (bsc#1022762)
- 3.2.21

-------------------------------------------------------------------
Fri Feb  3 10:07:35 UTC 2017 - jsrain@suse.cz

- Downloading release notes: Do not download them at all during
  AutoYaST (bsc#1009276)
- Use the directory.yast file to check avilable
  translations (fate#322372)
- 3.2.20

-------------------------------------------------------------------
Wed Feb  1 17:07:23 CET 2017 - schubi@suse.de

- Downloading release notes: Do not try again if the host or the
  proxy cannot be resolved (bnc#1022784)
- 3.2.19

-------------------------------------------------------------------
Fri Jan 27 15:55:33 UTC 2017 - kanderssen@suse.com

- Ask for installation confirmation in all-in-one dialog before
  proceed with it. (Fate#322328)
- 3.2.18

-------------------------------------------------------------------
Fri Jan 27 09:11:32 UTC 2017 - jreidinger@suse.com

- Respect newly registered update repos in software proposal and
  do register. (FATE#322328)

-------------------------------------------------------------------
Thu Jan 26 14:16:43 UTC 2017 - jreidinger@suse.com

- handle proposal errors in all-in-one dialog (FATE#322328)

-------------------------------------------------------------------
Wed Jan 25 15:29:02 UTC 2017 - mvidner@suse.com

- Added an all-in-one installation overview for CaaSP (FATE#322328)

-------------------------------------------------------------------
Wed Jan 25 10:41:33 UTC 2017 - igonzalezsosa@suse.com

- Add an option to disable the self-update feature through the
  AutoYaST profile (FATE#319716)
- 3.2.17

-------------------------------------------------------------------
Fri Jan 20 08:44:28 UTC 2017 - mfilka@suse.com

- bnc#1017752
  - do not show language change warning in software proposal
    incorrectly when language was not changed.
- 3.2.16

-------------------------------------------------------------------
Tue Jan 17 15:34:22 UTC 2017 - igonzalezsosa@suse.com

- Do not retry to download release notes if a previous attempt
  failed (bsc#1015794)
- 3.2.15

-------------------------------------------------------------------
Mon Jan 16 12:42:52 UTC 2017 - jreidinger@suse.com

- add ability to roles to enable list of services when selected
  (FATE#321754)

-------------------------------------------------------------------
Mon Jan 16 12:17:38 UTC 2017 - mfilka@suse.com

- fate#321739
  - Made user's interaction possible in case of error in read-only
    proposal.
- 3.2.14

-------------------------------------------------------------------
Thu Jan  5 13:16:08 CET 2017 - schubi@suse.de

- AutoYaST after second stage: Initialize tty1 in order to remove
  old YaST output and to show the cursor again.
  (bnc#1018037)
- 3.2.13

-------------------------------------------------------------------
Wed Dec 14 15:47:02 UTC 2016 - jreidinger@suse.com

Port changes from CASP1.0:

- Change layout of new installation dialog according to UX team
  suggestion (FATE#321754)
- Set root subvolume read-only if configured (Fate##321755)
- Document new control.xml parameter root_subvolume_read_only
- Add new installation dialog with keyboard layout and root
  password (FATE#321754)
- Added worker role dialog (Fate#321754)
- implement support for running additional dialogs for specific
  roles (FATE#321754)
- Added description for readonly_timezone and
  clone_install_recommended_default flag in control-file
  documentation. (Fate#321754, Fate#321764)
- 3.2.12

-------------------------------------------------------------------
Wed Dec  7 14:00:53 UTC 2016 - igonzalezsosa@suse.com

- Do not crash when the proposal screen is configured through
  an AutoYaST profile and tabs are not being used (bsc#1013976)
- 3.2.11

-------------------------------------------------------------------
Tue Nov 22 12:27:17 UTC 2016 - jreidinger@suse.com

- fix missing icon next to SSH Key Import in autoyast
  (bsc#988377)

-------------------------------------------------------------------
Fri Nov 18 15:10:49 UTC 2016 - jreidinger@suse.com

- add missing file causing crash (introduced with generic fix of
  bsc#1003682)
  (invisible in master since autotools support is dropped there)
- 3.2.10

-------------------------------------------------------------------
Thu Nov 17 11:59:06 CET 2016 - shundhammer@suse.de

- Documentation for new storage related parameters in control.xml
  (Fate#321736)

-------------------------------------------------------------------
Mon Nov 14 14:30:12 UTC 2016 - jreidinger@suse.com

- The user has to confirm when the configuration proposal contains
  a non-blocking error (generic fix for bsc#1003682)
- 3.2.9

-------------------------------------------------------------------
Fri Nov 11 16:41:25 CET 2016 - schubi@suse.de

- Fixed bug: AutoYaST hangs while running second stage.
  Removed network.service in the Before section of
  YaST2-Firstboot.service. (bnc#1007752)
- 3.2.8

-------------------------------------------------------------------
Fri Nov 11 13:50:06 UTC 2016 - jreidinger@suse.com

- Do not crash if importing ssh config from system which
  /etc/os-release does not contain pretty name (bsc#1009492)
- 3.2.7

-------------------------------------------------------------------
Mon Oct 31 13:23:38 UTC 2016 - lslezak@suse.cz

- Added support for read-only proposal modules (fate#321739)
- 3.2.6

-------------------------------------------------------------------
Thu Oct 27 15:09:58 CEST 2016 - shundhammer@suse.de

- Documentation for subvolumes in control.xml (fate#321737)

-------------------------------------------------------------------
Thu Oct 20 09:52:00 UTC 2016 - jreidinger@suse.com

- more robust password filtering in y2start.log
  (bsc#798966)
- 3.2.5

-------------------------------------------------------------------
Thu Oct 13 14:15:23 UTC 2016 - igonzalezsosa@suse.com

- Set libyui-ncurses environment before starting the installer
  (related to bsc#780621)
- 3.2.4

-------------------------------------------------------------------
Thu Oct 13 13:55:33 UTC 2016 - igonzalezsosa@suse.com

- Bump version number to release fixes for bnc#999895,
  bsc#988700 and bnc#999953.
- 3.2.3

-------------------------------------------------------------------
Thu Oct  6 12:55:58 CEST 2016 - schubi@suse.de

- AutoYaST upgrade: Do not override the Report module settings in
  the AutoYaST upgrade mode, keep the previous settings
  (bnc#999895).

-------------------------------------------------------------------
Thu Sep 29 08:09:28 UTC 2016 - igonzalezsosa@suse.com

- Translate description of Snapper snapshots (bsc#988700)
- 3.2.2

-------------------------------------------------------------------
Wed Sep 21 11:00:27 CEST 2016 - schubi@suse.de

- Fixed crash if one defined proposal module has not been found on
  system while switching back from "Expert" proposal.
  (bnc#999953)
- 3.2.1

-------------------------------------------------------------------
Wed Sep 14 13:53:41 UTC 2016 - jreidinger@suse.com

- reduce time needed for building this package
- 3.2.0

-------------------------------------------------------------------
Tue Sep 13 12:37:57 UTC 2016 - jreidinger@suse.com

- fix skipping of proposal returning empty hash otherwise it
  creates non sense proposal entry in UI (bnc#994127)
- 3.1.215

-------------------------------------------------------------------
Tue Aug 30 06:55:13 UTC 2016 - lslezak@suse.cz

- Display a warning popup when the installer self-update uses
  the fallback URL instead of the selected SMT or the default SCC
  server (bsc#996179)
- Do not contact the registration server in self-update when
  network is not running, skip self-update completely
- 3.1.214

-------------------------------------------------------------------
Thu Aug 25 14:23:20 UTC 2016 - lslezak@suse.cz

- Move the installer self update step earlier in the workflow
  so the user entered values are not lost after restart and avoid
  repeating some steps again (bsc#985055)
- This also fixes losing some values due to restaring YaST (bsc#993690),
  (bsc#992608)
- Improved the self update URL handling - the boot parameter has
  the highest priority, always ask user when a SLP service is found,
  in AutoYaST mode SLP needs to be enabled in the profile
- Display progress when downloading and applying the updates
- 3.1.213

-------------------------------------------------------------------
Wed Aug 25 12:51:45 UTC 2016 - cwh@suse.com

- Replace unicode bullet char by asterisk for ncurses (bsc#995082)
- 3.1.212

-------------------------------------------------------------------
Thu Aug 25 07:33:10 UTC 2016 - jreidinger@suse.com

- fix writing proposals (bnc#994127)
- 3.1.211

-------------------------------------------------------------------
Wed Aug 17 15:02:02 UTC 2016 - jreidinger@suse.com

- filter out same repositories from extraurls if they differ only
  in trailing slash (bnc#970488)
- 3.1.210

-------------------------------------------------------------------
Tue Aug 16 15:34:43 UTC 2016 - kanderssen@suse.com

- SSH Importer: Width fix to avoid cut of CheckBoxFrame Label
  (fate##319624)
- 3.1.209

-------------------------------------------------------------------
Tue Aug 16 13:28:14 CEST 2016 - locilka@suse.com

- Fixed testsuite for inst_complex_welcome after implementing lazy
  loading in ProductLicense in yast2-packager (bsc#993285)
- 3.1.208

-------------------------------------------------------------------
Fri Aug  5 07:22:59 UTC 2016 - igonzalezsosa@suse.com

- Fix the registration screen initialization when SCC server
  is used during self-update (FATE#319716)
- 3.1.207

-------------------------------------------------------------------
Thu Aug  4 10:02:28 UTC 2016 - igonzalezsosa@suse.com

- Retrieve the self-update URL from the registration
  server (SCC/SMT) (FATE#319716)
- 3.1.206

-------------------------------------------------------------------
Wed Aug  3 17:06:46 CEST 2016 - locilka@suse.com

- UI, UX and internal handling for the Welcome screen optimized to
  prevent from not showing that the license needs to be accepted
  (bsc#980374).
- 3.1.205

-------------------------------------------------------------------
Fri Jul 29 07:32:46 UTC 2016 - ancor@suse.com

- If the user has skipped multipath activation, don't ask again
  after installer self-update (bsc#989770)
- 3.1.204

-------------------------------------------------------------------
Fri Jul 22 13:48:12 UTC 2016 - igonzalezsosa@suse.com

- Don't halt the installation if installer updates server
  cannot be reached when using AutoYaST (bsc#988949)
- 3.1.203

-------------------------------------------------------------------
Thu Jul 21 11:52:59 UTC 2016 - jreidinger@suse.com

- simplify and speed up inst_finish client (bnc#986649)
- add test suite for inst_finish client
- 3.1.202

-------------------------------------------------------------------
Mon Jul 18 13:13:05 UTC 2016 - lslezak@suse.cz

- Run extra inst-sys cleanup to free more memory on systems with
  low memory (bsc#974601)
- 3.1.201

-------------------------------------------------------------------
Thu Jul 14 08:10:16 UTC 2016 - lslezak@suse.cz

- Properly adjust the OOM killer (oom_score_adj has a different
  range than the original oom_adj) (bsc#974601)
- 3.1.200

-------------------------------------------------------------------
Tue Jul 12 16:14:28 CEST 2016 - schubi@suse.de

- Added AutoYaST schema file "ssh_import".
  (fate#319624)
- 3.1.199

-------------------------------------------------------------------
Mon Jun 27 13:00:24 UTC 2016 - jreidinger@suse.com

- Make writing of bootloader settings the last step so that other
  installation steps (kdump, cio-ignore) do not have to waste time
  repeating it
  (bnc#986649)
- 3.1.198

-------------------------------------------------------------------
Thu Jun 23 08:17:24 UTC 2016 - lslezak@suse.cz

- Display more information in the error popup when downloading
  the optional installer updates fails (bsc#986091)
- 3.1.197

-------------------------------------------------------------------
Thu Jun 16 13:31:16 UTC 2016 - igonzalezsosa@suse.com

- Avoid restarting YaST when self-update repository exists but
  is empty (bsc#985113)
- 3.1.196

-------------------------------------------------------------------
Wed Jun 15 15:15:15 CEST 2016 - snwint@suse.de

- call set_videomode to adjust video mode (bsc#974821)
- 3.1.195

-------------------------------------------------------------------
Tue Jun 14 14:17:53 UTC 2016 - igonzalezsosa@suse.com

- Fix architecture detection during self-update (bsc#984656)
- 3.1.194

-------------------------------------------------------------------
Thu Jun  2 11:09:33 UTC 2016 - schubi@suse.de

- Adapt AutoYaST to support import of SSH server keys/configuration
  (fate#319624)
- 3.1.193

-------------------------------------------------------------------
Thu Jun  2 10:09:33 UTC 2016 - igonzalezsosa@suse.com

- Drop yast2-installation-devel-doc package (fate#320356)
- 3.1.192

-------------------------------------------------------------------
Wed Jun  1 11:41:27 UTC 2016 - igonzalezsosa@suse.com

- When importing SSH keys/configuration, only regular files
  will be considered (bsc#982522)
- Force YaST2-Firstboot.service to run after
  YaST2-Second-Stage.service (bsc#980365)
- 3.1.191

-------------------------------------------------------------------
Mon May 30 14:35:05 UTC 2016 - lslezak@suse.cz

- Move the debugger invocation code to yast2-ruby-bindings package
  to use the same implementation at run time (FATE#318421)
- 3.1.190

-------------------------------------------------------------------
Thu May 26 13:17:42 UTC 2016 - kanderssen@suse.com

- System Role: centered dialog (ncurses).

-------------------------------------------------------------------
Wed May 25 15:49:41 UTC 2016 - kanderssen@suse.com

- More visual improvements in the SSH keys importing proposal
  summary based on blog entry feedback. (Fate#319624)
- 3.1.189

-------------------------------------------------------------------
Wed May 25 13:07:59 UTC 2016 - lslezak@suse.cz

- Start the Ruby debugger at the beginning of installation
  when Y2DEBUGGER is set (FATE#318421)
- 3.1.188

-------------------------------------------------------------------
Tue May 17 08:17:51 UTC 2016 - ancor@suse.com

- Visual improvement in the SSH keys importing proposal summary

-------------------------------------------------------------------
Mon May 16 16:39:34 UTC 2016 - ancor@suse.com

- The user is now informed about SSH keys to be reused (copied
  from a previous system) during system installation.
- The user can select a different partition (or none) to read the
  keys from and whether to also copy config files.
- SSH import functionality not longer depending from
  "copy_to_system" feature.
- Fate#319624
- 3.1.187

-------------------------------------------------------------------
Mon May 16 08:29:25 UTC 2016 - lslezak@suse.cz

- SSH installation: handle closing the initial installation screen
  by the window manager close button (bsc#979499)
- 3.1.186

-------------------------------------------------------------------
Mon May  9 15:14:22 CEST 2016 - schubi@suse.de

- Do not copy licenses from inst-sys to target system.
  Showing EULA location in the installed system.
  (fate#219341)
- 3.1.185

-------------------------------------------------------------------
Fri May  6 11:09:28 UTC 2016 - jsrain@suse.cz

- get more texts for roles dialog from control file, allow
  a general label (bsc#974625)
- 3.1.184

-------------------------------------------------------------------
Thu May  5 13:39:46 UTC 2016 - ancor@suse.com

- Always read the lists of local users in the previous system to
  have them available during user importing (part of fate#319624)
- 3.1.183

-------------------------------------------------------------------
Wed Apr 20 10:47:12 UTC 2016 - knut.anderssen@suse.com

- Disk Activation step will be skipped in case of installer update
  success (bsc#974409)
- License agreement will be remembered in case of going back after
  a installer update.
- 3.1.182

-------------------------------------------------------------------
Tue Apr 19 09:08:35 UTC 2016 - igonzalezsosa@suse.com

- Fix handling of license acceptance in welcome screen
  (bsc#975774)
- 3.1.181

-------------------------------------------------------------------
Fri Apr 15 12:51:00 UTC 2016 - lslezak@suse.cz

- Run the automatic installer self update also in the AutoYaST
  mode, read the optional custom URL from the profile ("general" ->
  "self_update_url" node) (FATE#319716)
- 3.1.180

-------------------------------------------------------------------
Wed Apr 13 07:14:09 UTC 2016 - mfilka@suse.com

- bsc#956473
  - improved formatting of network interfaces listing
- 3.1.179

-------------------------------------------------------------------
Tue Apr 12 15:09:15 UTC 2016 - jreidinger@suse.com

- do not install perl-Bootloader-YAML on target system as it is no
  longer needed (FATE#317701)
- 3.1.178

-------------------------------------------------------------------
Mon Apr  4 09:48:42 UTC 2016 - igonzalezsosa@suse.com

- Automatic update during installation will use Zypper repositories
  instead of Driver Update Disks (FATE#319716).
- 3.1.177

-------------------------------------------------------------------
Wed Mar 23 16:32:31 UTC 2016 - cwh@suse.com

- Moved proc_modules.scr to yast2.rpm to avoid that yast-sound
  depends on yast-installation (bsc#972310)
- 3.1.176

-------------------------------------------------------------------
Tue Mar 15 07:41:01 UTC 2016 - knut.anderssen@suse.com

- Added automatic update during installation (FATE#319716)
- 3.1.175

-------------------------------------------------------------------
Mon Mar 14 13:09:52 UTC 2016 - mvidner@suse.com

- System Role: align labels (FATE#317481).
- System Role: pop-up if changing the role to a different one.
- 3.1.174

-------------------------------------------------------------------
Mon Mar 14 09:39:50 UTC 2016 - igonzalezsosa@suse.com

- Moved Yast::Transfer::FileFromUrl here from yast2-update
  (FATE#319716).
- 3.1.173

-------------------------------------------------------------------
Fri Mar  4 14:24:49 UTC 2016 - mvidner@suse.com

- Added a System Role step in the installation (FATE#317481).
- 3.1.172

-------------------------------------------------------------------
Mon Feb 29 09:05:16 UTC 2016 - mfilka@suse.com

- bsc#956473
  - network interfaces listing shows all IPv4 / IPv6 addresses per
    device
- 3.1.171

-------------------------------------------------------------------
Fri Feb 26 08:36:55 UTC 2016 - ancor@suse.com

- Ensure plymouth does not interfere with X11 when executing
  yast2-firstboot (bsc#966874)
- 3.1.170

-------------------------------------------------------------------
Sun Feb 21 21:15:02 UTC 2016 - mfilka@suse.com

- bnc#960703
  - network service setup moved into yast2-network package.
- 3.1.169

-------------------------------------------------------------------
Wed Feb 17 16:03:56 UTC 2016 - cwh@suse.com

- Remove autoyast clone button (fate#317970) 
- 3.1.168

-------------------------------------------------------------------
Thu Dec 22 15:53:34 CET 2015 - schubi@suse.de

- Removing network dependencies in the service files in order to
  prevent booting cycles in Tumbleweed. (bnc#954908)
- 3.1.167

-------------------------------------------------------------------
Mon Dec 21 08:08:15 UTC 2015 - jsrain@suse.cz

- fixed function name to check zKVM hypervisor (bsc#956736)
- 3.1.166

-------------------------------------------------------------------
Fri Dec 11 09:17:16 UTC 2015 - jsrain@suse.cz

- don't enforce the disk activation dialog on zKVM (bsc#956736)
- 3.1.165

-------------------------------------------------------------------
Wed Dec  2 13:55:07 UTC 2015 - mvidner@suse.com

- Ensure second stage and YaST-Firstboot don't get killed by
  getty when running over 2nd or 3rd serial console (bsc#935965)
- 3.1.164

-------------------------------------------------------------------
Thu Nov 26 09:09:59 UTC 2015 - jreidinger@suse.com

- Do not crash in proposal client if zfcp proposal reports itself
  as unavailable (bnc#956745)

-------------------------------------------------------------------
Wed Nov 25 13:15:19 UTC 2015 - lslezak@suse.cz

- Save the software selection for using it later in AutoYaST
  when deploying installation images (bsc#956325, bsc#910728)
- 3.1.163

-------------------------------------------------------------------
Fri Nov  6 11:59:26 UTC 2015 - ancor@suse.com

- Ensure second stage and YaST-Firstboot don't get killed by
  getty when running over serial console (bsc#935965)
- 3.1.162

-------------------------------------------------------------------
Fri Oct  9 13:32:36 UTC 2015 - ancor@suse.com

- Language selection screen fixed to immediately apply the keyboard
  layout after changing it automatically (bsc#947969).
- 3.1.161

-------------------------------------------------------------------
Thu Oct  1 15:55:54 UTC 2015 - ancor@suse.com

- Simplified second stage systemd unit to avoid dependencies cycles
  (bnc#947521 and bnc#931643). Logic moved to YaST startup scripts.
- 3.1.160

-------------------------------------------------------------------
Fri Sep  4 07:07:33 UTC 2015 - jsrain@suse.cz

- fix bug preventing to finish proposal in some sutuations
  (bsc#944334)
- 3.1.159

-------------------------------------------------------------------
Thu Sep  3 14:41:07 CEST 2015 - locilka@suse.com

- Fixed setting language / languages in the installation welcome
  screen (bsc#943746, bsc#944035)
- 3.1.158

-------------------------------------------------------------------
Wed Sep  2 09:43:21 UTC 2015 - igonzalezsosa@suse.com

- Move #second_stage_required? method to InstFunctions module
  to be used by AutoYaST (bnc#892091)
- 3.1.157

-------------------------------------------------------------------
Tue Aug 25 10:17:24 CEST 2015 - schubi@suse.de

- fixed cio_ignore testcase
  This testcase is for bnc#941406
- 3.1.156

-------------------------------------------------------------------
Thu Aug 13 13:26:56 CEST 2015 - schubi@suse.de

- AutoYaST S390: handling cio_ignore
  Entry <general><cio_ignore> in order to set it
  (values: true/false). If it is not set cio_ignore is true.
  So it is backward compatible.
  (bnc#941406)
- cio_ignore does not make sense for KVM or z/VM. So checking
  for KVM and z/VM and evtl. disabling cio_ignore (fate#317861).
- 3.1.155

-------------------------------------------------------------------
Tue Aug 11 15:50:49 CEST 2015 - schubi@suse.de

- AutoYaST second stage: YaST2-Second-Stage.service
  Continue installation even if plymouth has returned an error.
  (bnc#940878)
- 3.1.154

-------------------------------------------------------------------
Fri Aug  7 12:53:08 UTC 2015 - igonzalezsosa@suse.com

- Fix release notes loading when network is not working (bsc#940648)
- 3.1.153

-------------------------------------------------------------------
Wed Aug  5 11:45:25 UTC 2015 - jsrain@suse.cz

- store cio_ignore settings before installing bootloader
  (bsc#933177)
- 3.1.152

-------------------------------------------------------------------
Fri Jul 24 13:01:22 UTC 2015 - jsrain@suse.cz

- avoid duplicating release notes for products (bsc#935599)
- 3.1.151

-------------------------------------------------------------------
Tue Jul 21 09:16:03 UTC 2015 - mvidner@suse.com

- Moved client code to lib/installation/clients to enable test
  coverage measurements.
- 3.1.150

-------------------------------------------------------------------
Wed Jul  1 13:50:55 CEST 2015 - shundhammer@suse.de

- Cleanup for snapshots made during installation (bnc#935923)
- 3.1.149 

-------------------------------------------------------------------
Wed Jul  1 10:46:50 CEST 2015 - locilka@suse.com

- Fixed handling user request to change an installation proposal
  (bsc#936448)
- 3.1.148

-------------------------------------------------------------------
Mon Jun 29 13:11:57 UTC 2015 - lslezak@suse.cz

- fixed menu button label in the proposal (bsc#936427)
- 3.1.147

-------------------------------------------------------------------
Mon Jun 29 08:41:17 UTC 2015 - jreidinger@suse.com

- add ability to hide export button (fate#315161)
- 3.1.146

-------------------------------------------------------------------
Wed Jun 17 09:29:09 CEST 2015 - locilka@suse.com

- Implemented triggers for installation proposal (FATE#317488).
  Any *_proposal client can define 'trigger' in 'MakeProposal'
  that defines in which circumstances it should be called again
  after all proposals have been called, e.g., if partitioning or
  software selection changes.
- 3.1.145

-------------------------------------------------------------------
Tue Jun  2 08:41:03 UTC 2015 - jreidinger@suse.com

- fix crash in Upgrade when creating post upgrade snapshot
  (fate#317973)
- 3.1.144

-------------------------------------------------------------------
Thu May 28 12:41:49 UTC 2015 - igonzalezsosa@suse.com

- add a client to create a snapshot after installation/upgrade
  (fate#317973)
- 3.1.143

-------------------------------------------------------------------
Wed May 20 19:29:48 UTC 2015 - lslezak@suse.cz

- set Xvnc server resolution to 96 dpi to fix broken layout in VNC
  installations (defaults to 75 dpi) (bsc#919456)
- 3.1.142

-------------------------------------------------------------------
Fri Apr 24 06:01:14 UTC 2015 - ancor@suse.com

- Fixed an error preventing the VNC connection during second
  installation stage of AutoYaST when using VNC=1 (bnc#923901)
- 3.1.141

-------------------------------------------------------------------
Wed Apr 20 13:11:40 CEST 2015 - schubi@suse.de

- Fixed differnt bugs in proposal overview with multiple tabs.
- Checking if plymouth is available while starting second
  installation stage for AutoYaST.
- 3.1.140

-------------------------------------------------------------------
Thu Apr 16 13:02:23 CEST 2015 - locilka@suse.com

- Always enable systemd startup services for Second Stage and
  Firstboot (bsc#924278)
- 3.1.139

-------------------------------------------------------------------
Thu Apr  2 09:27:55 UTC 2015 - jreidinger@suse.com

- avoid endless loop when confirm update in proposal runner
  (FATE#315161)
- 3.1.138

-------------------------------------------------------------------
Wed Apr  1 18:54:34 UTC 2015 - jreidinger@suse.com

- fix method missing error in proposal_runner (FATE#315161)
- 3.1.137

-------------------------------------------------------------------
Wed Apr  1 11:39:32 UTC 2015 - jreidinger@suse.com

- fix dependencies in proposal_store (FATE#315161)
- 3.1.136

-------------------------------------------------------------------
Fri Mar 27 13:14:22 UTC 2015 - jreidinger@suse.com

- allow proposal runner dialog to use different proposal store
  (FATE#315161)
- 3.1.135

-------------------------------------------------------------------
Tue Feb 17 14:24:19 CET 2015 - aschnell@suse.de

- get list of mounts from /proc/mounts in umount_finish (for
  fate#318392)
- 3.1.134

-------------------------------------------------------------------
Mon Feb 16 12:44:16 UTC 2015 - cwh@suse.com

- Delete or copy install.inf as applicable (bnc#897066)
- 3.1.133

-------------------------------------------------------------------
Wed Feb 11 09:03:38 UTC 2015 - lslezak@suse.cz

- removed redundant initialization label (bnc#878538)
- 3.1.132

-------------------------------------------------------------------
Fri Feb  6 12:56:53 UTC 2015 - ancor@suse.com

- The unit tests are now compatible with RSpec 3 (bnc#916364)
- 3.1.131

-------------------------------------------------------------------
Wed Feb  4 13:15:43 UTC 2015 - lslezak@suse.cz

- support custom display number in "display_ip" boot option
  (bnc#913888)
- 3.1.130

-------------------------------------------------------------------
Tue Feb  3 11:11:49 CET 2015 - schubi@suse.de

- AutoYaST: If the system starts in multi-user mode plymouth will
  be quit while installation in order to ensure that installation
  will be finished on console 1 and the login prompt will be
  shown.
  (bnc#903682,889757,897956)

-------------------------------------------------------------------
Thu Jan 29 17:10:44 UTC 2015 - jsrain@suse.cz

- allow keyboard layout testing in language dialog (bsc#889549)
- 3.1.129

-------------------------------------------------------------------
Tue Jan 27 13:39:57 CET 2015 - jsuchome@suse.cz

- explicitely set language packages for installation during the
  live install (bnc#904103)
- 3.1.128

-------------------------------------------------------------------
Mon Jan 26 16:09:01 UTC 2015 - jreidinger@suse.com

- fix typo causing error in installation ( catched by openQA ) 

-------------------------------------------------------------------
Mon Jan 26 10:21:19 UTC 2015 - jreidinger@suse.com

- Properly install new Proposal* libs to fix installation

-------------------------------------------------------------------
Tue Jan 13 12:27:52 UTC 2015 - jreidinger@suse.com

- Refactored inst_proposal into Installation::ProposalRunner and
  Installation::ProposalStore.
- 3.1.127

-------------------------------------------------------------------
Tue Jan 13 12:27:40 UTC 2015 - jsrain@suse.cz

- fixed progress bar during (live) image installation (bsc#854378)

-------------------------------------------------------------------
Wed Jan  7 14:27:28 UTC 2015 - jreidinger@suse.com

- do not stuck during copy of logs files (bnc#897091)
- 3.1.126

-------------------------------------------------------------------
Thu Dec 18 20:12:47 UTC 2014 - lslezak@suse.cz

- Fix bashisms and shebangs in scripts (by "Ledest")
- 3.1.125

-------------------------------------------------------------------
Wed Dec 10 15:57:59 CET 2014 - aschnell@suse.de

- drop check for Gtk since Gtk UI of YaST is no longer supported
  (bsc#908607)
- 3.1.124

-------------------------------------------------------------------
Thu Dec  4 09:50:16 UTC 2014 - jreidinger@suse.com

- remove X-KDE-Library from desktop file (bnc#899104)

-------------------------------------------------------------------
Wed Nov 26 16:53:17 UTC 2014 - ancor@suse.com

- Added more debug information in order to track bnc#897091
- 3.1.122

-------------------------------------------------------------------
Fri Nov 14 09:51:04 UTC 2014 - ancor@suse.com

- Merging changes from 3.1.116.1 (SLE12 maintenance branch)
- Fixed the "previously used repositories" step to work properly
  when reached using the back button (bnc#889791)
- 3.1.121

-------------------------------------------------------------------
Tue Nov  4 08:32:27 UTC 2014 - jreidinger@suse.com

- Improve dialog asking if system should be cloned (bnc#900028)
- 3.1.120

-------------------------------------------------------------------
Mon Nov  3 16:19:30 CET 2014 - schubi@suse.de

- AutoYaST Second Stage: Fixed a crash in package management when
  running in Qt UI with libproxy1-config-kde4 package installed.
  (bnc#866692)
- 3.1.119

-------------------------------------------------------------------
Fri Oct 31 07:41:09 UTC 2014 - jreidinger@suse.com

- do not write obsolete /etc/syconfig/boot RUN_PARALLEL key
  (bnc#896207)
- 3.1.118

-------------------------------------------------------------------
Thu Oct 30 07:35:52 UTC 2014 - lslezak@suse.cz

- properly setup locale in installation start script to display
  texts and labels correctly in a texmode installation and also
  to translate all buttons in graphical mode (removed "testutf8"
  calls, it has been dropped, always set UTF-8 locale) (bnc#902411)
- 3.1.117

-------------------------------------------------------------------
Wed Sep 17 16:04:11 UTC 2014 - lslezak@suse.cz

- additionaly return file system type in ".run.df" agent result,
  (to use it in the disk usage calculation bnc#896176)
- 3.1.116

-------------------------------------------------------------------
Thu Sep  4 12:21:25 UTC 2014 - mvidner@suse.com

- Use a more flexible rubygem requirement syntax (bnc#895069)
- 3.1.115

-------------------------------------------------------------------
Wed Aug 28 15:31:55 UTC 2014 - ancor@suse.com

- Enabled remote access on systems installed using VNC (bnc#893501)
- 3.1.114

-------------------------------------------------------------------
Thu Aug 28 15:04:59 CEST 2014 - locilka@suse.com

- Setting data for &product; macro (used in helps) as soon as
  the base-product repository is initialized (bnc#886608)
- 3.1.113

-------------------------------------------------------------------
Wed Aug 27 15:39:52 CEST 2014 - locilka@suse.com

- Fixed [Abort] button handling in Disks Activation dialog
  (bnc#893281)
- 3.1.112

-------------------------------------------------------------------
Wed Aug 27 10:33:03 CEST 2014 - schubi@suse.de

- Autoyast: Second stage will not be called at all. This bug has
  been generated due the fix in bnc#886464.
- 3.1.111

-------------------------------------------------------------------
Mon Aug 25 09:15:13 CEST 2014 - schubi@suse.de

- Autoyast
  -- Disabling second installation stage via autoyast
     configuration "second_stage".
  -- Centralized minimal configuration and disabling more
     configuration steps like X11, user, default_desktop,...
  -- bnc#886464 and bnc#892091
- 3.1.110

-------------------------------------------------------------------
Mon Aug 18 12:30:53 UTC 2014 - jreidinger@suse.com

- workaround problem with missing capabilities in image deployment
  (bnc#889489)
- 3.1.109

-------------------------------------------------------------------
Thu Aug  7 11:50:28 CEST 2014 - snwint@suse.de

- use oom_score_adj instead of oom_adj (bnc #890432)
- 3.1.108

-------------------------------------------------------------------
Thu Aug  7 08:20:36 UTC 2014 - jreidinger@suse.com

- update ca certificates after upgrade (bnc#889616)
- 3.1.107

-------------------------------------------------------------------
Mon Jul 28 11:52:43 UTC 2014 - lslezak@suse.cz

- use short product name for the default base product release notes
  (read from the installation medium) (bnc#885247)
- display at least an empty dialog when downloading release notes
  to hide the previous dialog in the installation workflow
  (bnc#889196)
- 3.1.106

-------------------------------------------------------------------
Thu Jul 24 14:42:59 UTC 2014 - lslezak@suse.cz

- do not repeat release notes downloading on network time out
  (bnc#885486)
- 3.1.105

-------------------------------------------------------------------
Thu Jul 24 11:52:43 CEST 2014 - aschnell@suse.de

- do not log sensitive information in y2start.log (bnc#888645)
- 3.1.104

-------------------------------------------------------------------
Tue Jul 22 08:13:41 CEST 2014 - snwint@suse.de

- linuxrc already provides proxy settings in URL form - so use it
- 3.1.103

-------------------------------------------------------------------
Mon Jul 21 12:10:43 CEST 2014 - schubi@suse.de

- taking display-manager.service instead of xdm.service in the
  second boot stage (bnc#886654, 884447)
- Workaround of bug in plymouth --> using deactivate option
  in second boot stage in order to start ncurses yast correctly
  (bnc#886488)
- 3.1.102

-------------------------------------------------------------------
Wed Jul 16 09:15:10 UTC 2014 - jsrain@suse.cz

- retranslate release notes button when going back in workflow
  (bnc#886660)
- 3.1.101

-------------------------------------------------------------------
Tue Jul 15 15:44:41 CEST 2014 - locilka@suse.com

- Asking user for confirmation while aborting the installation in
  disk activation dialog (bnc#886662)
- 3.1.100

-------------------------------------------------------------------
Fri Jul  4 08:48:03 UTC 2014 - jreidinger@suse.com

- Copy multipath blacklist to target system (bnc#885628)
- 3.1.99

-------------------------------------------------------------------
Thu Jul  3 09:14:53 UTC 2014 - jreidinger@suse.com

- remove useless steps from system analysis because it confuses
  users (bnc#885609)
- 3.1.98

-------------------------------------------------------------------
Mon Jun 30 14:34:59 UTC 2014 - jreidinger@suse.cz

- restore: use restore script instead of manual unpacking tarball
  to also remove newly generated content when rollbacking
  (bnc#882039)
- 3.1.97

-------------------------------------------------------------------
Mon Jun 23 16:09:32 CEST 2014 - locilka@suse.com

- Changed /bin/rm path to /usr/bin/rm path (bnc#882453)
- 3.1.96

-------------------------------------------------------------------
Mon Jun 23 13:02:27 UTC 2014 - jreidinger@suse.com

- directly export autoyast profile to target file (bnc#881108)
- 3.1.95

-------------------------------------------------------------------
Thu Jun 19 19:05:10 UTC 2014 - lslezak@suse.cz

- removed random_finish client, haveged service is by default
  enabled, no need for explicit enabling by Yast
  (gh#yast/yast-installation#214)
- 3.1.94

-------------------------------------------------------------------
Wed Jun 18 11:47:26 UTC 2014 - lslezak@suse.cz

- make sure the CIO ignore config file ends with a new line
  (bnc#883198)
- 3.1.93

-------------------------------------------------------------------
Tue Jun 17 12:34:33 UTC 2014 - lslezak@suse.cz

- inst_upgrade_urls.rb: set the future target distribution to not
  ignore the SCC online repositories in libzypp (bnc#881320)
- 3.1.92

-------------------------------------------------------------------
Mon Jun 16 12:33:18 UTC 2014 - jreidinger@suse.com

- write list of active devices for cio_ignore ( partially written
  by Ihno )
- 3.1.91

-------------------------------------------------------------------
Thu Jun 12 15:20:04 UTC 2014 - jreidinger@suse.com

- restore backup if yast failed during installation/upgrade
  (bnc#882039)
- 3.1.90

-------------------------------------------------------------------
Thu Jun 12 08:27:01 UTC 2014 - lslezak@suse.cz

- properly enable the add-on module in the installation workflow
- 3.1.89

-------------------------------------------------------------------
Tue Jun  3 13:53:15 UTC 2014 - lslezak@suse.cz

- inst_upgrade_urls.rb client:
  - remove old repositories (repo files) to avoid loading old
    SLE11 repositories when refreshing a registered service
    (bnc#880971)
  - remove old services to get rid of the old NCC service
  (Note: everything is backed up into /var/adm/backup/upgrade/zypp
  directory)
- 3.1.88

-------------------------------------------------------------------
Thu May 29 08:23:21 UTC 2014 - lslezak@suse.cz

- better error message for accepting the license (bnc#875183)
- 3.1.87

-------------------------------------------------------------------
Wed May 28 11:00:51 CEST 2014 - aschnell@suse.de

- close port 6000 during installation (bnc#879262)
- 3.1.86

-------------------------------------------------------------------
Wed May 21 10:32:51 UTC 2014 - jreidinger@suse.com

- do not call reipl multiple times (patch by Ihno)
- 3.1.85

-------------------------------------------------------------------
Fri May 16 12:19:30 UTC 2014 - jsrain@suse.cz

- reduced time-out for downloading release notes when behind
  firewall (bnc#878265)
- 3.1.84

-------------------------------------------------------------------
Fri May 16 08:37:23 UTC 2014 - mvidner@suse.com

- Fixed "undefined method" if an add-on has empty release notes URL
  (bnc#877705)
- 3.1.83

-------------------------------------------------------------------
Fri May 16 07:11:52 UTC 2014 - jsrain@suse.cz

- adjusted wording when deploying image to disk (bnc#877666)
- 3.1.82

-------------------------------------------------------------------
Wed May 14 11:10:05 UTC 2014 - jreidinger@suse.com

- Use new bootloader API to set kernel parameters (bnc#869608)
- 3.1.81

-------------------------------------------------------------------
Tue May 13 13:51:52 UTC 2014 - jreidinger@suse.com

- Fix haveged path to kill it properly (patch by Ihno) (bnc#876876)
- 3.1.80

-------------------------------------------------------------------
Tue May 13 10:09:55 CEST 2014 - gs@suse.de

- enable services for FCoE by calling fcoe-client finish script
  (bnc#877352)
- 3.1.79

-------------------------------------------------------------------
Fri May  9 10:44:11 UTC 2014 - jreidinger@suse.com

- ensure maximum size of prep partition for ppc64 (bnc#867345)
  ( part of patch made by dinaar@suse.com )
- 3.1.78

-------------------------------------------------------------------
Fri May  9 10:15:34 UTC 2014 - jsrain@suse.cz

- adjusted downloading release notes to work also for extensions
  (bnc#876700)
- 3.1.77

-------------------------------------------------------------------
Wed Apr 30 11:01:12 UTC 2014 - jreidinger@suse.com

- use correct keywords for cio ignore kernel params (bnc#874902)
- move cio_ignore step after bootloader step to have sections 
  generated (bnc#873996)
- 3.1.76

-------------------------------------------------------------------
Fri Apr 25 13:21:52 UTC 2014 - mfilka@suse.com

- bnc#872086
  - always copy network configuration. Even if network is not
    running during installation
- 3.1.75

-------------------------------------------------------------------
Fri Apr 25 08:22:06 UTC 2014 - jsrain@suse.cz

- enhanced handling of release notes from media (contrary to those
  downloaded on-line) (bnc#874996)
- 3.1.74

-------------------------------------------------------------------
Thu Apr 24 16:02:13 CEST 2014 - locilka@suse.com

- Changed inst_system_analysis to read Product information
  (that uses libzypp) after initializing libzypp (bnc#873877)
- 3.1.73

-------------------------------------------------------------------
Wed Apr 23 08:48:13 UTC 2014 - jsrain@suse.cz

- enable top bar with logo during installation (bnc#868722)
- 3.1.72

-------------------------------------------------------------------
Tue Apr 15 16:51:58 CEST 2014 - locilka@suse.com

- Switched from the old to the new network setup client for remote
  repositories (bnc#869640)
- 3.1.71

-------------------------------------------------------------------
Tue Apr 15 07:02:35 UTC 2014 - jreidinger@suse.com

- fix crash from last fix and adapt it to cooperate nice with
  autoinstallation (bnc#873458)
- 3.1.70

-------------------------------------------------------------------
Mon Apr 14 14:38:22 UTC 2014 - jreidinger@suse.com

- return error message if base product not found and continue in
  installation(bnc#873458)
- 3.1.69

-------------------------------------------------------------------
Mon Apr 14 10:11:52 CEST 2014 - locilka@suse.com

- removed loading 'pciehp' Kernel module (added for SLE 11 by FATE
  #311991) - it is now built-in Kernel (bnc#865834)
- 3.1.68

-------------------------------------------------------------------
Fri Apr 11 08:44:10 UTC 2014 - jsrain@suse.cz

- added missing files to package (bnc#872925)
- 3.1.67

-------------------------------------------------------------------
Thu Apr 10 09:34:30 UTC 2014 - mvidner@suse.com

- Put wizard title on the left instead of on top (bnc#868859)
- 3.1.66

-------------------------------------------------------------------
Thu Apr 10 09:15:56 UTC 2014 - jsrain@suse.cz

- added handling of release notes for slide show (bnc#871158)
- 3.1.65

-------------------------------------------------------------------
Wed Apr  9 10:07:02 CEST 2014 - snwint@suse.de

- save a copy of pbl.log
- 3.1.64

-------------------------------------------------------------------
Fri Apr  4 15:33:40 CEST 2014 - snwint@suse.de

- remove LIBGL_ALWAYS_INDIRECT (bnc #869172)
- 3.1.63

-------------------------------------------------------------------
Thu Apr  3 12:15:49 UTC 2014 - jreidinger@suse.com

- do not write network configuration from upgrade to system
  (bnc#871178)
- 3.1.62

-------------------------------------------------------------------
Wed Apr  2 09:25:38 UTC 2014 - jreidinger@suse.com

- remove ssh_service_finish as it is handle in
  firewall_stage1_finish due to split of ssh port open and sshd
  enablement (bnc#865056)
- 3.1.61

-------------------------------------------------------------------
Sun Mar 30 17:15:03 UTC 2014 - mfilka@suse.com

- bnc#869719
  - fixed parameters forcing manual network configuration on user's
    request at disks activation screen
- 3.1.60 

-------------------------------------------------------------------
Mon Mar 24 14:48:36 UTC 2014 - jreidinger@suse.com

- change cio_ignore kernel parameter according to kernel changes
  (bnc#869463)
- 3.1.59

-------------------------------------------------------------------
Mon Mar 24 12:33:47 UTC 2014 - jreidinger@suse.com

- avoid constant redefinition warning(BNC#869202)
- 3.1.58

-------------------------------------------------------------------
Wed Mar 19 12:45:27 UTC 2014 - lslezak@suse.cz

- skip "Installation Options" dialog when online repository option
  should not be displayed (part of bnc#868942)
- 3.1.57

-------------------------------------------------------------------
Fri Mar 14 14:43:06 CET 2014 - snwint@suse.de

- set LIBGL_ALWAYS_INDIRECT in ssh mode (bnc #868175)
- enable yast theme in ssh mode
- 3.1.56

-------------------------------------------------------------------
Fri Mar 14 08:15:01 UTC 2014 - jsrain@suse.cz

- download on-line version of release notes (fate#314695)
- 3.1.55

-------------------------------------------------------------------
Thu Mar 13 09:46:18 UTC 2014 - jreidinger@suse.com

- add kernel parameters for s390 when cio_ignore enabled to never
  blacklist console or ipl devices (fate#315318)
- 3.1.54

-------------------------------------------------------------------
Wed Mar 12 12:00:40 UTC 2014 - mfilka@suse.com

- bnc#858523
  - dropped disabling network configuration code. yast2-network is
    in charge of it now.
- 3.1.53 

-------------------------------------------------------------------
Mon Mar 10 13:01:48 UTC 2014 - jsrain@suse.cz

- don't hide ReleaseNotes button going back fron inst proposal
  (bnc#867389)
- 3.1.52

-------------------------------------------------------------------
Fri Mar  7 16:00:42 UTC 2014 - lslezak@suse.cz

- run scc_finish client if present (FATE#312012)
- 3.1.51

-------------------------------------------------------------------
Thu Mar  6 09:15:24 UTC 2014 - jreidinger@suse.com

- fix malformed string exception if cio ignore is disabled
  (bnc#866995)
- 3.1.50

-------------------------------------------------------------------
Tue Mar  4 09:13:41 UTC 2014 - jreidinger@suse.com

- call proper bash agent otherwise cio ignore feature do not work
  (bnc#866614)
- 3.1.49

-------------------------------------------------------------------
Mon Mar  3 12:57:24 UTC 2014 - jreidinger@suse.com

- do not crash if there is no general section in autoyast profile
  (BNC#866529)
- 3.1.48

-------------------------------------------------------------------
Thu Feb 27 15:08:12 CET 2014 - aschnell@suse.de

- reset proposal after rescanning storage (bnc#865579)
- 3.1.47

-------------------------------------------------------------------
Thu Feb 27 13:55:16 UTC 2014 - jreidinger@suse.com

- revert back complete skip of probing due to disks with activation
  (BNC#865579)
- 3.1.46

-------------------------------------------------------------------
Thu Feb 27 12:54:37 UTC 2014 - jreidinger@suse.com

- Do not rerun system probing as it is already done (BNC#865579)
- 3.1.45

-------------------------------------------------------------------
Wed Feb 26 09:15:50 UTC 2014 - jreidinger@suse.com

- implement cio ignore feature during installation for s390x
  (FATE#315586)
- 3.1.44

-------------------------------------------------------------------
Tue Feb 25 16:11:08 CET 2014 - locilka@suse.com

- Removed an icon from License Agreement dialog (bnc#865575)
- 3.1.43

-------------------------------------------------------------------
Tue Feb 25 14:14:59 CET 2014 - locilka@suse.com

- Adapted ignored_features to handle possibly missing Cmdline entry
  from Linuxrc (bnc#861465)
- 3.1.42

-------------------------------------------------------------------
Tue Feb 25 13:27:34 CET 2014 - locilka@suse.cz

- Removed hard-coded color and RichText formatting from
  installation confirmation dialog (#bnc#865371)
- 3.1.41

-------------------------------------------------------------------
Fri Feb 21 14:54:01 CET 2014 - snwint@suse.de

- Make vnc use real yast theme (bnc #855246) and make vnc screen size configurable.
- 3.1.40

-------------------------------------------------------------------
Fri Feb 21 09:16:18 UTC 2014 - mvidner@suse.com

- ssh installation: fix network start after reboot (bnc#850446)
- 3.1.39

-------------------------------------------------------------------
Wed Feb 19 15:22:00 CET 2014 - locilka@suse.com

- Prevent from re-defining CopyFilesFinishClient class (bnc#864631)
- 3.1.38

-------------------------------------------------------------------
Wed Feb 19 14:51:24 CET 2014 - locilka@suse.com

- Writing bootloader as late as possible, several configs need to
  be written and coppied to the installed system first (bnc#860089)
- 3.1.37

-------------------------------------------------------------------
Tue Feb 18 17:09:08 CET 2014 - locilka@suse.com

- Copying all udev rules from inst-sys to installed system
  (bnc#860089)
- 3.1.36

-------------------------------------------------------------------
Mon Feb 17 13:45:08 UTC 2014 - jreidinger@suse.com

- fix detection if ssh daemon run otherwise ssh installation do not
  reboot after first stage(BNC#864260)
- 3.1.35

-------------------------------------------------------------------
Wed Feb 12 11:44:20 UTC 2014 - jreidinger@suse.com

- fix namespace collision that cause error in installation
- 3.1.34

-------------------------------------------------------------------
Mon Feb 11 15:26:47 UTC 2014 - jreidinger@suse.com

- keep proper installation mode after cloning(BNC#861520)
- 3.1.33

-------------------------------------------------------------------
Tue Feb 11 14:55:36 UTC 2014 - jreidinger@suse.com

- fix dependencies to properly require new ruby bindings
- 3.1.32

-------------------------------------------------------------------
Mon Feb 10 14:31:52 UTC 2014 - jsrain@suse.cz

- removed unused release_notes_popup.rb


- Remove initialisation of Report in autoinst mode from 
  inst_system_analysis. Not needed any more since autoyast Profile 
  is now processed before inst_system_analysis gets called
  (bnc#862829).
- 3.1.31

-------------------------------------------------------------------
Fri Feb  7 09:36:00 UTC 2014 - jreidinger@suse.com

- Implement minimal installation feature (FATE#313149)
- 3.1.30

-------------------------------------------------------------------
Mon Feb  3 14:36:34 UTC 2014 - jreidinger@suse.com

- fix false positive errors in log for easier debugging in future
- 3.1.29

-------------------------------------------------------------------
Fri Jan 31 12:04:52 UTC 2014 - lslezak@suse.cz

- inst_inc_all.rb - added missing import (bnc#860263)
- 3.1.28

-------------------------------------------------------------------
Thu Jan 30 15:43:05 UTC 2014 - jreidinger@suse.com

- Remove write to non-existing /etc/sysconfig/suseconfig
  (FATE#100011)
- 3.1.27

-------------------------------------------------------------------
Thu Jan 30 15:42:52 CET 2014 - aschnell@suse.de

- fixed DASD detection (bnc#860398)
- 3.1.26

-------------------------------------------------------------------
Tue Jan 28 15:37:15 UTC 2014 - jreidinger@suse.com

- Fix exporting configuration in first stage (FATE#308539)
- 3.1.25

-------------------------------------------------------------------
Mon Jan 27 09:56:26 UTC 2014 - mfilka@suse.com

- fate#316768, bnc#854500
  - enable network service according product feature
- 3.1.24

-------------------------------------------------------------------
Fri Jan 24 12:01:29 UTC 2014 - lslezak@suse.cz

- removed inst_scc.rb client (moved to yast2-registration)
- 3.1.23

-------------------------------------------------------------------
Tue Jan 21 14:18:08 UTC 2014 - jreidinger@suse.com

- Remove icons from system analysis according to Ken's comments
  (fate#314695)
- 3.1.22

-------------------------------------------------------------------
Tue Jan 21 12:15:21 UTC 2014 - jreidinger@suse.com

- Remove "Change..." button in non-textual installation
- Add "Export Configuration" button in non-textual installation
  (FATE#308539)
- Add "Export Configuration" menu item in textual installation
  (FATE#308539)
- 3.1.21

-------------------------------------------------------------------
Tue Jan 21 08:48:17 UTC 2014 - jsrain@suse.cz

- adjusted UI according to Ken's comments (fate#314695)
- 3.1.20

-------------------------------------------------------------------
Mon Jan 13 09:58:46 UTC 2014 - jreidinger@suse.com

- add clone proposal and finish client (FATE#308539)
- 3.1.19

-------------------------------------------------------------------
Wed Jan  8 12:46:34 UTC 2014 - jsrain@suse.cz

- added capability to install OEM images (fate#316326)
- added handling Release Notes button (fate#314695)

-------------------------------------------------------------------
Fri Dec 20 09:32:08 UTC 2013 - vmoravec@suse.com

- Add abort and fail hooks for installation
- 3.1.18

-------------------------------------------------------------------
Thu Dec 12 14:50:32 UTC 2013 - lslezak@suse.cz

- control files have been moved to a separate package/git repo
  (https://github.com/yast/yast-installation-control)
- 3.1.17

-------------------------------------------------------------------
Wed Dec 11 09:54:10 UTC 2013 - lslezak@suse.cz

- fixed Makefile.am (added missing inst_scc.rb)
- 3.1.16

-------------------------------------------------------------------
Tue Dec 10 08:46:11 UTC 2013 - vmoravec@suse.com

- Show hook summary only if some hooks failed
- 3.1.15

-------------------------------------------------------------------
Thu Dec  5 15:32:24 UTC 2013 - jreidinger@suse.com

- fix opening zfcp client in disk activation on s390
- 3.1.14

-------------------------------------------------------------------
Thu Dec  5 15:25:18 UTC 2013 - lslezak@suse.cz

- added a new client for SCC registration (first iteration, UI
  only, does not work yet)

-------------------------------------------------------------------
Wed Dec  4 16:11:37 UTC 2013 - jreidinger@suse.com

- fix failure in remote disks activation client
- 3.1.13

-------------------------------------------------------------------
Wed Dec  4 08:30:37 UTC 2013 - lslezak@suse.cz

- removed "trang" dependency (requires complete Java stack, convert
  the file directly in the source repository)
- 3.1.12

-------------------------------------------------------------------
Tue Dec  3 15:11:17 UTC 2013 - jreidinger@suse.com

- remove server base scenario and media check clients from SLE
  installation (FATE#314695)
- add storage proposal dialog to SLE installation (FATE#314695)
- 3.1.11

-------------------------------------------------------------------
Tue Dec  3 13:40:27 UTC 2013 - vmoravec@suse.com

- Show popup window with used hooks before installation finished
- 3.1.10

-------------------------------------------------------------------
Mon Dec  2 12:28:26 UTC 2013 - jreidinger@suse.com

- Add direct link to network communication from remote disks
  activation (FATE#314695, part of NI requirements)
- 3.1.9

-------------------------------------------------------------------
Thu Nov 28 13:01:44 UTC 2013 - vmoravec@suse.com

- Add hooks to main installation client
- 3.1.8

-------------------------------------------------------------------
Wed Nov 20 13:21:57 UTC 2013 - lslezak@suse.cz

- removed support for automatic 2nd stage (the 2nd stage has been
  dropped completely) (FATE#314695)
- 3.1.7

-------------------------------------------------------------------
Tue Nov 19 10:19:13 CET 2013 - locilka@suse.com

- Proposing separate /home partition on SLES and SLES for VMware
  (FATE#316624)

-------------------------------------------------------------------
Mon Nov 18 13:28:32 UTC 2013 - lslezak@suse.cz

- move some steps from removed 2nd stage to the 1st stage
- "inst_mode" client: removed installation/update switch,
  renamed to "inst_installation_options" 
- 3.1.6

-------------------------------------------------------------------
Tue Nov 12 09:24:25 UTC 2013 - lslezak@suse.cz

- control file cleanup:
  * remove the 2nd stage in installation (FATE#314695)
  * removed autoconfiguration support in the 2nd stage (the 2nd
    stage has been removed completely)
  * repair mode removed (not supported) (FATE#308679)

-------------------------------------------------------------------
Mon Nov 11 14:21:37 UTC 2013 - vmoravec@suse.com

- 3.1.5
- replace runlevel entries in control files with default_target
  entries
- replace dependency on yast2-runlevel with yast2-services-manager

-------------------------------------------------------------------
Thu Nov  7 11:45:45 UTC 2013 - mfilka@suse.com

- bnc#849391
  - removed explicit start of second phase of SuSEfirewall2 
    initialization. Not needed when systemd is in use.
- 3.1.4

-------------------------------------------------------------------
Thu Oct 31 11:32:01 UTC 2013 - lslezak@suse.cz

- install "perl-Bootloader-YAML" package
- removed "Use Automatic Configuration" option from the
  installation mode dialog (the 2nd stage has been removed)
- 3.1.3

-------------------------------------------------------------------
Tue Oct 29 13:17:59 UTC 2013 - lslezak@suse.cz

- install only "perl-YAML-LibYAML" and "perl-bootloader" packages
  to the target system
- updated scr_switch_debugger.rb client

-------------------------------------------------------------------
Fri Oct 26 11:39:17 UTC 2013 - jsrain@suse.cz

- show release notes button (fate#314695)

-------------------------------------------------------------------
Fri Oct 25 10:06:07 CEST 2013 - aschnell@suse.de

- removed long obsolete EVMS entries from control file (see
  fate#305007)

-------------------------------------------------------------------
Wed Oct 23 07:27:28 UTC 2013 - lslezak@suse.cz

- removed autorepeat workaround for bnc#346186, not needed anymore,
  xset might not be installed (bnc#846768)
- 3.1.2

-------------------------------------------------------------------
Tue Oct 22 16:46:18 CEST 2013 - locilka@suse.com

- Extended support for ignored_features: They can be also mentioned
  in PTOptions and thus not appended to Kernel command line
  (FATE#314982)

-------------------------------------------------------------------
Tue Oct 15 14:15:31 CEST 2013 - locilka@suse.com

- Added support for ignore[d][_]feature[s] (FATE#314982) allowing
  to skip some unwanted features of the installer
- 3.1.1

-------------------------------------------------------------------
Thu Oct 10 14:48:46 CEST 2013 - locilka@suse.com

- Dropped modem and DSL detection (and configuration) from
  installation proposal (FATE#316263, FATE#316264)

-------------------------------------------------------------------
Fri Sep 27 16:34:11 UTC 2013 - lslezak@suse.cz

- do not use *.spec.in template, use *.spec file with RPM macros
  instead
- 3.1.0

-------------------------------------------------------------------
Fri Sep 27 14:17:54 CEST 2013 - jsuchome@suse.cz

- yast2-mouse was dropped, do not call its components (bnc#841960)
- 3.0.7 

-------------------------------------------------------------------
Thu Sep 26 10:47:32 CEST 2013 - jsuchome@suse.cz

- fix console status after the installation (bnc#750326)
- 3.0.6 

-------------------------------------------------------------------
Tue Sep  3 11:55:45 CEST 2013 - jsuchome@suse.cz

- do not mention xorg-x11 in the control files (bnc#837450) 
- remove obsoleted part of X11 related code
- 3.0.5

-------------------------------------------------------------------
Fri Aug  9 06:36:31 UTC 2013 - mfilka@suse.com

- bnc#798620
    - removed proposed hotfix for the bug. The hotfix could block 
    starting firewall under some circunstances.
    - (re)starting firewall is handled in yast2.rpm since 3.0.2
- 3.0.4 

-------------------------------------------------------------------
Wed Aug  7 12:57:05 CEST 2013 - jsuchome@suse.cz

- use pure ruby solution when sorting proposal items

-------------------------------------------------------------------
Tue Aug  6 11:30:53 CEST 2013 - jsuchome@suse.cz

- use pure ruby solution when sorting destkop items, so major desktop
  (with same order number) won't get resorted
- 3.0.3

-------------------------------------------------------------------
Mon Aug  5 13:16:04 CEST 2013 - jsuchome@suse.cz

- check the product profiles during system analysis and
  copy them to installed system (backport of fate#310730)
- 3.0.2

-------------------------------------------------------------------
Sun Aug  4 11:48:21 UTC 2013 - lslezak@suse.cz

- removed empty agents/Makefile.am and unused testsuite/Makefile.am
- removed obsolete BuildRequires: doxygen perl-XML-Writer sgml-skel
  yast2-testsuite yast2-storage yast2-pkg-bindings yast2-packager

-------------------------------------------------------------------
Fri Aug  2 14:25:07 CEST 2013 - jsuchome@suse.cz

- remove trang from BuildRequires: rng can be created during
  packaging, not needed during build

-------------------------------------------------------------------
Thu Aug  1 11:21:35 CEST 2013 - jsuchome@suse.cz

- correctly write supporturl (port of bnc#520169) 
- limit the number of the searched disks to 8 of each kind to
  shorten time needed for finding SSH keys (port of fate#305873)
- 3.0.1

-------------------------------------------------------------------
Wed Jul 31 08:30:58 UTC 2013 - yast-devel@opensuse.org

- converted from YCP to Ruby by YCP Killer
  (https://github.com/yast/ycp-killer)
- version 3.0.0

-------------------------------------------------------------------
Mon Jul 29 13:43:13 CEST 2013 - fehr@suse.de

- ignore SIGHUP in YaST2.Second-Stage to make autoyast installs
  with serial console succeed again (bnc#825728, bnc#823224)

-------------------------------------------------------------------
Thu Jul 11 12:23:36 CEST 2013 - aschnell@suse.de

- fixed sshd check (bnc#825160)
- 2.24.10

-------------------------------------------------------------------
Thu Jul  4 13:56:19 CEST 2013 - jsuchome@suse.cz

- show release notes of newest product first (bnc#827590)
- 2.24.9

-------------------------------------------------------------------
Tue Jun 25 10:17:46 CEST 2013 - jsuchome@suse.cz

- adapt control.xml to offical Factory one:
  added e17 desktop, enabled online repositories
- 2.24.8

-------------------------------------------------------------------
Fri Jun 21 16:55:50 CEST 2013 - jsuchome@suse.cz

- only show desktops for which their defined patterns are known
  (needed when desktop defined in control file is only available
  via some optional installation source - fate#315061)
- 2.24.7

-------------------------------------------------------------------
Wed Jun 19 11:42:59 CEST 2013 - aschnell@suse.de

- make check for sshd more robust (bnc#825160)
- 2.24.6

-------------------------------------------------------------------
Thu Jun  6 08:29:44 UTC 2013 - mfilka@suse.com

- bnc#774301
    - fixed udev events handling in kernel_finish 
- 2.24.5

-------------------------------------------------------------------
Wed Jun  5 13:02:06 UTC 2013 - lslezak@suse.cz

- use WFM::ClientExists() call instead of checking *.ycp file
  presence (works also with non-YCP clients and checks also e.g.
  /y2update/clients path)

-------------------------------------------------------------------
Mon May 27 15:27:12 CEST 2013 - locilka@suse.com

- Using unique IDs while calling rpmcopy_secondstage to prevent
  from disabling this step in AutoYaST or Upgrade while it should
  be disabled only in Installation (bnc#813072).

-------------------------------------------------------------------
Mon May 13 09:40:15 CEST 2013 - jsuchome@suse.cz

- startup scripts: if RC_LANG is not set, use en_US as default
  (bnc#815265)
- 2.24.4

-------------------------------------------------------------------
Fri May 03 12:18:43 CEST 2013 - aschnell@suse.de

- call unicode_start/stop and initviocons only on consoles
  (bnc#800790)
- fixed check for missing initviocons
- 2.24.3

-------------------------------------------------------------------
Mon Apr 22 14:59:35 CEST 2013 - jsuchome@suse.cz

- show dialog for all available disk controlers (bnc#807026)
- 2.24.2 

-------------------------------------------------------------------
Wed Apr 17 14:50:48 CEST 2013 - jsuchome@suse.cz

- force disk activation when Storage reports no disk was found
  (bnc#810823) 
- 2.24.1

-------------------------------------------------------------------
Fri Mar 29 11:58:02 CET 2013 - jsuchome@suse.cz

- always return boolean from DeployTarImage (bnc#804293)
- make the "Check drivers" error message depend on control.xml
  variable (fate#312875, bnc#805251) 
- 2.24.0

-------------------------------------------------------------------
Wed Mar 13 12:35:54 UTC 2013 - mfilka@suse.com

- NetworkManager is enabled and active after second stage (bnc#808039)
- 2.23.13 

-------------------------------------------------------------------
Mon Mar 04 14:42:03 CET 2013 - aschnell@suse.de

- deactivate RAID before going back to "Disk Activation" during
  installation (bnc#806454)

-------------------------------------------------------------------
Thu Feb 14 17:06:53 CET 2013 - fehr@suse.de

- fix got_kernel_param in misc.sh to not match substrings (so far 
  kernel parameters like systemd.log_level=debug activated Y2DEBUG)
- 2.23.12
 
-------------------------------------------------------------------
Wed Jan 23 16:00:21 CET 2013 - jsuchome@suse.cz

- prevent systemctl hang in 2nd stage (from fcrozat@suse.com,
  bnc#798620)
- 2.23.11

-------------------------------------------------------------------
Sun Jan 20 15:27:33 UTC 2013 - lslezak@suse.cz

- start the add-on module also when "addon" boot parameter is
  present (fate#314318)
- 2.23.10

-------------------------------------------------------------------
Mon Jan 14 13:45:23 UTC 2013 - locilka@suse.com

- Adding repositories that cannot be (re)added as enabled in
  a disabled state (bnc#779396).
- 2.23.9

-------------------------------------------------------------------
Fri Jan 11 10:47:11 CET 2013 - jsuchome@suse.cz

- adapted to changes in Storage.ycp API (bnc#797245)
- 2.23.8

-------------------------------------------------------------------
Mon Jan  7 13:06:32 CET 2013 - jsuchome@suse.cz

- set new keyboard layout right after selecting (bnc#796589)
- added SYSTEMCTL_OPTIONS to Firstboot/Second Stage services
  (bnc#791076)
- 2.23.7

-------------------------------------------------------------------
Fri Dec 21 08:23:47 CET 2012 - jsuchome@suse.cz

- show the info about possibility to download drivers
  from drivers.suse.com (fate#312875) 
- added KVM installation scenario (bnc#795067)
- 2.23.6

-------------------------------------------------------------------
Fri Dec 14 15:16:52 CET 2012 - jsuchome@suse.cz

- disable USB sources after installation (bnc#793709) 
- 2.23.5

-------------------------------------------------------------------
Tue Dec  4 16:54:56 CET 2012 - jsuchome@suse.cz

- allow using local repositories during update (bnc#779397)
- 2.23.4

-------------------------------------------------------------------
Mon Nov  5 08:21:41 CET 2012 - jsuchome@suse.cz

- fixed installation of systemd units (crrodriguez)
- 2.23.3

-------------------------------------------------------------------
Wed Oct 31 08:16:46 CET 2012 - jsuchome@suse.cz

- removed fonts_finish, its only action was to call obsolete
  SuSEconfig script
- removed inst_suseconfig client (fate#100011)
- 2.23.2 

-------------------------------------------------------------------
Fri Oct 26 08:44:43 CEST 2012 - jsuchome@suse.cz

- do not allow to go next without desktop selected (bnc#786507)
- 2.23.1

-------------------------------------------------------------------
Wed Oct 24 11:12:55 CEST 2012 - jsuchome@suse.cz

- removed suseconfig step from installation sequence (fate#100011)
- 2.23.0

-------------------------------------------------------------------
Wed Jul 11 15:56:38 CEST 2012 - jsuchome@suse.cz

- create simpler and non translated aliases for update sources 
  (bnc#768624)
- 2.22.10

-------------------------------------------------------------------
Thu Jun 28 14:36:08 CEST 2012 - jsuchome@suse.cz

- set TERM=linux for 2nd stage services, to keep ncurses nice
  (bnc#768356)
- 2.22.9

-------------------------------------------------------------------
Mon Jun 25 15:43:43 CEST 2012 - jsuchome@suse.cz

- ensure Plymouth is hiddent before 2nd start, to prevent system
  freeze (bnc#768185)
- ensure 2nd stage is started before SuSEfirewall2_init (bnc#733361)
- 2.22.8

-------------------------------------------------------------------
Tue Jun 19 14:49:52 CEST 2012 - aschnell@suse.de

- kill console before reboot (bnc#759627)
  (otherwise systemd will not proceed with system shutdown)

-------------------------------------------------------------------
Wed Jun  6 11:27:02 CEST 2012 - jsuchome@suse.cz

- require yast2-proxy for 2nd stage (bnc#764951)
- show a message if network config has failed (bnc#765129)
- 2.22.7

-------------------------------------------------------------------
Tue Apr 17 16:03:55 CEST 2012 - jsuchome@suse.cz

- enhanced image installation help text (bnc#732914)

-------------------------------------------------------------------
Tue Apr 03 14:56:55 CEST 2012 - aschnell@suse.de

- adapted to move of testX (see bnc#749184)
- 2.22.6

-------------------------------------------------------------------
Wed Mar 14 15:42:19 CET 2012 - aschnell@suse.de

- create link yast.ssh for 2nd stage ssh installation (bnc#745340)
- 2.22.5

-------------------------------------------------------------------
Wed Feb 15 11:46:45 CET 2012 - gs@suse.de

- Improve layout of the release notes dialog (bnc #550610)
- 2.22.4 

-------------------------------------------------------------------
Thu Feb  9 10:53:01 CET 2012 - jsuchome@suse.cz

- adapt the style only for ssh installation, not vnc (bnc#742777)
- 2.22.3 

-------------------------------------------------------------------
Tue Feb  7 17:22:46 CET 2012 - tgoettlicher@suse.de

- Fixed bnc #742777: ssh installation needs to much bandwidth
- 2.22.2

-------------------------------------------------------------------
Fri Jan 13 11:02:40 CET 2012 - jsuchome@suse.cz

- confirmed license
- 2.22.1

-------------------------------------------------------------------
Mon Jan  9 14:29:34 CET 2012 - locilka@suse.cz

- save ecdsa keys as well (bnc#726468) (added where missing)

-------------------------------------------------------------------
Mon Jan  9 13:39:10 CET 2012 - locilka@suse.cz

- Added ntp-client into list of cloned modules in control file
  (bnc #738019).

-------------------------------------------------------------------
Wed Jan  4 15:21:30 CET 2012 - locilka@suse.cz

- Reading the current random/poolsize from /proc to store the exact
  number of bytes (bnc#692799).

-------------------------------------------------------------------
Tue Jan  3 16:21:42 CET 2012 - locilka@suse.cz

- Modified saving state of the current randomness (bnc#692799).

-------------------------------------------------------------------
Thu Dec  8 16:45:15 CET 2011 - locilka@suse.cz

- Fixed saving state of the current randomness (bnc#692799).

-------------------------------------------------------------------
Fri Nov 25 11:35:04 CET 2011 - jsuchome@suse.cz

- ask for Abort confirmation in Update URLs step (bnc#728907)

-------------------------------------------------------------------
Wed Nov 16 13:18:40 CET 2011 - jsuchome@suse.cz

- merged texts from proofreading
- 2.22.0 

-------------------------------------------------------------------
Thu Nov 10 14:27:55 UTC 2011 - fcrozat@suse.com

- Disable routing initscript commands through systemd, prevent
  lockups.

-------------------------------------------------------------------
Thu Nov 03 11:52:08 CET 2011 - aschnell@suse.de

- use same code to display ip addresses during vnc and ssh
  installation (bnc#727802)
- 2.21.28

-------------------------------------------------------------------
Wed Nov  2 17:14:51 CET 2011 - fcrozat@suse.com

- Ensure network is not started by systemd before Firstboot /
  SecondStage (bnc#726823)
- 2.21.27

-------------------------------------------------------------------
Mon Oct 31 09:18:46 CET 2011 - jsuchome@suse.cz

- control files: save ecdsa keys (bnc#726468)
- 2.21.26 

-------------------------------------------------------------------
Wed Oct 19 16:25:41 CEST 2011 - locilka@suse.cz

- Creating /etc/mtab linking to /proc/self/mounts in umount_finish
  (bnc#725166)
- 2.21.25

-------------------------------------------------------------------
Fri Oct 14 11:27:58 CEST 2011 - fcrozat@suse.com

- Fix text mode handled in systemd (bnc#724115)
- 2.21.24

-------------------------------------------------------------------
Tue Oct 11 08:52:43 CEST 2011 - jsuchome@suse.cz

- compress the log file from 1st stage of installation (bnc#716938)
- 2.21.23

-------------------------------------------------------------------
Fri Oct  7 11:38:39 UTC 2011 - fcrozat@suse.com

- Use latest macros for systemd
- Drop workaround for bnc#719221, systemd is fixed now.
- 2.21.22

-------------------------------------------------------------------
Fri Oct  7 11:30:21 UTC 2011 - jsrain@suse.cz

- change the URL for congratulation dialog (bnc#720481)

-------------------------------------------------------------------
Mon Sep 26 10:41:38 CEST 2011 - jsuchome@suse.cz

- control.openSUSE: use lightdm as default DM for Xfce 
- 2.21.21

-------------------------------------------------------------------
Fri Sep 23 15:36:11 CEST 2011 - jsuchome@suse.cz

- updated systemd service files (bnc#719221)
- 2.21.20 

-------------------------------------------------------------------
Fri Sep 23 14:27:36 CEST 2011 - jsuchome@suse.cz

- unmount previously mounted /run (bnc#717321)
- 2.21.19

-------------------------------------------------------------------
Thu Sep 15 12:16:49 UTC 2011 - lslezak@suse.cz

- improved package update check - display only the repositories
  with an update available, display package updates in details
- 2.21.18

-------------------------------------------------------------------
Tue Sep  6 10:05:00 CEST 2011 - jsuchome@suse.cz

- enable system cloning only when autoyast2 is installed
  (bnc#692790)
- 2.21.17

-------------------------------------------------------------------
Wed Aug 31 14:33:50 CEST 2011 - jsuchome@suse.cz

- fix build for older distributions
- 2.21.16 

-------------------------------------------------------------------
Mon Aug 29 12:12:55 CEST 2011 - jsuchome@suse.cz

- added systemd .service files for second stage and firstboot
  (from fcrozat@suse.com, bnc#713760)
- 2.21.15

-------------------------------------------------------------------
Fri Aug 12 13:58:01 CEST 2011 - jsuchome@suse.cz

- expect there might me extra checks for disk controllers with
  s390 (bnc#706911)
- adapted help text and label in installation mode selection
  (bnc#711160)
- 2.21.14 

-------------------------------------------------------------------
Fri Aug  5 12:13:13 UTC 2011 - lslezak@suse.cz

- upgrade_urls.ycp - do not display reading and writing progress,
  it is pretty quick and just causes screen flickering
  (the write progress is displayed only when there is an enabled
  repo to add, refreshing it can take long time) (bnc#692614)
- 2.21.13

-------------------------------------------------------------------
Fri Aug  5 12:32:16 CEST 2011 - tgoettlicher@suse.de

- fixed .desktop file (bnc #681249)

-------------------------------------------------------------------
Thu Aug  4 14:50:33 UTC 2011 - lslezak@suse.cz

- 2.21.12

-------------------------------------------------------------------
Thu Aug  4 14:07:38 CEST 2011 - mvidner@suse.cz

- Copy network interface naming rules early to get them to initrd (bnc#666079).

-------------------------------------------------------------------
Thu Aug  4 11:37:02 UTC 2011 - lslezak@suse.cz

- extraurls: check whether there is an update candidate in the
  added extra repositories - openSUSE DVD does not contain all
  packages, packages from OSS repository which are not on DVD
  medium were not upgraded and were left in the old version even
  after adding new OSS repository with updated version (bnc#693230)

-------------------------------------------------------------------
Wed Aug  3 13:19:50 UTC 2011 - lslezak@suse.cz

- cleanup: removed obsoleted SourceManager::SyncAddedAndDeleted()
  call (zmd sync has been removed)
- 2.21.11

-------------------------------------------------------------------
Wed Aug  3 08:53:14 UTC 2011 - lslezak@suse.cz

- use term "Software manager" instead of "Package manager"
  (bnc#585679)
- 2.21.10

-------------------------------------------------------------------
Tue Aug  2 13:37:03 CEST 2011 - locilka@suse.cz

- Preserving the /dev/urandom state from inst-sys after the
  installation (bnc#692799)
- Automatically enabling haveged service if installed (bnc#692799)
- 2.21.9

-------------------------------------------------------------------
Mon Aug  1 15:38:32 CEST 2011 - locilka@suse.cz

- Added control.SLES-for-VMware into the SVN

-------------------------------------------------------------------
Fri Jul 22 15:00:30 CEST 2011 - locilka@suse.cz

- Removed obsoleted X-KDE-SubstituteUID from deploy_image.desktop
  (bnc#540627)
- 2.21.8

-------------------------------------------------------------------
Tue Jul 12 15:34:38 CEST 2011 - jsuchome@suse.cz

- Show Xen Virtualization Host Server Installation scenario
  only for x86_64 architecture (bnc#702103)
- 2.21.7

-------------------------------------------------------------------
Thu Jun 30 14:09:17 CEST 2011 - jsuchome@suse.cz

- fixed typos (bnc#703119)
- 2.21.6 

-------------------------------------------------------------------
Wed Jun  1 17:24:25 CEST 2011 - locilka@suse.cz

- always loading 'pciehp' kernel module on Dell hardware
  (FATE #311991)
- fixed control file validation
- stricter btrfs_increase_percentage definition in all control
  files (only 'integer' is allowed)

-------------------------------------------------------------------
Wed Jun  1 11:56:08 CEST 2011 - fehr@suse.de

- add btrfs_increase_percentage to to category "partitioning" in
  config.xml files
- 2.21.5 

-------------------------------------------------------------------
Thu May 19 14:22:10 CEST 2011 - jsuchome@suse.cz

- enable YaST restart in the 1st stage (bnc#694299)
- 2.21.4 

-------------------------------------------------------------------
Wed Apr 27 15:08:04 CEST 2011 - jsuchome@suse.cz

- added option to configure FCoE Interfaces when started with
  WithFCoE=1 argument (fate#307445)
- 2.21.3 

-------------------------------------------------------------------
Wed Apr 27 11:19:50 CEST 2011 - jsuchome@suse.cz

- Copy /media.1/build to the installed system (fate#311377)
- 2.21.2 

-------------------------------------------------------------------
Fri Mar 25 10:26:44 CET 2011 - jsuchome@suse.cz

- show the 'before-reboot' message in RichText, so possible command
  can be copy-pasted (bnc#383519)
- 2.21.1

-------------------------------------------------------------------
Thu Mar 24 16:14:02 CET 2011 - jsuchome@suse.cz

- do not start automatic configuration for autoYaST (bnc#679435)
- 2.21.0

-------------------------------------------------------------------
Mon Feb 28 14:52:26 CET 2011 - locilka@suse.cz

- Handling disabled installation steps also in Live Installation
  mode (BNC #675516)
- 2.20.6

-------------------------------------------------------------------
Thu Feb 17 13:49:19 CET 2011 - aschnell@suse.de

- fixed braille support during installation (bnc #672086)
- 2.20.5

-------------------------------------------------------------------
Tue Feb  8 15:10:25 CET 2011 - locilka@suse.cz

- Adapted openSUSE control file to the current naming schema of
  desktops (BNC #667408)

-------------------------------------------------------------------
Thu Jan 20 14:18:41 CET 2011 - jsrain@suse.cz

- fix initialization of AutoUpgrade for 2nd stage
- 2.20.4

-------------------------------------------------------------------
Wed Jan 19 15:38:20 CET 2011 - jsrain@suse.cz

- adaptations for unattended migration (fate#310481)
- don't delete /etc/mtab if it is a symlink (bnc#665437)
- 2.20.3

-------------------------------------------------------------------
Wed Jan 19 12:53:00 CET 2011 - jsrain@suse.cz

- fixed progress during live installation (bnc#665413)
- 2.20.2

-------------------------------------------------------------------
Fri Jan  7 13:43:01 CET 2011 - jsrain@suse.cz

- update XFCE desktop definition

-------------------------------------------------------------------
Thu Jan  6 10:47:00 CET 2011 - locilka@suse.cz

- Using wider space for licence displayed in non-textual interface
  (BNC #607135).
- Fixed DUD deployment (BNC #626337)

-------------------------------------------------------------------
Thu Nov 16 16:13:48 UTC 2010 - jsrain@suse.cz

- fixed behavior of window closing in installation proposal
  (bnc#636980)
- use df for estimating partition size for live installer
  (bnc#555288)
- 2.20.1

-------------------------------------------------------------------
Thu Sep 30 17:33:48 UTC 2010 - lslezak@suse.cz

- don't use spaces in repo alias (bnc#596950)
- inst_addon_update_sources.ycp - removed obsoleted ZMD sync call
- 2.20.0

-------------------------------------------------------------------
Wed Jun  2 13:52:02 CEST 2010 - jsrain@suse.cz

- removed link to repairing the system
- 2.19.20

-------------------------------------------------------------------
Wed May 12 15:33:24 CEST 2010 - ug@suse.de

- fixed the cloning at the end of a manual
  installation (bnc#605132)
- 2.19.7

-------------------------------------------------------------------
Mon Apr 19 12:29:08 CEST 2010 - aschnell@suse.de

- allow btrfs as root fs
- 2.19.6

-------------------------------------------------------------------
Thu Apr 15 17:12:28 CEST 2010 - locilka@suse.cz

- Script copy_files_finish copies files with --dereference to
  prevent from copying symlinks instead of the files content
  (BNC #596938).

-------------------------------------------------------------------
Fri Apr 09 17:09:27 CEST 2010 - aschnell@suse.de

- disable Qt/Gtk frontend if testX is unavailable (bnc #585432)
- 2.19.5

-------------------------------------------------------------------
Tue Apr  6 17:44:25 CEST 2010 - locilka@suse.cz

- Searching for LiveCD license in /usr/share/doc/licenses and /
  directories (BNC #594042).

-------------------------------------------------------------------
Fri Mar 26 11:26:04 CET 2010 - ug@suse.de

- fixed a broken yast2-installation.spec.in
- fixed broken schema validation files for control.xml files
- 2.19.4

-------------------------------------------------------------------
Wed Mar 24 07:42:19 UTC 2010 - lslezak@suse.cz

- inst_suseconfig.ycp - do not reset UI product name
  (&product; macro) (bnc#539906)

-------------------------------------------------------------------
Thu Mar 18 14:55:20 CET 2010 - locilka@suse.cz

- Previously used repositories switched from enabled/disabled mode
  to removed/enabled/disabled mode (BNC #588659).

-------------------------------------------------------------------
Fri Mar 12 13:19:15 CET 2010 - kmachalkova@suse.cz

- Port from SLE11 SP1: process files in _datadir/autoinstall/modules 
  with %suse_update_desktop_file. This passes their strings into
  translation (bnc#549944)

-------------------------------------------------------------------
Fri Mar 12 10:53:55 CET 2010 - locilka@suse.cz

- Unique identification in inst_upgrade_urls switched from URL to
  ALIAS (BNC #587517).
- In case of re-adding CD/DVD media, user is asked to insert
  correct media before adding it (BNC #587517).
- Only upgrade packages if upgrading from SLES 11, otherwise use
  patterns for upgrade (BNC #587544).

-------------------------------------------------------------------
Tue Mar  9 15:35:48 CET 2010 - locilka@suse.cz

- Fixed calling update.post from DUD (BNC #586609).

-------------------------------------------------------------------
Tue Mar  2 14:30:31 CET 2010 - locilka@suse.cz

- CIM service is proposed as disabled by default (BNC #584524).

-------------------------------------------------------------------
Mon Feb 22 17:48:57 CET 2010 - locilka@suse.cz

- Documented YaST RELAX NG schema (FATE #305551).
- Correctly re-added unique_id to RNC - AC steps and proposals
  (BNC #582094).

-------------------------------------------------------------------
Wed Feb 17 11:05:12 CET 2010 - ug@suse.de

- clone checkbox at the end of the installation is always
  enabled now and can install the autoyast2 package if needed
  (bnc#547486)

-------------------------------------------------------------------
Mon Feb 15 15:48:51 CET 2010 - ug@suse.de

- UI for autoinstallation images added to deploy_image_auto

-------------------------------------------------------------------
Tue Feb  9 17:06:15 CET 2010 - locilka@suse.cz

- Steps 'user' and 'auth' enabled again in Live mode (BNC #547931).

-------------------------------------------------------------------
Tue Feb  9 14:49:33 CET 2010 - locilka@suse.cz

- Fixed license agreement check box visibility (BNC #571846).
- 2.19.3

-------------------------------------------------------------------
Tue Feb  2 11:03:04 CET 2010 - locilka@suse.cz

- Added LXDE to openSUSE control file (FATE #307729).

-------------------------------------------------------------------
Mon Feb  1 11:35:15 CET 2010 - locilka@suse.cz

- Fixed 'going back' from services proposal BNC #572734.

-------------------------------------------------------------------
Fri Jan 22 15:56:07 CET 2010 - aschnell@suse.de

- fixed message during ssh installation (bnc #518616)

-------------------------------------------------------------------
Fri Jan 15 17:29:45 CET 2010 - aschnell@suse.de

- updated control.rnc
- 2.19.2

-------------------------------------------------------------------
Thu Jan  7 15:29:13 CET 2010 - jsuchome@suse.cz

- inst_complex_welcome adapted to Language::SwitchToEnglishIfNeeded
  (bnc#479529)
- 2.19.1

-------------------------------------------------------------------
Fri Dec 11 16:48:58 CET 2009 - locilka@suse.cz

- Adapted for new API to ProductLicense (FATE #306295).

-------------------------------------------------------------------
Wed Dec  9 16:44:34 CET 2009 - locilka@suse.cz

- Package kde4-kdm has been renamed to kdm (SLES, SLED control
  files) (bnc #561627).

-------------------------------------------------------------------
Wed Dec  9 14:58:38 CET 2009 - kmachalkova@suse.cz

- Un-check automatic configuration box when user selects update
  (bnc#537625)  

-------------------------------------------------------------------
Wed Dec  9 14:12:21 CET 2009 - locilka@suse.cz

- Enabled CIM by default (SLES and SLED) (FATE #305583)
- Adapted RNC for control files

-------------------------------------------------------------------
Wed Dec  9 12:49:08 CET 2009 - jsrain@suse.cz

- dereference hardlinks when deploying live CD so that it can
  be also deployed on multiple separate partitions (bnc#549158)

-------------------------------------------------------------------
Mon Nov 30 14:38:26 CET 2009 - locilka@suse.cz

- Repositories added by inst_addon_update_sources use
  Pkg::RepositoryAdd that does not need access to network
  (bnc #557723)

-------------------------------------------------------------------
Tue Nov 24 16:13:31 CET 2009 - kmachalkova@suse.cz

Cumulative patch with SLE11 SP1 features:
- In TUI (ncurses), use plain text (.txt) file with release notes, 
  if found (FaTE#306167)
- Set /etc/sysconfig/boot:RUN_PARALLEL according to corresponding
  value in control file (FaTE#307555) 
- 2.19.0

-------------------------------------------------------------------
Thu Nov 19 16:51:55 CET 2009 - locilka@suse.cz

- Added control file configuration option require_registration
  (FATE #305578).

-------------------------------------------------------------------
Wed Nov  4 16:31:17 CET 2009 - mzugec@suse.cz

- lan module in 1st stage (FaTE#303069)
- 2.18.34 

-------------------------------------------------------------------
Fri Oct 23 07:40:56 CEST 2009 - jsuchome@suse.cz

- during update, do not save timezone and console settings
  (bnc#547587)
- 2.18.33 

-------------------------------------------------------------------
Fri Oct 16 14:36:11 CEST 2009 - locilka@suse.cz

- Fixed handling repositories during upgrade (bnc #543468).
- 2.18.32

-------------------------------------------------------------------
Wed Oct  7 15:36:44 CEST 2009 - jsuchome@suse.cz

- set the time after chroot (bnc#538357)
- 2.18.31 

-------------------------------------------------------------------
Wed Oct  7 12:17:52 CEST 2009 - jsuchome@suse.cz

- correctly set the keyboard layout in 2nd stage (bnc#542009)
- 2.18.30

-------------------------------------------------------------------
Thu Oct  1 13:27:16 CEST 2009 - locilka@suse.cz

- Adjusting understandable name for update URLs added during second
  stage of installation (bnc #542792).
- 2.18.29

-------------------------------------------------------------------
Tue Sep 29 16:41:32 CEST 2009 - kmachalkova@suse.cz

- Correct HTML format tags in helptext (bnc#540784)
- Set firewall status according to user's choice also in non-automatic 
  2nd stage (missing call for AdjustDisabledSubProposals) (bnc#534862)
- 2.18.28 

-------------------------------------------------------------------
Thu Sep 24 15:51:15 CEST 2009 - kmachalkova@suse.cz

- Enable SSH service after reboot if this is SSH or VNC installation 
  (new ssh_service_finish client) (bnc#535206)
- 2.18.27 

-------------------------------------------------------------------
Mon Sep 14 15:27:19 CEST 2009 - jsrain@suse.cz

- enhanced display of release notes (fate#306237)
- 2.18.26

-------------------------------------------------------------------
Wed Sep  9 14:33:14 CEST 2009 - jsrain@suse.cz

- better error handling for image installation (bnc#533601)
- 2.18.25

-------------------------------------------------------------------
Fri Sep  4 19:00:27 CEST 2009 - kmachalkova@suse.cz

- Introducing unique IDs to unambiguously identify AC steps and 
  sub-proposals
- Writing disabled AC steps and subproposals at the end of 1st 
  stage, reading them back at the end of 2nd stage
- Filtering out disabled AC steps from AC workflow (FaTE #303859 and 
  bnc#534862)
- Require new yast2 base 
- 2.18.24

-------------------------------------------------------------------
Fri Sep  4 09:07:42 CEST 2009 - locilka@suse.cz

- Dropped unnecessary fallback text from the fallback control file
  (BNC #536288).

-------------------------------------------------------------------
Wed Aug 26 15:33:51 CEST 2009 - locilka@suse.cz

- Do not copy xorg.conf to installed system anymore (bnc #441404).
- 2.18.23

-------------------------------------------------------------------
Fri Aug 21 12:38:42 CEST 2009 - aschnell@suse.de

- do not disable qt/gtk frontends if xorg.conf is missing (bnc
  #533159)
- 2.18.22

-------------------------------------------------------------------
Fri Aug 14 18:26:49 CEST 2009 - kmachalkova@suse.cz

- Simple network (firewall) configuration in 1st stage (FaTE #303859) 

-------------------------------------------------------------------
Mon Aug 10 14:18:11 CEST 2009 - locilka@suse.cz

- added calling bootloader client bootloader_preupdate to control
  file to fix multiple grub entries (bnc #414490, bnc #477778).

-------------------------------------------------------------------
Thu Jul 30 20:26:30 CEST 2009 - jdsn@suse.de

- disable yast2-x11 during installation (bnc#441404) 
- 2.18.21

-------------------------------------------------------------------
Thu Jul 30 15:32:37 CEST 2009 - jsuchome@suse.cz

- adapted to changes in yast2-country: no saving of xorg.conf
  (bnc#441404) 
- 2.18.20

-------------------------------------------------------------------
Wed Jun 24 10:02:20 CEST 2009 - locilka@suse.cz

- Fixed Welcome dialog layout to have more license content visible
  and to align language and keyboard widgets with it.
- Not offering installation images if there are none (bnc #492745).
- 2.18.19

-------------------------------------------------------------------
Mon Jun 22 20:20:18 CEST 2009 - coolo@novell.com

- fix build with automake 1.11
- 2.18.18

-------------------------------------------------------------------
Thu Jun 11 12:57:14 CEST 2009 - jsrain@suse.cz

- adapted for unified progress during live installation
  (bnc#435680)
- 2.18.17

-------------------------------------------------------------------
Mon Jun 08 14:03:30 CEST 2009 - aschnell@suse.de

- use minimalistic xorg.conf during installation (bnc #510015)
- 2.18.16

-------------------------------------------------------------------
Wed May 20 12:45:47 CEST 2009 - aschnell@suse.de

- moved .proc.mounts agent from yast2-installation to yast2 (bnc
  #504429)

-------------------------------------------------------------------
Mon May 18 16:46:03 CEST 2009 - juhliarik@suse.cz

- added kdump support for autoyast installation (FATE#305588) 

-------------------------------------------------------------------
Thu May 14 13:45:08 CEST 2009 - locilka@suse.cz

- Installation/Upgrade newly require some packages essential for
  them to succeed (bnc #469730).

-------------------------------------------------------------------
Mon Apr 27 10:22:24 CEST 2009 - locilka@suse.cz

- Using a new yast-spanner (old yast icon) for Repair.
- 2.18.14

-------------------------------------------------------------------
Mon Apr 20 13:59:31 CEST 2009 - locilka@suse.cz

- Fixed Vendor module to use zypp history file instead of using
  y2logRPM (bnc #456446).
- 2.18.13

-------------------------------------------------------------------
Thu Apr 16 16:58:07 CEST 2009 - locilka@suse.cz

- Added documentation for installation images.

-------------------------------------------------------------------
Fri Apr 10 14:11:46 CEST 2009 - locilka@suse.cz

- KDE 3.x dropped from openSUSE control file (bnc #493547).

-------------------------------------------------------------------
Tue Apr  7 13:02:39 CEST 2009 - ug@suse.de

- changed the error message of missing hard disks during
  autoinstallation. Might confuse s390/iSCSI users. (bnc#476147)

-------------------------------------------------------------------
Mon Mar 30 14:20:57 CEST 2009 - locilka@suse.cz

- Fixing reevaluation of packages to remove, install and/or upgrade
  after images are deployed during first stage (bnc #489448).
- 2.18.12

-------------------------------------------------------------------
Fri Mar 27 18:15:15 CET 2009 - locilka@suse.cz

- Added new globals->ac_redraw_and_ignore control file item
  (openSUSE and SLED) that ignores if AC UI is missing and just
  redraws it. An error is still reported in case of missing Wizard
  widget (bnc #487565).

-------------------------------------------------------------------
Thu Mar 19 14:14:34 CET 2009 - locilka@suse.cz

- Continuing on Repair integration.
- Handling missing FLAGS in the content file.
- 2.18.11

-------------------------------------------------------------------
Wed Mar 18 13:17:58 CET 2009 - locilka@suse.cz

- Location /etc/modprobe.d/blacklist has been renamed to
  /etc/modprobe.d/50-blacklist.conf (bnc #485980).
- Unified inst_mode handling, especially correct handling of
  Automatic Configuration together with switching to Update mode
  (originally reported as bnc #469273).
- Repair workflow unified with the rest of installation.
- 2.18.10

-------------------------------------------------------------------
Mon Mar 16 14:47:46 CET 2009 - locilka@suse.cz

- Fixed help for "License Translations..." button (bnc #481113).

-------------------------------------------------------------------
Tue Mar 10 10:26:02 CET 2009 - locilka@suse.cz

- Obsolete 'tar --preserve' replaced with
  'tar --preserve-permissions --preserve-order' (bnc #483791).
- Added recovery support for AC (dialogs) possibly called by AC
  scripts (bnc #483211).

-------------------------------------------------------------------
Thu Feb 26 16:00:44 CET 2009 - ug@suse.de

- RPMs via driverupdate were not possible

-------------------------------------------------------------------
Tue Feb 24 13:30:15 CET 2009 - locilka@suse.cz

- Added support for .xz images deployment (bnc #476079).
- Added support for `reboot_same_step (bnc #475650).
- 2.18.9

-------------------------------------------------------------------
Mon Feb 23 16:36:56 CET 2009 - locilka@suse.cz

- Offering to configure network if remote repositories are used
  during upgrade (inst_upgrade_urls). Setup can be safely skipped
  and comes from the Online Repositories (bnc #478024).
- 2.18.8

-------------------------------------------------------------------
Fri Feb 20 20:40:09 CET 2009 - locilka@suse.cz

- save network configuration also for IPv6 only (bnc#477917)
- 2.18.7

-------------------------------------------------------------------
Tue Feb 17 16:56:09 CET 2009 - locilka@suse.cz

- Writing additional-control-files index file after removing and
  recreating the directory where it is stored (bnc #475516).
- 2.18.6

-------------------------------------------------------------------
Mon Feb  9 13:21:50 CET 2009 - locilka@suse.cz

- Enabling online update in (SLED) Automatic Configuration
  (bnc #449128).

-------------------------------------------------------------------
Fri Feb  6 10:39:20 CET 2009 - locilka@suse.cz

- InstError has been moved to yast2-2.18.6
- 2.18.5

-------------------------------------------------------------------
Thu Feb  5 18:16:17 CET 2009 - locilka@suse.cz

- InstError extended and documented.

-------------------------------------------------------------------
Mon Feb  2 13:09:08 CET 2009 - locilka@suse.cz

- Erasing all old additional control files in the final step of
  upgrade before rebooting to the second stage (bnc #471454).
- InstError can now save YaST logs on user request.
- 2.18.4

-------------------------------------------------------------------
Wed Jan 28 14:33:09 CET 2009 - locilka@suse.cz

- Added new InstError module for unified reporting of errors
  during installation.
- Better SlideShow support in inst_finish.
- Reporting more errors in inst_finish.
- 2.18.3

-------------------------------------------------------------------
Tue Jan 27 17:13:57 CET 2009 - locilka@suse.cz

- Added test for checking free space when SCR switch fails
  (bnc #460477).

-------------------------------------------------------------------
Mon Jan 26 13:58:00 CET 2009 - locilka@suse.cz

- Disabling [Back] buttons in the very first interactive dialogs
  in second stage, SLES and SLED control files (bnc #468677).

-------------------------------------------------------------------
Thu Jan 22 12:50:38 CET 2009 - locilka@suse.cz

- Dropping mode_proposal client - not in use anymore.
- 2.18.2

-------------------------------------------------------------------
Wed Jan 21 13:09:33 CET 2009 - locilka@suse.cz

- Removing dependency on yast2-runlevel (duplicate code in runlevel
  proposal).
- Removing dependency on yast2-mouse by moving the mouse-related
  scripts to yast2-mouse-2.18.0.
- Removing dependency on yast2-bootloader.
- inst_finish script newly uses the SlideShow module.

-------------------------------------------------------------------
Tue Jan 20 13:37:03 CET 2009 - locilka@suse.cz

- Possibility to move the base installation window has been
  disabled (bnc #466827)
- 2.18.1

-------------------------------------------------------------------
Tue Jan 13 12:15:42 CET 2009 - locilka@suse.cz

- Adapted the inst_proposal to better reflect the current situation
  'analyzing...' vs. 'adapting the proposal...' (bnc #463567).

-------------------------------------------------------------------
Fri Dec 19 13:07:49 CET 2008 - locilka@suse.cz

- Pattern WBEM added into two server scenarios (bnc #458332).

-------------------------------------------------------------------
Thu Dec 18 18:04:47 CET 2008 - locilka@suse.cz

- Updated control file documentation (bnc #438678).

-------------------------------------------------------------------
Wed Dec 17 14:42:22 CET 2008 - locilka@suse.cz

- Added yet another xset call (bnc #455771 comment #40)

-------------------------------------------------------------------
Tue Dec 16 17:13:38 CET 2008 - aschnell@suse.de

- adapted to storage API changes
- 2.18.0

-------------------------------------------------------------------
Tue Dec 16 12:29:27 CET 2008 - locilka@suse.cz

- Removed SLED control file labels that should be hidden
  (bnc #459080).
- Using a better help text for inst_new_desktop (bnc #432912).

-------------------------------------------------------------------
Mon Dec 15 14:32:27 CET 2008 - locilka@suse.cz

- Removed all (inst_)do_rezise calls from all control files on
  aschnell's request.

-------------------------------------------------------------------
Fri Dec 12 16:36:28 CET 2008 - aschnell@suse.de

- require initviocons (bnc #173426)
- 2.17.47

-------------------------------------------------------------------
Tue Dec  9 16:40:35 CET 2008 - locilka@suse.cz

- Updated control.rnc
- 2.17.46

-------------------------------------------------------------------
Mon Dec  8 13:16:33 CET 2008 - locilka@suse.cz

- Updated control.rnc
- Added two more control-file examples.
- Checking all control files during build.
- Adjusted control-file examples (all bnc #438678).
- Checking the process exit status returned after deploying an
  image (bnc #456337).
- 2.17.45

-------------------------------------------------------------------
Fri Dec  5 10:38:41 CET 2008 - locilka@suse.cz

- New control.rnc/rng for control file validation (bnc #455994).
- Added build-time control file validation.
- 2.17.44

-------------------------------------------------------------------
Wed Dec  3 18:33:59 CET 2008 - locilka@suse.cz

- inst_extrasources moved before inst_ask_online_update to register
  the online update repository before checking for patches
  (bnc #450229).

-------------------------------------------------------------------
Mon Dec  1 16:59:14 CET 2008 - locilka@suse.cz

- Fixed proposing the online update depending on the fact whether
  network is running (bnc #450229).
- 2.17.43

-------------------------------------------------------------------
Fri Nov 28 15:05:02 CET 2008 - locilka@suse.cz

- Updated labels of Installation Scenarios for SLES (bnc #428202).

-------------------------------------------------------------------
Fri Nov 28 12:16:03 CET 2008 - locilka@suse.cz

- Fixed behavior of inst_new_desktop when user switched to another
  language later (bnc #449818).
- 2.17.42

-------------------------------------------------------------------
Thu Nov 27 16:49:11 CET 2008 - locilka@suse.cz

- Using yast-live-install-finish icon when finishing LiveCD
  installation/inst_finish (bnc #438154).
- Fixed ImageInstallation SlideShow - download progress is shown
  only when downloading the images, not the other helper files
  (bnc #449792).
- Adjusting ImageInstallation-related SlideShow only if
  ImageInstallation is in use (bnc #439104).

-------------------------------------------------------------------
Thu Nov 27 15:05:11 CET 2008 - ug@suse.de

- the real fix for bnc#442691
  deploy_image_auto doesn't use the boolean variable 
  image_installation
- 2.17.41

-------------------------------------------------------------------
Tue Nov 25 14:42:31 CET 2008 - locilka@suse.cz

- Handling new feature of licenses ProductLicense::AcceptanceNeeded
  (bnc #448598).
- 2.17.40

-------------------------------------------------------------------
Mon Nov 24 12:51:48 CET 2008 - locilka@suse.cz

- Completely initializing the target and sources before checking
  for available patches and offering online update (bnc #447080).
- 2.17.39

-------------------------------------------------------------------
Thu Nov 20 18:21:32 CET 2008 - locilka@suse.cz

- Pkg::SourceStartManager in inst_ask_online_update to replace
  obsolete Pkg::PkgEstablish (bnc #447080).
- Reading all supported desktops to define the order of desktops
  in desktop_finish (bnc #446640).
- Added shadow desktops to SLES and SLED desktop files to have
  a fallback if user selects some other desktop than the default
  one (bnc #446640).
- 2.17.38

-------------------------------------------------------------------
Wed Nov 19 16:01:53 CET 2008 - locilka@suse.cz

- Added pciutils to Requires, lspci was called but not required
  (bnc #446533).
- 2.17.37

-------------------------------------------------------------------
Wed Nov 19 13:23:10 CET 2008 - locilka@suse.cz

- Added inst_fallback_controlfile client reporting about using
  a fallback control file.
- Calling inst_fallback_controlfile in the fallback control file
  (both bnc #440982).
- 2.17.36

-------------------------------------------------------------------
Fri Nov 14 12:17:47 CET 2008 - aschnell@suse.de

- don't start iscsid in second stage start scripts (bnc #444976)
- 2.17.35

-------------------------------------------------------------------
Thu Nov 13 17:36:53 CET 2008 - locilka@suse.cz

- Flushing the cache before calling a set_polkit_default_privs that
  uses the written data (bnc #440182).
- 2.17.34

-------------------------------------------------------------------
Thu Nov 13 11:21:11 CET 2008 - locilka@suse.cz

- Handling errors while deploying images, installation will abort
  (bnc #444209).
- 2.17.33

-------------------------------------------------------------------
Thu Nov 13 10:21:13 CET 2008 - ug@suse.de

- checkboxes in the congratulations dialog did not work anymore
  (bnc#444214)

-------------------------------------------------------------------
Tue Nov 11 13:58:17 CET 2008 - ug@suse.de

- fix for image deployment during autoinstallation

-------------------------------------------------------------------
Tue Nov 11 12:20:00 CET 2008 - juhliarik@suse.cz

- changed order of yast modules in Expert tab for installation
  (bnc #441434) 

-------------------------------------------------------------------
Tue Nov 11 10:53:25 CET 2008 - jsrain@suse.cz

- fixed switching to a tab with an error in the proposal
  (bnc #441434)
- 2.17.32

-------------------------------------------------------------------
Tue Nov 11 10:48:03 CET 2008 - aschnell@suse.de

- use accelerated xserver during installation for certain Intel
  cards (bnc #442413)
- 2.17.31

-------------------------------------------------------------------
Fri Nov  7 16:32:28 CET 2008 - locilka@suse.cz

- Fixed deploy_image_auto to handle AutoYaST settings correctly
  (bnc #442691).
- Removing the congrats dialog content before cloning, storing
  the sources, finishing (bnc #441452).
- Using Pkg::SourceProvideDigestedFile function when deploying
  images and in release_notes_popup (bnc #409927).
- 2.17.30

-------------------------------------------------------------------
Thu Nov  6 16:35:10 CET 2008 - locilka@suse.cz

- Fixed progress (SlideShow) information about images being
  deployed (bnc #442286).
- Changing inst_deploy_images to use PackagesUI for opening a
  package selector while debugging mode is turned on (bnc #435479).

-------------------------------------------------------------------
Thu Nov  6 16:19:59 CET 2008 - jsuchome@suse.cz

- S09-cleanup: check for additional services requiring restart
  (bnc#395402)

-------------------------------------------------------------------
Wed Nov  5 17:25:01 CET 2008 - locilka@suse.cz

- Calling set_polkit_default_privs without checking for it using
  FileUtils, checking by 'test -x' instead (bnc #440182).
- 2.17.29

-------------------------------------------------------------------
Wed Nov  5 13:09:04 CET 2008 - locilka@suse.cz

- Added yast2-storage >= 2.17.47 because of the previous fix
  implementation.
- 2.17.28

-------------------------------------------------------------------
Tue Nov 04 13:14:10 CET 2008 - aschnell@suse.de

- improved warning about partitioning (fate #302857)
- 2.17.27

-------------------------------------------------------------------
Mon Nov  3 18:34:30 CET 2008 - locilka@suse.cz

- Writing 'SecondStageRequired' 0/1 to /etc/install.inf even while
  rebooting during second stage (bnc #432005).
- 2.17.26

-------------------------------------------------------------------
Mon Nov 03 14:28:14 CET 2008 - aschnell@suse.de

- better reboot message during ssh installation (bnc #439572 and
  bnc #432005)
- 2.17.25

-------------------------------------------------------------------
Fri Oct 31 16:28:23 CET 2008 - locilka@suse.cz

- Fixed checking whether running the second stage is required.
- Added writing 'SecondStageRequired' 0/1 to /etc/install.inf
  (both bnc #439572)
- 2.17.24

-------------------------------------------------------------------
Thu Oct 30 14:42:15 CET 2008 - locilka@suse.cz

- Saving sources at the end of inst_extrasources if some were
  added (bnc #440184).
- 2.17.23

-------------------------------------------------------------------
Mon Oct 27 10:18:47 CET 2008 - locilka@suse.cz

- Added lnussel's patch to run set_polkit_default_privs at
  desktop_finish script (bnc #438698).
- Bigger license window (bnc #438100).
- Calling inst_prepareprogress also during Upgrade, all control
  files changed (bnc #438848).
- Disabling users and auth in LiveCD second stage (bnc #435965).
- Removing label for user_non_interactive (bnc #401319).
- Desktop 'startkde4' replaced with 'startkde' (bnc #438212).
- Added 'kdump' to 'clone_modules' (SLES) (bnc #436365).
- 2.17.22

-------------------------------------------------------------------
Tue Oct 21 16:46:00 CEST 2008 - locilka@suse.cz

- Added handling for globals->debug_deploying (bnc #436842).

-------------------------------------------------------------------
Mon Oct 20 12:56:32 CEST 2008 - locilka@suse.cz

- Fixed a typo (bnc #436471).

-------------------------------------------------------------------
Fri Oct 17 10:51:05 CEST 2008 - locilka@suse.cz

- Adapted SLES and SLED control files to write default desktop
  settings (bnc #436094).
- Added software->display_support_status flag to SLES/SLED
  (bnc #435479).

-------------------------------------------------------------------
Tue Oct 14 14:15:11 CEST 2008 - locilka@suse.cz

- Changed YaST icons while probing the system (bnc #404809).
- Enhanced scr_switch_debugger - Sending USR1 signal to the new SCR
  (bnc #433057).
- 2.17.21

-------------------------------------------------------------------
Mon Oct 13 13:29:04 CEST 2008 - locilka@suse.cz

- Enabled going_back in Add-Ons during installation (bnc #434735).

-------------------------------------------------------------------
Mon Oct 13 13:10:58 CEST 2008 - mzugec@suse.de

- configure supportconfig in installation (fate#305180)
- 2.17.20

-------------------------------------------------------------------
Mon Oct 13 09:45:23 CEST 2008 - locilka@suse.cz

- Fixed install/update confirmation dialog (bnc #433249).
- Fixed text in openSUSE control file (bnc #432911).
- Fixed typo (bnc #433794).

-------------------------------------------------------------------
Fri Oct 10 14:49:58 CEST 2008 - locilka@suse.cz

- Enhanced scr_switch_debugger (bnc #433057).
- Enabling key-repeating if not running in XEN (bnc #433338).

-------------------------------------------------------------------
Thu Oct  9 21:00:01 CEST 2008 - locilka@suse.cz

- Loading the Target while initializing libzypp in
  inst_upgrade_urls (bnc #429080).
- Running a simple SCR Test after chrooting to the installed system
  in scr_switch_finish, full-test is called in case of simple test
  failure (bnc #433057).
- Added more checking around 'searching for files' (bnc #427879).

-------------------------------------------------------------------
Wed Oct 08 12:51:01 CEST 2008 - aschnell@suse.de

- removed cp of proc/mounts to /etc/mtab (bnc #425464)
- 2.17.19

-------------------------------------------------------------------
Mon Oct  6 15:30:53 CEST 2008 - locilka@suse.cz

- Do not display any system type for SLES/SLED in installation
  overview (bnc #431336).
- Clients inst_new_desktop and inst_scenarios converted to use
  PackagesProposal API instead of using Pkg calls directly (bnc
  #432572)
- Dropping obsolete inst_software_selection client instead of
  convwerting it - not in use anymore (bnc #432572).
- Always change initial proposal [Next] button to [Install],
  resp. [Update] (bnc #431567).
- Removing desktop definitions and default_desktop from SLED
  control file, the required patterns are selected by PATTERNS
  in content file already (bnc #431902).
- Adding lnussel's patch for desktop_finish to write
  POLKIT_DEFAULT_PRIVS if defined in globals->polkit_default_privs
  (bnc #431158).
- Adding polkit_default_privs="restrictive" for SLES (bnc #431158).
- 2.17.18

-------------------------------------------------------------------
Fri Oct  3 16:31:10 CEST 2008 - locilka@suse.cz

- Enabling some steps in second stage even if Automatic
  Configuration is in use.
- Feature added into openSUSE and SLED control files
  (both bnc #428190).

-------------------------------------------------------------------
Thu Oct  2 22:00:46 CEST 2008 - mzugec@suse.de

- changed Release Notes into Support group (bnc#430005)

-------------------------------------------------------------------
Thu Oct  2 19:13:07 CEST 2008 - locilka@suse.cz

- Adjusted presentation_order for SLES and SLED installation
  proposals - software has to be proposed as almost the last one
  (bnc #431580).

-------------------------------------------------------------------
Thu Oct  2 14:00:49 CEST 2008 - locilka@suse.cz

- Added 'default_ntp_setup' into control files (SLES/D: false,
  openSUSE: true) (bnc #431259).

-------------------------------------------------------------------
Thu Oct  2 11:39:48 CEST 2008 - locilka@suse.cz

- Using two default desktops, one for inst_scenarios, another
  one (default) while inst_scenarios not used (bnc #431251,
  bnc #431503).
- Switching scenario_virtual_machine and
  scenario_virtualization_host in SLES control file (bnc #431251).
- 2.17.17

-------------------------------------------------------------------
Wed Oct  1 16:03:32 CEST 2008 - mzugec@suse.de

- use rpcbind instead of portmap for nfs installation (bnc#423026)
- 2.17.16

-------------------------------------------------------------------
Wed Oct  1 15:41:12 CEST 2008 - jsuchome@suse.cz

- if nn_NO language is selected, use nb_NO in YaST (bnc#426124)

-------------------------------------------------------------------
Wed Oct  1 13:42:18 CEST 2008 - locilka@suse.cz

- Changing pattern "Documentation" to "documentation" (bnc #431218)

-------------------------------------------------------------------
Tue Sep 30 13:20:09 CEST 2008 - locilka@suse.cz

- Replacing "networkmanager" proposal call with "general"
  (bnc #430704).

-------------------------------------------------------------------
Mon Sep 29 15:11:33 CEST 2008 - locilka@suse.cz

- Server scenarios work for i386, x86_64 archs only (bnc #430612).

-------------------------------------------------------------------
Mon Sep 29 14:56:45 CEST 2008 - kukuk@suse.de

- Replaced Minimal+Xen with Dom0.
- Removed xen_server from virtualization machine (bnc #429061).
- Added "XEN" suffix to Virtualization Host.

-------------------------------------------------------------------
Mon Sep 29 13:38:13 CEST 2008 - locilka@suse.cz

- Adding inst_lilo_convert to the update workflow (bnc #430579).

-------------------------------------------------------------------
Fri Sep 26 12:27:55 CEST 2008 - locilka@suse.cz

- Optimizing server_selections dialog layout (bnc #429977).
- Better text for installation initialization (bnc #428103).
- Better protection from removing the initial repository
  (bnc #429920).
- 2.17.15

-------------------------------------------------------------------
Thu Sep 25 14:33:36 CEST 2008 - juhliarik@suse.cz

- added calling kdump_finish to inst_finish.ycp (bnc #427732)

-------------------------------------------------------------------
Tue Sep 23 16:17:27 CEST 2008 - locilka@suse.cz

- Buggy SCR Agent run.get.suseconfig.modules replaced with
  .target.dir (bnc #429146).
- Added functionality to recover from failed read of previously
  used repositories in inst_upgrade_urls (bnc #429059).
- 2.17.14

-------------------------------------------------------------------
Mon Sep 22 16:14:54 CEST 2008 - locilka@suse.cz

- Fixed checking whether directory is mounted already (bnc #428368)

-------------------------------------------------------------------
Mon Sep 22 13:59:50 CEST 2008 - locilka@suse.cz

- KDE 3.5 moved to 'Others', removed KDE 3.5 description text.
- GNOME 2.22 changed to 2.24.
- Fixed Installation Mode dialog to show icons again (bnc #427344).
- 2.17.13

-------------------------------------------------------------------
Mon Sep 22 10:45:44 CEST 2008 - locilka@suse.cz

- Changing /sbin/udevtrigger & /sbin/udevsettle to /sbin/udevadm
  trigger & settle (bnc #427705).
- 2.17.12

-------------------------------------------------------------------
Thu Sep 18 10:35:32 CEST 2008 - locilka@suse.cz

- Definition of supported desktops added into SLES and SLED control
  files, added also default_desktop definition (bnc #427061).
- Added control file documentation for supported_desktops section.

-------------------------------------------------------------------
Fri Sep 12 15:01:46 CEST 2008 - locilka@suse.cz

- Disabling inst_suse_register in openSUSE control file
  (FATE #303458).

-------------------------------------------------------------------
Fri Sep 12 10:32:11 CEST 2008 - locilka@suse.cz

- Do not remove installation repository with the same URL as URL
  just being removed by inst_upgrade_urls (bnc #400823).
- 2.17.11

-------------------------------------------------------------------
Thu Sep 11 14:52:25 CEST 2008 - ug@suse.de

- deploy_image.desktop added (Fate #301321)
- deploy_image.rnc added

-------------------------------------------------------------------
Thu Sep 11 13:40:10 CEST 2008 - locilka@suse.cz

- Calling new client reipl_finish from yast2_inf_finish on s390
  (FATE #304960).

-------------------------------------------------------------------
Wed Sep 10 17:15:22 CEST 2008 - locilka@suse.cz

- Fixing control files to call 'inst_proposal' instead of
  'proposal' (bnc #425198).

-------------------------------------------------------------------
Wed Sep 10 15:53:44 CEST 2008 - locilka@suse.cz

- Desktop selection dialog definitions have been moved to control
  file (bnc #424678).
- 2.17.10

-------------------------------------------------------------------
Tue Sep  9 16:02:03 CEST 2008 - locilka@suse.cz

- Replacing usage of barexml with anyxml SCR  agent (bnc #424263).

-------------------------------------------------------------------
Mon Sep  8 17:49:11 CEST 2008 - locilka@suse.cz

- merged texts from proofread

-------------------------------------------------------------------
Mon Sep  8 15:57:09 CEST 2008 - locilka@suse.cz

- Added new AutoYaST client deploy_images_auto to support
  installation from images also in AutoYaST (FATE #301321).
- 2.17.9

-------------------------------------------------------------------
Fri Sep  5 12:45:00 CEST 2008 - locilka@suse.cz

- Some inst_finish steps are called in live installer only.
- Client vm_finish called only if yast2-vm is installed.
- Using WFM::ClientExists (new in yast2-core-2.17.10).
- Adjusted RPM dependencies.
- 2.17.8

-------------------------------------------------------------------
Thu Sep  4 15:02:01 CEST 2008 - sschober@suse.de

- cloning section in control.xml changed.

-------------------------------------------------------------------
Wed Sep 03 14:49:19 CEST 2008 - aschnell@suse.de

- adapted size values in control files to stricter parser in
  storage

-------------------------------------------------------------------
Tue Sep  2 15:20:09 CEST 2008 - locilka@suse.cz

- Using new <execute/> tag in control file to explicitly define
  a client to be called instead of guessing it from <name/> tag
  (openSUSE, SLED control files) (bnc #401319).
- Updated control files to call inst_prepareprogress to
  "Provide consistent progress during installation" (FATE #303860).
- All 'inst_proposal' calls changed to use the new 'execute'
  feature to have unique 'name's (needed for merging add-on control
  files).
- Adjusted RPM dependencies (FATE #303860).
- 2.17.7

-------------------------------------------------------------------
Tue Sep  2 11:10:01 CEST 2008 - visnov@suse.cz

- Use unified progressbar during installation (FATE #303860)

-------------------------------------------------------------------
Thu Aug 28 15:19:57 CEST 2008 - locilka@suse.cz

- Using new ButtonBox widget.
- Adjusted RPM dependencies.

-------------------------------------------------------------------
Thu Aug 21 13:01:40 CEST 2008 - jsuchome@suse.cz

- check for command line mode in inst_suseconfig (bnc#419132)

-------------------------------------------------------------------
Tue Aug 19 15:45:07 CEST 2008 - jsrain@suse.cz

- properly detect firstboot and do not destroy xorg.conf
  (bnc#354738)
- 2.17.6

-------------------------------------------------------------------
Fri Aug 15 10:41:24 CEST 2008 - locilka@suse.cz

- Added new globals->write_hostname_to_hosts control file option
  to configure the default for 127.0.0.2 issue (FATE #303875).
- 2.17.5

-------------------------------------------------------------------
Thu Aug 14 14:28:33 CEST 2008 - locilka@suse.cz

- Added documentation for add_on_products and its new format
  add_on_products.xml (FATE #303675).
- Fixed SCR Switch Debugger to show "Report Error" only once.

-------------------------------------------------------------------
Wed Aug 13 18:23:57 CEST 2008 - locilka@suse.cz

- Dropped some obsolete documentation.
- Started installation-features documentation (FATE #303675).
- Fixed building documentation for proposal-API.

-------------------------------------------------------------------
Tue Aug 12 10:28:24 CEST 2008 - locilka@suse.cz

- Added documentation and example for list of files to be copied
  from the previous installation.
- 2.17.4

-------------------------------------------------------------------
Mon Aug 11 17:35:47 CEST 2008 - locilka@suse.cz

- List of files to be copied from the previous installation moved
  to control file, added new API to define own list (module
  SystemFilesCopy) (FATE #305019).
- Adapted control files.

-------------------------------------------------------------------
Mon Aug 11 10:06:02 CEST 2008 - locilka@suse.cz

- Fixed WFM::Execute to use .local instead of .target in
  copy_files_finish script.

-------------------------------------------------------------------
Thu Aug  7 16:40:32 CEST 2008 - locilka@suse.cz

- Added new client inst_scenarios to offer main scenarios of the
  newly installed system.
- Configuration for inst_scenarios is defined in control file (Only
  SLES so far), client added into SLES workflow.
- Extended control file documentation (All FATE #304373).
- 2.17.3

-------------------------------------------------------------------
Wed Aug  6 13:54:07 CEST 2008 - locilka@suse.cz

- New control file entry globals->enable_kdump (default value)
  (FATE #303893).
- Adjusted control file documentation.

-------------------------------------------------------------------
Tue Aug  5 11:48:44 CEST 2008 - locilka@suse.cz

- Calling reiplauto client in SLES control file before reboot
  (FATE #304940).
- Running SCR Switch Debugger unconditionally if switching to
  installed system fails (bnc #411832).

-------------------------------------------------------------------
Mon Aug 04 16:22:55 CEST 2008 - aschnell@suse.de

- improved text during ssh installation (bnc #411079)

-------------------------------------------------------------------
Mon Aug  4 10:39:41 CEST 2008 - locilka@suse.cz

- Added kdump proposal to SLES control file (FATE #303893).

-------------------------------------------------------------------
Thu Jul 24 13:21:14 CEST 2008 - locilka@suse.cz

- Using button label "License Translations..." in complex welcome
  dialog (bnc #400616).
- SLES and SLED control files adapted to features added in 11.0.
- Added Automatic Configuration support into SLED (FATE #303396).

-------------------------------------------------------------------
Tue Jul 15 16:59:38 CEST 2008 - aschnell@suse.de

- fixed vnc connect message during installation (bnc #395834)
- 2.17.2

-------------------------------------------------------------------
Tue Jul 15 09:54:48 CEST 2008 - locilka@suse.cz

- Not only DPMS->off, but also screen-saver->off (FATE #304395).
- Added new control file feature globals->rle_offer_rulevel_4
  plus control file documentation (FATE #303798).

-------------------------------------------------------------------
Mon Jul 14 15:15:15 CEST 2008 - locilka@suse.cz

- Base-product license directory moved to control file
  (base_product_license_directory) (FATE #304865).
- Copying licenses to the system in copy_files_finish.
- Reading the license directory in inst_license.
- Icons for AC steps defined in control file.
- Adjusting DPMS 'off' when installation starts, DPMS 'on' when
  finishes (FATE #304395).
- Icons for inst_finish.
- 2.17.1

-------------------------------------------------------------------
Fri Jul 11 11:11:11 CEST 2008 - locilka@suse.cz

- Added documentation for AC Setup and for texts in control file.

-------------------------------------------------------------------
Thu Jul 10 17:48:59 CEST 2008 - locilka@suse.cz

- Settings for Automatic Configuration moved to control file
  because of code reuse for different AC in first boot
  (FATE #303939).

-------------------------------------------------------------------
Thu Jul 10 13:31:00 CEST 2008 - locilka@suse.cz

- Only directories in release-notes directory are considered to be
  real release notes (bnc #407922).
- 2.17.0

-------------------------------------------------------------------
Wed Jul  9 17:09:15 CEST 2008 - mvidner@suse.cz

- Fixed building in a prefix (/etc).

-------------------------------------------------------------------
Wed Jul  9 15:12:53 CEST 2008 - locilka@suse.cz

- Initializing the 'use_automatic_configuration' in first-stage
  installation worker (bnc #404122).
- Adjusted dependency on autoyast2-installation bacause of new
  function AutoinstConfig::getProposalList().

-------------------------------------------------------------------
Thu Jun 26 16:43:32 CEST 2008 - locilka@suse.cz

- Fixed help text for deploying images (bnc #391086).
- Fixed 'Do not panic!' text (bnc #388251).

-------------------------------------------------------------------
Wed Jun 25 16:44:33 CEST 2008 - ug@suse.de

- proposal selection possible via autoyast profile (fate#302946)

-------------------------------------------------------------------
Tue Jun 17 14:23:04 CEST 2008 - lslezak@suse.cz

- use Pkg::SourceSaveAll() instead of Pkg::SourceFinishAll()
  (bnc#395738)

-------------------------------------------------------------------
Fri Jun 13 15:37:24 CEST 2008 - locilka@suse.cz

- Removing Pkg//Source and Target finish from inst_inc_all that
  had been saving sources also in case of aborting the installation
  and moving it to inst_congratulate and umount_finish
  (bnc #398315).
- Freeing internal variables in ImageInstallation module after
  images are deployed (bnc #395030).

-------------------------------------------------------------------
Thu Jun 12 16:33:24 CEST 2008 - locilka@suse.cz

- Special mounts (such as /proc) are never remounted read-only
  in umount_finish anymore (bnc #395034)
- Added progress for adding / removing repositories in
  inst_upgrade_urls client (bnc #399223)

-------------------------------------------------------------------
Wed Jun  4 11:57:07 CEST 2008 - locilka@suse.cz

- Copying /license.tar.gz to /etc/YaST2/license/ (bnc #396444).
- Initial mouse probing has been disabled (bnc #395426).

-------------------------------------------------------------------
Tue Jun  3 13:44:56 CEST 2008 - locilka@suse.cz

- Umounting temporary directory in inst_pre_install (if already
  mounted) before new mount is called.
- Always use --numeric-owner (always use numbers for user/group
  names) when deploying images (bnc #396689).

-------------------------------------------------------------------
Mon Jun  2 12:33:57 CEST 2008 - locilka@suse.cz

- Return `next when going back to the automatic configuration
  dialog instead of returning `auto that would finish YaST and
  never start it again (bnc #395098).
- 2.16.49

-------------------------------------------------------------------
Wed May 28 16:23:22 CEST 2008 - ug@suse.de

- timeout in case of hardware probing problems
  when autoyast is in use (especially for harddisk Reports)
  bnc#395099
- 2.16.48

-------------------------------------------------------------------
Mon May 19 09:29:15 CEST 2008 - locilka@suse.cz

- Creating SuSEConfig hook file at installation_settings_finish
  in case of update. The file has to be created to force the
  SuSEConfig run on first boot (bnc #390930).
- Workaround for as-big-dialog-as-possible in License Agreement
  dialog (bnc #385257).
- Adding FACTORY repositories with priority 120, update source with
  priority 20 (bnc #392039).
- 2.16.47

-------------------------------------------------------------------
Fri May 16 16:40:22 CEST 2008 - jsrain@suse.cz

- added categories Settings and System into desktop file
  (bnc #382778)

-------------------------------------------------------------------
Thu May 15 13:13:13 CEST 2008 - locilka@suse.cz

- Changed dialog content for starting the installation
  (bnc #390614).
- Fixed sorting of repositories offered during upgrade to sort by
  repository name (bnc #390612).
- 2.16.46

-------------------------------------------------------------------
Thu May 15 10:32:09 CEST 2008 - jsuchome@suse.cz

- sort keyboard list according to translated items (bnc #390610)

-------------------------------------------------------------------
Wed May 14 15:22:50 CEST 2008 - kmachalkova@suse.cz

- inst_hostname client added to automatic configuration scripts -
  needed to generate random hostname and 127.0.0.2 line in
  /etc/hosts (bnc #383336)

-------------------------------------------------------------------
Wed May 14 14:29:21 CEST 2008 - jsrain@suse.cz

- use process agent instead of background agent when installing
  live image (bnc #384960)
- 2.16.45

-------------------------------------------------------------------
Mon May 12 15:10:50 CEST 2008 - locilka@suse.cz

- Added help to "Image Deployment" (bnc #388665).

-------------------------------------------------------------------
Tue May  6 17:37:22 CEST 2008 - locilka@suse.cz

- When reusing the old repositories during upgrade, copying also
  'autorefresh' and 'alias' (bnc #387261).
- Added software->dropped_packages into the control file to replace
  'delete old packages' (bnc #300540).
- 2.16.44

-------------------------------------------------------------------
Mon May  5 13:26:27 CEST 2008 - locilka@suse.cz

- Typofix (bnc #386606).

-------------------------------------------------------------------
Fri May  2 22:27:21 CEST 2008 - mzugec@suse.cz

- Don't stop network (by killing dhcpcd) at the end of 1.st stage
  (bnc #386588)

-------------------------------------------------------------------
Wed Apr 30 12:07:45 CEST 2008 - locilka@suse.cz

- Adding name and alias tags to extrasources (irc #yast/today).
- 2.16.43

-------------------------------------------------------------------
Wed Apr 30 10:24:19 CEST 2008 - locilka@suse.cz

- Making automatic installation more robust (bnc #384972).
- 2.16.42

-------------------------------------------------------------------
Tue Apr 29 12:59:49 CEST 2008 - locilka@suse.cz

- Disabling Progress when calling inst_finish scripts.

-------------------------------------------------------------------
Mon Apr 28 11:42:21 CEST 2008 - locilka@suse.cz

- Handling KDE3 vs KDE4 in default logon and window managers
  (bnc #381821).
- Optional and extra URLs moved to control file as well as default
  update repository (bnc #381360).
- Added possibility to abort installation during image deployment
  (bnc #382326).
- Progress for inst_proposal.
- 2.16.41

-------------------------------------------------------------------
Fri Apr 25 18:15:09 CEST 2008 - locilka@suse.cz

- New desktop selection dialog (bnc #379157).
- 2.16.40

-------------------------------------------------------------------
Thu Apr 24 14:54:53 CEST 2008 - locilka@suse.cz

- New  better shiny unified progress for image deployment.
- Showing also the just-handled image name (bnc #381188).
- 2.16.39

-------------------------------------------------------------------
Wed Apr 23 15:10:24 CEST 2008 - locilka@suse.cz

- Enabling inst_suseconfig in Automatic configuration (bnc #381751)
- Fixed run_df agent to ignore read errors on rootfs (bnc #382733)

-------------------------------------------------------------------
Tue Apr 22 18:46:51 CEST 2008 - locilka@suse.cz

- Adjusting automatic configuration UI to use two progress bars
  instead of one.

-------------------------------------------------------------------
Tue Apr 22 12:26:52 CEST 2008 - locilka@suse.cz

- Fixed filtering-out already registered repos (bnc #379051).
- Client inst_prepare_image moved to installation proposal make
  disabling 'installation from images' easy (bnc #381234).
- 2.16.38

-------------------------------------------------------------------
Mon Apr 21 15:28:24 CEST 2008 - locilka@suse.cz

- Calling 'xset r off' & 'xset m 1' (bnc #376945).
- Better help for Automatic configuration (bnc #381904).

-------------------------------------------------------------------
Mon Apr 21 14:48:58 CEST 2008 - locilka@suse.cz

- Using new DefaultDesktop::SelectedDesktops for writing the
  display manager configuration.

-------------------------------------------------------------------
Fri Apr 18 16:17:54 CEST 2008 - locilka@suse.cz

- Calling 'xset -r off' at the beginning of installation (both
  first and second stage) in X on XEN (bnc #376945).

-------------------------------------------------------------------
Fri Apr 18 16:01:13 CEST 2008 - juhliarik@suse.cz

- Added text for using kexec (yast_inf_finish.ycp)

-------------------------------------------------------------------
Thu Apr 17 17:15:02 CEST 2008 - locilka@suse.cz

- Added more debugging messages into ImageInstallation module.

-------------------------------------------------------------------
Thu Apr 17 14:01:46 CEST 2008 - locilka@suse.cz

- Added image-downloading progress (reusing existent progress bar).
- 2.16.37

-------------------------------------------------------------------
Wed Apr 16 14:20:06 CEST 2008 - locilka@suse.cz

- Running runlevel proposal after software proposal (bnc #380141).
- Using new possibility to disable and then reenable package
  callbacks (system_analysis, deploy_images).

-------------------------------------------------------------------
Tue Apr 15 11:45:18 CEST 2008 - locilka@suse.cz

- ImageInstallation tries to find details-<arch>.xml, then
  details.xml to provide useful progress while deploying images.
- 2.16.36

-------------------------------------------------------------------
Tue Apr 15 10:22:04 CEST 2008 - mvidner@suse.cz

- Enable printing the last few debugging log messages in the crash
  handler, even if Y2DEBUG is not set (fate#302166).
- 2.16.35

-------------------------------------------------------------------
Mon Apr 14 16:44:09 CEST 2008 - locilka@suse.cz

- Fixed typo in inst_network_check (bnc #379491).
- Fixed help for inst_mode (bnc #374360).

-------------------------------------------------------------------
Mon Apr 14 13:54:42 CEST 2008 - locilka@suse.cz

- Modifying SystemFilesCopy::CopyFilesToSystem to newly accept
  a parameter which defines where to extract cached files
  (fate #302980).
- Caching system files in the System Analysis dialog.
- Some better texts (bnc #377959).
- Better text for Software Selection dialog (bnc #379157).
- 2.16.34

-------------------------------------------------------------------
Fri Apr 11 18:21:53 CEST 2008 - locilka@suse.cz

- Changing Accept buttons to Install, Update and OK (FATE #120373).

-------------------------------------------------------------------
Fri Apr 11 17:55:32 CEST 2008 - locilka@suse.cz

- Added another per-image progress into the Installation images
  deployment (it requires details.xml).
- 2.16.33

-------------------------------------------------------------------
Fri Apr 11 15:33:17 CEST 2008 - juhliarik@suse.cz

- Added loading kernel via kexec (fate #303395)

-------------------------------------------------------------------
Thu Apr 10 12:02:07 CEST 2008 - locilka@suse.cz

- Filtering installation imagesets using the default architecture.
- Installation from images sets the download area (SourceManager).
- Removing image after it is deployed.
- Preparing image installation dialog for two progress-bars.
- 2.16.32

-------------------------------------------------------------------
Wed Apr  9 16:39:36 CEST 2008 - jsrain@suse.cz

- handle compressed logs properly at the end of first stage
  installation (fate #300637)
- 2.16.31

-------------------------------------------------------------------
Tue Apr  8 19:40:58 CEST 2008 - locilka@suse.cz

- Adjusted control file to sort installation overview via
  presentation_order and propose it via the real appearance.
- Fixed selecting the right imageset - the rule is currently that
  all patterns in imageset must be selected for installation
  (bnc #378032).

-------------------------------------------------------------------
Mon Apr  7 15:20:14 CEST 2008 - locilka@suse.cz

- Added new control file entry kexec_reboot that defines whether
  kexec should be used instead of reboot at the end of the first
  stage installation (FATE #303395).

-------------------------------------------------------------------
Fri Apr  4 17:02:23 CEST 2008 - locilka@suse.cz

- Improved user-feedback during automatic configuration.
- 2.16.30

-------------------------------------------------------------------
Fri Apr  4 14:06:22 CEST 2008 - jsrain@suse.cz

- added restart handling for live installation

-------------------------------------------------------------------
Wed Apr  3 16:40:16 CEST 2008 - locilka@suse.cz

- Removed Winkeys support during installation (bnc 376248).
- Fixed the decision-making process which images fits the best.
- Added new control file entries to adjust the Community
  Repositories and Add-Ons during installation.
- Cosmetic changes when initializing the wizard steps according to
  control file.
- Fixed untarring bzip2 or gzip-based images.
- Changed instalation from images to count the best image-set
  from patterns (list of patterns in image-set) in images.xml.
- 2.16.29

-------------------------------------------------------------------
Tue Apr  1 13:12:00 CEST 2008 - locilka@suse.cz

- Automatic configuration can be newly defined by control file. Two
  new variables have been added enable_autoconfiguration and
  autoconfiguration_default.
- New functionality to select the best-matching image for image
  installation if more than one fit.
- 2.16.28

-------------------------------------------------------------------
Tue Apr  1 12:36:52 CEST 2008 - jsrain@suse.cz

- added live installation workflow to default control file
- updated inst_finish clients handling for live installation

-------------------------------------------------------------------
Tue Apr  1 10:15:34 CEST 2008 - jsrain@suse.cz

- merged texts from proofread

-------------------------------------------------------------------
Mon Mar 31 16:42:40 CEST 2008 - locilka@suse.cz

- There are currently two possible patterns/desktops that can use
  kdm: kde4-kdm and kdebase3-kdm (bnc #372506).

-------------------------------------------------------------------
Fri Mar 28 13:33:31 CET 2008 - locilka@suse.cz

- Automatic configuration has been moved from the end of the first
  stage to the second stage. It's non-interactive (FATE #303396).
- Fixed installation from images (FATE #303554).
- ImageInstallation can newly handle .lzma images.
- 2.16.27

-------------------------------------------------------------------
Thu Mar 27 13:37:02 CET 2008 - locilka@suse.cz

- Fixed ZMD service handling, the correct name is novell-zmd
  (bnc #356655).

-------------------------------------------------------------------
Wed Mar 26 11:21:18 CET 2008 - locilka@suse.cz

- Added new entry to control file root_password_as_first_user to
  make it configurable (bnc #359115 comment #14).
- Control file modified to call installation-from-images clients.

-------------------------------------------------------------------
Tue Mar 25 13:12:39 CET 2008 - locilka@suse.cz

- Using Image-Installation clients (done by jsrain).
- Store/Restore resolvable-state functions added into
  ImageInstallation module.

-------------------------------------------------------------------
Fri Mar 21 10:48:20 CET 2008 - locilka@suse.cz

- Dropping keep_installed_patches support from control file as it
  is currently handled by libzypp itself (bnc #349533).

-------------------------------------------------------------------
Thu Mar 20 10:27:09 CET 2008 - locilka@suse.cz

- Added system_settings_finish call to the inst_finish
  (bnc #340733).

-------------------------------------------------------------------
Wed Mar 19 17:27:30 CET 2008 - locilka@suse.cz

- Agent anyxml has been renamed to barexml as it can't really read
  all possible XML files (bnc #366867)

-------------------------------------------------------------------
Wed Mar 19 13:53:05 CET 2008 - locilka@suse.cz

- When checking whether to run the second stage, considering also
  autoinstallation, not only installation (bnc #372322).
- 2.16.26

-------------------------------------------------------------------
Tue Mar 18 18:19:00 CET 2008 - locilka@suse.cz

- Fixed writing disabled modules and proposals during the
  inst_finish run (bnc #364066).
- Calling pre_umount_finish also in AutoYaST (bnc #372322).
- 2.16.25

-------------------------------------------------------------------
Mon Mar 17 12:43:32 CET 2008 - jsrain@suse.cz

- added 'StartupNotify=true' to the desktop file (bnc #304964)

-------------------------------------------------------------------
Mon Mar 17 11:04:38 CET 2008 - locilka@suse.cz

- Automatic configuration is now disabled for mode update.
- The whole second stage in now disabled for mode update.
- Added help text for "Use Automatic Configuration" check-box.
- 2.16.24

-------------------------------------------------------------------
Fri Mar 14 15:02:27 CET 2008 - locilka@suse.cz

- Added possibility to run automatic configuration instead of the
  whole second stage installation (fate #303396).
- Adjusted RPM dependencies.
- Creating and removing the file runme_at_boot is currently handled
  by YaST (YCP) installation scripts.
- Added new client inst_rpmcopy_secondstage that calls inst_rpmcopy
  because of DisabledModules disabling both first and second stage
  occurency of that script.
- Changed control file to call the new script in second stage.
- 2.16.23

-------------------------------------------------------------------
Mon Mar 10 11:25:57 CET 2008 - locilka@suse.cz

- Disabling the window menu in IceWM preferences to make the
  inst-sys 600 kB smaller (*.mo files). Thanks to mmarek.

-------------------------------------------------------------------
Fri Mar  7 11:35:29 CET 2008 - jsuchome@suse.cz

- control.openSUSE.xml: country_simple is for keyboard and language,
  not for timezone
- added 1st stage step for root password dialog (fate#302980)
- 2.16.22

-------------------------------------------------------------------
Thu Mar 06 10:57:42 CET 2008 - aschnell@suse.de

- call rcnetwork with option onboot during start of second stage
  (bnc #363423)
- 2.16.21

-------------------------------------------------------------------
Wed Mar  5 18:52:30 CET 2008 - locilka@suse.cz

- Remember (first stage) and restore (second stage) DisabledModules
  (bnc #364066).
- 2.16.20

-------------------------------------------------------------------
Wed Mar  5 16:30:22 CET 2008 - locilka@suse.cz

- Using client country_simple instead of timezone and language in
  the installation overview (FATE #302980).
- Using new users client in that overview too (FATE #302980).
- Do not remove already registered installation repositories during
  upgrade if they match the old repositories on system
  (bnc #360109).

-------------------------------------------------------------------
Mon Mar  3 21:12:25 CET 2008 - coolo@suse.de

- trying to change defaults for running gdb (arvin's patch)

-------------------------------------------------------------------
Mon Mar  3 15:17:23 CET 2008 - locilka@suse.cz

- Requiring the latest Language::Set functionality by RPM deps.

-------------------------------------------------------------------
Tue Feb 26 12:39:37 CET 2008 - jsuchome@suse.cz

- functionality of integrate_translation_extension.ycp moved into
  Language::Set, inst_complex_welcome adapted (F#302955)

-------------------------------------------------------------------
Fri Feb 22 11:27:13 CET 2008 - locilka@suse.cz

- "iscsi-client" added into modules to clone (bnc #363229 c#1).
- Removing focus from release notes content to make the default
  button focussed instead (bnc #363976).

-------------------------------------------------------------------
Thu Feb 21 06:26:22 CET 2008 - coolo@suse.de

- don't repeat the header

-------------------------------------------------------------------
Wed Feb 20 10:35:04 CET 2008 - locilka@suse.cz

- Showing release notes in tabs only if more than one product is
  installed (bnc #359137).
- Added better text for the complex welcome dialog (bnc #359528).
- Adjusted RPM dependencies (new Language API, see below).
- 2.16.19

-------------------------------------------------------------------
Wed Feb 20 10:24:26 CET 2008 - jsuchome@suse.cz

- inst_complex_welcome: save keyboard settings (bnc #360559),
  use the API from Language.ycp for generating items

-------------------------------------------------------------------
Fri Feb 15 14:28:45 CET 2008 - jsrain@suse.cz

- updated image-based installatoin not to use any hardcoded
  image names

-------------------------------------------------------------------
Thu Feb 14 11:20:04 CET 2008 - locilka@suse.cz

- Function FileSystemCopy from live-installer has been moved
  to ImageInstallation module (installation).
- Adjusted RPM dependencies (Installation module in yast2).

-------------------------------------------------------------------
Wed Feb 13 14:18:16 CET 2008 - jsrain@suse.cz

- added handling of update initiated from running system

-------------------------------------------------------------------
Tue Feb 12 10:26:15 CET 2008 - locilka@suse.cz

- Added new update_wizard_steps YCP client for easy updating or
  redrawing installation wizard steps from other modules.

-------------------------------------------------------------------
Mon Feb 11 18:28:00 CET 2008 - locilka@suse.cz

- Installation clients 'auth', 'user', and 'root' have been
  disabled by default. First-stage users will enable them only
  if needed.

-------------------------------------------------------------------
Fri Feb 08 13:06:19 CET 2008 - aschnell@suse.de

- during installation allow yast to be started from gdb with
  Y2GDB=1 on kernel command line (fate #302346)

-------------------------------------------------------------------
Fri Feb  8 10:37:02 CET 2008 - locilka@suse.cz

- Umount(s) used with -l and -f params.

-------------------------------------------------------------------
Thu Feb  7 14:19:11 CET 2008 - locilka@suse.cz

- Functionality that integrates the just-selected language
  translation has been moved to integrate_translation_extension
  client to make it available for other modules.
- New label for "Show in Fullscreen" button to better match what
  it really does (bnc #359527).
- Module InstExtensionImage moved to yast2.
- Added new disintegrate_all_extensions client that is called at
  the end of the initial installation to umount and remove all
  integrated inst-sys extensions.
- 2.16.18

-------------------------------------------------------------------
Wed Feb  6 13:23:35 CET 2008 - locilka@suse.cz

- Better /lbin/wget handling in InstExtensionImage.
- Speed-up inst_complex_welcome optimalizations (e.g., skipping
  downloading extension already by Linuxrc)

-------------------------------------------------------------------
Tue Feb  5 16:04:15 CET 2008 - locilka@suse.cz

- Squashfs image needs to be mounted using '-o loop'.
- Displaying busy cursor when downloading the extension.
- 2.16.17

-------------------------------------------------------------------
Mon Feb  4 19:04:29 CET 2008 - locilka@suse.cz

- Modular inst-sys used for localizations (FATE #302955).
- Tabs have been removed from installation proposal.
- 2.16.16

-------------------------------------------------------------------
Fri Feb  1 16:08:26 CET 2008 - locilka@suse.cz

- Added new InstExtensionImage module for integration of modular
  inst-sys images on-the-fly (FATE #302955).

-------------------------------------------------------------------
Thu Jan 31 19:05:49 CET 2008 - aschnell@suse.de

- reflect init-script rename from suse-blinux to sbl
- 2.16.15

-------------------------------------------------------------------
Thu Jan 31 15:02:56 CET 2008 - jsuchome@suse.cz

- call users_finish.ycp from inst_finish.ycp (FATE #302980)

-------------------------------------------------------------------
Thu Jan 31 12:58:42 CET 2008 - locilka@suse.cz

- Fixed inst_restore_settings client: NetworkDevices are now
  NetworkInterfaces.
- 2.16.14

-------------------------------------------------------------------
Thu Jan 31 11:14:46 CET 2008 - locilka@suse.cz

- Added docu. for *_finish scripts (needed for FATE #302980).
- Welcome dialog can newly show the license according to the just
  selected language and also show other lozalizations if needed.
- 2.16.13

-------------------------------------------------------------------
Wed Jan 30 15:22:29 CET 2008 - aschnell@suse.de

- Use icewm instead of fvwm during installation (bnc #357240)
- 2.16.12

-------------------------------------------------------------------
Wed Jan 30 14:15:50 CET 2008 - fehr@suse.de

- Add installation step for disk partitioning between time zone
  and software selection
- put user config after disk partitioning

-------------------------------------------------------------------
Wed Jan 30 09:51:42 CET 2008 - locilka@suse.cz

- Added -noreset option to the VNC startup script (bnc #351338).
- Added inst_user_first.ycp call to the control file right before
  the installation proposal.
- Fixed visibility of ZMD Turnoff checkbox (bnc #356655).

-------------------------------------------------------------------
Tue Jan 29 17:34:03 CET 2008 - locilka@suse.cz

- New desktop selection dialog without system task combo-boxes.
  System selection with icons (bnc #356926).
- More UI checking in dialogs.
- Unified DefaultDesktop module and software/desktop selection
  dialog in installation.

-------------------------------------------------------------------
Mon Jan 28 13:00:19 CET 2008 - aschnell@suse.de

- support Qt and Gtk frontend in startup scripts
- hack for key-autorepeat during installation (bnc #346186)
- 2.16.11

-------------------------------------------------------------------
Fri Jan 25 13:35:13 CET 2008 - locilka@suse.cz

- Reduced Wizard redrawing in the installation workflow.

-------------------------------------------------------------------
Thu Jan 24 15:21:39 CET 2008 - aschnell@suse.de

- start service brld before suse-blinux (bug #354769)
- 2.16.10

-------------------------------------------------------------------
Mon Jan 21 11:05:16 CET 2008 - kmachalkova@suse.cz

- Re-enabled thread support for ncurses UI in YaST2.call
  (bug #164999, FaTE #301899)

-------------------------------------------------------------------
Mon Jan 21 10:53:50 CET 2008 - locilka@suse.cz

- Release Notes UI facelifting.
- Splitting Welcome script dialog single-loop into functions.

-------------------------------------------------------------------
Wed Jan 16 15:49:59 CET 2008 - locilka@suse.cz

- Calling SetPackageLocale and SetTextLocale in the initial
  installation dialog (selecting language) (#354133).

-------------------------------------------------------------------
Mon Jan 14 13:39:00 CET 2008 - locilka@suse.cz

- Added new Language/Keyboard/License dialog (FATE #302957).
- Updated control files.
- 2.16.9

-------------------------------------------------------------------
Thu Jan 10 14:08:17 CET 2008 - locilka@suse.cz

- Extended system type and software selection dialog. Added base
  pattern (selected desktop) description, helps, default status
  for secondary selections, ...
- Added possibility to control visibility of Online Repositories
  via the installation control file (hidden by default).
- Added more control-file documentation.

-------------------------------------------------------------------
Tue Dec 18 16:54:39 CET 2007 - locilka@suse.cz

- Added new desktop and software selection dialog.
- 2.16.8

-------------------------------------------------------------------
Mon Dec 17 11:08:42 CET 2007 - locilka@suse.cz

- Hidden Mouse-probing busy popup.
- New YCP module InstData stores the installation data that should
  be shared among the installation clients.
- Installation repository initialization moved to the unified
  progress when probing the system.
- System analysis has been split into two scripts: inst_mode and
  inst_system_analysis to make the maintenance easier (also in
  control file).
- 2.16.7

-------------------------------------------------------------------
Thu Dec 13 14:25:30 CET 2007 - locilka@suse.cz

- Added a possibility to stop and disable the ZMD service in the
  last (congratulate) dialog of installation (FATE #302495).
- Adjusted the SLES control file: module arguments
  'show_zmd_turnoff_checkbox' and 'zmd_turnoff_default_state'.

-------------------------------------------------------------------
Mon Dec 10 12:13:14 CET 2007 - locilka@suse.cz

- Removed dependency on yast2-country, added dependency on
  yast2-country-data.

-------------------------------------------------------------------
Wed Dec  5 11:13:05 CET 2007 - mzugec@suse.cz

- description says network cards are wireless (#346133)

-------------------------------------------------------------------
Mon Dec  3 16:49:46 CET 2007 - locilka@suse.cz

- Installation Mode dialog adapted to new bright and better mod_UI.
- Using informative icon in some inst_network_check script.
- 2.16.6

-------------------------------------------------------------------
Mon Dec  3 14:34:38 CET 2007 - locilka@suse.cz

- Installation Mode dialog adapted to new mod-UI and to new
  Image-Dimming support in UI.

-------------------------------------------------------------------
Thu Nov 29 16:27:59 CET 2007 - locilka@suse.cz

- Using Progress::NewProgressIcons to show icons during the network
  setup in first stage and during system probing.

-------------------------------------------------------------------
Tue Nov 27 19:14:15 CET 2007 - sh@suse.de

- Use string ID "contents" rather than YCPSymbol `contents
  for Wizard ReplacePoint
- 2.16.5

-------------------------------------------------------------------
Fri Nov 23 13:36:54 CET 2007 - locilka@suse.cz

- Using translations for inst_finish steps (#343783).
- 2.16.4

-------------------------------------------------------------------
Tue Nov 20 11:08:23 CET 2007 - locilka@suse.cz

- Shutting down all dhcpcd clients when reconfiguring network in
  the first stage and when finishing the installation (#308577).
- 'Copy 70-persistent-cd.rules' functionality has been moved here
  from yast2-network (#328126).

-------------------------------------------------------------------
Mon Nov 19 15:35:10 CET 2007 - locilka@suse.cz

- Fixed busy texts for restarting YaST vs. finishing the instal.
- Unified used terminology (repositories) (FATE #302970).

-------------------------------------------------------------------
Tue Nov 13 13:54:13 CET 2007 - locilka@suse.cz

- Script copy_files_finish.ycp cleaned up.

-------------------------------------------------------------------
Fri Nov  9 13:30:34 CET 2007 - locilka@suse.cz

- Boot Installed System option has been removed (#327505).
- Installation Mode dialog has been redesigned using
  self-descriptive icons for all options.
- Return value from inst_repair is evaluated, error is reported in
  case of failure.
- 2.16.3

-------------------------------------------------------------------
Fri Nov  2 16:31:06 CET 2007 - locilka@suse.cz

- Adjusted RPM dependencies (Internet module has been moved from
  yast2-network to yast2).

-------------------------------------------------------------------
Tue Oct 30 17:26:51 CET 2007 - locilka@suse.cz

- Modules Hotplug and HwStatus moved to yast2.rpm to remove
  dependency of storage on installation.
- 2.16.2

-------------------------------------------------------------------
Wed Oct 24 16:32:41 CEST 2007 - locilka@suse.cz

- Changes in StorageDevice module API (#335582).
- 2.16.1

-------------------------------------------------------------------
Mon Oct 15 16:00:06 CEST 2007 - locilka@suse.cz

- Abort the installation instead of halting the system in case of
  declining the license when installing from LiveCD (#330730).

-------------------------------------------------------------------
Thu Oct 11 15:00:03 CEST 2007 - jsrain@suse.cz

- show release notes properly in live installation (#332862)

-------------------------------------------------------------------
Wed Oct  3 17:50:11 CEST 2007 - locilka@suse.cz

- Added "Network Type" information to the First Stage Network Setup
- 2.16.0

-------------------------------------------------------------------
Wed Oct  3 09:53:55 CEST 2007 - mvidner@suse.cz

- Do not try to package COPYRIGHT.english, it is gone from
  devtools (#299144).

-------------------------------------------------------------------
Tue Oct  2 16:04:55 CEST 2007 - ug@suse.de

- typo fixed (#328172)

-------------------------------------------------------------------
Mon Sep 24 16:43:11 CEST 2007 - locilka@suse.cz

- Changed default delete_old_packages back to 'true' after finding
  and fixing all remaining issues with 'false' (changed by coolo)
- Added new option 'online_repos_preselected' into the control file
  to make default status of Online Repositories easily configurable
  (#327791).
- Initializing the default behavior of Online Repositories in
  inst_features according to the control file (#327791).
- 2.15.54

-------------------------------------------------------------------
Fri Sep 21 16:35:18 CEST 2007 - locilka@suse.cz

- Start dhcpcd using WFM instead of SCR (#326342).
- 2.15.53

-------------------------------------------------------------------
Fri Sep 21 09:53:37 CEST 2007 - locilka@suse.cz

- When normal umount at the end of the installation fails, try
  at least: sync, remount read-only, umount --force.
- Report all services running in the installation directory
  (both #326478).
- 2.15.52

-------------------------------------------------------------------
Thu Sep 20 12:23:01 CEST 2007 - locilka@suse.cz

- Changed inst_upgrade_urls to add sources not enabled during the
  upgrade in a disabled state instead of ignoring them (#326342).
- 2.15.51

-------------------------------------------------------------------
Tue Sep 18 19:50:52 CEST 2007 - locilka@suse.cz

- Fixed tar syntax: --ignore-failed-read param. position (#326055).
- 2.15.50

-------------------------------------------------------------------
Thu Sep 13 16:18:30 CEST 2007 - locilka@suse.cz

- Fixed inst_upgrade_urls to re-register sources with their
  repository names taken from the upgraded system (#310209).
- 2.15.49

-------------------------------------------------------------------
Tue Sep 11 20:03:02 CEST 2007 - aschnell@suse.de

- don't swapoff after 1st stage installation (bug #308121)
- 2.15.48

-------------------------------------------------------------------
Tue Sep 11 11:07:20 CEST 2007 - locilka@suse.cz

- Calling ntp-client_finish instead of ntp_client_finish in the
  inst_finish script (#309430).

-------------------------------------------------------------------
Wed Sep  5 14:48:33 CEST 2007 - locilka@suse.cz

- Reinitializing variable for skipping add-on-related clients with
  its default value in inst_system_analysis (#305554).
- 2.15.47

-------------------------------------------------------------------
Wed Sep  5 13:24:32 CEST 2007 - jsrain@suse.cz

- removed inst_fam.ycp (also from control files) (#307378)

-------------------------------------------------------------------
Mon Sep  3 12:45:41 CEST 2007 - locilka@suse.cz

- Creating symlinks to .curlrc and .wgetrc files from the root.
- Adjusting RPM dependencies (yast2-core, new builtin 'setenv').
- Adjusting ENV variables with proxy settings (all three #305163).
- Writing also proxy setting into Install.inf (#298001#c5).
- 2.15.46

-------------------------------------------------------------------
Fri Aug 31 16:26:07 CEST 2007 - locilka@suse.cz

- Calling ntp_client_finish client at the end of the installation
  (#299238#c9).
- 2.15.45

-------------------------------------------------------------------
Fri Aug 24 09:25:53 CEST 2007 - locilka@suse.cz

- Changing forgotten "catalogs" to "initializing..." (#302384).
- 2.15.44

-------------------------------------------------------------------
Tue Aug 21 16:10:16 CEST 2007 - locilka@suse.cz

- Fixed evaluating of "enabled" tag in map of repositories in
  inst_upgrade_urls (#300901).
- Added ssh_host_dsa_key ssh_host_dsa_key.pub ssh_host_rsa_key
  ssh_host_rsa_key.pub to be optionally copied as well as the SSH1
  keys (#298798).
- Allowing to abort the "System Probing" dialog (#298049).
- 2.15.43

-------------------------------------------------------------------
Wed Aug 15 17:30:06 CEST 2007 - mzugec@suse.cz

- mark string for translation (#300268)

-------------------------------------------------------------------
Fri Aug 10 11:19:36 CEST 2007 - locilka@suse.cz

- Using "Online Repositories" for Internet/Web-based/Additional/...
  repositories downloaded from web during the first stage
  installation (#296407).
- 2.15.42

-------------------------------------------------------------------
Wed Aug  8 12:35:28 CEST 2007 - jsrain@suse.cz

- show reboot message within live installation without timeout
  (#297691)
- 2.15.41

-------------------------------------------------------------------
Mon Aug  6 08:58:02 CEST 2007 - locilka@suse.cz

- Renamed product/default repositories check-box to "Add Internet
  Repositories Before Installation" (#297580).
- Added help for that check-box (#296810).
- First stage network setup dialog - changes in dialog alignment
  (#295043).
- Initialize mouse after installation steps are displayed (#296406)
- 2.15.40

-------------------------------------------------------------------
Thu Aug  2 08:53:56 CEST 2007 - jsrain@suse.cz

- do not show "Clone" check box in live installation
- 2.15.39

-------------------------------------------------------------------
Wed Aug  1 11:00:15 CEST 2007 - locilka@suse.cz

- Changing remote repositories link to http://download.opensuse.org
  (#297628)

-------------------------------------------------------------------
Wed Aug  1 10:33:45 CEST 2007 - mvidner@suse.cz

- Removed Provides/Obsoletes for ancient yast package names,
  with the devel-doc subpackage they broke yast2-schema build.
- 2.15.38

-------------------------------------------------------------------
Tue Jul 31 11:29:53 CEST 2007 - lslezak@suse.cz

- inst_extrasources - register the extra repositories in content
  file automatically without asking user (#290040), do not download
  metadata from the extra sources (offline registration) (#290040,
  #288640)

-------------------------------------------------------------------
Mon Jul 30 12:38:31 CEST 2007 - locilka@suse.cz

- Added inst_upgrade_urls client which offers URLs used on the
  system to be used during the upgrade as well (FATE #301785).
- Calling the client from control file.
- Adjusted RPM dependencies (.anyxml SCR agent).
- 2.15.37

-------------------------------------------------------------------
Sun Jul 29 22:39:31 CEST 2007 - locilka@suse.cz

- Fixed curl parameters for network test in first stage (#295484).

-------------------------------------------------------------------
Thu Jul 26 17:51:29 CEST 2007 - mzugec@suse.cz

- set variables VNC and USE_SSH in S07-medium (#294485)
- 2.15.36

-------------------------------------------------------------------
Wed Jul 25 12:48:50 CEST 2007 - mvidner@suse.cz

- startup scripts: Call initviocons only if it exists (#173426).
- 2.15.35

-------------------------------------------------------------------
Wed Jul 25 10:58:29 CEST 2007 - locilka@suse.cz

- Renamed yast2-installation-doc to yast2-installation-devel-doc
  (FATE #302461).
- Removed ping-based internet test from the First-stage network
  setup test.
- Sped up internet test by adding timeouts and by downloading only
  the page header.
- Added help texts to the network setup dialogs.

-------------------------------------------------------------------
Tue Jul 24 13:20:36 CEST 2007 - locilka@suse.cz

- Control file: Unified wizard step names with dialogs, removed
  Clean Up step part of the Online Update is now Registration
  (#293095).
- Call inst_network_check (and setup) only in Add-On products
  and/or Additional Product Sources were requested to be used
  (#293808).

-------------------------------------------------------------------
Tue Jul 24 10:48:02 CEST 2007 - locilka@suse.cz

- Splitting auto-generated documentation into separate package
  yast2-installation-doc (FATE #302461).
- 2.15.34

-------------------------------------------------------------------
Thu Jul 19 16:36:19 CEST 2007 - locilka@suse.cz

- If network setup in the first-stage installation is cancelled,
  return to the previous dialog (network check).
- Several minor updates of the network setup workflow (#292379).
- 2.15.33

-------------------------------------------------------------------
Wed Jul 18 10:54:26 CEST 2007 - locilka@suse.cz

- New progress and help messages when initializing the second
  stage (#292617).
- More debugging in switch_scr_finish.

-------------------------------------------------------------------
Thu Jul 12 12:59:32 CEST 2007 - locilka@suse.cz

- Client inst_productsources.ycp moved to yast2-packager.
- Changed link to list of servers in control file.
- Adjusted RPM dependencies.
- Installation sources are now Repositories.
- 2.15.32

-------------------------------------------------------------------
Wed Jul 11 09:09:58 CEST 2007 - locilka@suse.cz

- Changed default delete_old_packages to 'false'.

-------------------------------------------------------------------
Wed Jul  4 16:16:37 CEST 2007 - locilka@suse.cz

- Fixed workflow when user selects to Boot the installed system and
  then cancels that decision.
- 2.15.31

-------------------------------------------------------------------
Mon Jul  2 15:38:27 CEST 2007 - locilka@suse.cz

- Applied patch from sassmann@novell.com for PS3 support with
  576x384 resolution (#273147).

-------------------------------------------------------------------
Fri Jun 29 11:50:47 CEST 2007 - locilka@suse.cz

- Extended "Suggested Installation Sources" to support two levels
  of linking. First link contains list of links to be downloaded
  in order to get lists of suggested repositories.

-------------------------------------------------------------------
Thu Jun 28 21:34:19 CEST 2007 - jsrain@suse.cz

- updated for live CD installation

-------------------------------------------------------------------
Thu Jun 21 17:38:09 CEST 2007 - adrian@suse.de

- fix changelog entry order

-------------------------------------------------------------------
Thu Jun 21 10:34:10 CEST 2007 - locilka@suse.cz

- Added handling for "Suggested Installation Sources" during the
  first stage installation, initial evrsion (FATE #300898).
- Enhanced SCR-Switch installation-debugger.
- Added case-insensitive filter into the "Suggested Installation
  Sources" dialog.

-------------------------------------------------------------------
Wed Jun 20 13:12:10 CEST 2007 - locilka@suse.cz

- Fixed inst_license to really halt the system when license is
  declined (#282958).
- Fixed writing proxy settings during First-Stage Installation,
  Network Setup. Wrong Proxy::Import keys were used).
- Pre-selecting first connected network card in Network Card dialog
  in First-Stage Installation, Network Setup to avoid confusions.
- Fixed canceled Network Setup not to abort the entire
  installation.

-------------------------------------------------------------------
Fri Jun 15 14:34:01 CEST 2007 - locilka@suse.cz

- Fixing inst_addon_update_sources to initialize the target
  and sources before using Pkg:: builtins (#270899#c29).

-------------------------------------------------------------------
Thu Jun 14 11:28:26 CEST 2007 - locilka@suse.cz

- Enhanced network-test in the fist stage installation, three
  different servers are tested with 'ping' instead of only one.
- Current network settings are logged in case of failed network
  test (both #283841).
- Enhanced network-test in the fist stage installation, three
  different web-servers are tested with curl instead of only one.

-------------------------------------------------------------------
Wed Jun 13 15:44:05 CEST 2007 - locilka@suse.cz

- Implemented new feature that saves the content defined in control
  file from the installation system to the just installed system.
  Function, that does it, is SaveInstSysContent in SystemFilesCopy
  module (FATE #301937).
- Added new entry into the control file that defines what and where
  to save it, initially /root/ -> /root/inst-sys/.
- Adjusted control-file documentation.
- Fixed inst_restore_settings to start SuSEfirewall2_setup if it is
  enabled in the system init scripts to prevent from having
  half-started firewall after YOU kernel-update (#282871).

-------------------------------------------------------------------
Mon Jun 11 18:30:48 CEST 2007 - locilka@suse.cz

- Added lost fix from Andreas Schwab for startup scripts. The patch
  fixes evaluation of bash expressions.
- 2.15.30

-------------------------------------------------------------------
Mon Jun 11 17:55:23 CEST 2007 - locilka@suse.cz

- Adjusted SCR for install.inf to provide read/write access.
- Writing install.inf for save_network script at the end of
  the initial stage.
- Changed internal data structure for NetworkSetup in the initial
  stage.
- Added Internet test to the end of the NetworkSetup in the initial
  stage.
- 2.15.29

-------------------------------------------------------------------
Fri Jun  8 17:52:57 CEST 2007 - locilka@suse.cz

- Added initial implementation of possibility to setup network
  in the first stage installation. New YCP clients have beed added:
  inst_network_check and inst_network_setup. Scripts are called
  from inst_system_analysis before sources are initialized
  (FATE #301967).

-------------------------------------------------------------------
Thu Jun  7 15:08:08 CEST 2007 - locilka@suse.cz

- A new label "Writing YaST Configuration..." used in case of
  restarting system or installation.

-------------------------------------------------------------------
Fri Jun  1 12:41:10 CEST 2007 - mzugec@suse.cz

- use shared isNetworkRunning() function in network_finish
- 2.15.28

-------------------------------------------------------------------
Wed May 30 11:33:52 CEST 2007 - mzugec@suse.cz

- fixed spec requirements

-------------------------------------------------------------------
Mon May 28 16:02:38 CEST 2007 - mzugec@suse.cz

- removed netsetup item from control files

-------------------------------------------------------------------
Mon May 28 13:33:08 CEST 2007 - mzugec@suse.cz

- removed inst_netsetup item from control files

-------------------------------------------------------------------
Sun May 27 14:49:37 CEST 2007 - mzugec@suse.de

- installation network changes:
http://lists.opensuse.org/yast-devel/2007-05/msg00025.html
- 2.15.27

-------------------------------------------------------------------
Tue May 22 10:51:57 CEST 2007 - ug@suse.de

- reactivate hardware detection during autoinstall
- 2.15.26

-------------------------------------------------------------------
Mon May 21 10:40:20 CEST 2007 - locilka@suse.cz

- Fixed release-notes desktop file.
- 2.15.25

-------------------------------------------------------------------
Thu May 17 22:18:29 CEST 2007 - locilka@suse.cz

- Progress dialog for initializing installation sources.
- 2.15.24

-------------------------------------------------------------------
Tue May 15 14:14:13 CEST 2007 - locilka@suse.cz

- Changed control file in partitioning/evms_config section from
  'true' to 'false' (#274702).

-------------------------------------------------------------------
Fri May 11 16:30:06 CEST 2007 - locilka@suse.cz

- Removing directories '/var/lib/zypp/cache' and '/var/lib/zypp/db'
  if they exist at the beginning of the installation (#267763).
- 2.15.23

-------------------------------------------------------------------
Thu May 10 17:16:49 CEST 2007 - locilka@suse.cz

- Merged hardware probing (inst_startup) and system probing
  (inst_system_analysis) into one script to have only one progress
  dialog instead of two (#271291).
- openSUSE control file clean-up: The default value for enable_next
  and enable_back is 'yes'. Only few steps do not allow to go back
  (#270893).
- 2.15.22

-------------------------------------------------------------------
Wed May  9 10:25:37 CEST 2007 - locilka@suse.cz

- Safe qouting of bash command in desktop_finish.
- CommandLine for inst_release_notes (#269914).

-------------------------------------------------------------------
Mon May  7 13:43:54 CEST 2007 - ms@suse.de

- don't clobber existing /root/.vnc/passwd file (#271734)

-------------------------------------------------------------------
Wed Apr 18 09:13:10 CEST 2007 - locilka@suse.cz

- Root password dialog has been moved to be the first dialog of the
  second stage installation workflow (FATE #301924).
- "Root Password" step is now called "root Password" (#249706).
- Created new 'Check Installation' entry to the 'Configuration'
  part of the workflow. This section contains setting up network
  if needed, initializing target if needed, and installing
  remaining software (needed by FATE #301924).
- Added new client inst_initialization that creates initialization
  progress UI instead of blank screen.
- 2.15.20

-------------------------------------------------------------------
Tue Apr 17 11:11:37 CEST 2007 - locilka@suse.cz

- Fixed Add-On template to use generic 'control' textdomain
- 2.15.19

-------------------------------------------------------------------
Fri Apr 13 09:45:10 CEST 2007 - locilka@suse.cz

- Replacing networkmanager_proposal with general_proposal (network)
  that includes also IPv6 settings (#263337, #260261).

-------------------------------------------------------------------
Thu Apr 12 11:57:03 CEST 2007 - locilka@suse.cz

- Initialize the target and sources before adding extra sources.
  They needn't be initialized after YaST is restarted during the
  online update (#263289).

-------------------------------------------------------------------
Wed Apr 11 10:21:24 CEST 2007 - locilka@suse.cz

- Release Notes dialog is using a [Close] button if not running in
  installation (#262440).

-------------------------------------------------------------------
Fri Apr  6 16:48:58 CEST 2007 - locilka@suse.cz

- In case of reboot during installation, network services status
  is stored to a reboot_network_settings file and their status
  is restored again when starting the installation after reboot.
  Restoring the status uses Progress library for user feedback
  (#258742).
- Adjusted RPM dependencies.
- 2.15.18

-------------------------------------------------------------------
Thu Apr  5 13:34:48 CEST 2007 - locilka@suse.cz

- Using function PackagesUI::ConfirmLicenses() instead of
  maintaining own code with almost the same functionality (#256627)
- Adjusted RPM dependencies
- Unified inst_startup UI to use the Progress library instead of
  sequence of busy pop-ups.
- Unified inst_system_analysis UI to use the Progress library
  instead of empty dialog.
- 2.15.17

-------------------------------------------------------------------
Wed Apr  4 10:35:55 CEST 2007 - locilka@suse.cz

- Removed IPv6 proposal from installation control file. IPv6
  proposal has been merged into Network Mode proposal (#260261).

-------------------------------------------------------------------
Wed Mar 28 16:17:37 CEST 2007 - locilka@suse.cz

- Adjusted to use WorkflowManager instead AddOnProduct module
  in some cases to make Pattern-based installation and
  configuration workflow (FATE #129).
- Adjusted RPM dependencies and BuildRequires.
- 2.15.16

-------------------------------------------------------------------
Tue Mar 27 14:22:46 CEST 2007 - ms@suse.de

- fixed X11 preparation by checking /etc/reconfig_system (#252763)

-------------------------------------------------------------------
Wed Mar 21 16:47:14 CET 2007 - locilka@suse.cz

- Handling CloneSystem functionality when the client for cloning is
  not installed (checkbox is disabled).

-------------------------------------------------------------------
Mon Mar 19 13:09:57 CET 2007 - locilka@suse.cz

- Creating an empty /etc/sysconfig/displaymanager in desktop_finish
  if the sysconfing doesn't exist (minimal installation).
- Handling missing .proc.parport.devices agent (RPM recommends
  yast2-printer for that).

-------------------------------------------------------------------
Tue Mar 13 13:43:42 CET 2007 - locilka@suse.cz

- Reboot in case of the declined license during the initial
  installation (#252132).

-------------------------------------------------------------------
Mon Mar 12 08:44:19 CET 2007 - locilka@suse.cz

- Modules 'Product' and 'Installation' (installation settings) were
  moved from 'yast2-installation' to 'yast2' to minimize
  cross-package dependencies.
- Adjusted package dependencies.
- 2.15.15

-------------------------------------------------------------------
Fri Mar  9 10:05:20 CET 2007 - locilka@suse.cz

- Module InstShowInfo has been moved from yast2-installation to
  yast2-packager because this module is used by Add-Ons and
  installation sources only.
- Adjusted RPM Requires (yast2-packager >= 2.15.22).
- 2.15.14

-------------------------------------------------------------------
Thu Mar  8 16:59:35 CET 2007 - locilka@suse.cz

- Module GetInstArgs moved from yast2-installation to yast2, many
  clients required yast2-installation only because of this module.

-------------------------------------------------------------------
Thu Mar  8 14:45:39 CET 2007 - locilka@suse.cz

- Tag 'PATTERNS' in product content file is depracated by
  'REQUIRES' and/or 'RECOMMENDS' tag (#252122).

-------------------------------------------------------------------
Tue Mar  6 16:44:49 CET 2007 - kmachalkova@suse.cz

- Do not export LINES and COLUMNS variables, so that terminal
  resize event is handled correctly (#184179)

-------------------------------------------------------------------
Tue Mar  6 16:44:48 CET 2007 - locilka@suse.cz

- AddOnProduct and ProductLicense finally moved to yast2-packager
  from yast2-installation to avoid build cycles.
- 2.15.13

-------------------------------------------------------------------
Mon Mar  5 17:14:58 CET 2007 - locilka@suse.cz

- Moving AddOnProduct module back to yast2-installation because
  this module is needed in the second-stage installation.
- AddOnProduct-related testsuites moved back to yast2-installation.
- 2.15.12

-------------------------------------------------------------------
Mon Mar  5 12:58:21 CET 2007 - locilka@suse.cz

- Adding new installation client mouse_finish which is called
  before SCR is switched. This removes the dependency of
  yast2-installation on yast2-mouse.
- 2.15.11

-------------------------------------------------------------------
Fri Mar  2 15:27:14 CET 2007 - locilka@suse.cz

- Providing feedback (busy message) in inst_restore_settings.
  Starting network by calling 'network start' with timeout.
- Adding yast2-bootloader into required packages because it is
  needed after the SCR is switched into the installed system just
  before reboot (#249679).
- Added more logging into inst_system_analysis (booting installed
  system).
- 2.15.10

-------------------------------------------------------------------
Wed Feb 28 14:11:16 CET 2007 - jsrain@suse.cz

- added more logging to umount_finish (#247594)

-------------------------------------------------------------------
Mon Feb 26 16:03:42 CET 2007 - jsrain@suse.cz

- updated popup in case of license is not accepted (#162499)

-------------------------------------------------------------------
Thu Feb 22 13:52:12 CET 2007 - locilka@suse.cz

- Splitting installation_worker (main installation script) into
  inst_worker_initial and inst_worker_continue.
- Testsuites related to Add-Ons moved to yast2-add-on package.
- 2.15.9

-------------------------------------------------------------------
Wed Feb 21 17:24:30 CET 2007 - locilka@suse.cz

- Added documentation for silently_downgrade_packages and
  keep_installed_patches control file entries (plus their reverse
  lists) (FATE #301990, Bugzilla #238488).

-------------------------------------------------------------------
Mon Feb 19 16:00:23 CET 2007 - locilka@suse.cz

- More concrete fix of bug #160301: Displaying information about
  how to continue the second stage installation if SSH is the only
  installation method. This informational pop-up has disabled
  time-out (#245742).
- Moving parts of installation_worker script to includes based on
  in which installation stage they are used.

-------------------------------------------------------------------
Fri Feb 16 16:18:28 CET 2007 - locilka@suse.cz

- Add-Ons moved to a new package yast2-add-on-2.15.0 (#238673)

-------------------------------------------------------------------
Thu Feb 15 12:21:46 CET 2007 - locilka@suse.cz

- New entries silently_downgrade_packages, plus reverse list, and
  keep_installed_patches, plus reverse list, were added into SLES
  and SLED control files (FATE #301990, Bugzilla #238488).

-------------------------------------------------------------------
Mon Feb 12 13:40:41 CET 2007 - locilka@suse.cz

- Making release_notes modular.
- Rewriting RPM dependencies (#238679).
- Moving parts of installation_worker client into functions.
- Moving Mouse-init functions into inst_init_mouse client.
- Moving Storage-related functions (autoinstall) into
  inst_check_autoinst_mode client.
- Moving vendor client and desktop file to the yast2-update to
  minimize yast2-installation dependencies.
- Remove obsolete /proc/bus/usb mounting (#244950).

-------------------------------------------------------------------
Wed Feb  7 11:01:02 CET 2007 - locilka@suse.cz

- Correct Installation::destdir quoting in .local or .target bash
  commands.
- 2.15.8

-------------------------------------------------------------------
Tue Feb  6 16:29:55 CET 2007 - locilka@suse.cz

- Hide &product; in inst_suseconfig call to remove dependency on
  Product.ycp and not to be so ugly (#241553).

-------------------------------------------------------------------
Mon Feb  5 11:31:52 CET 2007 - locilka@suse.cz

- Store Add-Ons at the end of first stage installation and restore
  them before AutoYaST cloning at the end of the second stage
  installation (bugzilla #187558).
- Set license content before it is displayed for the first time,
  select license language before it is displayed (#220847).
- 2.15.7

-------------------------------------------------------------------
Fri Feb  2 15:25:04 CET 2007 - locilka@suse.cz

- Removing dependency on yast2-slp package.
- Moving all SLP-related functionality to yast2-packager-2.15.7.
- Handling not installed yast2-slp package in Add-Ons (#238680).

-------------------------------------------------------------------
Thu Feb  1 12:41:36 CET 2007 - locilka@suse.cz

- When an Add-On product is added and removed later, correctly
  remove also cached control file of that Add-On (#238307).
- 2.15.6

-------------------------------------------------------------------
Wed Jan 31 09:34:11 CET 2007 - locilka@suse.cz

- Rereading all SCR Agents in case of installation workflow changed
  by Add-On product (#239055).
- Calling PackageLock::Check before Pkg calls (#238556).

-------------------------------------------------------------------
Sun Jan 28 22:27:48 CET 2007 - locilka@suse.cz

- Removed tv and bluetooth hardware proposals from SLES control
  file. There are no such modules in that product (#238759).

-------------------------------------------------------------------
Mon Jan 22 13:46:20 CET 2007 - locilka@suse.cz

- Correct handling of CD/DVD Add-Ons in installation (#237264).
- Fixed switching between Installation Settings tabs in case of
  error in proposal. Every time, only the more-detailed tab is
  selected (#237291).
- Appropriate buttons for Add-Ons dialog for both dialog in
  installation workflow and installation proposal (#237297).
- 2.15.5

-------------------------------------------------------------------
Fri Jan 19 16:25:44 CET 2007 - locilka@suse.cz

- Fixed cancelling of entering a new Add-On (#236315).
- Added zFCP and DASD to installation/update proposal on S/390
  (jsrain) (#160399)
- 2.15.4

-------------------------------------------------------------------
Wed Jan 17 10:50:02 CET 2007 - locilka@suse.cz

- Changed control file documentation for Flexible Partitioning
  (bugzilla #229651 comment #15).
- Changed option <clone_module> "lan" to "networking" (#235457).

-------------------------------------------------------------------
Fri Jan 12 19:05:56 CET 2007 - ms@suse.de

- fixed TERM type setup in case of ssh based installations.
  if the installation is ssh based, TERM is not allowed to
  be overwritten by the value of install.inf. The TERM value
  of install.inf points to the console and not to the remote
  terminal type (#234032)

-------------------------------------------------------------------
Fri Jan 12 17:41:05 CET 2007 - locilka@suse.cz

- control file variable for monthly suse_register run (F#301822)
  (change made by jdsn)

-------------------------------------------------------------------
Thu Jan 11 10:59:40 CET 2007 - locilka@suse.cz

- Changed SLD and SLE control files to reflect demands described in
  bugzilla bug #233156:
  * Old packages are removed by default, only for upgrading from
    SLD 10 or SLE 10, packages are not removed by default.
  * New packages are selected for installation by default, only for
    upgrading from SLD 10 or SLE 10, packages are only updated.
  * Upgrading to new SLE 10 from is only supported from SLES9 and
    SLE 10, upgrading from another product will display warning.

-------------------------------------------------------------------
Sat Jan  6 19:32:23 CET 2007 - ms@suse.de

- fixed usage of fbiterm (#225229)

-------------------------------------------------------------------
Thu Jan  4 14:27:12 CET 2007 - locilka@suse.cz

- Added documentation for new features in control file:
  * boolean delete_old_packages and list of products for which this
    rule is inverted.
  * boolean only_update_selected and list of products for which
    this rule is inverted.
  * list of products supported for upgrade
  (All described in FATE #301844)

-------------------------------------------------------------------
Tue Jan  2 13:07:24 CET 2007 - locilka@suse.cz

- Allowing to add the very same product that has been already
  installed or selected for installation in case the url is
  different than any of the current urls. There can be more sources
  for the product because product urls can be removed and added
  also by inst_source module (#227605).
- Consistent spelling of "Add-On" and "add-on" (#229934).
- 2.15.3

-------------------------------------------------------------------
Tue Dec 12 10:57:21 CET 2006 - locilka@suse.cz

- Consistent spelling of 'AutoYaST' (#221275).

-------------------------------------------------------------------
Mon Dec 11 16:11:21 CET 2006 - locilka@suse.cz

- Handling new flag REGISTERPRODUCT from add-on product content
  file. This flag demands running the registration client after
  an add-on product is installed (on a running system) and demands
  running the registration client even if it is disabled in
  the base-product's control file (during installation)
  (FATE #301312).
- 2.15.2

-------------------------------------------------------------------
Thu Dec  7 18:28:21 CET 2006 - locilka@suse.cz

- Release Notes dialog in the second stage installation now offers
  to select a different language for release notes than the default
  one (#224875).

-------------------------------------------------------------------
Thu Dec  7 10:46:00 CET 2006 - locilka@suse.cz

- Reworked adding and removing Add-Ons during the first stage
  installation. If some Add-Ons are added or removed, the entire
  workflow is created from scratch (#221377).
- Using a separate temporary directory for Add-On licenses not to
  be confused by the previous Add-On.
- Fixed Second Stage Installation script to handle rebooting
  after kernel-patch correctly (#224251).
- Fixed Add-On handling when cancelling adding an Add-On product,
  before that return value from the previous adding was evaluated.
- Fixing some texts (#223880)
- 2.15.1

-------------------------------------------------------------------
Mon Dec  4 16:27:21 CET 2006 - locilka@suse.cz

- Adding support for own help texts for particular submodules in
  installation proposal (FATE #301151). Use key "help" in
  "MakeProposal"'s function result.
- Adding root_password_ca_check item into the globals of control
  file set to true for SLES and false otherwise (FATE #300438).
- A better fix for disabling [Back] button in License Agreement
  dialog when the previous (Language) dialog has been skipped
  (223258).
- 2.15.0

-------------------------------------------------------------------
Mon Dec  4 08:34:02 CET 2006 - lslezak@suse.cz

- "en_EN" -> "en_GB" in list of the preferred languages for EULA

-------------------------------------------------------------------
Thu Nov 23 11:10:14 CET 2006 - locilka@suse.cz

- Disabling [Back] button in License Agreement dialog when the
  previous (Language) dialog has been skipped (223258).
- 2.14.15

-------------------------------------------------------------------
Wed Nov 22 18:51:10 CET 2006 - ms@suse.de

- added hostname/IP information to Xvnc setup (#223266)
- fixed call of initvicons, deactivate s390 exception (#192052)
- 2.14.14

-------------------------------------------------------------------
Tue Nov 21 14:42:50 CET 2006 - locilka@suse.cz

- Reporting the failed or aborted installation only when it has
  been really aborted or when it really failed. YaST or system
  restarts on purpose (online update) are now handled correctly -
  there is no question whether user wants to continue with
  the installation (#222896).
- 2.14.13

-------------------------------------------------------------------
Mon Nov 20 15:25:11 CET 2006 - locilka@suse.cz

- Wider list of extra-sources 56->76 characters (#221984).
- Adding modules listed in Linuxrc entry brokenmodules into the
  /etc/modprobe.d/blacklist file (#221815).
- 2.14.12

-------------------------------------------------------------------
Mon Nov 20 11:49:53 CET 2006 - ms@suse.de

- fixed framebuffer color depth setup (#221139)
- 2.14.11

-------------------------------------------------------------------
Mon Nov 20 08:55:16 CET 2006 - locilka@suse.cz

- Show update-confirmation dialog in Mode::update() only (#221571).
- Pressing [Abort] button in the Add-On dialog during installation
  now opens-up a correct pop-up dialog with correct text (#218677).

-------------------------------------------------------------------
Wed Nov 15 15:30:03 CET 2006 - ms@suse.de

- fixed i810 based installation (#220403)
- 2.14.10

-------------------------------------------------------------------
Wed Nov 15 14:38:21 CET 2006 - locilka@suse.cz

- Defining the minimal size for release_notes pop-up to have the
  minimal size 76x22 or 3/4x2/3 in text mode and 100x30 in graphic
  mode (#221222).

-------------------------------------------------------------------
Wed Nov 15 11:40:48 CET 2006 - locilka@suse.cz

- Restoring the [ Next ] button in the inst_congratlate client when
  the [ Back ] button is pressed (#221190).

-------------------------------------------------------------------
Tue Nov 14 13:20:24 CET 2006 - locilka@suse.cz

- Changes in openSUSE control file (#219878):
  * limit_try_home: 5 GB -> 7 GB
  * root_base_size: 3 GB -> 5 GB

-------------------------------------------------------------------
Thu Nov  9 15:21:14 CET 2006 - locilka@suse.cz

- Always run the fonts_finish's Write() function. Skip running
  "SuSEconfig --module fonts" if script SuSEconfig.fonts does not
  exist (#216079).
- 2.14.9

-------------------------------------------------------------------
Thu Nov  9 10:22:00 CET 2006 - locilka@suse.cz

- Added confirmation dialog into the update workflow on the running
  system before the update really proceeds (#219097).
- confirmInstallation function moved from inst_doit to misc to make
  confirmation dialog possible (#219097).
- Set Product Name only when any Product Name found (#218720).
- 2.14.8

-------------------------------------------------------------------
Fri Nov  3 14:39:53 CET 2006 - locilka@suse.cz

- Preselecting already installed languages in the Language Add-On
  script (FATE #301239) (#217052).
- 2.14.7

-------------------------------------------------------------------
Fri Nov  3 10:17:37 CET 2006 - locilka@suse.cz

- Changed text of question asking whether the second stage
  installation should start again (FATE #300422) in case of
  previous failure or user-abort (#215697).

-------------------------------------------------------------------
Wed Nov  1 17:43:41 CET 2006 - locilka@suse.cz

- "Installation->Other->Boot Installed System->Cancel" now doesn't
  abort the installation but returns to the Installation Mode
  dialog (#216887).
- Correct handling of pressing Cancel or Abort buttons in pop-up
  windows in Add-On installation (#216910).

-------------------------------------------------------------------
Mon Oct 30 15:10:07 CET 2006 - lslezak@suse.cz

- updated inst_extrasources client to not download files from the
  installation sources (#213031)
- requires yast2-pkg-bindings >= 2.13.101
- 2.14.6

-------------------------------------------------------------------
Mon Oct 30 12:59:31 CET 2006 - locilka@suse.cz

- Moving ProductFeatures::Save() from inst_kickoff client to
  save_config_finish - client that is called after the SCR is
  switched to the running system (#209119).
- Calling Storage::RemoveDmMapsTo (device) in after the disks are
  probed in inst_system_analysis (#208222).
- Fixed including packager.

-------------------------------------------------------------------
Thu Oct 26 14:51:12 CEST 2006 - locilka@suse.cz

- Enabling back button in the License Agreement dialog (#215236).
- Adding add-on.rnc for AutoYaST profile validation (#215248).
- Providing an easier switch to disable IPv6 by a new ipv6 client
  in the network proposal (FATE #300604) (mzugec).
- 2.14.5

-------------------------------------------------------------------
Wed Oct 25 16:28:14 CEST 2006 - locilka@suse.cz

- Adding more debugging messages in order to fix random crashing
  of the second stage installation (#214886).

-------------------------------------------------------------------
Tue Oct 24 13:57:57 CEST 2006 - locilka@suse.cz

- Renamed control file control.PROF.xml to control.openSUSE.xml

-------------------------------------------------------------------
Tue Oct 24 10:58:18 CEST 2006 - ms@suse.de

- fixed nic detection (#213870)

-------------------------------------------------------------------
Mon Oct 23 16:04:30 CEST 2006 - locilka@suse.cz

- Added special installation client for Language Add-Ons
  inst_language_add-on and it's XML workflow
  add-on-template_installation.xml for calling this client after
  the Add-On Product is added by the add-on client (FATE #301239).
- Adding add-on client to list of clients that are enabled for
  AutoYaST cloning (bugzilla #198927).
- Added summary of the Release Notes client for the Control Center
  (bugzilla #213878).
- 2.14.4

-------------------------------------------------------------------
Wed Oct 18 16:13:12 CEST 2006 - locilka@suse.cz

- Added a life-belt into the second stage installation. It can be
  restarted under these circumstances:

  1.) User aborts the installation
  2.) Installation process is killed during the installation
  3.) Computer is restarted during the installation (reset)

  The very next time the system is restarted. YaST starts and
  informs user that the previous installation was aborted/failed.
  Then users are asked whether they want to rerun the second stage
  installation (FATE #300422).

- Fixed setting own Y2MAXLOGSIZE up in order to save memory
  requirements during the first stage installation.
- 2.14.3

-------------------------------------------------------------------
Mon Oct 16 13:18:43 CEST 2006 - locilka@suse.cz

- Timeout license in AutoYaST after 2 seconds (#206706).
  This solution doesn't break ncurses.
- 2.14.2

-------------------------------------------------------------------
Mon Oct 16 12:24:10 CEST 2006 - fehr@suse.de

- added new configurable values for LVM/EVMS based proposals
  (feature 300169)
- change evms_config to true

-------------------------------------------------------------------
Mon Oct 16 11:12:51 CEST 2006 - ms@suse.de

- disable oom-killing for X-Server process (#211860)

-------------------------------------------------------------------
Thu Oct 12 16:28:07 CEST 2006 - locilka@suse.cz

- Handle Installation::destdir in *.bash properly (#211576).
- 2.14.1

-------------------------------------------------------------------
Mon Oct  9 16:52:14 CEST 2006 - locilka@suse.cz

- Merged SLES10 SP1 branch to openSUSE 10.2.
- 2.14.0

-------------------------------------------------------------------
Mon Oct  9 09:33:31 CEST 2006 - locilka@suse.cz

- Remove old eula.txt and then copy new one if exists (#208908).
- Using the fullscreen mode again, background images temporarily
  removed from the RPM build (#208307).
- The default "Other Option" is Repair, not Boot (#208841).
- Removed some unneeded imports from inst_clients.
- 2.13.159

-------------------------------------------------------------------
Mon Oct  2 16:44:25 CEST 2006 - locilka@suse.cz

- Merged proofread texts
- 2.13.158

-------------------------------------------------------------------
Mon Oct  2 11:06:29 CEST 2006 - lslezak@suse.cz

- inst_extrasources.ycp - fixed name of the text domain
- 2.13.157

-------------------------------------------------------------------
Wed Sep 27 15:22:15 CEST 2006 - lslezak@suse.cz

- new inst_extrasources.ycp client - add extra installation sources
  during installation (in 2nd stage, after online update)
  (fate #100168, #300910)
- 2.13.156

-------------------------------------------------------------------
Wed Sep 27 09:58:53 CEST 2006 - locilka@suse.cz

- YCP modules that originated at yast2-packager were moved back.
- Usage of dgettext replaced with standard gettext strings.
- Removed yast2-slp and yast2-firewall from build-requirements.
- 2.13.155

-------------------------------------------------------------------
Mon Sep 25 17:45:54 CEST 2006 - locilka@suse.cz

- New icon for Hardware Proposal.
- Root Password dialog moved before Hostname and Domain Name
  (#208032).

-------------------------------------------------------------------
Mon Sep 25 13:21:35 CEST 2006 - locilka@suse.cz

- A bit rewritten code for language selected for second stage of
  update (FATE #300572). Mode::Set is now called before Mode::Get.
- New installation images from jimmac (#203510).
- Timeout and accept the license dialog when installing using
  AutoYaST. By defualt, it's 8 seconds (#206706).
- New busy message when finishing the installation (closing
  sources, etc.).
- 2.13.154

-------------------------------------------------------------------
Mon Sep 25 10:59:16 CEST 2006 - jsrain@suse.cz

- check properly for existing files in /proc (#205408)

-------------------------------------------------------------------
Fri Sep 22 16:01:25 CEST 2006 - jsuchome@suse.cz

- Remember the selected language for update and use it also in the
  second stage (FATE #300572).
- 2.13.153

-------------------------------------------------------------------
Fri Sep 22 14:14:44 CEST 2006 - lslezak@suse.cz

- x11_finish.ycp - removed workaround for #201121

-------------------------------------------------------------------
Fri Sep 22 09:35:36 CEST 2006 - locilka@suse.cz

- Fixed starting Installation in window: Exception for PPC, 832x624
  still runs in fullscreen. Fixed using a fallback image when
  the current resolution is not supported (#207321).
- Fixed counting offset for installation in window. Exceptions are
  now handled correctly (#207310).
- Changed fallback background image - a pure black suits better.
- Visual speeding-up initializing the installation - adding
  a wrapper installation.ycp around installation_worker.ycp client
  to provide UI ASAP.

-------------------------------------------------------------------
Thu Sep 21 16:36:42 CEST 2006 - ms@suse.de

- added patch from Olaf Hering to remove the DefaultColorDepth
  for special fb devices which are not VESA VGA (#207338)

-------------------------------------------------------------------
Tue Sep 19 17:14:28 CEST 2006 - locilka@suse.cz

- Removed Installation background 1600x800 px.
- Added installation background 1280x800 px.

-------------------------------------------------------------------
Mon Sep 18 09:53:18 CEST 2006 - locilka@suse.cz

- Icon for release notes (inst_release_notes).
- List of available SLP sources based on Product Name (SLP label),
  also with filter when more than 15 sources are listed
  (FATE #300619).
- Added background images for installation (thanks to jimmac)
  [1024x768, 1280x1024, 1400x1050, 1600x800, 1600x1200] (Bugzilla
  #203510).
- Replacing "Product %1" with "%1" for list of selected Add-On
  products - the column is already called "Product".
- 2.13.152

-------------------------------------------------------------------
Thu Sep 14 14:45:54 CEST 2006 - locilka@suse.cz

- Finally! Corrected path for importing user-related data to the
  just installed system (FATE #120103, comments #17, #18).

-------------------------------------------------------------------
Thu Sep 14 00:46:19 CEST 2006 - ro@suse.de

- added yast2-core-devel to BuildRequires

-------------------------------------------------------------------
Wed Sep 13 09:27:51 CEST 2006 - locilka@suse.cz

- Calling languages.ycp client has been changed to a function call
  Language::GetLanguagesMap (#204791).
- Added new Requirement: yast2-country >= 2.13.35
- Calling copy_systemfiles_finish from inst_finish (FATE #300421).
- New icon for Finishing Basic Installation dialog.
- Calling new pre_umount_finish client before umount_finish,
  umount_finish closes SCR (#205389).
- Correctly quote files that are added into the temporary archive
  (FATE #300421).
- Removing the leading slashes from filenames when archiving them.
- Reporting error (into log) if save_hw_status_finish.ycp goes
  wrong (partly fixed #205408).
- 2.13.151

-------------------------------------------------------------------
Tue Sep 12 18:40:34 CEST 2006 - locilka@suse.cz

- Found a better place for calling 'inst_pre_install' client, by
  now it is really called...
- Enhanced logging.
- Disabling the License Language combo-box in case of less than
  two languages in it (#203543).

-------------------------------------------------------------------
Tue Sep 12 17:07:19 CEST 2006 - locilka@suse.cz

- Fixed displaying license: Language name should always be either
  shown or the license is disabled as invalid; If there are both
  license.en.txt and license.txt, one of them is hidden because
  they have the very same content; An installation language is also
  pre-selected as a language for a license (if such exists).
- Fixed initializing the known languages via WFM::call("languages")
  (#204791).
- Another icon for Installation Mode dialog, it was the same as for
  Initialization and Analyzing the Computer dialogs.
- 2.13.150

-------------------------------------------------------------------
Mon Sep 11 09:59:15 CEST 2006 - locilka@suse.cz

- Added 'inst_pre_install' and 'copy_systemfiles_finish' clients,
  and module 'SystemFilesCopy' as a solution for FATE requests
  #300421 and #120103, which means that SSH keys are, by now,
  copied from another already installed system (if such exists).
  If there are more installed systems, the best ones are selected
  considering the newest access-time.
- More verbose dialog when initializing the installation (+icon).

-------------------------------------------------------------------
Thu Sep  7 15:13:54 CEST 2006 - locilka@suse.cz

- Added dialog content and help into the initial dialog of add-on
  client. Progress will be even better.
- Temporarily disabled buttons that don't work there.
- Added more "busy messages" into the add-on dialogs.
- Added new functionality for filtering services in SLP services
  table. Allowed characters are "a-zA-Z0-9 .*-".

-------------------------------------------------------------------
Wed Sep  6 17:41:07 CEST 2006 - mvidner@suse.cz

- To allow adding unsigned sources, temporarily "rug set-pref
  security-level none" when syncing in inst_source (#190403).
- 2.13.149

-------------------------------------------------------------------
Wed Sep  6 12:47:51 CEST 2006 - locilka@suse.cz

- No such headline "Mode" in the Installation Settings dialog.
  Help fixed (#203811).
- Added help into the Add-On Product Installation dialog.
- Add and Delete buttons in the same dialog were moved to the left
  side according the YaST style guide.
- Disabling Delete button in case of no Products listed
  (all filed as bug #203809).
- Used a correct (another) icon in License Agreement dialog
  (#203808).

-------------------------------------------------------------------
Mon Sep  4 15:59:47 CEST 2006 - locilka@suse.cz

- Running Installation in Wizard Window (#203510).
- Needed binaries in inst-sys: xquery and fvwm-root.
- Initially, a plain colored image is used as a background.
- 2.13.148

-------------------------------------------------------------------
Mon Sep  4 15:49:40 CEST 2006 - ms@suse.de

- fixed -fp setup of Xvnc (#203531)

-------------------------------------------------------------------
Fri Sep  1 08:48:50 CEST 2006 - locilka@suse.cz

- Fixed Installation Mode dialog to redraw itself only when needed.

-------------------------------------------------------------------
Wed Aug 23 16:59:03 CEST 2006 - locilka@suse.cz

- Added a new debugger tool scr_switch_debugger.ycp that is called
  when switching to the installed system in switch_scr_finish.ycp
  fails (#201058).
- Additionally, YaST logs from installed system are stored under
  the /var/log/YaST2/InstalledSystemLogs/ directory.
- 2.13.147

-------------------------------------------------------------------
Wed Aug 23 16:44:18 CEST 2006 - jsrain@suse.cz

- use version specific Xvnc parameters
- 2.13.146

-------------------------------------------------------------------
Wed Aug 23 13:05:35 CEST 2006 - jsrain@suse.cz

- temporary fix to copy /etc/X11/xorg.conf to the system during
  installation (#201121)
- 2.13.145

-------------------------------------------------------------------
Tue Aug 22 19:26:28 CEST 2006 - mvidner@suse.cz

- test_proposal and test_inst_client: also call
  Mode::SetMode ("installation");

-------------------------------------------------------------------
Tue Aug 22 14:27:53 CEST 2006 - locilka@suse.cz

- New Installation Mode dialog (#156529)
- 2.13.144

-------------------------------------------------------------------
Tue Aug 22 13:41:54 CEST 2006 - jsrain@suse.cz

- weaken dependency on suseRegister (#183656)

-------------------------------------------------------------------
Fri Aug 18 09:49:41 CEST 2006 - jsrain@suse.cz

- fixed building documentation
- 2.13.143

-------------------------------------------------------------------
Thu Aug 10 11:18:24 CEST 2006 - jsrain@suse.cz

- fixed congratulation text for openSUSE (#198252)
- 2.13.142

-------------------------------------------------------------------
Wed Aug  9 15:30:57 CEST 2006 - jsrain@suse.cz

- read info about products from package manager without parsing all
  metadata and reading RPM database (#66046)
- added unzip to Requires (#195911)

-------------------------------------------------------------------
Tue Aug  8 09:54:38 CEST 2006 - jsrain@suse.cz

- fixed 'Requires'
- 2.13.141

-------------------------------------------------------------------
Fri Aug  4 16:33:11 CEST 2006 - jsrain@suse.cz

- updated for X.Org 7
- 2.13.140

-------------------------------------------------------------------
Fri Aug  4 09:21:28 CEST 2006 - jsrain@suse.cz

- moved SLP source scanning to SourceManager.ycp

-------------------------------------------------------------------
Wed Aug  2 14:10:41 CEST 2006 - mvidner@suse.cz

- Added a configure-time check for fvwm directory

-------------------------------------------------------------------
Fri Jul 28 09:42:00 CEST 2006 - jsrain@suse.cz

- offer to eject the CD drive when asking for add-on CD (#181992)

-------------------------------------------------------------------
Thu Jul 27 14:18:01 CEST 2006 - jsrain@suse.cz

- added support for merging multiple proposal items as one proposal
  item (eg. to group langage and keyboard)
- 2.13.139

-------------------------------------------------------------------
Wed Jul 26 09:18:36 CEST 2006 - jsrain@suse.cz

- get version from installed product proper way (#157924)

-------------------------------------------------------------------
Tue Jul 25 14:32:18 CEST 2006 - jsrain@suse.cz

- beep before rebooting the machine during installation (#144614)

-------------------------------------------------------------------
Mon Jul 24 13:56:22 CEST 2006 - jsrain@suse.cz

- fixed error reporting when creating a source (#159695)
- abort installation if package manager initialization fails
  (#167674)
- report proper message if no catalog found via SLP and firewall
  is running (#156444)

-------------------------------------------------------------------
Tue Jul 18 16:57:08 CEST 2006 - jsrain@suse.cz

- fixed displaying catalog selection dialog if multiple catalogs
  found on add-on media (#192761)

-------------------------------------------------------------------
Tue Jul 18 16:14:17 CEST 2006 - jsrain@suse.cz

- fixed vendor URL in congratulate dialog (#187358)
- 2.13.138

-------------------------------------------------------------------
Mon Jul 17 10:12:58 CEST 2006 - jsrain@suse.cz

- check if there are any patches available before offering online
  update (jsuchome)
- merged inst_default_desktop.ycp to desktop_finish.ycp

-------------------------------------------------------------------
Sun Jul 16 08:54:55 CEST 2006 - olh@suse.de

- introduce a Linuxrc::display_ip and use it instead of Arch::s390
- 2.13.137

-------------------------------------------------------------------
Fri Jul 14 15:16:00 CEST 2006 - jsrain@suse.cz

- adapted to changes in yast2-packager
- use only one implementation of product license handling (#191523)
- 2.13.136

-------------------------------------------------------------------
Fri Jul 14 14:51:37 CEST 2006 - olh@suse.de

- move /tmp/vncserver.log to /var/log/YaST2/vncserver.log

-------------------------------------------------------------------
Mon Jul 10 10:47:57 CEST 2006 - jsrain@suse.cz

- correctly import add-on product control file even if no
  additional YaST modules are present on the media (#185768)
- 2.13.135

-------------------------------------------------------------------
Mon Jul 10 09:23:29 CEST 2006 - mvidner@suse.cz

- When running Novell Customer Center Configuration the second time,
  do not add duplicate update sources for graphic card drivers
  (#188572).
- 2.13.134

-------------------------------------------------------------------
Fri Jun 30 11:42:11 CEST 2006 - ug@suse.de

- during autoinstall, timeout early warning popups

-------------------------------------------------------------------
Tue Jun 27 14:02:45 CEST 2006 - mvidner@suse.cz

- Don't show the URL passwords in registration success popup (#186978).
- Include the password in URLs passed to ZMD (#186842).
- Don't log the URL passwords.
- 2.13.133

-------------------------------------------------------------------
Mon Jun 26 08:54:43 CEST 2006 - jsrain@suse.cz

- preselect patterns according to selected desktop (#183944)

-------------------------------------------------------------------
Wed Jun 21 11:03:58 CEST 2006 - jsrain@suse.cz

- display the source URL dialog if adding add-on product update
  source fails in order to allow to enter password (#186804)

-------------------------------------------------------------------
Tue Jun 20 14:50:48 CEST 2006 - mvidner@suse.cz

- When registration succeeds, display only the actually added sources
(#180820#c26).

-------------------------------------------------------------------
Tue Jun 20 14:35:15 CEST 2006 - jsrain@suse.cz

- translate the congratulate string (#186567)

-------------------------------------------------------------------
Mon Jun 19 14:05:21 CEST 2006 - jsrain@suse.cz

- report an error when failed to register the update source for
  an add-on product (#185846)
- 2.13.132

-------------------------------------------------------------------
Mon Jun 19 12:54:36 CEST 2006 - jsrain@suse.cz

- ask about accepting license of add-on product added via the
  /add_on_product file (#186148)
- 2.13.131

-------------------------------------------------------------------
Thu Jun 15 18:47:05 CEST 2006 - mvidner@suse.cz

- Do not complain if ZMD cannot be stopped (#166900).
- When syncing the _original_ installation sources to ZMD,
  temporarily turn off signature checking because the user has
  already decided to trust the sources (#182747).
- SourceManager: factored out the rug pathname.
- 2.13.130

-------------------------------------------------------------------
Thu Jun 15 12:45:27 CEST 2006 - jsrain@suse.cz

- set installation server as host name (not IP address) if it is
  defined as host name during installation (#178933)
- 2.13.129

-------------------------------------------------------------------
Thu Jun 15 10:20:39 CEST 2006 - visnov@suse.cz

- fix the please-wait string

-------------------------------------------------------------------
Wed Jun 14 15:07:04 CEST 2006 - jdsn@suse.de

- added a please-wait string in registration (already translated)
- 2.13.128

-------------------------------------------------------------------
Mon Jun 12 16:07:52 CEST 2006 - mvidner@suse.cz

- Fillup /etc/sysconfig/security:CHECK_SIGNATURES and initialize it
  based on an install time kernel parameter.
- 2.13.127

-------------------------------------------------------------------
Mon Jun 12 13:22:08 CEST 2006 - jdsn@suse.de

- run pango module creation as root (#165891)
- fixed SLE desktop file of suse_register for autoyast (mc, ug)
- 2.13.126

-------------------------------------------------------------------
Fri Jun  9 11:02:57 CEST 2006 - locilka@suse.cz

- Identify the downloaded release notes by the product name during
  the internet test. Changes were made in the module Product
  (#180581).
- 2.13.125

-------------------------------------------------------------------
Thu Jun  8 11:49:04 CEST 2006 - jdsn@suse.de

- create pango modules for registration browser (#165891)
- sync zypp update sources in autoyast mode as well (#181183)
- 2.13.124

-------------------------------------------------------------------
Wed Jun  7 16:15:36 CEST 2006 - jsrain@suse.cz

- avoid adding update source of an add-on product twice during
  installation (#182434)
- 2.13.123

-------------------------------------------------------------------
Tue Jun  6 18:56:57 CEST 2006 - mvidner@suse.cz

- Moved SourceManager + deps from yast2-packager to yast2-installation
  to avoid circular BuildRequires.
- 2.13.122

-------------------------------------------------------------------
Tue Jun  6 18:32:04 CEST 2006 - mvidner@suse.cz

- Call suse_register with --nozypp meaning that we will tell rug
  ourselves which zypp/yum sources it should add. This enables
  rejecting broken or untrusted sources (#180820).
- Moved the major part of Register::add_update_sources to
  SourceManager::AddUpdateSources.
- 2.13.121

-------------------------------------------------------------------
Tue Jun  6 09:53:16 CEST 2006 - jsrain@suse.cz

- sync add-on product source to ZMD (#181743)
- 2.13.120

-------------------------------------------------------------------
Thu Jun  1 17:57:23 CEST 2006 - mvidner@suse.cz

- Do log Report::{Message,Warning,Error} messages by default (#180862).
- 2.13.119

-------------------------------------------------------------------
Thu Jun  1 14:55:44 CEST 2006 - jsrain@suse.cz

- honor UPDATEURLS if installing add-on product in running system
  (#180417)
- 2.13.118

-------------------------------------------------------------------
Wed May 31 12:58:33 CEST 2006 - jsrain@suse.cz

- avoid calling Pkg::SourceStartCache during 1st stage of the
  installation (#178007)
- 2.13.117

-------------------------------------------------------------------
Tue May 30 18:02:54 CEST 2006 - jdsn@suse.de

- set correct title of installation step Customer Center (#179921)
- 2.13.116

-------------------------------------------------------------------
Fri May 26 14:27:56 CEST 2006 - jsrain@suse.cz

- fixed behavior if SLP source detection fails (#179036)
- 2.13.115

-------------------------------------------------------------------
Thu May 25 08:46:56 CEST 2006 - jsrain@suse.cz

- added possibility to specify add-on product URL as command-line
  parameter of add-on.ycp (to run add-on product workflow via
  autorun.sh)
- 2.13.114

-------------------------------------------------------------------
Wed May 24 12:52:21 CEST 2006 - jsrain@suse.cz

- properly integrate YCP code for add-on product installation in
  running system (if YCP code present) (#178311)
- 2.13.113

-------------------------------------------------------------------
Tue May 23 18:58:20 CEST 2006 - jdsn@suse.de

- gray out checkboxes in inst_suse_register when skipping (#178042)
- 2.13.112

-------------------------------------------------------------------
Tue May 23 15:07:42 CEST 2006 - jsrain@suse.cz

- added different desktop files for SLE and BOX/openSUSE
- 2.13.111

-------------------------------------------------------------------
Tue May 23 13:20:03 CEST 2006 - jdsn@suse.de

- fixed layouting in inst_ask_online_update (#177559)

-------------------------------------------------------------------
Fri May 19 17:57:10 CEST 2006 - jdsn@suse.de

- let inst_suse_register ask to install mozilla-xulrunner if
  missing (#175166)
- prevent non-root user to run inst_suse_register (#170736)
- 2.13.110

-------------------------------------------------------------------
Fri May 19 15:36:36 CEST 2006 - jsrain@suse.cz

- more verbose logging of storing hardware status (#170188)
- 2.13.109

-------------------------------------------------------------------
Thu May 18 17:07:13 CEST 2006 - hare@suse.de

- start iscsid if root is on iSCSI (#176804)

-------------------------------------------------------------------
Wed May 17 13:08:52 CEST 2006 - jsrain@suse.cz

- set DISPLAYMANAGER_SHUTDOWN according to control file (#169639)
- 2.13.108

-------------------------------------------------------------------
Tue May 16 13:29:38 CEST 2006 - jsrain@suse.cz

- marked missed text for translation (#175930)
- 2.13.107

-------------------------------------------------------------------
Mon May 15 12:59:58 CEST 2006 - jsrain@suse.cz

- handle additional data for installation restart (#167561)

-------------------------------------------------------------------
Fri May 12 14:11:18 CEST 2006 - jsrain@suse.cz

- initialize callbacks before adding an add-on product, properly
  handle installation sources of add-on products (both if preparing
  AutoYaST configuration (#172837)
- 2.13.106

-------------------------------------------------------------------
Thu May 11 13:50:29 CEST 2006 - jsrain@suse.cz

- do not disable automatic modprobe before adding add-on products
  (#172149)
- 2.13.105

-------------------------------------------------------------------
Thu May 11 12:02:13 CEST 2006 - ms@suse.de

- fixed message text (#172766)

-------------------------------------------------------------------
Thu May 11 09:55:08 CEST 2006 - ms@suse.de

- prevent ssh message from being displayed if vnc+ssh has
  been specified as installation method (#173486)

-------------------------------------------------------------------
Wed May 10 13:40:16 CEST 2006 - jdsn@suse.de

- removed search bar from registration browser (#169092)
- 2.13.104

-------------------------------------------------------------------
Tue May  9 19:35:47 CEST 2006 - jdsl@suse.de

- switched to Enterprise wording for inst_suse_register (#173970)
- 2.13.103

-------------------------------------------------------------------
Tue May  9 19:30:47 CEST 2006 - mvidner@suse.cz

- Save the update sources if registration is done later after the
  installation (#172665).
- When adding upate sources, do not add duplicates (check by the alias
  passed by suse_register on SLE), delete the duplicate beforehand
  (#168740#c3).
- 2.13.102

-------------------------------------------------------------------
Tue May  9 11:32:20 CEST 2006 - mvidner@suse.cz

- Start the network also when doing a remote X11 installation (#165458,
  hare).
- 2.13.101

-------------------------------------------------------------------
Mon May  8 17:32:59 CEST 2006 - jdsl@suse.de

- added hard require from y2-installation to suseRegister (hmuelle)
- added new w3m-jail for registration (#167225)
- fixed passing of url to browser(s) for registration (#167225)
- switched to Enterprise strings for inst_suse_register (shorn)
- 2.13.100

-------------------------------------------------------------------
Thu May  4 14:31:29 CEST 2006 - jsrain@suse.cz

- added congratulate text to the control file (#170881)
- 2.13.99

-------------------------------------------------------------------
Thu May  4 13:10:48 CEST 2006 - jsrain@suse.cz

- disable timeout in popup before installation reboot in case
  of SSH installation (#160301)

-------------------------------------------------------------------
Thu May  4 11:21:32 CEST 2006 - locilka@suse.cz

- include proofread message texts

-------------------------------------------------------------------
Wed May  3 10:26:29 CEST 2006 - locilka@suse.cz

- Busy cursor when "Contacting server" in suse_register (#171061).
- 2.13.97

-------------------------------------------------------------------
Tue May  2 15:25:35 CEST 2006 - locilka@suse.cz

- Display KDE-related help in the Congratulations dialog only
  in case of KDE as the default windowmanager (#170880).
- 2.13.96

-------------------------------------------------------------------
Fri Apr 28 14:10:50 CEST 2006 - locilka@suse.cz

- Proper checking for available network when adding an Add-On
  product. Network-related options are disabled in case of missing
  network both in installation and running system (#170147).
- 2.13.95

-------------------------------------------------------------------
Fri Apr 28 11:32:03 CEST 2006 - jsuchome@suse.cz

- initialize package callbacks for add on product workflow (#170317)
- 2.13.94

-------------------------------------------------------------------
Thu Apr 27 16:50:50 CEST 2006 - mvidner@suse.cz

- Tell libzypp-zmd-backend not to write sources to zypp db,
  we are going to do it ourselves (#170113).
- 2.13.93

-------------------------------------------------------------------
Thu Apr 27 16:03:39 CEST 2006 - jsrain@suse.de

- handle missing SHORTLABEL in content file (#170129)
- 2.13.92

-------------------------------------------------------------------
Thu Apr 27 14:57:23 CEST 2006 - fehr@suse.de

- set limit for separate /home to 14G for SLED (#169232)

-------------------------------------------------------------------
Thu Apr 27 11:16:56 CEST 2006 - ms@suse.de

- removed update_xf86config call, checking for /dev/psaux was
  broken and is no longer needed because the default mouse device
  is /dev/input/mice since many versions now (#168816)

-------------------------------------------------------------------
Thu Apr 27 10:52:08 CEST 2006 - mvidner@suse.cz

- When asking for update URLs, go trough products, not patterns (#169836).
- 2.13.91

-------------------------------------------------------------------
Thu Apr 27 08:34:33 CEST 2006 - locilka@suse.cz

- Making "SLP Catalog" selection bigger (maximum ncurses size)
  (#168718)
- 2.13.90

-------------------------------------------------------------------
Tue Apr 25 22:58:52 CEST 2006 - jsrain@suse.de

- fixed service proposal in SLES control file (#159771)

-------------------------------------------------------------------
Tue Apr 25 16:19:11 CEST 2006 - locilka@suse.cz

- Return `next instead of `ok in case of SLP Add-On Source (#165989)
- 2.13.89

-------------------------------------------------------------------
Mon Apr 24 16:22:14 CEST 2006 - jsrain@suse.de

- GDM is default if both KDE and GNOME installed (#155095)
- 2.13.88

-------------------------------------------------------------------
Mon Apr 24 13:30:50 CEST 2006 - sh@suse.de

- V 2.13.87
- Removed "Disagree with all" button (bug #163001)

-------------------------------------------------------------------
Mon Apr 24 12:35:52 CEST 2006 - ug@suse.de

- 2.13.86

-------------------------------------------------------------------
Mon Apr 24 11:52:47 CEST 2006 - ug@suse.de

- X-SuSE-YaST-AutoInstRequires=lan
  added to desktop file of suse register.
  Otherwise the registration fails.

-------------------------------------------------------------------
Mon Apr 24 09:37:57 CEST 2006 - lnussel@suse.de

- run rcSuSEfirewall2 reload when installing via vnc or ssh (#153467)
- 2.13.85

-------------------------------------------------------------------
Fri Apr 21 23:26:26 CEST 2006 - jsrain@suse.de

- determine base product accordign to flag (#160585)
- 2.13.84

-------------------------------------------------------------------
Fri Apr 21 17:26:15 CEST 2006 - jdsn@suse.de

- added proxy support for registration browser (#165891)
- 2.13.83

-------------------------------------------------------------------
Thu Apr 20 22:22:59 CEST 2006 - jsrain@suse.de

- handle installation restart with repeating last step (#167561)
- 2.13.82

-------------------------------------------------------------------
Thu Apr 20 18:51:55 CEST 2006 - jdsn@suse.de

- proxy support for registration process (#165891)
- disable w3m registration by control variable (aj)
- 2.13.81

-------------------------------------------------------------------
Thu Apr 20 16:09:23 CEST 2006 - mvidner@suse.cz

- When cloning, save installation sources beforehand (#165860).
- 2.13.80

-------------------------------------------------------------------
Wed Apr 19 19:55:47 CEST 2006 - jsrain@suse.de

- restore buttons after calling DASD or zFCP module (#160399)
- 2.13.79

-------------------------------------------------------------------
Wed Apr 19 15:04:03 CEST 2006 - locilka@suse.cz

- Added more debugging messages to the inst_proposal (#162831)
- 2.13.78

-------------------------------------------------------------------
Tue Apr 18 22:58:41 CEST 2006 - jsrain@suse.de

- display proper popup when aborting add-on product installation
  (#159689)

-------------------------------------------------------------------
Tue Apr 18 22:22:02 CEST 2006 - jdsn@suse.de

- in inst_suse_register:
- busy/waiting popups (#163366, #164794)
- text changes (#165509)
- autodisable checkbox "Registration Code" (# 165841)
- error handling in case no browser is available
- cleanup
- 2.13.77

-------------------------------------------------------------------
Tue Apr 18 21:44:45 CEST 2006 - jsrain@suse.de

- do not initialize catalogs before booting installed system (#162899)
- 2.13.76

-------------------------------------------------------------------
Tue Apr 18 18:08:18 CEST 2006 - mvidner@suse.cz

- Do not try to add empty URL as an update source (#165860#c12).

-------------------------------------------------------------------
Tue Apr 18 17:02:05 CEST 2006 - mvidner@suse.cz

- Fixed a typo in the previous change.
- 2.13.75

-------------------------------------------------------------------
Tue Apr 18 14:06:21 CEST 2006 - locilka@suse.cz

- Add-On SLP source was allways returning `back also in case
  of `ok (`next) (#165989)
- 2.13.74

-------------------------------------------------------------------
Tue Apr 18 10:12:19 CEST 2006 - mvidner@suse.cz

- Skip popup and unnecessary work if there are no online update
  sources for add-ons (#167233).
- 2.13.73

-------------------------------------------------------------------
Fri Apr 14 22:25:11 CEST 2006 - jsrain@suse.de

- prevent from changing installation mode and system for update once
  it is selected (#165832)
- added add-on products to installation/update proposal for SLES/SLED
- 2.13.72

-------------------------------------------------------------------
Fri Apr 14 13:19:52 CEST 2006 - lslezak@suse.cz

- call vm_finish client at the end of installation - disable
  some services in Xen domU (#161720, #161721, #161756)
- 2.13.71

-------------------------------------------------------------------
Thu Apr 13 18:17:52 CEST 2006 - jdsn@suse.de

- changed control files according to (#165509)

-------------------------------------------------------------------
Thu Apr 13 10:35:42 CEST 2006 - mvidner@suse.cz

- Do not display errors if language specific release notes are missing
  on the installation source (#165767).
- 2.13.70

-------------------------------------------------------------------
Wed Apr 12 16:24:48 CEST 2006 - jdsn@suse.de

- added missing autoyast entries in suse_register.desktop
- 2.13.69

-------------------------------------------------------------------
Wed Apr 12 12:57:53 CEST 2006 - jsuchome@suse.cz

- control files updated for manual online update run (#165503)
- 2.13.68

-------------------------------------------------------------------
Wed Apr 12 11:39:08 CEST 2006 - ms@suse.de

- fixed displaying ftp password in plaintext in y2start.log (#164824)

-------------------------------------------------------------------
Wed Apr 12 11:05:34 CEST 2006 - mvidner@suse.cz

- Do not mangle the URL obtained from suse_register (#165499).
- 2.13.67

-------------------------------------------------------------------
Wed Apr 12 09:15:48 CEST 2006 - locilka@suse.cz

- fixed Product.ycp - relnotes_url might be defined as an empty
  string (#165314).
- 2.13.66

-------------------------------------------------------------------
Tue Apr 11 22:19:03 CEST 2006 - jsrain@suse.de

- fixed boot if root is on LVM (initialize udev symlinks) (#163073)
- 2.13.65

-------------------------------------------------------------------
Tue Apr 11 16:01:40 CEST 2006 - jdsn@suse.de

- in inst_suse_register:
  - resized popups (hmuelle)
  - new info pupop showing new update server (aj)
  - removed cancel button (#164801, shorn)
- 2.13.64

-------------------------------------------------------------------
Tue Apr 11 11:28:23 CEST 2006 - fehr@suse.de

- flag for evms in control.SLES.xml needs to be true

-------------------------------------------------------------------
Mon Apr 10 17:08:10 CEST 2006 - mvidner@suse.cz

- Add installation sources for online update (#163192).
- 2.13.63

-------------------------------------------------------------------
Fri Apr  7 23:01:33 CEST 2006 - jsrain@suse.de

- provide Product::short_name (#163702)
- 2.13.62

-------------------------------------------------------------------
Fri Apr  7 15:14:01 CEST 2006 - jdsn@suse.de

- fixed evaluation of control file variables (#162988)
- 2.13.61

-------------------------------------------------------------------
Fri Apr  7 09:39:20 CEST 2006 - jsuchome@suse.cz

- 2.13.60

-------------------------------------------------------------------
Thu Apr  6 17:10:07 CEST 2006 - ms@suse.de

- allow huge memory allocations (#151515)

-------------------------------------------------------------------
Thu Apr  6 15:19:13 CEST 2006 - jsuchome@suse.cz

- Product.ycp: read SHORTLABEL value from content file (#163702)

-------------------------------------------------------------------
Wed Apr  5 18:13:11 CEST 2006 - mvidner@suse.cz

- Call SourceManager::SyncYaSTInstSourceWithZMD () in
  inst_rpmcopy(continue) because inst_suse_register does not run
  without a network connection (#156030#c30).

-------------------------------------------------------------------
Wed Apr  5 17:05:27 CEST 2006 - jsrain@suse.de

- do not rewrite log from SCR running in chroot during installation
- fix checking for duplicate sources (#159662)
- 2.13.59

-------------------------------------------------------------------
Tue Apr  4 18:11:34 CEST 2006 - jdsn@suse.de

- fixed w3m registration again (#162462)
- changed Requires to Recommends for suseRegister (hmuelle, aj)
- 2.13.58

-------------------------------------------------------------------
Mon Apr  3 18:27:15 CEST 2006 - jdsn@suse.de

- fixed w3m in ncuses registration (#162462)
- changes in suse_register to test new server side business logic
- 2.13.57

-------------------------------------------------------------------
Mon Apr  3 14:33:44 CEST 2006 - locilka@suse.cz

- Using yast-addon icon in the .desktop file and also in the source
  code (#154930).
- 2.13.56

-------------------------------------------------------------------
Mon Apr  3 14:32:08 CEST 2006 - ug@suse.de

- by default, enable clone box on SLD

-------------------------------------------------------------------
Mon Apr  3 14:22:22 CEST 2006 - ug@suse.de

- uncheck clone checkbox if cloning is greyed out (#162457)

-------------------------------------------------------------------
Fri Mar 31 17:32:03 CEST 2006 - mvidner@suse.cz

- Tell ZMD to get the inst source (#156030)
- No unlocking after all (#160319)
  - Don't reset zypp
  - Reenable Back
  - Fetch update source from suse_resigster and add it
- 2.13.55

-------------------------------------------------------------------
Thu Mar 30 13:42:35 CEST 2006 - mvidner@suse.cz

- Reset zypp and release its lock before suse_register (#160319).
  Therefore disabled the Back button.
- Don't run add-on.ycp if another process has the zypp lock (#160319).
- 2.13.53

-------------------------------------------------------------------
Thu Mar 30 12:31:49 CEST 2006 - jdsn@suse.de

- included new desktop file in Makefile (162112)

-------------------------------------------------------------------
Wed Mar 29 17:57:35 CEST 2006 - jsrain@suse.de

- prevent from installing one product multiple times (#159662)
- 2.13.54

-------------------------------------------------------------------
Wed Mar 29 16:43:02 CEST 2006 - locilka@suse.cz

- Fixed adding SLP-based Add-On product (#161270)
- SLP-based Add-On product handling moved to separate function
- Add-On MediaSelect dialog creation moved to separate function
- Changed icon for License
- 2.13.52

-------------------------------------------------------------------
Tue Mar 29 16:06:23 CEST 2006 - jdsn@suse.de

- late feature "force registration" for suse_register (aj, shorn)

-------------------------------------------------------------------
Tue Mar 28 21:29:07 CEST 2006 - jdsn@suse.de

- added 'rm -f /var/lib/zypp/zmd_updated_the_sources'
  flag file to be deleted if suse_register runs during installation
  file checked by online update - deletion requested by mvidner
- 2.13.51

-------------------------------------------------------------------
Tue Mar 28 20:53:13 CEST 2006 - jdsn@suse.de

- added autoyast part of suse_register
- icon for product registration (#160293)
- fixes for inst_suse_register
- 2.13.50

-------------------------------------------------------------------
Mon Mar 27 23:47:38 CEST 2006 - jsrain@suse.de

- removed desktop selection from NLD workflow (#160650)

-------------------------------------------------------------------
Fri Mar 24 15:15:30 CET 2006 - locilka@suse.cz

- Filling up list of release_notes urls for all installed products
  in the Product.ycp. Needed for internet_test (#160563).
- 2.13.49

-------------------------------------------------------------------
Fri Mar 24 11:00:06 CET 2006 - ms@suse.de

- added initvicons call in second stage S05-config (#160299)

-------------------------------------------------------------------
Thu Mar 23 18:34:18 CET 2006 - jdsn@suse.de

- fixed security issue: suse-ncc dummy user got his own group

-------------------------------------------------------------------
Thu Mar 23 18:33:25 CET 2006 - jdsn@suse.de

- added controlfile configured default settings for suse_register
- 2.13.47

-------------------------------------------------------------------
Thu Mar 23 16:23:37 CET 2006 - locilka@suse.cz

- Display license immediately after the Add-On product is scanned
  and added. Handle user interaction.
- 2.13.46

-------------------------------------------------------------------
Thu Mar 23 14:16:46 CET 2006 - jdsn@suse.de

- final texts for suse_register
- nonroot - warning for suse_register
- 2.13.45

-------------------------------------------------------------------
Thu Mar 23 13:19:03 CET 2006 - locilka@suse.cz

- Displaying license of the Add-On product if exists. Trying the
  localized version first. Waiting for user interaction if needed.
- Displaying info.txt if exists (#160017)
- Adjusting testsuites
- 2.13.44

-------------------------------------------------------------------
Mon Mar 22 19:04:55 CET 2006 - jdsn@suse.de

- fixed missing module in makefile
- 2.13.43

-------------------------------------------------------------------
Wed Mar 22 19:03:57 CET 2006 - locilka@suse.cz

- Added fallback for adding add-on products without file
  installation.xml. In this case, the product is added as a normal
  installation source and sw_single is called.
- 2.13.42

-------------------------------------------------------------------
Mon Mar 22 18:45:17 CET 2006 - jdsn@suse.de

- fixed ssh bug in suse_register
- suse_register reads and writes configuration to sysconfig
- final texts in suse_register
- 2.13.41

-------------------------------------------------------------------
Wed Mar 22 13:43:12 CET 2006 - mvidner@suse.cz

- Fixed release notes download (by Product::FindBaseProducts), #159490.

-------------------------------------------------------------------
Wed Mar 22 11:40:18 CET 2006 - jdsn@suse.de

- changed help text in suse_register
- patch to make the ComboBox appear longer in release_notes

-------------------------------------------------------------------
Tue Mar 21 16:33:32 CET 2006 - locilka@suse.cz

- adding "Local Directory" option for Add-On Products when no
  network is available (#159779).
- avoid from adding "Unknown" Add-On Product when Cancel button
  pressed in the Add New Add-On popup (#159784).

-------------------------------------------------------------------
Tue Mar 21 08:57:51 CET 2006 - jsuchome@suse.cz

- returned dependency on yast2-online-update

-------------------------------------------------------------------
Tue Mar 21 07:57:37 CET 2006 - visnov@suse.cz

- try to get add-on product control files only optionally (#159116)
- 2.13.40

-------------------------------------------------------------------
Mon Mar 20 10:08:13 CET 2006 - locilka@suse.cz

- disabled skipping the 'Installation Mode' dialog when no other
  installed Linux found. Just disabling 'Update' and 'Other'
  options in that case (#157695).
- removed calling uml_finish, client doesn't has been dropped.

-------------------------------------------------------------------
Fri Mar 17 22:50:06 CET 2006 - jsrain@suse.de

- added AytoYaST support for add-on products
- 2.13.39

-------------------------------------------------------------------
Fri Mar 17 09:30:02 CET 2006 - locilka@suse.cz

- fixed .desktop file for Add-On Products, now it starts add-on
  instead of sw_single when launched from YaST Control Center
  (#158869).

-------------------------------------------------------------------
Thu Mar 16 23:24:11 CET 2006 - jsrain@suse.de

- added zFCP and DASD modules to list of modules to be cloned after
  SLES installation (#153378)
- 2.13.38

-------------------------------------------------------------------
Thu Mar 16 23:10:06 CET 2006 - jsrain@suse.de

- fixed product handling (&product; macro) (#151050)
- allow multiple installation sources (#151755)

-------------------------------------------------------------------
Thu Mar 16 15:51:42 CET 2006 - jdsn@suse.de

- fixed blocker bug (#158628), suse_register call in all products

-------------------------------------------------------------------
Thu Mar 16 14:56:36 CET 2006 - fehr@suse.de

- increase maximal size of root fs to 20 Gig (#158608)
- 2.13.37

-------------------------------------------------------------------
Wed Mar 15 18:21:54 CET 2006 - jsrain@suse.de

- do not overwrite language settings during update (#156562)
- do not offer network sources for Add-On products if no network is
  configured (#156467)
- 2.13.36

-------------------------------------------------------------------
Tue Mar 14 18:16:32 CET 2006 - jdsn@suse.de

- corrected titles in control file
- 2.13.35

-------------------------------------------------------------------
Tue Mar 14 18:11:53 CET 2006 - jdsn@suse.de

- 2.13.34

-------------------------------------------------------------------
Tue Mar 14 18:09:58 CET 2006 - jdsn@suse.de

- new browser for registration
- new texts for registration module

-------------------------------------------------------------------
Mon Mar 13 16:26:00 CET 2006 - jsrain@suse.de

- report an error if creating catalog for add-on product fails
  (#157566)
- 2.13.33

-------------------------------------------------------------------
Fri Mar 10 19:02:04 CET 2006 - jsrain@suse.de

- disable add-on products if inst-sys is mounted from CD
- 2.13.32

-------------------------------------------------------------------
Fri Mar 10 18:33:55 CET 2006 - jdsn@suse.de

- fixed security bug (#157008)
- added link to browser for Novell privacy statement

-------------------------------------------------------------------
Fri Mar 10 17:55:11 CET 2006 - mvidner@suse.cz

- Start ncurses UI in non-threaded mode to enable spawning of
  interactive processes (like w3m for suseRegister, #150799).
- 2.13.31

-------------------------------------------------------------------
Fri Mar 10 12:17:56 CET 2006 - ms@suse.de

- forcing using xim for Qt Input (#156962)

-------------------------------------------------------------------
Thu Mar  9 17:36:39 CET 2006 - mvidner@suse.cz

- Control files: added network/startmode, being ifplugd for SL and
  SLED, auto for SLES (#156388).
- 2.13.30

-------------------------------------------------------------------
Thu Mar  9 17:35:30 CET 2006 - jsrain@suse.de

- fixed asking for add-on product CD (#156469)

-------------------------------------------------------------------
Thu Mar  9 12:01:07 CET 2006 - ms@suse.de

- include proofread message texts

-------------------------------------------------------------------
Wed Mar  8 17:00:41 CET 2006 - jdsn@suse.de

- fixed launch of yastbrowser (during installation)
- 2.13.29

-------------------------------------------------------------------
Wed Mar  8 15:25:57 CET 2006 - ms@suse.de

- fixed createStageList() function to be more restrictive on checking
  for stage files. Adapt startup documentation according to this
  change (#144783)

-------------------------------------------------------------------
Wed Mar  8 14:25:02 CET 2006 - lrupp@suse.de

- added suseRegister to Requires

-------------------------------------------------------------------
Tue Mar  7 22:27:45 CET 2006 - jdsn@suse.de

- added functionality to skip suse register and/or online update
- 2.13.28

-------------------------------------------------------------------
Tue Mar  7 20:07:43 CET 2006 - jsrain@suse.de

- added yastbrowser

-------------------------------------------------------------------
Tue Mar  7 00:26:26 CET 2006 - jsrain@suse.de

- fixed back button behavior in installation mode dialog (#155044)

-------------------------------------------------------------------
Mon Mar  6 10:47:31 CET 2006 - visnov@suse.cz

- enable media callbacks in the add-on product handling

-------------------------------------------------------------------
Fri Mar  3 23:30:36 CET 2006 - jsrain@suse.de

- added .desktop file for add-on product installation (#154930)
- properly initialize source for add-on product (#154980)
- 2.13.27

-------------------------------------------------------------------
Fri Mar  3 10:43:12 CET 2006 - visnov@suse.cz

- reset package manager before installing patches

-------------------------------------------------------------------
Wed Mar  1 23:19:47 CET 2006 - jsrain@suse.de

- release all medias before registering add-on product CD or DVD
  (#154348)
- check whether files are on the add-on product media before using
  them (#154314)
- 2.13.26

-------------------------------------------------------------------
Mon Feb 27 18:32:05 CET 2006 - jsrain@suse.de

- fixed setting default desktop according to destop dialog (#152709)
- 2.13.25

-------------------------------------------------------------------
Fri Feb 24 19:40:37 CET 2006 - jsrain@suse.de

- select base product before runing add-on products dialog
- 2.13.24

-------------------------------------------------------------------
Fri Feb 24 16:57:03 CET 2006 - ms@suse.de

- added qt plugin check to check_network function (#149025)

-------------------------------------------------------------------
Thu Feb 23 16:15:50 CET 2006 - jsrain@suse.de

- changed the name of the add-on product control file (#152770)
- 2.13.23

-------------------------------------------------------------------
Wed Feb 22 23:05:28 CET 2006 - jsrain@suse.de

- using correct icon (#151630)
- 2.13.22

-------------------------------------------------------------------
Wed Feb 22 12:45:54 CET 2006 - ms@suse.de

- added console startup message when y2base is called (#148165)

-------------------------------------------------------------------
Wed Feb 22 10:28:42 CET 2006 - visnov@suse.cz

- adapt BuildRequires
- 2.13.21

-------------------------------------------------------------------
Wed Feb 22 01:20:18 CET 2006 - jsrain@suse.de

- do not offer creating AutoYaST profile in first boot mode
  (#152285)
- 2.13.20

-------------------------------------------------------------------
Sun Feb 19 17:48:17 CET 2006 - jsrain@suse.de

- made inst_proposal more resistent to incorrect data returned from
  client modules (#148271)

-------------------------------------------------------------------
Fri Feb 17 23:58:34 CET 2006 - jsrain@suse.de

- removed dependency on yast2-online-update
- integrated add-on product selection to installation workflow
- 2.13.19

-------------------------------------------------------------------
Fri Feb 17 14:19:46 CET 2006 - mvidner@suse.cz

- inst_release_notes: Let the combo box have a label.
- inst_disks_activate: fixed the textdomain (s390 -> installation)

-------------------------------------------------------------------
Thu Feb 16 23:29:18 CET 2006 - jsrain@suse.de

- several fixes of add-on product installation
- 2.13.18

-------------------------------------------------------------------
Tue Feb 14 23:40:31 CET 2006 - jsrain@suse.de

- added possibility to use standalone-installation proposals when
  installing with base product
- added support for replacing 2nd stage workflow
- added support for disabling individual proposal
- added support for inserting steps to inst_finish for add-on
  products
- added copying merged control files to installed system, merging
  them for 2nd stage workflow
- 2.13.17

-------------------------------------------------------------------
Tue Feb 14 18:32:18 CET 2006 - jdsn@suse.de

- new release notes module (multiple release notes) FATE: 120129
- 2.13.16

-------------------------------------------------------------------
Tue Feb 14 01:22:52 CET 2006 - jsrain@suse.de

- fixed add-on product workflow and proposal merging

-------------------------------------------------------------------
Mon Feb 13 22:33:37 CET 2006 - jsrain@suse.de

- updated patchs on add-on product CD according to spec
- 2.13.15

-------------------------------------------------------------------
Mon Feb 13 10:09:58 CET 2006 - visnov@suse.cz

- save zypp.log from instsys

-------------------------------------------------------------------
Sun Feb 12 20:41:09 CET 2006 - olh@suse.de

- umount /dev and /sys unconditionally in umount_finish.ycp

-------------------------------------------------------------------
Sun Feb 12 19:41:28 CET 2006 - olh@suse.de

- remove obsolete comment from umount_finish.ycp

-------------------------------------------------------------------
Sun Feb 12 18:35:41 CET 2006 - visnov@suse.cz

- revert redirect

-------------------------------------------------------------------
Sun Feb 12 16:45:43 CET 2006 - kkaempf@suse.de

- redirect stderr to /var/log/YaST2/zypp.log when running
  1st or 2nd stage installation. (#149001)

-------------------------------------------------------------------
Thu Feb  9 21:27:28 CET 2006 - jsrain@suse.de

- added add-on product installation in running system

-------------------------------------------------------------------
Thu Feb  9 00:56:18 CET 2006 - jsrain@suse.de

- added control file merging functionality

-------------------------------------------------------------------
Tue Feb  7 17:57:40 CET 2006 - mvidner@suse.cz

- control files: Configure the hostname in the main installation
  workflow also in SuSE Linux (#142758) and SLED (#137340).
- 2.13.13

-------------------------------------------------------------------
Mon Feb  6 10:43:59 CET 2006 - olh@suse.de

- remove the /usr/share/locale/br symlink creation, there is
  no user of /usr/share/locale files inside the inst-sys
- remove the hostname linux, domainname local calls
  the hostname is already set in inst_setup.
  yast can not be restarted with ssh installs

-------------------------------------------------------------------
Tue Jan 31 14:30:07 CET 2006 - fehr@suse.de

- disable proposal with separate /home for SLES

-------------------------------------------------------------------
Mon Jan 30 18:19:31 CET 2006 - ms@suse.de

- fixed PCI bus ID setup (#145938)

-------------------------------------------------------------------
Fri Jan 27 14:37:30 CET 2006 - ms@suse.de

- adding truetype font path to the vnc font path (#139351)

-------------------------------------------------------------------
Thu Jan 26 12:51:17 CET 2006 - fehr@suse.de

- remove loading of dm modules, if needed this is done in libstorage

-------------------------------------------------------------------
Tue Jan 24 13:00:43 CET 2006 - ms@suse.de

- added check for testutf8 binary (#144699)

-------------------------------------------------------------------
Tue Jan 24 08:29:29 CET 2006 - jsrain@suse.cz

- enable iSCSI dialog during installation
- 2.13.12

-------------------------------------------------------------------
Mon Jan 23 13:21:46 CET 2006 - mvidner@suse.cz

- Added networkmanager_proposal to the network proposal.
- 2.13.11

-------------------------------------------------------------------
Mon Jan 23 13:03:09 CET 2006 - ms@suse.de

- added y2start.log message if YaST exits abnormally (#141016)
- fixed repatching of xorg.conf file (#144538)

-------------------------------------------------------------------
Mon Jan 23 09:30:07 CET 2006 - jsrain@suse.cz

- added "enable_clone" option (#144101)

-------------------------------------------------------------------
Mon Jan 16 17:07:17 CET 2006 - mvidner@suse.cz

- Prefer the string product feature network/network_manager (always,
  laptop, never) over boolean network/network_manager_is_default.

-------------------------------------------------------------------
Fri Jan 13 14:12:31 CET 2006 - jsrain@suse.cz

- run the desktop dialog also on SLES (#142771)
- added iscsi installation to the installatino workflow
- 2.13.10

-------------------------------------------------------------------
Wed Jan 11 14:50:18 CET 2006 - jsrain@suse.cz

- call installation clients for DASD/zFCP configuration instead of
  the run-time ones

-------------------------------------------------------------------
Mon Jan  9 16:47:46 CET 2006 - jsrain@suse.cz

- write mouse information on PPC (#116406)
- UI mode set to expert for SLES
- reset storage after (de)activating any disk (#140936)
- 2.13.9

-------------------------------------------------------------------
Fri Jan  6 16:20:23 CET 2006 - ms@suse.de

- fixed HVC_CONSOLE_HINT text (#140386)

-------------------------------------------------------------------
Thu Jan  5 16:49:24 CET 2006 - jsrain@suse.cz

- Removed unneeded stuff from proposals on some architectures for
  SLES (#140999, #140991)
- Added iSCSI to installation workflow (real call still missing)
- moved DASD/zFCP disk activation prior installation mode selection
  (#140936)
- 2.13.8

-------------------------------------------------------------------
Thu Jan  5 14:29:12 CET 2006 - sh@suse.de

- V 2.13.7
- Fixed bugs #79289, #114037: trouble with y2cc at end of installation
  Dropped y2cc at end of installation (OK from aj + gp)

-------------------------------------------------------------------
Thu Jan  5 13:52:48 CET 2006 - mvidner@suse.cz

- control file: for SLES, ask for the host name in the main workflow (F4126)

-------------------------------------------------------------------
Thu Jan  5 13:04:46 CET 2006 - jsuchome@suse.cz

- control file: for NLD, do not enable autologin by default (#140990)

-------------------------------------------------------------------
Tue Jan  3 12:11:15 CET 2006 - ms@suse.de

- don't call initvicons on s390/s390x architectures (#140383)

-------------------------------------------------------------------
Thu Dec 22 12:25:26 CET 2005 - fehr@suse.de

- added try_separate_home to partitioning section of control.xml

-------------------------------------------------------------------
Wed Dec 21 11:30:11 CET 2005 - ms@suse.de

- fixed startup Makefile.am

-------------------------------------------------------------------
Wed Dec 21 10:36:13 CET 2005 - visnov@suse.cz

- merged proofread texts

-------------------------------------------------------------------
Tue Dec 20 13:14:02 CET 2005 - ms@suse.de

- added support for graphical installation on ia64 archs (#140142)

-------------------------------------------------------------------
Mon Dec 19 18:10:00 CET 2005 - sh@suse.de

- Implemented feature #300359: Show Beta notice during installation
  Now showing /info.txt in a popup (with a simple "OK" button)
  over the license agreement
- V 2.13.6

-------------------------------------------------------------------
Fri Dec 16 16:15:24 CET 2005 - jsrain@suse.cz

- do not call obsolete gnome-postinstall script
- added list of modules to offer clone at the end of installation
  to control files
- 2.13.5

-------------------------------------------------------------------
Wed Dec 14 12:07:13 CET 2005 - ms@suse.de

- make service startup more robust (#138433)

-------------------------------------------------------------------
Fri Dec  2 16:19:15 CET 2005 - mvidner@suse.cz

- Added control file variables network_manager_is_default,
  force_static_ip.
- 2.13.4

-------------------------------------------------------------------
Fri Dec  2 09:57:48 CET 2005 - jsrain@suse.cz

- mark missing texts for translation (#136021)

-------------------------------------------------------------------
Wed Nov 30 08:07:25 CET 2005 - lslezak@suse.cz

- removed Xen and UML sections from control files
  (moved to yast2-vm package)
- 2.13.4

-------------------------------------------------------------------
Tue Nov 29 14:19:05 CET 2005 - sh@suse.de

- Implemented feature #110081: License translations
- V 2.13.3

-------------------------------------------------------------------
Mon Nov 28 12:50:08 CET 2005 - jsrain@suse.cz

- adjusted default desktop in control files (#132491)

-------------------------------------------------------------------
Tue Nov 22 12:58:19 CET 2005 - jsrain@suse.cz

- added default desktop to control files

-------------------------------------------------------------------
Fri Nov 11 08:20:27 CET 2005 - jsrain@suse.cz

- write hwcfg-static-printer only if parallel port is present
  (#116406)
- 2.13.2

-------------------------------------------------------------------
Tue Nov  1 13:02:58 CET 2005 - jsrain@suse.cz

- adapted to inst_desktop_new.ycp -> inst_desktop.ycp rename

-------------------------------------------------------------------
Tue Oct 18 12:35:16 CEST 2005 - ms@suse.de

- added update check: update_xf86config to be called in case of
  update. The script will fix the mouse configuration if the device
  /dev/mouse or /dev/psaux is in use (#118755)

-------------------------------------------------------------------
Mon Oct 17 16:28:11 CEST 2005 - ms@suse.de

- added testX binary check

-------------------------------------------------------------------
Thu Oct 13 16:21:53 CEST 2005 - ms@suse.de

- fixed startup scripts because Stefan changed the X11 module
  naming from drv.o to drv.so :-(

-------------------------------------------------------------------
Fri Sep 30 14:22:28 CEST 2005 - jsrain@suse.cz

- remove checking whether to run language selection (language
  module knows better whether it is needed)

-------------------------------------------------------------------
Mon Sep 26 17:48:58 CEST 2005 - jsrain@suse.cz

- do close target before switching from update to bare metal
  installation (#115075)
- do not set default window manager in sysconfig if neither KDE
  nor GNOME are installed (#115412)
- 2.13.0

-------------------------------------------------------------------
Fri Sep  9 14:14:24 CEST 2005 - ms@suse.de

- fixed service startup sequence of HAL and DBUS (#115815)

-------------------------------------------------------------------
Wed Sep  7 16:00:24 CEST 2005 - jsrain@suse.cz

- fixed typo in the cursor scheme name for GNOME (#74309)
- 2.12.28

-------------------------------------------------------------------
Wed Sep  7 09:16:44 CEST 2005 - jsuchome@suse.cz

- 2.12.27

-------------------------------------------------------------------
Tue Sep  6 17:01:51 CEST 2005 - jsrain@suse.cz

- fixed freezing installation while saving configured hardware
 (#115387)

-------------------------------------------------------------------
Tue Sep  6 13:28:06 CEST 2005 - jsrain@suse.cz

- use correct icons for license agreement and installation mode
  dialogs (#105158)
- 2.12.26

-------------------------------------------------------------------
Mon Sep  5 17:30:18 CEST 2005 - ms@suse.de

- fixed braille setup (#115278)

-------------------------------------------------------------------
Mon Sep  5 16:25:44 CEST 2005 - ms@suse.de

- start dbus in Second-Stage/S06-services (#114667)

-------------------------------------------------------------------
Mon Sep  5 12:46:43 CEST 2005 - jsrain@suse.cz

- save all configured hardware at the end of installation (#104676)
- 2.12.25

-------------------------------------------------------------------
Thu Sep  1 13:45:29 CEST 2005 - ms@suse.de

- start hald in Second-Stage/S06-services (#114667)

-------------------------------------------------------------------
Mon Aug 29 09:56:30 CEST 2005 - jsrain@suse.cz

- reset package manager when switched installation mode (#105857)
- 2.12.24

-------------------------------------------------------------------
Fri Aug 26 10:23:24 CEST 2005 - jsrain@suse.cz

- set default cursor theme according to default desktop (#74309)
- 2.12.23

-------------------------------------------------------------------
Wed Aug 24 10:39:48 CEST 2005 - ms@suse.de

- fixed umount_result setting in /etc/install.inf. A space is
  needed between the colon and the value (#112620)

-------------------------------------------------------------------
Tue Aug 23 15:02:53 CEST 2005 - ms@suse.de

- fixed umount call in First-Stage setup -> added F03-umount (#103800)

-------------------------------------------------------------------
Tue Aug 23 12:46:16 CEST 2005 - jsrain@suse.cz

- mark correct tab selected after language is changed (#105995)
- reset target map when switching between installation and upgrade
  (#106627)

-------------------------------------------------------------------
Mon Aug 22 12:18:08 CEST 2005 - jsrain@suse.cz

- fixed title icons for proposal dialogs (#105165)
- 2.12.22

-------------------------------------------------------------------
Fri Aug 19 15:39:31 CEST 2005 - jsrain@suse.cz

- reverted forcing language dialog in NCurses (#102958)
- 2.12.21

-------------------------------------------------------------------
Fri Aug 19 15:33:08 CEST 2005 - ms@suse.de

- fixed mouse probing call, was never called in initial stage (#100665)

-------------------------------------------------------------------
Fri Aug 19 11:32:09 CEST 2005 - arvin@suse.de

- improved initialisation of libstorage callbacks (bug #105562)

-------------------------------------------------------------------
Wed Aug 17 17:37:02 CEST 2005 - ms@suse.de

- added umount_result key to /etc/install.inf containing the exit
  code from trying to umount the inst-sys (#103800)
- 2.12.19

-------------------------------------------------------------------
Wed Aug 17 15:45:40 CEST 2005 - jsrain@suse.cz

- handle correctly if _proposal client returns nil as warning level
  (#105154)

-------------------------------------------------------------------
Wed Aug 17 15:09:44 CEST 2005 - arvin@suse.de

- check if /sbin/splash exists (bug #105159)
- 2.12.18

-------------------------------------------------------------------
Tue Aug 16 08:51:16 CEST 2005 - jsrain@suse.cz

- build relation between old keys and new UDIs (#104676)

-------------------------------------------------------------------
Mon Aug 15 16:49:22 CEST 2005 - jsrain@suse.cz

- merged texts from proofread
- 2.12.17

-------------------------------------------------------------------
Mon Aug 15 14:45:43 CEST 2005 - ms@suse.de

- fixed vncpassword handling (#104377)

-------------------------------------------------------------------
Mon Aug 15 13:02:07 CEST 2005 - jsrain@suse.cz

- make the OK button in other installatino options popup default
  button (#104589)

-------------------------------------------------------------------
Fri Aug 12 14:35:19 CEST 2005 - jsrain@suse.cz

- force language selection in NCurses (#102958)
- 2.12.16

-------------------------------------------------------------------
Fri Aug 12 12:32:42 CEST 2005 - ms@suse.de

- fixed use of graphical installer within SSH session (#53767)

-------------------------------------------------------------------
Fri Aug 12 10:15:26 CEST 2005 - ms@suse.de

- fixed set_splash function to work with SuSE 10.0

-------------------------------------------------------------------
Tue Aug  9 15:22:24 CEST 2005 - ms@suse.de

- fixed shell warning (#100729)

-------------------------------------------------------------------
Mon Aug  8 14:06:10 CEST 2005 - jsrain@suse.cz

- show URL of product vendor in congratulation dialog (#102542)

-------------------------------------------------------------------
Fri Aug  5 13:00:16 CEST 2005 - lslezak@suse.cz

- added virtual machine proposal into contol file
- 2.12.15

-------------------------------------------------------------------
Wed Aug  3 13:01:20 CEST 2005 - jsrain@suse.cz

- fixed behavior in proposal with tabs if one of the submodules
  returned an error (#100203)
- 2.12.14

-------------------------------------------------------------------
Tue Aug  2 15:24:14 CEST 2005 - jsrain@suse.cz

- do not allow going back after 2nd stage installation is
  interrupted by reboot
- restore settings after reboot during 2nd stage installation

-------------------------------------------------------------------
Thu Jul 28 11:31:15 CEST 2005 - jsrain@suse.cz

- updated the installation confirmation popup (#98841)
- changed label of push button to access boot and repair (#98836),
  added help text
- 2.12.13

-------------------------------------------------------------------
Mon Jul 25 14:56:54 CEST 2005 - ms@suse.de

- include functions start_yast_and_reboot() and start_yast_again()
  according to a feature request for Jiri.

-------------------------------------------------------------------
Fri Jul 22 13:09:38 CEST 2005 - jsrain@suse.cz

- fixed dialog captions of proposals

-------------------------------------------------------------------
Thu Jul 21 17:01:57 CEST 2005 - fehr@suse.de

- replace obsolete SCR agent calls by call to Storage::ActivateHld()

-------------------------------------------------------------------
Thu Jul 21 11:54:19 CEST 2005 - ms@suse.de

- fixed YaST2.call::wait_for_x11() to set an initial value
  for server_running (#97381)
- 2.12.12

-------------------------------------------------------------------
Tue Jul 19 17:25:15 CEST 2005 - jsrain@suse.cz

- fixed switch from installation to update and vice versa
- added support for reboot and restart of YaST during 2nd stage
  installation
- updated control file to show 3 installation stages

-------------------------------------------------------------------
Mon Jul 18 13:38:50 CEST 2005 - jsrain@suse.cz

- updated control file
- minor inst_proposal clean-up
- 2.12.11

-------------------------------------------------------------------
Fri Jul 15 15:35:03 CEST 2005 - jsrain@suse.cz

- fixed behavior of several dialogs
- 2.12.10

-------------------------------------------------------------------
Thu Jul 14 18:18:42 CEST 2005 - jsrain@suse.cz

- added installation workflow
- added support for tabs in proposals
- adapted to new partitioner using storage-lib (arvin)
- moved inst_desktop.ycp to yast2-packager
- 2.12.9

-------------------------------------------------------------------
Mon Jul 11 16:21:58 CEST 2005 - jsrain@suse.cz

- removed dependency on vanished Display.ycp to fix build
- 2.12.8

-------------------------------------------------------------------
Mon Jul 11 11:14:18 CEST 2005 - ms@suse.de

- fixed race condition in checking servers exit code (#91342)
- fixed testX and xupdate paths

-------------------------------------------------------------------
Thu Jun  2 16:57:14 CEST 2005 - jsrain@suse.cz

- put focus on the release notes to allow scrolling without pushing
  Tab many times to move the focus (#80215)

-------------------------------------------------------------------
Wed Jun  1 14:12:06 CEST 2005 - mvidner@suse.cz

- Added a scr file for .etc.install_inf_options (#75720).
- 2.12.7

-------------------------------------------------------------------
Tue May 31 11:39:56 CEST 2005 - ms@suse.de

- implement check for driver update mode (#84155)

-------------------------------------------------------------------
Tue May 31 11:04:04 CEST 2005 - ms@suse.de

- applied patch from Olaf to avoid some time consuming calls (#86178)
- allow "vnc=1 usessh=1" as install and debug method (#45127)

-------------------------------------------------------------------
Mon May 30 15:55:55 CEST 2005 - jsrain@suse.cz

- display message when fallen into text mode installation (#53748)

-------------------------------------------------------------------
Mon May 16 10:53:27 CEST 2005 - jsrain@suse.cz

- renamed 'default' variable
- 2.12.6

-------------------------------------------------------------------
Tue May 10 14:05:01 CEST 2005 - jsrain@suse.cz

- copy /etc/X11/xorg.conf instead of XF86Config to the target
  system
- 2.12.5

-------------------------------------------------------------------
Mon May  9 18:27:54 CEST 2005 - ms@suse.de

- removed sed update of BusID (#78950)

-------------------------------------------------------------------
Wed Apr 27 12:56:15 CEST 2005 - jsrain@suse.cz

- modularized inst_finish.ycp
- 2.12.4

-------------------------------------------------------------------
Thu Apr 21 11:14:04 CEST 2005 - ms@suse.de

- fixed X11 config patching code, related to (#66989)

-------------------------------------------------------------------
Mon Apr 18 17:10:55 CEST 2005 - jsrain@suse.cz

- one more fix for new ProductFeatures.ycp interface
- 2.12.3

-------------------------------------------------------------------
Mon Apr 18 15:19:44 CEST 2005 - jsrain@suse.cz

- adapted to new interface of ProductFeatures.ycp
- 2.12.2

-------------------------------------------------------------------
Thu Apr 14 17:19:30 CEST 2005 - visnov@suse.cz

- 2.12.1

-------------------------------------------------------------------
Wed Apr  6 15:39:25 CEST 2005 - ms@suse.de

- inst-sys move XF86Config to xorg.conf (#66989)

-------------------------------------------------------------------
Tue Mar 29 14:23:17 CET 2005 - jsrain@suse.cz

- updated the layout of the source files in the repository
- 2.12.0

-------------------------------------------------------------------
Wed Mar 23 15:04:17 CET 2005 - ms@suse.de

- fixed vnc server arguments (#70896)

-------------------------------------------------------------------
Sat Mar 19 10:15:14 CET 2005 - ms@suse.de

- fixed second stage locale setup for textbased installation (#73631)

-------------------------------------------------------------------
Tue Mar 15 16:59:19 CET 2005 - ms@suse.de

- IMPORTANT: fixed locale setup (#72145)

-------------------------------------------------------------------
Tue Mar 15 09:44:32 CET 2005 - jsrain@suse.cz

- enable netdaemon if GNOME is default desktop (#72018)

-------------------------------------------------------------------
Mon Mar 14 15:23:17 CET 2005 - jsrain@suse.cz

- enable FAM daemon when GNOME is installed

-------------------------------------------------------------------
Mon Mar 14 14:15:34 CET 2005 - ms@suse.de

- fixed missing reboot on SSH installation (#67043)

-------------------------------------------------------------------
Fri Mar 11 16:50:14 CET 2005 - ms@suse.de

- added option --auto-fonts to Y2_QT_ARGS (#72174)

-------------------------------------------------------------------
Fri Mar 11 12:57:37 CET 2005 - ms@suse.de

- fixed setting TERM variable (#71771)

-------------------------------------------------------------------
Mon Mar  7 08:27:03 CET 2005 - jsrain@suse.cz

- initialize &product; macro in inst_suseconfig (#70899)
- set hwcfg file for parallel printer (#64412)

-------------------------------------------------------------------
Thu Mar  3 17:36:56 CET 2005 - ms@suse.de

- fixed LANG setting in F03-language (#66498)

-------------------------------------------------------------------
Thu Mar  3 12:53:00 CET 2005 - ms@suse.de

- fixed startup scripts for pcmcia/usb network installations (#65164)

-------------------------------------------------------------------
Wed Mar  2 10:53:37 CET 2005 - jsrain@suse.cz

- merged texts from proofread

-------------------------------------------------------------------
Wed Mar  2 06:42:11 CET 2005 - nashif@suse.de

- url in last dialog is set to www.novell.com/linux

-------------------------------------------------------------------
Tue Mar  1 12:13:09 CET 2005 - jsrain@suse.cz

- removed obsolete symlink juggling (#66016)

-------------------------------------------------------------------
Thu Feb 24 16:10:03 CET 2005 - ms@suse.de

- added logsize check to FirstStage/F07-logging

-------------------------------------------------------------------
Wed Feb 23 11:35:18 CET 2005 - jsrain@suse.cz

- fixed comments for translators

-------------------------------------------------------------------
Tue Feb 22 18:30:15 CET 2005 - ms@suse.de

- fixed check for X11 configuration in continue mode (#66224)

-------------------------------------------------------------------
Tue Feb 22 13:11:41 CET 2005 - sh@suse.de

- V 2.11.17

-------------------------------------------------------------------
Tue Feb 22 13:05:23 CET 2005 - ms@suse.de

- fixed Y2MAXLOGSIZE setting, which was set to 0 because df within
  inst-sys is not an option for checking the filesystem space

-------------------------------------------------------------------
Mon Feb 21 18:10:26 CET 2005 - sh@suse.de

- Proper log-rotating in inst_finish
- V 2.11.16

-------------------------------------------------------------------
Fri Feb 18 10:55:09 CET 2005 - jsrain@suse.cz

- added "Initializing..." title to installation before something
  else is shown (#51039)

-------------------------------------------------------------------
Thu Feb 17 12:41:33 CET 2005 - ms@suse.de

- fixed inst-sys copy process of XF86Config to take care
  about the new name xorg.conf

-------------------------------------------------------------------
Wed Feb 16 14:53:57 CET 2005 - jsrain@suse.cz

- fix displaying release notes if the localized version is not
  available (#50911)

-------------------------------------------------------------------
Thu Feb 10 13:13:50 CET 2005 - jsrain@suse.cz

- reduced forced minimal size of the release notes popup (#50637)
- fixed the order of proposal creation (and thus firewall
  is enabled again) (#50622)
- 2.11.15

-------------------------------------------------------------------
Wed Feb  9 19:16:22 CET 2005 - nashif@suse.de

- Save files control.xml and info.txt from installation into
  /etc/YaST2.

-------------------------------------------------------------------
Wed Feb  9 15:05:33 CET 2005 - jsrain@suse.cz

- additional kernel parameters in control file Prof moved to
  the new variable (#50369)

-------------------------------------------------------------------
Tue Feb  8 16:14:44 CET 2005 - nashif@suse.de

- Moved ProductControl to yast2 package

-------------------------------------------------------------------
Mon Feb  7 13:46:48 CET 2005 - jsrain@suse.cz

- fixed order of items in the "Change" button in proposals (#50204)
- merged texts from proofread
- added label informing about release notes from media
- fixed translating empty string in the installation steps
- 2.11.12

-------------------------------------------------------------------
Fri Feb  4 13:14:54 CET 2005 - jsrain@suse.cz

- display release notes from installation proposal

-------------------------------------------------------------------
Wed Feb  2 18:21:48 CET 2005 - ms@suse.de

- fixed control center call (#50389)

-------------------------------------------------------------------
Tue Feb  1 17:02:20 CET 2005 - nashif@suse.de

- Fixed left "steps" display problems (#50388)

-------------------------------------------------------------------
Wed Jan 26 16:12:23 CET 2005 - nashif@suse.de

- install inst_default_desktop.ycp (#49838)

-------------------------------------------------------------------
Tue Jan 25 07:21:53 CET 2005 - nashif@suse.de

- Fixed arguments in control file
- Fixed deleting completed steps
- 2.11.10

-------------------------------------------------------------------
Mon Jan 24 16:29:32 CET 2005 - nashif@suse.de

- Moved installation workflow routines out of installation.ycp
- Adapted arguments of installation clients
- Enhanced control file and made it more readable (arguments of clients
  are clearer now)

-------------------------------------------------------------------
Mon Jan 24 11:27:55 CET 2005 - ms@suse.de

- fixed language environment (#49811)

-------------------------------------------------------------------
Thu Jan 13 11:35:45 CET 2005 - jsrain@suse.cz

- changed the "System will boot now..." message at the end of
  isnt_finish.ycp (#41592)
- 2.11.8

-------------------------------------------------------------------
Wed Jan 12 12:44:29 CET 2005 - ms@suse.de

- removed xmset calls to disable/enable the mouse pointer.
- prevent patching X11 configuration in continue mode

-------------------------------------------------------------------
Wed Jan 12 11:39:31 CET 2005 - ms@suse.de

- fixed yast startup in continue mode. The evaluation of the
  variables USE_SSH and VNC was wrong in S08-start and
  S09-cleanup

-------------------------------------------------------------------
Tue Jan 11 16:16:38 CET 2005 - jsrain@suse.cz

- prevent disabling the Next button in the proposal (#46708)

-------------------------------------------------------------------
Wed Jan  5 17:30:11 CET 2005 - jsrain@suse.cz

- removed unneeded imports and variables from installation.ycp
- adapted to changed interface of Kernel.ycp
- 2.11.7

-------------------------------------------------------------------
Tue Jan  4 09:45:17 CET 2005 - jsrain@suse.cz

- on SGI Altix add fetchop and mmtimer to MODULES_LOADED_ON_BOOT
  (was disabled due to problems in Kernel.ycp) (bug #46971)
- disable Back/Accept buttons in inst_finish.ycp (#37025)

-------------------------------------------------------------------
Thu Dec 16 15:13:23 CET 2004 - sh@suse.de

- Applied patch from bug #49275: Enable user to skip proposal
  even if there is a blocker error in it

-------------------------------------------------------------------
Thu Dec 09 10:52:54 CET 2004 - arvin@suse.de

- disable inclusion of fetchop and mmtimer in
  MODULES_LOADED_ON_BOOT on SGI Altix (bug #46971)

-------------------------------------------------------------------
Fri Dec  3 15:05:57 CET 2004 - ms@suse.de

- include some patches from old startup code which has been
  changed while developing the new startup concept. Please note
  all architecture dependant code has to be part of the startup/arch
  directories and must be included in a clean way to the new scripts.
  I will not include any arch changes made in the last weeks because
  this will lead to the same horrible situation we had in the past.
  if there is anything which has to be handled differntly on another
  architecture this must be done separately to be able to maintain
  that code longer than two days

-------------------------------------------------------------------
Wed Dec  1 12:04:13 CET 2004 - sh@suse.de

- Fixed bug #48722: Inconsistent lower/upper case in mode dialog

-------------------------------------------------------------------
Mon Nov 29 12:32:36 CET 2004 - ms@suse.de

- startup scripts ready now. reports can be send using bug: (#46886)

-------------------------------------------------------------------
Thu Nov 11 18:11:38 CET 2004 - arvin@suse.de

- always use Directory::logdir

-------------------------------------------------------------------
Thu Nov 11 17:47:45 CET 2004 - sh@suse.de

- Record macros during installation:
  /var/log/YaST2/macro_inst_initial.ycp for initial stage,
  /var/log/YaST2/macro_inst_cont.ycp  for "continue" mode

-------------------------------------------------------------------
Tue Nov 02 08:45:57 CET 2004 - arvin@suse.de

- allow to select repair/boot in installation mode selection even
  when no update is possible (bug #39874)

-------------------------------------------------------------------
Mon Nov  1 14:32:25 CET 2004 - visnov@suse.cz

- set product name in wizard (#46247)

-------------------------------------------------------------------
Wed Oct 27 11:20:44 CEST 2004 - arvin@suse.de

- on SGI Altix add fetchop and mmtimer to MODULES_LOADED_ON_BOOT
  (bug #46971)

-------------------------------------------------------------------
Tue Oct 26 12:36:26 CEST 2004 - jsrain@suse.cz

- moved parts of Mode.ycp to Installation.ycp
- adapted to Mode.ycp clean-up
- 2.11.2

-------------------------------------------------------------------
Tue Oct 19 10:46:15 CEST 2004 - lslezak@suse.cz

- UML mode: copy /etc/mtab file to host system (#42859)
- version 2.11.1

-------------------------------------------------------------------
Mon Oct 11 15:04:26 CEST 2004 - jsrain@suse.cz

- adapted to functional interface of Arch.ycp

-------------------------------------------------------------------
Mon Oct 11 10:43:25 CEST 2004 - jsrain@suse.cz

- moved default logon/window manager setting to extra client,
  setting it according to the base package selection (#46619)
- 2.11.0

-------------------------------------------------------------------
Thu Sep 30 15:12:09 CEST 2004 - sh@suse.de

- V 2.10.30
- Made final confirmation popup higher to accomodate all text
  without scrolling even in more verbose languages (de, fr)

-------------------------------------------------------------------
Wed Sep 29 14:13:35 CEST 2004 - mls@suse.de

- stop splash animation before starting yast
- go to verbose mode if X didn't start

-------------------------------------------------------------------
Mon Sep 27 15:37:03 CEST 2004 - arvin@suse.de

- don't create top-level "media" convenience links (bug #46152)

-------------------------------------------------------------------
Wed Sep 22 16:48:43 CEST 2004 - sh@suse.de

- Made final installation confirmation dialog wider and higher
  to avoid scrolling even for more verbose languages (de, fr)
- V 2.10.27

-------------------------------------------------------------------
Wed Sep 22 09:30:45 CEST 2004 - visnov@suse.cz

- reinitialize dialog after mode chosen (#45784)

-------------------------------------------------------------------
Tue Sep 21 14:48:15 CEST 2004 - arvin@suse.de

- use suse marble in congratulation screen (bug #45712)

-------------------------------------------------------------------
Mon Sep 20 13:52:35 CEST 2004 - sh@suse.de

- V 2.10.24
- Merged accidentially split translatable messages

-------------------------------------------------------------------
Fri Sep 17 16:12:53 CEST 2004 - sh@suse.de

- V 2.10.23
- Changed final installation confirmation dialog according to
  bug #45279

-------------------------------------------------------------------
Fri Sep 17 12:12:12 CEST 2004 - arvin@suse.de

- moved popup with boot message further to the end (bug #45432)

-------------------------------------------------------------------
Thu Sep 16 17:00:17 CEST 2004 - snwint@suse.de

- use language info from linuxrc to set LANG in YaST.start; this is
  just to run ncurses yast in fbiterm for exotic languages

-------------------------------------------------------------------
Wed Sep 15 15:16:41 CEST 2004 - arvin@suse.de

- fixed back button in internet test dialog (bug #45319)

-------------------------------------------------------------------
Wed Sep 15 14:48:09 CEST 2004 - visnov@suse.cz

- initialize proposal heading before creating dialog (#45340)

-------------------------------------------------------------------
Tue Sep 14 18:22:06 CEST 2004 - sh@suse.de

- V 2.10.20
- Fixed bug #45271: Mixture of en_UK / en_US: "licence" / "license"

-------------------------------------------------------------------
Tue Sep 14 17:05:15 CEST 2004 - mvidner@suse.cz

- Copy the DHCP cache to the right place (#45150).

-------------------------------------------------------------------
Tue Sep 14 12:46:53 CEST 2004 - arvin@suse.de

- fixed help text in main proposal (bug #45093)

-------------------------------------------------------------------
Tue Sep 14 10:53:02 CEST 2004 - jsrain@suse.cz

- added enable_firewall and firewall_ssh_enable to control file
  for PROF
- added related handlinng to ProductControl

-------------------------------------------------------------------
Mon Sep 13 12:57:41 CEST 2004 - jsrain@suse.cz

- set FAM_ONLY_LOCAL and start fam according to default windowmanager
- 2.10.18

-------------------------------------------------------------------
Mon Sep 13 11:28:33 CEST 2004 - arvin@suse.de

- added system info entry to update proposal (bug #45096)

-------------------------------------------------------------------
Fri Sep 10 13:03:30 CEST 2004 - snwint@suse.de

- use vesa driver as fallback, not vga (see #38253, comment #11)

-------------------------------------------------------------------
Thu Sep  9 15:49:46 CEST 2004 - mvidner@suse.cz

- Added a client to test the network and hardware proposals (#44677).
- 2.10.16

-------------------------------------------------------------------
Wed Sep  8 15:47:16 CEST 2004 - visnov@suse.cz

- implemented reordering of proposal items
- implemented support for hyperlinks in proposal summaries

-------------------------------------------------------------------
Tue Sep 07 14:18:56 CEST 2004 - arvin@suse.de

- added proposal step to initialize sources during update before
  mounting filesystems (needed to solve bug #44724)

-------------------------------------------------------------------
Mon Sep  6 13:33:34 CEST 2004 - mvidner@suse.cz

- Copy the DHCP client cache so that we can request the same IP
  (#43974).
- 2.10.14

-------------------------------------------------------------------
Mon Sep  6 09:50:37 CEST 2004 - jsrain@suse.cz

- avoid asking to confirm one license multiple times (#44145)

-------------------------------------------------------------------
Fri Sep 03 14:33:07 CEST 2004 - arvin@suse.de

- call Bootloader::Update instead of Bootloader::Write during
  update (bug #44286)

-------------------------------------------------------------------
Mon Aug 30 17:23:29 CEST 2004 - jsrain@suse.cz

- ask to confirm licenses of packages before installing/updating
  (#44145)
- 2.10.12

-------------------------------------------------------------------
Fri Aug 27 16:59:56 CEST 2004 - mvidner@suse.cz

- When showing the address for a VNC installation, don't rely on
  install.inf, print the current IP (#43974).
- 2.10.11

-------------------------------------------------------------------
Fri Aug 27 15:09:13 CEST 2004 - arvin@suse.de

- merged proof read messages

-------------------------------------------------------------------
Wed Aug 25 11:56:57 CEST 2004 - arvin@suse.de

- avoid tmp file in /tmp (bug #39444)

-------------------------------------------------------------------
Wed Aug 18 09:10:38 CEST 2004 - arvin@suse.de

- updated fvwmrc.yast2 (see bug #43796)

-------------------------------------------------------------------
Tue Aug 17 15:27:40 CEST 2004 - nashif@suse.de

- XFree86 -> xorg-x11 (#43832)

-------------------------------------------------------------------
Fri Aug 13 22:12:31 CEST 2004 - nashif@suse.de

- Fixed update (#43795)

-------------------------------------------------------------------
Wed Aug 11 18:03:11 CEST 2004 - nashif@suse.de

- Copy EULA to installed system for later use in firstboot module

-------------------------------------------------------------------
Wed Aug 11 16:09:43 CEST 2004 - nashif@suse.de

- Added firewall to network proposal (#43718)

-------------------------------------------------------------------
Tue Aug 10 15:21:56 CEST 2004 - nashif@suse.de

- Add default label for proposals

-------------------------------------------------------------------
Tue Aug 10 14:31:34 CEST 2004 - mvidner@suse.cz

- Fixed arguments for proposals (`initial)

-------------------------------------------------------------------
Mon Aug  9 19:37:28 CEST 2004 - nashif@suse.de

- Enable locking of proposals in control file
- Updated DTD for control file

-------------------------------------------------------------------
Thu Jul 29 10:10:04 CEST 2004 - nashif@suse.de

- New variables for ui and language handling added to control file
- Use Linuxrc module for install.inf and yast.inf handling

-------------------------------------------------------------------
Tue Jul 20 11:18:33 CEST 2004 - arvin@suse.de

- use capitalized SUSE in congratulation screen (bug #38853)

-------------------------------------------------------------------
Tue Jun 15 19:16:26 CEST 2004 - sh@suse.de

- Fixed typo in ssh install script (#42058)

-------------------------------------------------------------------
Tue Jun 15 14:11:06 CEST 2004 - sh@suse.de

- Fixed bug #41597: EULA must be scrolled in both dimensions

-------------------------------------------------------------------
Tue Jun 15 12:23:23 CEST 2004 - arvin@suse.de

- added Requires for yast2-update (bug #42013)

-------------------------------------------------------------------
Fri Jun 11 00:58:40 CEST 2004 - nashif@suse.de

- Added variable software_proposal to control file (NLD)

-------------------------------------------------------------------
Thu Jun 10 03:53:14 CEST 2004 - nashif@suse.de

- Added control for NLD

-------------------------------------------------------------------
Tue Jun  8 04:55:22 CEST 2004 - nashif@suse.de

- Also install control file for SLES to avoid lots of possible
  confusion when control file is not found on installation media
  and fallback file is used.
  (#41696)

-------------------------------------------------------------------
Tue Jun  8 04:37:03 CEST 2004 - nashif@suse.de

- Fixed bug #41696: yast uses elevator=anticipatory instead of
  elevator=as

-------------------------------------------------------------------
Sun May 30 00:38:55 CEST 2004 - nashif@suse.de

- Added Services to main control file for translation (#41367)
- 2.9.83

-------------------------------------------------------------------
Thu May 27 14:40:46 CEST 2004 - mvidner@suse.cz

- Added variables to ProductFeatures
  so that yast2-nis-client testsuite passes (~#41038).
- 2.9.82

-------------------------------------------------------------------
Thu May 27 12:21:19 CEST 2004 - arvin@suse.de

- added special console handling for iSeries (bug #39025)

-------------------------------------------------------------------
Wed May 26 11:12:56 CEST 2004 - arvin@suse.de

- set LD_LIBRARY_PATH in 1st stage installation start script
  (bug #40833)

-------------------------------------------------------------------
Tue May 25 14:10:33 CEST 2004 - jsrain@suse.cz

- set the I/O scheduler in ProductFeatures (#41038)
- 2.9.79

-------------------------------------------------------------------
Mon May 24 14:58:50 CEST 2004 - arvin@suse.de

- again ask for TERM variable if it's set to "vt100" (bug #40991)

-------------------------------------------------------------------
Tue May 18 15:32:30 CEST 2004 - arvin@suse.de

- moved fvwmrc.notitle from sax2 here (bug #37480)

-------------------------------------------------------------------
Tue May 11 13:54:26 CEST 2004 - lslezak@suse.cz

- don't ask for TERM variable if it's already set to "xterm"
  or "vt100" from linuxrc (don't ask in UML installation) (#39947)
- version 2.9.76

-------------------------------------------------------------------
Tue May 04 11:13:53 CEST 2004 - arvin@suse.de

- merged proofread messages

-------------------------------------------------------------------
Fri Apr 30 16:30:13 CEST 2004 - arvin@suse.de

- readded vnc remote proposal to SLES workflow (bug #31023)

-------------------------------------------------------------------
Wed Apr 28 15:38:45 CEST 2004 - arvin@suse.de

- quick implementation of execution of update.post2 scripts
  (bug #38677)

-------------------------------------------------------------------
Wed Apr 28 15:26:30 CEST 2004 - lslezak@suse.cz

- set Ctrl+Alt+Del handler in /etc/inittab to halt (instead of
  reboot) in UML system (safe shutdown from host system using
  uml_mconsole)
- version 2.9.73

-------------------------------------------------------------------
Tue Apr 27 18:25:25 CEST 2004 - gs@suse.de

- write Console: entry for p690 hvc console before reading
  /etc/install.inf (bug #39527)

-------------------------------------------------------------------
Tue Apr 27 10:34:06 CEST 2004 - arvin@suse.de

- call Pkg::SetAdditionalLocales after language change from
  proposal (bug #38366)

-------------------------------------------------------------------
Mon Apr 26 12:34:02 CEST 2004 - arvin@suse.de

- activate lvm and md before booting into a installed system
  (bug #39423)

-------------------------------------------------------------------
Thu Apr 22 18:12:43 CEST 2004 - arvin@suse.de

- removed support of starting yast2 installation without keyboard
  (linuxrc always reports a keyboard now) (bug #39235)

-------------------------------------------------------------------
Thu Apr 22 11:08:53 CEST 2004 - arvin@suse.de

- run unicode_{start,stop} only if they are present (bug #35714)

-------------------------------------------------------------------
Wed Apr 21 13:23:17 CEST 2004 - arvin@suse.de

- uses special sles screen for user authentication on sles

-------------------------------------------------------------------
Mon Apr 19 08:44:01 CEST 2004 - lslezak@suse.cz

- UML mode fixes: don't copy mtab to the host (it's not needed),
  find kernel and initrd even when symlinks are missing
  (workaround for bug #39063)
- added help text in UML installation proposal
- version 2.9.64

-------------------------------------------------------------------
Fri Apr 16 17:58:43 CEST 2004 - nashif@suse.de

- store variables needed in run-time in a sysconfig like file
- first try to load saved control file before fallback to packaged one.

-------------------------------------------------------------------
Fri Apr 16 14:57:44 CEST 2004 - arvin@suse.de

- fixed network start for remote x11 installation (bug #38832)

-------------------------------------------------------------------
Fri Apr 16 14:26:09 CEST 2004 - lslezak@suse.cz

- UML mode fixes: don't copy mtab to the host (it's not needed),
  find kernel and initrd even when symlinks are missing
  (workaround for bug #39063)
- added help text in UML installation proposal

-------------------------------------------------------------------
Fri Apr 16 11:08:42 CEST 2004 - arvin@suse.de

- removed keyboard proposal from update proposal for the update
  in the running system (bug #37817)

-------------------------------------------------------------------
Fri Apr 16 10:57:57 CEST 2004 - arvin@suse.de

- don't run on serial console in case of vnc or ssh installation
  (bug #37325)

-------------------------------------------------------------------
Thu Apr 15 18:26:04 CEST 2004 - arvin@suse.de

- add "service" proposal to SLES installation

-------------------------------------------------------------------
Thu Apr 15 12:03:00 CEST 2004 - arvin@suse.de

- log fvwm output for vnc installation (bug #30061)

-------------------------------------------------------------------
Wed Apr 07 12:37:53 CEST 2004 - arvin@suse.de

- avoid tmp file creation in check.boot script (bug #38572)

-------------------------------------------------------------------
Tue Apr 06 19:04:33 CEST 2004 - arvin@suse.de

- use fbiterm for CJK locales if appropriate (bug #37823)

-------------------------------------------------------------------
Tue Apr  6 18:55:20 CEST 2004 - nashif@suse.de

- only_update_selected option added to product feature set
- V 2.9.56

-------------------------------------------------------------------
Tue Apr  6 16:26:14 CEST 2004 - sh@suse.de

- V 2.9.55
- Fixed bug #36908: Use dynamic fonts based on resolution

-------------------------------------------------------------------
Mon Apr  5 14:38:22 CEST 2004 - fehr@suse.de

- load module dm-snapshort at to prevent hangs if LVM contains
  snapshot LVs (#36422)

-------------------------------------------------------------------
Mon Apr 05 11:32:21 CEST 2004 - arvin@suse.de

- show correct warning in second stage installation when xserver
  can't be started (bug #38298)

-------------------------------------------------------------------
Mon Apr 05 11:04:34 CEST 2004 - arvin@suse.de

- adjusted decision of frontend depending on memory size to memory
  requirements of new interpreter (bug #38298)
- fixed memory value in warning popup

-------------------------------------------------------------------
Sat Apr 03 17:44:03 CEST 2004 - arvin@suse.de

- use fbiterm for CJK locales if appropriate (bug #37823)

-------------------------------------------------------------------
Fri Apr 02 15:59:59 CEST 2004 - arvin@suse.de

- finally changed license to GPL for good

-------------------------------------------------------------------
Thu Apr 01 11:34:10 CEST 2004 - arvin@suse.de

- symmetricalized calls to inst_netsetup (bug #37763)

-------------------------------------------------------------------
Thu Apr 01 11:03:37 CEST 2004 - arvin@suse.de

- removed step label for inst_netsetup (bug #37546)

-------------------------------------------------------------------
Wed Mar 31 19:41:34 CEST 2004 - nashif@suse.de

- Added 2 options to control file:
   inform_about_suboptimal_distribution
   use_desktop_scheduler

-------------------------------------------------------------------
Wed Mar 31 17:19:12 CEST 2004 - lslezak@suse.cz

- inst_finish.ycp - copy kernel image, initrd and /etc/mtab to
  the host system in UML installation mode

-------------------------------------------------------------------
Tue Mar 30 11:25:44 CEST 2004 - arvin@suse.de

- disable virtual desktops in fvwm during vnc installation
  (bug #37480)

-------------------------------------------------------------------
Mon Mar 29 14:48:56 CEST 2004 - fehr@suse.de

- call Storage::FinishInstall() at end of installation

-------------------------------------------------------------------
Mon Mar 29 14:46:51 CEST 2004 - sh@suse.de

- Fixed bug #36713 (relies on yast2-core with fix for bug #36711):
  textdomain for wizard steps should come from control.xml

-------------------------------------------------------------------
Mon Mar 29 05:22:12 CEST 2004 - nashif@suse.de

- fixed copying of hook script logs into installed system

-------------------------------------------------------------------
Sun Mar 28 16:05:19 CEST 2004 - nashif@suse.de

- fixed hook scrips, now using WFM::Read(.local...) (#36831 )
- Not executing any scripting after last client
- Detecting mode before installation steps are sets (#37070 )
- logging hook output to /var/log/YaST2 and copying those
file to installed system.

-------------------------------------------------------------------
Thu Mar 25 16:49:04 CET 2004 - sh@suse.de

- Fixed bug #34618: Don't use full-screen if started remotely

-------------------------------------------------------------------
Thu Mar 25 14:50:07 CET 2004 - ms@suse.de

- fixed driver to use on ia64 systems. there is no framebuffer
  available but the vesa driver is working now (#34909)
- fixed possible loop at installation. handle different exit codes
  from testX in scripts/YaST2. The needed changes to testX have
  been made within the sax2 package (#36794)

-------------------------------------------------------------------
Thu Mar 25 12:12:44 CET 2004 - arvin@suse.de

- removed network proposal from update work flow

-------------------------------------------------------------------
Wed Mar 24 16:10:31 CET 2004 - arvin@suse.de

- renamed usbdevfs to usbfs (bug #31869)

-------------------------------------------------------------------
Wed Mar 24 15:07:03 CET 2004 - sh@suse.de

- Fixed bug #36850: Strange texts in y2qt wizard side bar
- V 2.9.42

-------------------------------------------------------------------
Wed Mar 24 11:13:46 CET 2004 - gs@suse.de

- workaround beta3 pre bug: deactivate Hooks::Run
  (causes crash after inst_finish)
- V 2.9.41

-------------------------------------------------------------------
Mon Mar 22 20:32:41 CET 2004 - nashif@suse.de

- Execute features client if variables are set in control file
- V 2.9.40

-------------------------------------------------------------------
Mon Mar 22 15:58:33 CET 2004 - sh@suse.de

- V 2.9.39
- Fixed bug #36292: Wizard steps not translated
- Preliminary fix for bug #36713: Use textdomain from XML file

-------------------------------------------------------------------
Mon Mar 22 11:14:07 CET 2004 - arvin@suse.de

- introduced and handle new variable Installation::scr_destdir
  to be used by Storage (bug #34996)

-------------------------------------------------------------------
Sun Mar 21 19:48:42 CET 2004 - nashif@suse.de

- read/set language/keyboard/timezone
- added client to set product variables before entering proposal

-------------------------------------------------------------------
Fri Mar 19 15:47:08 CET 2004 - arvin@suse.de

- omit skip/don't skip buttons in uml proposal

-------------------------------------------------------------------
Thu Mar 18 16:18:30 CET 2004 - arvin@suse.de

- fixed update work flow setting (bug #36429 and #35007)

-------------------------------------------------------------------
Thu Mar 18 09:59:01 CET 2004 - mvidner@suse.cz

- Fall back to runlevel 3 if we accidentally don't set it
  in the installation proposal. It would be 0 (#35662).

-------------------------------------------------------------------
Wed Mar 17 22:56:12 CET 2004 - nashif@suse.de

- Add runlevel to s390 proposal
- remove x11 from autoinst workflow (handled differently)

-------------------------------------------------------------------
Wed Mar 17 05:46:03 CET 2004 - nashif@suse.de

- update wizard steps at the right spot to enable switching back
  to installation mode

-------------------------------------------------------------------
Tue Mar 16 21:18:06 CET 2004 - kkaempf@suse.de

- run cleanup script for GNOME (#36196)

-------------------------------------------------------------------
Tue Mar 16 16:02:52 CET 2004 - msvec@suse.cz

- added icons to network and hardware proposals

-------------------------------------------------------------------
Tue Mar 16 14:26:03 CET 2004 - fehr@suse.de

- fix typo devmap_mkmod.sh -> devmap_mknod.sh
- 2.9.32

-------------------------------------------------------------------
Tue Mar 16 01:53:54 CET 2004 - nashif@suse.de

- Enabled evms_config in control file

-------------------------------------------------------------------
Tue Mar 16 01:31:55 CET 2004 - nashif@suse.de

- Update steps when switching modes (#35590)

-------------------------------------------------------------------
Mon Mar 15 12:00:07 CET 2004 - arvin@suse.de

- don't ask for terminal type during vnc installation (bug #33534)

-------------------------------------------------------------------
Fri Mar 12 06:45:02 CET 2004 - nashif@suse.de

- Update control file for autoinst
- Enable swittching of steps upon mode change
- Added possibility to disable a workflow step in runtime

-------------------------------------------------------------------
Thu Mar 11 18:50:55 CET 2004 - sh@suse.de

- Fixed bug #34618: Don't use full screen in remote installation

-------------------------------------------------------------------
Wed Mar 10 14:40:11 CET 2004 - arvin@suse.de

- don't warn if only no disk controller can be found (bug #35546)

-------------------------------------------------------------------
Wed Mar 10 09:51:29 CET 2004 - arvin@suse.de

- extended uml installation work flow

-------------------------------------------------------------------
Wed Mar 10 07:08:09 CET 2004 - nashif@suse.de

- Set wizard steps depending on installation mode

-------------------------------------------------------------------
Wed Mar 10 03:04:53 CET 2004 - nashif@suse.de

- removed include dir from spec

-------------------------------------------------------------------
Wed Mar 10 01:07:58 CET 2004 - sh@suse.de

- V 2.9.24
- Migration to new wizard

-------------------------------------------------------------------
Tue Mar  9 13:08:25 CET 2004 - msvec@suse.cz

- replaced X11 version detection code with (simpler) YCP
- package could be noarch currently (reduced NFB a lot)

-------------------------------------------------------------------
Mon Mar 08 11:54:40 CET 2004 - arvin@suse.de

- call more generalized storage function during update

-------------------------------------------------------------------
Fri Mar 05 12:07:50 CET 2004 - arvin@suse.de

- load correct device mapper module and create nodes

-------------------------------------------------------------------
Thu Mar  4 16:40:36 CET 2004 - visnov@suse.cz

- added type info
- 2.9.20

-------------------------------------------------------------------
Wed Mar  3 17:48:49 CET 2004 - nashif@suse.de

- Moved product features to new feature module

-------------------------------------------------------------------
Wed Mar  3 17:43:45 CET 2004 - sh@suse.de

- Applied rw's patch for bug #34531

-------------------------------------------------------------------
Wed Mar 03 15:45:45 CET 2004 - arvin@suse.de

- call storage function to update fstab (bug #34996)

-------------------------------------------------------------------
Tue Mar  2 17:47:11 CET 2004 - sh@suse.de

- Added user-visible workflow step descriptions for new wizard
  layout

-------------------------------------------------------------------
Mon Mar 01 16:53:44 CET 2004 - arvin@suse.de

- work on UML installation

-------------------------------------------------------------------
Fri Feb 27 03:31:46 CET 2004 - nashif@suse.de

- New control file based installation merged

-------------------------------------------------------------------
Fri Feb 20 19:53:00 CET 2004 - arvin@suse.de

- handle abort button in inst_finish (bug #30303)

-------------------------------------------------------------------
Fri Feb 20 11:28:26 CET 2004 - arvin@suse.de

- removed obsolete code from start scripts (bug #31805)

-------------------------------------------------------------------
Mon Feb 16 16:52:00 CET 2004 - mvidner@suse.cz

- set the runlevel according to the proposal
- 2.9.15

-------------------------------------------------------------------
Mon Feb 16 16:01:35 CET 2004 - arvin@suse.de

- added more flexible package handling for products

-------------------------------------------------------------------
Mon Feb 16 13:49:50 CET 2004 - mvidner@suse.cz

- added runlevel_proposal to installation_proposals (#30028)
- 2.9.14

-------------------------------------------------------------------
Mon Feb 16 11:20:01 CET 2004 - arvin@suse.de

- removed obsolete Mode::hardBoot

-------------------------------------------------------------------
Fri Feb 13 15:16:41 CET 2004 - sh@suse.de

- Applied patch from bug #34531: Kernel 2.6 hotplug handling

-------------------------------------------------------------------
Wed Feb 11 16:11:02 CET 2004 - arvin@suse.de

- more control over base selection handling

-------------------------------------------------------------------
Tue Feb 10 17:59:40 CET 2004 - arvin@suse.de

- added type specification in inst_proposal.ycp

-------------------------------------------------------------------
Tue Feb 10 16:02:19 CET 2004 - nashif@suse.de

- remove x11 from workflow for autoyast

-------------------------------------------------------------------
Tue Feb 10 10:32:08 CET 2004 - arvin@suse.de

- fixed building on s390

-------------------------------------------------------------------
Sat Feb  7 09:33:56 CET 2004 - nashif@suse.de

- remove vendor.y2cc file

-------------------------------------------------------------------
Fri Feb 06 16:13:58 CET 2004 - arvin@suse.de

- set default runlevel to 3 or 5 during installation depending
  on the presents of X11 (see bug #32366)

-------------------------------------------------------------------
Fri Feb 06 11:46:47 CET 2004 - arvin@suse.de

- fixed copying of temporary X11 config

-------------------------------------------------------------------
Mon Feb  2 15:49:46 CET 2004 - lslezak@suse.cz

- InitHWinfo module enabled in installation proposal
- version 2.9.4

-------------------------------------------------------------------
Sat Jan 31 21:07:11 CET 2004 - arvin@suse.de

- removed useless 'global'

-------------------------------------------------------------------
Mon Jan 26 17:28:06 CET 2004 - jsrain@suse.de

- removed cfg_susecnfig.scr from file list (was moved to yast2.rpm)
- 2.9.2

-------------------------------------------------------------------
Fri Dec 12 14:23:14 CET 2003 - jsrain@suse.de

- don't check if module is present in initrd before loading it

-------------------------------------------------------------------
Fri Oct 24 15:58:50 CEST 2003 - ms@suse.de

- added stuff from yast2/library/x11 to installation package

-------------------------------------------------------------------
Fri Oct 24 13:09:25 CEST 2003 - arvin@suse.de

- added help text for "Repair Installed System" (bug #30402)

-------------------------------------------------------------------
Fri Oct 17 11:37:46 CEST 2003 - ms@suse.de

- inst_finish: (#32366)
  removed runlevel setup code which is handled within the X11
  module now (XProposal.ycp). The update code for initdefault
  is still present because during update the X11 configuration
  is not started

- inst_x11: (#32366)
  removed dead code which sets the default runlevel to 3 if there
  is no XF86Config file present. This task is done if the X11
  configuration is finished and if there is no X11 configuration
  the default initdefault with aaa_base is set to 3 already

-------------------------------------------------------------------
Wed Sep 24 12:25:08 CEST 2003 - snwint@suse.de

- look for x11 drivers in lib64 dir on x86_64 (#31649)

-------------------------------------------------------------------
Thu Sep 18 11:38:50 CEST 2003 - arvin@suse.de

- shut down temporary network before online test during update
  (bug #31030)

-------------------------------------------------------------------
Thu Sep 18 10:55:43 CEST 2003 - arvin@suse.de

- don't use external pcmcia during firstboot (bug #31252)

-------------------------------------------------------------------
Mon Sep 15 19:26:33 CEST 2003 - msvec@suse.cz

- 2.8.34

-------------------------------------------------------------------
Mon Sep 15 15:15:25 CEST 2003 - gs@suse.de

- YaST2.start: set default value for LANGUAGE

-------------------------------------------------------------------
Mon Sep 15 11:03:04 CEST 2003 - arvin@suse.de

- skip network probing during update (bug #30545)

-------------------------------------------------------------------
Sun Sep 14 15:07:36 CEST 2003 - arvin@suse.de

- reset packagemanager when changing installation mode (bug #27970)

-------------------------------------------------------------------
Sun Sep 14 14:27:12 CEST 2003 - snwint@suse.de

- added test for utf8 serial console to YaST2.{start,firstboot}

-------------------------------------------------------------------
Sat Sep 13 18:39:23 CEST 2003 - nashif@suse.de

- remove inst_startup from autoinst workflow, add it autoinst_init
  (bug #30678)

-------------------------------------------------------------------
Fri Sep 12 17:25:56 CEST 2003 - ms@suse.de

- added milestone texts for X11 config update/inject (#30612)
- fixed lookup path for XFree86 3.x config (#30612)

-------------------------------------------------------------------
Fri Sep 12 14:06:05 CEST 2003 - arvin@suse.de

- fixed permissions of /var/lib/YaST2/install.inf (bug #30630)

-------------------------------------------------------------------
Thu Sep 11 17:32:40 CEST 2003 - kkaempf@suse.de

- use kernel k_smp4G on SMP-systems with
  memory <= 4GB or without PAE support

-------------------------------------------------------------------
Thu Sep 11 11:12:36 CEST 2003 - arvin@suse.de

- check for /proc/splash (bug #30472)

-------------------------------------------------------------------
Wed Sep 10 11:34:10 CEST 2003 - sh@suse.de

- Fixed max log file size calculation:
  Set LANG only in subshell,
  don't rely on /dev in 'df' output - use last line instead

-------------------------------------------------------------------
Tue Sep  9 12:48:47 CEST 2003 - kkaempf@suse.de

- use kernel k_psmp on smp-systems with
  less than 4GB memory or without PAE support

-------------------------------------------------------------------
Tue Sep 09 12:42:20 CEST 2003 - arvin@suse.de

- added kernel option desktop

-------------------------------------------------------------------
Mon Sep  8 18:01:53 CEST 2003 - sh@suse.de

- V 2.8.24
- Fixed bug #29927: Logfile setting too restrictive
  Now checking free space on RAM disk with 'df' and using
  max 10% of that per log file (max 5000)

-------------------------------------------------------------------
Mon Sep  8 11:53:17 CEST 2003 - snwint@suse.de

- advance splash progress bar in YaST2{,.start}
- driver updates are applied in inst_setup (used to be in YaST2.start)
- don't clear screen in YaST2.start

-------------------------------------------------------------------
Thu Sep 04 17:45:53 CEST 2003 - arvin@suse.de

- proof-read messages

-------------------------------------------------------------------
Wed Sep  3 17:27:51 CEST 2003 - gs@suse.de

- installation.ycp: call UI::SetKeyboard in continue mode
  (enable unicode for ncurses in UTF-8 locale)

-------------------------------------------------------------------
Wed Sep  3 10:15:44 CEST 2003 - kkaempf@suse.de

- copy XF86Config from inst-sys to XF86Config.install in
  the system (#29910)

-------------------------------------------------------------------
Tue Sep  2 13:54:53 CEST 2003 - kkaempf@suse.de

- make repair system accessible

-------------------------------------------------------------------
Mon Sep 01 17:42:20 CEST 2003 - arvin@suse.de

- removed obsolete inst_hw_config.ycp and inst_confirm_abort.ycp

-------------------------------------------------------------------
Sun Aug 31 14:56:10 CEST 2003 - arvin@suse.de

- use Popup::ConfirmAbort

-------------------------------------------------------------------
Sat Aug 30 22:27:57 CEST 2003 - arvin@suse.de

- moved reactivation of network to yast2-network (bug #29561)
- moved display of into.txt into separate file

-------------------------------------------------------------------
Thu Aug 28 16:55:51 CEST 2003 - ms@suse.de

- fixed xmigrate call (#29535)

-------------------------------------------------------------------
Thu Aug 28 16:04:41 CEST 2003 - kkaempf@suse.de

- Install default kernel on SMP systems without 'PAE'
  (i.e. Pentium1-SMP)
- Drop check for unsupported Cyrix-CPUs without 'TSC'

-------------------------------------------------------------------
Tue Aug 26 11:49:21 CEST 2003 - arvin@suse.de

- don't gray out next button in proposal in case of blockers
  (bug #29320)

-------------------------------------------------------------------
Fri Aug 22 18:11:20 CEST 2003 - arvin@suse.de

- fixed reading of memory info (bug #29017)

-------------------------------------------------------------------
Fri Aug 22 11:27:23 CEST 2003 - arvin@suse.de

- fixed update workflow

-------------------------------------------------------------------
Thu Aug 21 14:42:12 CEST 2003 - arvin@suse.de

- removed obsolete installation_ui.ycp

-------------------------------------------------------------------
Thu Aug 21 10:04:25 CEST 2003 - kkaempf@suse.de

- copy badlist (if existing) to installed system (#29092)

-------------------------------------------------------------------
Tue Aug 19 08:13:17 CEST 2003 - arvin@suse.de

- better way for mouse probing in text mode (bug #29005)

-------------------------------------------------------------------
Mon Aug 18 11:22:04 CEST 2003 - arvin@suse.de

- don't probe mouse in text mode (bug #29005)

-------------------------------------------------------------------
Fri Aug 15 15:20:38 CEST 2003 - arvin@suse.de

- removed obsolete showlog_defines.ycp

-------------------------------------------------------------------
Tue Aug 12 20:31:12 CEST 2003 - arvin@suse.de

- added remote administration proposal to network proposal

-------------------------------------------------------------------
Tue Aug 12 14:38:03 CEST 2003 - gs@suse.de

- YaST2.start: don't run in UTF-8 mode on a console which is
  connected to a serial port

-------------------------------------------------------------------
Mon Aug 11 15:51:52 CEST 2003 - arvin@suse.de

- use ycp based ncurses menu at end of installation

-------------------------------------------------------------------
Fri Aug 08 10:54:34 CEST 2003 - arvin@suse.de

- variable handling of release notes url

-------------------------------------------------------------------
Wed Aug 06 09:37:19 CEST 2003 - arvin@suse.de

- don't copy kernel config from to /usr/src/linux (bug #28496)

-------------------------------------------------------------------
Fri Aug 01 20:10:11 CEST 2003 - arvin@suse.de

- call inst_netprobe during install
- added desktop files

-------------------------------------------------------------------
Wed Jul 30 11:42:24 CEST 2003 - arvin@suse.de

- don't complain when no storage controllers can be found
  (bug #23686)

-------------------------------------------------------------------
Wed Jul 30 10:23:01 CEST 2003 - arvin@suse.de

- always let YaST run in an UTF-8 environment during installation
  (bug #14751)

-------------------------------------------------------------------
Fri Jul 25 15:13:04 CEST 2003 - arvin@suse.de

- removed handling of XFree86 Version 3 from YaST2.start

-------------------------------------------------------------------
Fri Jul 25 15:12:25 CEST 2003 - gs@suse.de

- YaST2.firstboot: read RC_LANG from /etc/sysconfig/language and
                   export LANG accordingly;
		   call unicode_start/unicode_stop (if required)

-------------------------------------------------------------------
Thu Jul 24 13:39:36 CEST 2003 - gs@suse.de

- YaST2.start: call unicode_start/unicode_stop;
               export YAST_DOES_ACS removed

-------------------------------------------------------------------
Fri Jul 04 13:21:20 CEST 2003 - arvin@suse.de

- convert update workflow into a proposal

-------------------------------------------------------------------
Fri May 23 15:20:32 CEST 2003 - arvin@suse.de

- take kernel command line from install.inf (bug #25745)

-------------------------------------------------------------------
Mon Apr 28 17:25:45 CEST 2003 - arvin@suse.de

- fixes for live eval (bug #26457)

-------------------------------------------------------------------
Wed Apr 23 12:09:20 CEST 2003 - ms@suse.de

- add config migration from 3x to 4x if possible
- ensure XF86Config is available if someone performs an update
  within a XFree86 3.x environment

-------------------------------------------------------------------
Tue Apr 15 17:18:13 CEST 2003 - arvin@suse.de

- removed call of SuSEconfig.3ddiag and switch2mesasoft after
  reboot during installation since they don't exist anymore

-------------------------------------------------------------------
Thu Apr 10 15:49:20 CEST 2003 - ms@suse.de

- fixed conditions of xmset calls (#26214)

-------------------------------------------------------------------
Tue Apr  8 12:51:55 CEST 2003 - jsrain@suse.de

- fixed parsing of kernel parameters containing blank space
  (#26147)

-------------------------------------------------------------------
Tue Apr  1 15:44:12 CEST 2003 - jsrain@suse.de

- added init= kernel parameter to discard list (#25478)

-------------------------------------------------------------------
Tue Mar 18 13:37:15 CET 2003 - kkaempf@suse.de

- drop "insserv apache" again, opens port 80
- 2.7.43

-------------------------------------------------------------------
Mon Mar 17 18:11:40 CET 2003 - kkaempf@suse.de

- "insserv apache" if it's DOC_SERVER (#25436)
- 2.7.42

-------------------------------------------------------------------
Mon Mar 17 16:36:24 CET 2003 - arvin@suse.de

- start fvwm2 for vnc installation (bug #25405)

-------------------------------------------------------------------
Mon Mar 17 15:30:26 CET 2003 - arvin@suse.de

- turn of silent splash mode before displaying messages during
  vnc and ssh installation (bug #25407)

-------------------------------------------------------------------
Mon Mar 17 09:21:22 CET 2003 - kkaempf@suse.de

- start apache as doc_server if suse_help_viewer isn't provided
  by kdebase3-SuSE (25436)
- 2.7.39

-------------------------------------------------------------------
Sat Mar 15 22:54:09 CET 2003 - kkaempf@suse.de

- gdm2 might not be installed yet but earmarked for installation
  (#25410)
- 2.7.38

-------------------------------------------------------------------
Fri Mar 14 17:41:40 CET 2003 - sh@suse.de

- The final and super-great ultimate path for release notes:
  /usr/share/doc/release-notes/RELEASE-NOTES.*.rtf

-------------------------------------------------------------------
Fri Mar 14 17:38:44 CET 2003 - sh@suse.de

- Moved RTF version of release notes from /usr/share/doc to
  /usr/share/doc/release_notes

-------------------------------------------------------------------
Fri Mar 14 17:32:20 CET 2003 - sh@suse.de

- Using file name RELEASE_NOTES.rtf to allow coexistence with
  RELEASE_NOTES.html for Konqueror

-------------------------------------------------------------------
Fri Mar 14 11:14:01 CET 2003 - fehr@suse.de

- remove handling of IDE recorders from inst_finish.ycp
  this is now done much sooner in StorageDevices.ycp (bug #25293)

-------------------------------------------------------------------
Wed Mar 12 15:12:54 CET 2003 - arvin@suse.de

- fixed focus in last installation dialog (bug #25171)

-------------------------------------------------------------------
Wed Mar 12 10:19:51 CET 2003 - ms@suse.de

- fixed broken mouse bug in continue mode (#24914)

-------------------------------------------------------------------
Tue Mar 11 17:16:03 CET 2003 - kkaempf@suse.de

- also set /etc/sysconfig/displaymanager:DISPLAYMANAGER (#25087)

-------------------------------------------------------------------
Mon Mar 10 19:03:34 CET 2003 - kkaempf@suse.de

- check for existance of /usr/src/linux/include/linux before
  copying kernel config.
- 2.7.32

-------------------------------------------------------------------
Mon Mar 10 18:34:58 CET 2003 - mvidner@suse.de

- Added .etc.install_inf_alias to work around an ini-agent
  limitation (#24836).
- 2.7.31

-------------------------------------------------------------------
Mon Mar 10 16:10:27 CET 2003 - arvin@suse.de

- fixed compose characters for certain locales (bug #14751)

-------------------------------------------------------------------
Fri Mar  7 17:21:06 CET 2003 - nashif@suse.de

- Dont read product data from installed system if in config mode
  (#24772 )

-------------------------------------------------------------------
Fri Mar  7 14:04:21 CET 2003 - kkaempf@suse.de

- copy kernel config to /usr/src/linux/... (#24835)

-------------------------------------------------------------------
Thu Mar  6 13:33:40 CET 2003 - fehr@suse.de

- umount fs based on crypto loop files before all other umounts
  (#24751)

-------------------------------------------------------------------
Thu Mar  6 12:58:31 CET 2003 - ms@suse.de

- removed mouse probing code from inst_startup.ycp and put
  that code into installation.ycp. Changed the mouse probing
  code to disconnect the device in front of the probing and
  re-connect it after the probing is done to avoid any
  jumping mouse cursors (#24355)

-------------------------------------------------------------------
Tue Mar 04 21:13:02 CET 2003 - arvin@suse.de

- handle flags from content file in Product module (bug #21561)

-------------------------------------------------------------------
Tue Mar  4 13:07:02 CET 2003 - sh@suse.de

- Fixed bug #24542: Bad license agreement button text

-------------------------------------------------------------------
Mon Mar  3 16:47:07 CET 2003 - sh@suse.de

- Fixed bug #10990: Boot installed system does not unmount

-------------------------------------------------------------------
Mon Mar  3 11:06:28 CET 2003 - fehr@suse.de

- call win resize module not only on i386 but also on x86_64 and ia64

-------------------------------------------------------------------
Thu Feb 27 12:36:16 CET 2003 - arvin@suse.de

- kill (with SIGKILL) shell on tty2 after installation (bug #24404)

-------------------------------------------------------------------
Wed Feb 26 17:17:43 CET 2003 - kkaempf@suse.de

- pass language to packagemanager (#23828)

-------------------------------------------------------------------
Wed Feb 26 12:31:27 CET 2003 - arvin@suse.de

- disable all sources if user aborts installation (bug #24292)

-------------------------------------------------------------------
Tue Feb 25 11:19:26 CET 2003 - arvin@suse.de

- make Hardware Configuration Dialog unconfuseable (bug #24020)

-------------------------------------------------------------------
Mon Feb 24 19:55:43 CET 2003 - kkaempf@suse.de

- add debug hooks (#23787)

-------------------------------------------------------------------
Mon Feb 24 18:25:31 CET 2003 - sh@suse.de

- V 2.7.20
- Fixed bug #24038: Installation language re-selection does not work

-------------------------------------------------------------------
Mon Feb 24 18:00:37 CET 2003 - gs@suse.de

- don't add .UTF-8 to LANG variable (causes problems with ncurses)
  bug #23348

-------------------------------------------------------------------
Mon Feb 24 17:23:55 CET 2003 - mvidner@suse.de

- Added proxy to the network configuration proposal (#24204).

-------------------------------------------------------------------
Fri Feb 21 15:21:41 CET 2003 - arvin@suse.de

- better text for "abort installation" popup (bug #24019)

-------------------------------------------------------------------
Fri Feb 21 12:40:55 CET 2003 - arvin@suse.de

- fixed button labels and help texts (bug #23912)

-------------------------------------------------------------------
Fri Feb 21 12:00:14 CET 2003 - sh@suse.de

- Fixed bug #24027: Root exploit in inst_suseconfig

-------------------------------------------------------------------
Fri Feb 21 11:30:37 CET 2003 - arvin@suse.de

- always do hard reboot (bug #23903)

-------------------------------------------------------------------
Thu Feb 20 15:49:44 CET 2003 - kkaempf@suse.de

- drop /etc/XF86Config (#23965)

-------------------------------------------------------------------
Thu Feb 20 11:39:23 CET 2003 - arvin@suse.de

- use title-style capitalization for menu names (bug #23848)

-------------------------------------------------------------------
Thu Feb 20 09:51:29 CET 2003 - ms@suse.de

- add support for mouse wheel during installation (#21660)

-------------------------------------------------------------------
Wed Feb 19 16:42:22 CET 2003 - arvin@suse.de

- disable all sources if user aborts installation (bug #23776)

-------------------------------------------------------------------
Wed Feb 19 16:07:29 CET 2003 - fehr@suse.de

- fix wrong variable of keyboard module in inst_finish.ycp (#23782)

-------------------------------------------------------------------
Wed Feb 19 08:35:05 CET 2003 - arvin@suse.de

- run SuSEconfig fonts during inst_finish for anti aliased fonts
  (bug #23768)

-------------------------------------------------------------------
Tue Feb 18 20:47:55 CET 2003 - arvin@suse.de

- fixed reading of content file if FLAGS line is missing

-------------------------------------------------------------------
Sat Feb 15 16:26:26 CET 2003 - nashif@suse.de

- call inst_x11 in autoinst mode

-------------------------------------------------------------------
Wed Feb 12 15:23:00 CET 2003 - kkaempf@suse.de

- remove call to mkinfodir (#23588)

-------------------------------------------------------------------
Wed Feb 12 12:03:24 CET 2003 - fehr@suse.de

- Write keytable info to yast.inf again in inst_finish.ycp

-------------------------------------------------------------------
Tue Feb 11 21:39:29 CET 2003 - arvin@suse.de

- handle update flag from content file (bug #21561)

-------------------------------------------------------------------
Mon Feb 10 20:53:53 CET 2003 - arvin@suse.de

- setup complete environment for qt during installation

-------------------------------------------------------------------
Mon Feb 10 18:24:12 CET 2003 - arvin@suse.de

- skip proposal dialog if it's empty (bug #23520)

-------------------------------------------------------------------
Fri Feb  7 16:12:49 CET 2003 - jsuchome@suse.de

- adapted inst_confirm_abort for the use from yast2-repair

-------------------------------------------------------------------
Thu Feb  6 16:16:29 CET 2003 - jsrain@suse.de

- removed missleading help text about starting of network during
  hardware proposal, when network has already been started (#20912)

-------------------------------------------------------------------
Wed Feb 05 17:05:43 CET 2003 - arvin@suse.de

- merged proofread messages

-------------------------------------------------------------------
Mon Feb  3 18:18:08 CET 2003 - sh@suse.de

- V 2.7.7
- Added default function key handling

-------------------------------------------------------------------
Thu Jan 30 16:08:44 CET 2003 - kkaempf@suse.de

- call /usr/bin/mkinfodir in inst_suseconfig
  (replaces SuSEconfig.man_info)

-------------------------------------------------------------------
Wed Jan 29 14:42:42 CET 2003 - arvin@suse.de

- added dialog to ask for preferred method of user authentication

-------------------------------------------------------------------
Tue Jan 28 18:47:16 CET 2003 - arvin@suse.de

- added final congratulations dialog
- added dialog with release notes

-------------------------------------------------------------------
Mon Jan 27 17:47:38 CET 2003 - sh@suse.de

- V 2.7.5
- Use new y2base/qt command line options for better WM cooperation
- Don't start a WM any more in YaST2 start script
  (testX does that now)

-------------------------------------------------------------------
Wed Jan 22 17:11:20 CET 2003 - arvin@suse.de

- use newer interface to modules agent (bug #22995)

-------------------------------------------------------------------
Wed Jan 22 11:36:10 CET 2003 - jsrain@suse.de

- returned accidentally removed call of Bootloader::Write ()
  function (bug #23018)
- 2.7.3

-------------------------------------------------------------------
Fri Dec 20 17:25:00 CET 2002 - arvin@suse.de

- changed label of second button of popup with info.txt (EULA)
  from "Cancel" to "Do Not Accept" (bug #21874)

-------------------------------------------------------------------
Fri Dec 20 17:04:37 CET 2002 - arvin@suse.de

- merged from 8.1 branch:
  - only set hostname during vnc installation if necessary
    (bug #21454)
  - popup with info.txt (EULA) now has a timeout during
    autoinstallation (bug #21413)
  - remove /root/.vnc/passwd after installation (bug #21360)
  - popup with info.txt now has two buttons (accept and cancel)
  - start portmapper if instmode==nfs also on s390 (#21094)

-------------------------------------------------------------------
Thu Dec 12 12:40:22 CET 2002 - jsrain@suse.de

- added handling of modules required to be loaded early after
  mounting root
- not adding ide-scsi to initrd, but scheduling relevant modules
  to be loaded after boot (#19376)

-------------------------------------------------------------------
Wed Dec 11 16:51:45 CET 2002 - lslezak@suse.cz

- .proc.cpuinfo agent rewritten to INI-agent (now supports
  multiple CPU, all keys from /proc/cpuinfo can be read)

-------------------------------------------------------------------
Mon Dec 09 12:49:20 CET 2002 - arvin@suse.de

- add modules ide-cd and cdrom before ide-scsi to INITRD_MODULES
  when an ide cdwriter is found (bug #22343)

-------------------------------------------------------------------
Wed Dec  4 15:29:17 CET 2002 - jsrain@suse.cz

- adapted to new bootloader module interface
- 2.7.1

-------------------------------------------------------------------
Tue Oct 22 16:53:21 CEST 2002 - ms@suse.de

- removed inst_x11 to be part of the installation workflow
- add x11_proposal to:
  hw-config-proposals-home-pc.ycp
  hw-config-proposals-networked-pc.ycp

-------------------------------------------------------------------
Wed Oct 16 14:03:27 CEST 2002 - arvin@suse.de

- correctly handle quotes in /etc/install.inf (bug #20986)

-------------------------------------------------------------------
Wed Oct 16 11:10:07 CEST 2002 - kkaempf@suse.de

- use proper tmpdir for vendor-supplied script when loading
  vendor driver disk (#20967)
- 2.6.87

-------------------------------------------------------------------
Tue Oct 15 16:29:21 CEST 2002 - choeger@suse.de

- renamed product id text from "Open Team Server" to "Openexchange Server",
  because this text is shown into the installation window and the name of
  the cd is associated with this name

-------------------------------------------------------------------
Mon Oct 14 18:21:52 CEST 2002 - sh@suse.de

- V 2.6.85
- Fixed bug #19214: Return to proposal after update

-------------------------------------------------------------------
Mon Oct 14 15:57:34 CEST 2002 - kkaempf@suse.de

- use "UpdateDir" from install.inf when checking vendor
  update media (#19442)
- set /sysconfig/suseconfig/CWD_IN_USER_PATH="no" on non-box
  products (#17464)
- 2.6.84

-------------------------------------------------------------------
Mon Oct 14 15:41:33 CEST 2002 - sh@suse.de

- V 2.6.83
- Fixed bug #19628: Obsolete MediaUI::ChangeMedium() call

-------------------------------------------------------------------
Thu Oct 10 15:26:07 CEST 2002 - arvin@suse.de

- make info text (aka beta warning) scroll-able (bug #20063)

-------------------------------------------------------------------
Wed Oct  9 09:23:53 CEST 2002 - jsrain@suse.cz

- now not enabling 2 gettys on same serial line on p690 (#19788)

-------------------------------------------------------------------
Tue Oct  8 15:37:59 CEST 2002 - kkaempf@suse.de

- disable update for non-box products (#20695)
- 2.6.80

-------------------------------------------------------------------
Mon Oct  7 17:09:46 CEST 2002 - kkaempf@suse.de

- display media.1/info.txt if exists before starting installation
  (#18504)

-------------------------------------------------------------------
Tue Oct  1 17:01:15 CEST 2002 - kkaempf@suse.de

- runlevel 5 only where applicable (#20369)

-------------------------------------------------------------------
Thu Sep 26 18:17:35 CEST 2002 - arvin@suse.de

- remove console kernel option if it's autodectected like
  pseries can do (bug #20177)

-------------------------------------------------------------------
Thu Sep 26 12:56:01 CEST 2002 - choeger@suse.de

- call product specific YaST2 modules before finishing the
  installation

-------------------------------------------------------------------
Tue Sep 24 11:48:17 CEST 2002 - arvin@suse.de

- run depmod after network setup for ssh and vnc installation
  (bug #20040)

-------------------------------------------------------------------
Mon Sep 23 15:31:25 CEST 2002 - arvin@suse.de

- again fix for qt background color (bug #18926)

-------------------------------------------------------------------
Fri Sep 20 17:02:45 CEST 2002 - arvin@suse.de

- in final proposal screen hide button to start control center if
  the control center is not available (bug #19926)

-------------------------------------------------------------------
Fri Sep 20 16:58:14 CEST 2002 - kkaempf@suse.de

- re-init Product module in running system from cached
  product data properly
- 2.6.72

-------------------------------------------------------------------
Fri Sep 20 13:30:40 CEST 2002 - kkaempf@suse.de

- initialize Product module from content data
- 2.6.71

-------------------------------------------------------------------
Fri Sep 20 13:08:08 CEST 2002 - kkaempf@suse.de

- add agent to read "/content" file
- 2.6.69

-------------------------------------------------------------------
Fri Sep 20 11:47:05 CEST 2002 - kkaempf@suse.de

- linuxrc provides 'content' at / now, no need to mount the source.
- 2.6.70

-------------------------------------------------------------------
Fri Sep 20 11:32:26 CEST 2002 - kkaempf@suse.de

- force reboot on s390 after installation
- 2.6.69

-------------------------------------------------------------------
Thu Sep 19 21:17:17 CEST 2002 - kkaempf@suse.de

- umount /var/adm/mount after retrieving content file
- 2.6.68

-------------------------------------------------------------------
Wed Sep 18 17:49:20 CEST 2002 - kkaempf@suse.de

- added product hooks to installation workflow
- 2.6.67

-------------------------------------------------------------------
Wed Sep 18 16:28:57 CEST 2002 - arvin@suse.de

- removed all code regarding zilo (bug #19821)
- fixed qt background color (bug #18926)

-------------------------------------------------------------------
Wed Sep 18 16:00:39 CEST 2002 - arvin@suse.de

- provides/obsoletes the old yast

-------------------------------------------------------------------
Mon Sep 16 12:37:32 CEST 2002 - kkaempf@suse.de

- remove unneeded Save() functions (#19591)

-------------------------------------------------------------------
Thu Sep 12 22:14:45 CEST 2002 - fehr@suse.de

- remove obsolete LVM and MD initialisation in inst_mode.ycp
- 2.6.63

-------------------------------------------------------------------
Thu Sep 12 17:15:52 CEST 2002 - kkaempf@suse.de

- remove control files (#19564)
- 2.6.62

-------------------------------------------------------------------
Thu Sep 12 15:26:35 CEST 2002 - kkaempf@suse.de

- fix vendor path for UnitedLinux (#19442)
- 2.6.61

-------------------------------------------------------------------
Thu Sep 12 14:38:52 CEST 2002 - kkaempf@suse.de

- dont warn about kernel if not in update mode.
- 2.6.60

-------------------------------------------------------------------
Thu Sep 12 13:10:40 CEST 2002 - kkaempf@suse.de

- symlink *.shipped to *.suse on update for LILO compatibility
- 2.6.59

-------------------------------------------------------------------
Wed Sep 11 13:40:41 CEST 2002 - kkaempf@suse.de

- properly unmount sources also on abort and end of update
- move package log to yast2-packager
- handle run-time kernel switch extra
- 2.6.58

-------------------------------------------------------------------
Wed Sep 11 00:42:12 CEST 2002 - kkaempf@suse.de

- remove obsolete package data after update
- release source (CD) and target (rpmdb)
- 2.6.57

-------------------------------------------------------------------
Tue Sep 10 16:15:09 CEST 2002 - arvin@suse.de

- added more provides/obsoletes (bug #19325)

-------------------------------------------------------------------
Tue Sep 10 14:34:13 CEST 2002 - arvin@suse.de

- again fix initial language

-------------------------------------------------------------------
Mon Sep  9 15:46:39 CEST 2002 - kkaempf@suse.de

- fix initial language
- 2.6.54

-------------------------------------------------------------------
Mon Sep 09 15:41:19 CEST 2002 - arvin@suse.de

- run ncurses control center after installation (instead of ycp
  based one) (bug #19246)

-------------------------------------------------------------------
Mon Sep  9 12:48:38 CEST 2002 - kkaempf@suse.de

- drop "noarch"
- 2.6.53

-------------------------------------------------------------------
Mon Sep 09 12:24:03 CEST 2002 - arvin@suse.de

- setup proxy configuration for installation (bug #19189)

-------------------------------------------------------------------
Mon Sep  9 12:20:13 CEST 2002 - kkaempf@suse.de

- remove runme_at_boot at end
- 2.6.51

-------------------------------------------------------------------
Fri Sep  6 12:56:08 CEST 2002 - kkaempf@suse.de

- s390'ers want it different -> k_deflt on smp systems (#18990)
- 2.6.50

-------------------------------------------------------------------
Fri Sep  6 12:48:51 CEST 2002 - kkaempf@suse.de

- properly detect update_mode after restart
- 2.6.49

-------------------------------------------------------------------
Thu Sep  5 20:47:47 CEST 2002 - kkaempf@suse.de

- continue with inst_rpmcopy after update
- 2.6.48

-------------------------------------------------------------------
Thu Sep 05 19:10:43 CEST 2002 - arvin@suse.de

- more old trans-package fun

-------------------------------------------------------------------
Thu Sep 05 15:01:29 CEST 2002 - arvin@suse.de

- always run depmod after installation (bug #18382)
- set HOME=/root during installation (bug #18882)

-------------------------------------------------------------------
Wed Sep  4 16:12:19 CEST 2002 - kkaempf@suse.de

- move update branch to yast2-update (#18876)
- 2.6.45

-------------------------------------------------------------------
Wed Sep 04 12:48:03 CEST 2002 - arvin@suse.de

- fixed provide/obsolete of trans packages (bug #18691)

-------------------------------------------------------------------
Tue Sep  3 22:34:44 CEST 2002 - kkaempf@suse.de

- adapt update workflow to package manager
- 2.6.41

-------------------------------------------------------------------
Mon Sep 02 14:14:15 CEST 2002 - arvin@suse.de

- set default runlevel back to 3 if X11 is not configured
  (bug #18705)

-------------------------------------------------------------------
Mon Sep 02 11:04:17 CEST 2002 - arvin@suse.de

- set HOME=/tmp during installation so qt doesn't pollute root
  filesystem (bug #18663)

-------------------------------------------------------------------
Fri Aug 30 11:18:15 CEST 2002 - arvin@suse.de

- hide output of kill in YaST2.firstboot (bug #18585)
- moved X11Version.ycp to yast2 package

-------------------------------------------------------------------
Thu Aug 29 10:43:43 CEST 2002 - arvin@suse.de

- fixed network start for ssh installation (bug #18506)
- fixed password saving for ssh installation (bug #18507)
- start in textmode for ssh installation (bug #18571)

-------------------------------------------------------------------
Thu Aug 29 10:41:00 CEST 2002 - kkaempf@suse.de

- close source in inst_finish (#18508)

-------------------------------------------------------------------
Wed Aug 28 22:34:37 CEST 2002 - kkaempf@suse.de

- trigger cache copying at end
- 2.6.35

-------------------------------------------------------------------
Tue Aug 27 23:16:31 CEST 2002 - kkaempf@suse.de

- init packagemanager properly
- drop all references to old data (suse/setup/descr/info)

-------------------------------------------------------------------
Tue Aug 27 12:10:15 CEST 2002 - arvin@suse.de

- load firewire support during installation (bug #18379)
- create_interfaces has moved from / to /sbin

-------------------------------------------------------------------
Tue Aug 27 10:43:05 CEST 2002 - arvin@suse.de

- fixes for ssh installation

-------------------------------------------------------------------
Mon Aug 26 12:43:26 CEST 2002 - arvin@suse.de

- don't run x11 configuration if x11 is missing (bug #18208)

-------------------------------------------------------------------
Mon Aug 26 10:18:44 CEST 2002 - kkaempf@suse.de

- ignore even more boot options (#18154)

-------------------------------------------------------------------
Thu Aug 22 20:18:17 CEST 2002 - fehr@suse.de

- call /sbin/vgscan if root filesystem is on LVM before calling
  Boot::Save() (#18180)

-------------------------------------------------------------------
Thu Aug 22 14:43:26 CEST 2002 - arvin@suse.de

- use the same workflow on s390 as on other architectures

-------------------------------------------------------------------
Thu Aug 22 12:31:17 CEST 2002 - kkaempf@suse.de

- drop "ht" flag probing, done in libhd now (#13532).

-------------------------------------------------------------------
Thu Aug 22 10:45:21 CEST 2002 - kkaempf@suse.de

- run "SuSEconfig --module bootsplash" before bootloader
  V 2.6.29

-------------------------------------------------------------------
Thu Aug 22 09:46:46 CEST 2002 - kkaempf@suse.de

- selected packages are also provided after installation
  V 2.6.28

-------------------------------------------------------------------
Thu Aug 22 09:22:28 CEST 2002 - kkaempf@suse.de

- dont use .package agent in inst_finish
  V 2.6.27

-------------------------------------------------------------------
Wed Aug 21 18:01:05 CEST 2002 - kkaempf@suse.de

- fix for build
  V 2.6.26

-------------------------------------------------------------------
Wed Aug 21 16:31:59 CEST 2002 - kkaempf@suse.de

- adaptions to new packager
- V 2.6.25

-------------------------------------------------------------------
Tue Aug 20 19:08:14 CEST 2002 - arvin@suse.de

- use new Mode::x11_setup_needed and Arch::x11_setup_needed

-------------------------------------------------------------------
Tue Aug 20 12:00:23 CEST 2002 - arvin@suse.de

- don't probe for mouse, floppy and usb devices on iseries

-------------------------------------------------------------------
Mon Aug 19 17:58:45 CEST 2002 - olh@suse.de

- implemented starting of ssh in installed system (needed for
  some kinds of remote installation)

-------------------------------------------------------------------
Mon Aug 19 17:53:40 CEST 2002 - arvin@suse.de

- don't probe for mouse, floppy and usb devices on s390

-------------------------------------------------------------------
Mon Aug 19 16:24:31 CEST 2002 - arvin@suse.de

- don't run X11 configuration on S390 (bug #17371)

-------------------------------------------------------------------
Mon Aug 19 09:32:04 CEST 2002 - kkaempf@suse.de

- Moving target by ppc team. One bit more entered to #17739.

-------------------------------------------------------------------
Fri Aug 16 15:21:48 CEST 2002 - kkaempf@suse.de

- drop BOOT_IMAGE=apic evaluation. enableapic is passed
  as normal kernel parameter to k_deflt now.
- add "SuSE" to list of kernel parameters to discard.

-------------------------------------------------------------------
Thu Aug 15 13:53:54 CEST 2002 - kkaempf@suse.de

- linuxrc doesn't reboot on PCMCIA systems any more (#17739)

-------------------------------------------------------------------
Wed Aug 14 17:12:01 CEST 2002 - arvin@suse.de

- added special hardware configuration list for ppc64 and s390
  (bug #17742)

-------------------------------------------------------------------
Wed Aug 14 11:32:07 CEST 2002 - kkaempf@suse.de

- fix NoShell: check (#17714)

-------------------------------------------------------------------
Mon Aug 12 17:01:52 CEST 2002 - kkaempf@suse.de

- fix network parameters passing from /etc/install.inf
- install k_athlon if vendor_id == "AuthenticAMD"  && cpu family >= 6
- drop "acpismp=force" for hyperthreading SMP

-------------------------------------------------------------------
Mon Aug 12 15:48:57 CEST 2002 - kkaempf@suse.de

- read /etc/install.inf:InstMode correctly

-------------------------------------------------------------------
Thu Aug  8 16:23:00 CEST 2002 - kkaempf@suse.de

- honor "/etc/install.inf:NoShell" to suppress extra shell on tty2.

-------------------------------------------------------------------
Wed Aug  7 12:16:33 CEST 2002 - kkaempf@suse.de

- allow for multiple foreign primary partitions (#17458)

-------------------------------------------------------------------
Wed Aug 07 10:47:45 CEST 2002 - arvin@suse.de

- removed access to variable DEFAULT_LANGUAGE in YaST2 start
  script (now only RC_LANG is unsed)

-------------------------------------------------------------------
Tue Aug 06 12:51:33 CEST 2002 - arvin@suse.de

- don't start vnc server twice after reboot during installation
  (bug #17415)

-------------------------------------------------------------------
Mon Aug 05 18:56:15 CEST 2002 - arvin@suse.de

- even more changed for new /etc/install.inf agent

-------------------------------------------------------------------
Mon Aug  5 16:57:21 CEST 2002 - ms@suse.de

- do not call module x11 if serial_console or vnc session
  is active: (#17233)

-------------------------------------------------------------------
Mon Aug  5 15:17:53 CEST 2002 - kkaempf@suse.de

- call "/create_interface <destdir>" on S/390 in order to get network
  setup data to installed system.

-------------------------------------------------------------------
Mon Aug 05 12:10:21 CEST 2002 - arvin@suse.de

- further changed for new /etc/install.inf agent

-------------------------------------------------------------------
Sat Aug 03 15:33:51 CEST 2002 - arvin@suse.de

- removed option -noxim for qt frontend since bug #17161 is now
  solved by changes to yast2-qt

-------------------------------------------------------------------
Fri Aug 02 15:02:54 CEST 2002 - arvin@suse.de

- run qt frontend with option -noxim (bug #17161)
- configure only network card on iSeries

-------------------------------------------------------------------
Fri Aug  2 14:31:49 CEST 2002 - olh@suse.de

- export Y2DEBUG and increase logsize in YaST2.firstboot when
  booted with 'debug'

-------------------------------------------------------------------
Wed Jul 31 16:21:07 CEST 2002 - msvec@suse.cz

- remove MakeCDLinks from inst_finish.ycp (#17309)

-------------------------------------------------------------------
Wed Jul 31 16:21:07 CEST 2002 - msvec@suse.cz

- new agent for /etc/install.inf

-------------------------------------------------------------------
Mon Jul 29 18:15:45 CEST 2002 - arvin@suse.de

- fixed return value in inst_x11.ycp

-------------------------------------------------------------------
Fri Jul 26 13:35:24 CEST 2002 - ms@suse.de

- add subdirectory x11 and include the base modules
  X11Version and inst_x11 to be present at any time

-------------------------------------------------------------------
Tue Jul 23 15:29:46 CEST 2002 - olh@suse.de

- new kernel names and binaries for ppc.

-------------------------------------------------------------------
Tue Jul 23 12:17:48 CEST 2002 - olh@suse.de

- add -httpd /usr/share/vnc/classes to inst_setup_vnc

-------------------------------------------------------------------
Sat Jul 20 11:35:06 CEST 2002 - olh@suse.de

- use WFM::Execute (.local to copy vnc data to target directory

-------------------------------------------------------------------
Fri Jul 19 18:05:51 CEST 2002 - fehr@suse.de

- removed writing of /etc/fstab from inst_finish it is now in
  inst_prepdisk
- version 2.6.5

-------------------------------------------------------------------
Thu Jul 18 13:37:59 CEST 2002 - fehr@suse.de

- moved variable immediate_prepdisk from module Installation to
  module Storage.

-------------------------------------------------------------------
Wed Jul 17 16:29:25 CEST 2002 - arvin@suse.de

- fixed S390 reboot message (bug #17049)

-------------------------------------------------------------------
Tue Jul 16 17:25:31 CEST 2002 - sh@suse.de

- provide/obsolete yast2-trans-inst-proposal and
  yast2-trans-inst-general

-------------------------------------------------------------------
Wed Jul 10 15:51:00 CEST 2002 - arvin@suse.de

- omit keyboard, mouse and bootloader in initial proposal on s390
- fixed location of ycp data files

-------------------------------------------------------------------
Thu Jul 04 16:10:45 CEST 2002 - arvin@suse.de

- moved non binary files to /usr/share/YaST2

-------------------------------------------------------------------
Mon Jun 24 15:24:43 CEST 2002 - kkaempf@suse.de

- New package: split off purely installation related code
  from yast2.rpm<|MERGE_RESOLUTION|>--- conflicted
+++ resolved
@@ -1,5 +1,10 @@
 -------------------------------------------------------------------
-<<<<<<< HEAD
+Mon Mar 27 13:39:38 UTC 2017 - igonzalezsosa@suse.com
+
+- Move CaaSP specific code to yast2-caasp (bsc#1030874)
+- 3.2.34
+
+-------------------------------------------------------------------
 Mon Mar 27 06:50:29 UTC 2017 - lslezak@suse.cz
 
 - Use the shared package download and extraction functionality
@@ -12,30 +17,13 @@
 - Added some extra space to the openSUSE desktop/roles selection
   dialog (improvement on the fix for poo#14936, bsc#1025415).
 - 3.2.32
-=======
-Fri Mar 24 10:08:47 UTC 2017 - igonzalezsosa@suse.com
-
-- Move CaaSP specific code to yast2-caasp (bsc#1030874)
-- 3.1.217.30
-
--------------------------------------------------------------------
-Thu Mar 23 11:34:47 UTC 2017 - igonzalezsosa@suse.com
-
-- Run the activation script for the Dashboard role
-  (bsc#1030107)
-- 3.1.217.29
->>>>>>> 637aa98b
 
 -------------------------------------------------------------------
 Thu Mar 16 13:07:44 UTC 2017 - mvidner@suse.com
 
 - Allow proceeding with the installation after a blocking condition
   has been corrected in the overview dialog (bsc#1029291).
-<<<<<<< HEAD
 - 3.2.31
-=======
-- 3.1.217.28
->>>>>>> 637aa98b
 
 -------------------------------------------------------------------
 Wed Mar 15 10:19:33 UTC 2017 - igonzalezsosa@suse.com
