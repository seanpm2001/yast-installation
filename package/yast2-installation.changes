--- conflicted
+++ resolved
@@ -1,12 +1,13 @@
 -------------------------------------------------------------------
-<<<<<<< HEAD
-Wed Feb  8 12:58:16 UTC 2017 - jreidinger@suse.com
+Wed Feb  8 17:58:16 UTC 2017 - jreidinger@suse.com
 
 - Add new desktop selection client for opensuse based on roles
   (poo#14936)
 - drop "inst_new_desktop" client which was replaced by new desktop
   selection one
-=======
+- 3.2.22
+
+-------------------------------------------------------------------
 Wed Feb  8 16:42:29 UTC 2017 - kanderssen@suse.com
 
 - CaaSP all-in-one-dialog: added validation to the controller node
@@ -17,7 +18,6 @@
 - Enable CaaSP specific services on the installed system
   (FATE#321738)
 - Do not crash if role contain own service to enable (bsc#1022762)
->>>>>>> 0640ed0a
 - 3.2.21
 
 -------------------------------------------------------------------
