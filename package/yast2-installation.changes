-------------------------------------------------------------------
<<<<<<< HEAD
Mon Feb 24 09:15:50 UTC 2014 - jreidinger@suse.com

- implement cio ignore feature during installation for s390x 
  (FATE#315586)
=======
Tue Feb 25 16:11:08 CET 2014 - locilka@suse.com

- Removed an icon from License Agreement dialog (bnc#865575)
- 3.1.43

-------------------------------------------------------------------
Tue Feb 25 14:14:59 CET 2014 - locilka@suse.com

- Adapted ignored_features to handle possibly missing Cmdline entry
  from Linuxrc (bnc#861465)
- 3.1.42

-------------------------------------------------------------------
Tue Feb 25 13:27:34 CET 2014 - locilka@suse.cz

- Removed hard-coded color and RichText formatting from
  installation confirmation dialog (#bnc#865371)
>>>>>>> 0738f01d
- 3.1.41

-------------------------------------------------------------------
Fri Feb 21 14:54:01 CET 2014 - snwint@suse.de

- Make vnc use real yast theme (bnc #855246) and make vnc screen size configurable.
- 3.1.40

-------------------------------------------------------------------
Fri Feb 21 09:16:18 UTC 2014 - mvidner@suse.com

- ssh installation: fix network start after reboot (bnc#850446)
- 3.1.39

-------------------------------------------------------------------
Wed Feb 19 15:22:00 CET 2014 - locilka@suse.com

- Prevent from re-defining CopyFilesFinishClient class (bnc#864631)
- 3.1.38

-------------------------------------------------------------------
Wed Feb 19 14:51:24 CET 2014 - locilka@suse.com

- Writing bootloader as late as possible, several configs need to
  be written and coppied to the installed system first (bnc#860089)
- 3.1.37

-------------------------------------------------------------------
Tue Feb 18 17:09:08 CET 2014 - locilka@suse.com

- Copying all udev rules from inst-sys to installed system
  (bnc#860089)
- 3.1.36

-------------------------------------------------------------------
Mon Feb 17 13:45:08 UTC 2014 - jreidinger@suse.com

- fix detection if ssh daemon run otherwise ssh installation do not
  reboot after first stage(BNC#864260)
- 3.1.35

-------------------------------------------------------------------
Wed Feb 12 11:44:20 UTC 2014 - jreidinger@suse.com

- fix namespace collision that cause error in installation
- 3.1.34

-------------------------------------------------------------------
Mon Feb 11 15:26:47 UTC 2014 - jreidinger@suse.com

- keep proper installation mode after cloning(BNC#861520)
- 3.1.33

-------------------------------------------------------------------
Tue Feb 11 14:55:36 UTC 2014 - jreidinger@suse.com

- fix dependencies to properly require new ruby bindings
- 3.1.32

-------------------------------------------------------------------
Mon Feb 10 14:31:52 UTC 2014 - jsrain@suse.cz

- removed unused release_notes_popup.rb


- Remove initialisation of Report in autoinst mode from 
  inst_system_analysis. Not needed any more since autoyast Profile 
  is now processed before inst_system_analysis gets called
  (bnc#862829).
- 3.1.31

-------------------------------------------------------------------
Fri Feb  7 09:36:00 UTC 2014 - jreidinger@suse.com

- Implement minimal installation feature (FATE#313149)
- 3.1.30

-------------------------------------------------------------------
Mon Feb  3 14:36:34 UTC 2014 - jreidinger@suse.com

- fix false positive errors in log for easier debugging in future
- 3.1.29

-------------------------------------------------------------------
Fri Jan 31 12:04:52 UTC 2014 - lslezak@suse.cz

- inst_inc_all.rb - added missing import (bnc#860263)
- 3.1.28

-------------------------------------------------------------------
Thu Jan 30 15:43:05 UTC 2014 - jreidinger@suse.com

- Remove write to non-existing /etc/sysconfig/suseconfig
  (FATE#100011)
- 3.1.27

-------------------------------------------------------------------
Thu Jan 30 15:42:52 CET 2014 - aschnell@suse.de

- fixed DASD detection (bnc#860398)
- 3.1.26

-------------------------------------------------------------------
Tue Jan 28 15:37:15 UTC 2014 - jreidinger@suse.com

- Fix exporting configuration in first stage (FATE#308539)
- 3.1.25

-------------------------------------------------------------------
Mon Jan 27 09:56:26 UTC 2014 - mfilka@suse.com

- fate#316768, bnc#854500
  - enable network service according product feature
- 3.1.24

-------------------------------------------------------------------
Fri Jan 24 12:01:29 UTC 2014 - lslezak@suse.cz

- removed inst_scc.rb client (moved to yast2-registration)
- 3.1.23

-------------------------------------------------------------------
Tue Jan 21 14:18:08 UTC 2014 - jreidinger@suse.com

- Remove icons from system analysis according to Ken's comments
  (fate#314695)
- 3.1.22

-------------------------------------------------------------------
Tue Jan 21 12:15:21 UTC 2014 - jreidinger@suse.com

- Remove "Change..." button in non-textual installation
- Add "Export Configuration" button in non-textual installation
  (FATE#308539)
- Add "Export Configuration" menu item in textual installation
  (FATE#308539)
- 3.1.21

-------------------------------------------------------------------
Tue Jan 21 08:48:17 UTC 2014 - jsrain@suse.cz

- adjusted UI according to Ken's comments (fate#314695)
- 3.1.20

-------------------------------------------------------------------
Mon Jan 13 09:58:46 UTC 2014 - jreidinger@suse.com

- add clone proposal and finish client (FATE#308539)
- 3.1.19

-------------------------------------------------------------------
Wed Jan  8 12:46:34 UTC 2014 - jsrain@suse.cz

- added capability to install OEM images (fate#316326)
- added handling Release Notes button (fate#314695)

-------------------------------------------------------------------
Fri Dec 20 09:32:08 UTC 2013 - vmoravec@suse.com

- Add abort and fail hooks for installation
- 3.1.18

-------------------------------------------------------------------
Thu Dec 12 14:50:32 UTC 2013 - lslezak@suse.cz

- control files have been moved to a separate package/git repo
  (https://github.com/yast/yast-installation-control)
- 3.1.17

-------------------------------------------------------------------
Wed Dec 11 09:54:10 UTC 2013 - lslezak@suse.cz

- fixed Makefile.am (added missing inst_scc.rb)
- 3.1.16

-------------------------------------------------------------------
Tue Dec 10 08:46:11 UTC 2013 - vmoravec@suse.com

- Show hook summary only if some hooks failed
- 3.1.15

-------------------------------------------------------------------
Thu Dec  5 15:32:24 UTC 2013 - jreidinger@suse.com

- fix opening zfcp client in disk activation on s390
- 3.1.14

-------------------------------------------------------------------
Thu Dec  5 15:25:18 UTC 2013 - lslezak@suse.cz

- added a new client for SCC registration (first iteration, UI
  only, does not work yet)

-------------------------------------------------------------------
Wed Dec  4 16:11:37 UTC 2013 - jreidinger@suse.com

- fix failure in remote disks activation client
- 3.1.13

-------------------------------------------------------------------
Wed Dec  4 08:30:37 UTC 2013 - lslezak@suse.cz

- removed "trang" dependency (requires complete Java stack, convert
  the file directly in the source repository)
- 3.1.12

-------------------------------------------------------------------
Tue Dec  3 15:11:17 UTC 2013 - jreidinger@suse.com

- remove server base scenario and media check clients from SLE
  installation (FATE#314695)
- add storage proposal dialog to SLE installation (FATE#314695)
- 3.1.11

-------------------------------------------------------------------
Tue Dec  3 13:40:27 UTC 2013 - vmoravec@suse.com

- Show popup window with used hooks before installation finished
- 3.1.10

-------------------------------------------------------------------
Mon Dec  2 12:28:26 UTC 2013 - jreidinger@suse.com

- Add direct link to network communication from remote disks
  activation (FATE#314695, part of NI requirements)
- 3.1.9

-------------------------------------------------------------------
Thu Nov 28 13:01:44 UTC 2013 - vmoravec@suse.com

- Add hooks to main installation client
- 3.1.8

-------------------------------------------------------------------
Wed Nov 20 13:21:57 UTC 2013 - lslezak@suse.cz

- removed support for automatic 2nd stage (the 2nd stage has been
  dropped completely) (FATE#314695)
- 3.1.7

-------------------------------------------------------------------
Tue Nov 19 10:19:13 CET 2013 - locilka@suse.com

- Proposing separate /home partition on SLES and SLES for VMware
  (FATE#316624)

-------------------------------------------------------------------
Mon Nov 18 13:28:32 UTC 2013 - lslezak@suse.cz

- move some steps from removed 2nd stage to the 1st stage
- "inst_mode" client: removed installation/update switch,
  renamed to "inst_installation_options" 
- 3.1.6

-------------------------------------------------------------------
Tue Nov 12 09:24:25 UTC 2013 - lslezak@suse.cz

- control file cleanup:
  * remove the 2nd stage in installation (FATE#314695)
  * removed autoconfiguration support in the 2nd stage (the 2nd
    stage has been removed completely)
  * repair mode removed (not supported) (FATE#308679)

-------------------------------------------------------------------
Mon Nov 11 14:21:37 UTC 2013 - vmoravec@suse.com

- 3.1.5
- replace runlevel entries in control files with default_target
  entries
- replace dependency on yast2-runlevel with yast2-services-manager

-------------------------------------------------------------------
Thu Nov  7 11:45:45 UTC 2013 - mfilka@suse.com

- bnc#849391
  - removed explicit start of second phase of SuSEfirewall2 
    initialization. Not needed when systemd is in use.
- 3.1.4

-------------------------------------------------------------------
Thu Oct 31 11:32:01 UTC 2013 - lslezak@suse.cz

- install "perl-Bootloader-YAML" package
- removed "Use Automatic Configuration" option from the
  installation mode dialog (the 2nd stage has been removed)
- 3.1.3

-------------------------------------------------------------------
Tue Oct 29 13:17:59 UTC 2013 - lslezak@suse.cz

- install only "perl-YAML-LibYAML" and "perl-bootloader" packages
  to the target system
- updated scr_switch_debugger.rb client

-------------------------------------------------------------------
Fri Oct 26 11:39:17 UTC 2013 - jsrain@suse.cz

- show release notes button (fate#314695)

-------------------------------------------------------------------
Fri Oct 25 10:06:07 CEST 2013 - aschnell@suse.de

- removed long obsolete EVMS entries from control file (see
  fate#305007)

-------------------------------------------------------------------
Wed Oct 23 07:27:28 UTC 2013 - lslezak@suse.cz

- removed autorepeat workaround for bnc#346186, not needed anymore,
  xset might not be installed (bnc#846768)
- 3.1.2

-------------------------------------------------------------------
Tue Oct 22 16:46:18 CEST 2013 - locilka@suse.com

- Extended support for ignored_features: They can be also mentioned
  in PTOptions and thus not appended to Kernel command line
  (FATE#314982)

-------------------------------------------------------------------
Tue Oct 15 14:15:31 CEST 2013 - locilka@suse.com

- Added support for ignore[d][_]feature[s] (FATE#314982) allowing
  to skip some unwanted features of the installer
- 3.1.1

-------------------------------------------------------------------
Thu Oct 10 14:48:46 CEST 2013 - locilka@suse.com

- Dropped modem and DSL detection (and configuration) from
  installation proposal (FATE#316263, FATE#316264)

-------------------------------------------------------------------
Fri Sep 27 16:34:11 UTC 2013 - lslezak@suse.cz

- do not use *.spec.in template, use *.spec file with RPM macros
  instead
- 3.1.0

-------------------------------------------------------------------
Fri Sep 27 14:17:54 CEST 2013 - jsuchome@suse.cz

- yast2-mouse was dropped, do not call its components (bnc#841960)
- 3.0.7 

-------------------------------------------------------------------
Thu Sep 26 10:47:32 CEST 2013 - jsuchome@suse.cz

- fix console status after the installation (bnc#750326)
- 3.0.6 

-------------------------------------------------------------------
Tue Sep  3 11:55:45 CEST 2013 - jsuchome@suse.cz

- do not mention xorg-x11 in the control files (bnc#837450) 
- remove obsoleted part of X11 related code
- 3.0.5

-------------------------------------------------------------------
Fri Aug  9 06:36:31 UTC 2013 - mfilka@suse.com

- bnc#798620
    - removed proposed hotfix for the bug. The hotfix could block 
    starting firewall under some circunstances.
    - (re)starting firewall is handled in yast2.rpm since 3.0.2
- 3.0.4 

-------------------------------------------------------------------
Wed Aug  7 12:57:05 CEST 2013 - jsuchome@suse.cz

- use pure ruby solution when sorting proposal items

-------------------------------------------------------------------
Tue Aug  6 11:30:53 CEST 2013 - jsuchome@suse.cz

- use pure ruby solution when sorting destkop items, so major desktop
  (with same order number) won't get resorted
- 3.0.3

-------------------------------------------------------------------
Mon Aug  5 13:16:04 CEST 2013 - jsuchome@suse.cz

- check the product profiles during system analysis and
  copy them to installed system (backport of fate#310730)
- 3.0.2

-------------------------------------------------------------------
Sun Aug  4 11:48:21 UTC 2013 - lslezak@suse.cz

- removed empty agents/Makefile.am and unused testsuite/Makefile.am
- removed obsolete BuildRequires: doxygen perl-XML-Writer sgml-skel
  yast2-testsuite yast2-storage yast2-pkg-bindings yast2-packager

-------------------------------------------------------------------
Fri Aug  2 14:25:07 CEST 2013 - jsuchome@suse.cz

- remove trang from BuildRequires: rng can be created during
  packaging, not needed during build

-------------------------------------------------------------------
Thu Aug  1 11:21:35 CEST 2013 - jsuchome@suse.cz

- correctly write supporturl (port of bnc#520169) 
- limit the number of the searched disks to 8 of each kind to
  shorten time needed for finding SSH keys (port of fate#305873)
- 3.0.1

-------------------------------------------------------------------
Wed Jul 31 08:30:58 UTC 2013 - yast-devel@opensuse.org

- converted from YCP to Ruby by YCP Killer
  (https://github.com/yast/ycp-killer)
- version 3.0.0

-------------------------------------------------------------------
Mon Jul 29 13:43:13 CEST 2013 - fehr@suse.de

- ignore SIGHUP in YaST2.Second-Stage to make autoyast installs
  with serial console succeed again (bnc#825728, bnc#823224)

-------------------------------------------------------------------
Thu Jul 11 12:23:36 CEST 2013 - aschnell@suse.de

- fixed sshd check (bnc#825160)
- 2.24.10

-------------------------------------------------------------------
Thu Jul  4 13:56:19 CEST 2013 - jsuchome@suse.cz

- show release notes of newest product first (bnc#827590)
- 2.24.9

-------------------------------------------------------------------
Tue Jun 25 10:17:46 CEST 2013 - jsuchome@suse.cz

- adapt control.xml to offical Factory one:
  added e17 desktop, enabled online repositories
- 2.24.8

-------------------------------------------------------------------
Fri Jun 21 16:55:50 CEST 2013 - jsuchome@suse.cz

- only show desktops for which their defined patterns are known
  (needed when desktop defined in control file is only available
  via some optional installation source - fate#315061)
- 2.24.7

-------------------------------------------------------------------
Wed Jun 19 11:42:59 CEST 2013 - aschnell@suse.de

- make check for sshd more robust (bnc#825160)
- 2.24.6

-------------------------------------------------------------------
Thu Jun  6 08:29:44 UTC 2013 - mfilka@suse.com

- bnc#774301
    - fixed udev events handling in kernel_finish 
- 2.24.5

-------------------------------------------------------------------
Wed Jun  5 13:02:06 UTC 2013 - lslezak@suse.cz

- use WFM::ClientExists() call instead of checking *.ycp file
  presence (works also with non-YCP clients and checks also e.g.
  /y2update/clients path)

-------------------------------------------------------------------
Mon May 27 15:27:12 CEST 2013 - locilka@suse.com

- Using unique IDs while calling rpmcopy_secondstage to prevent
  from disabling this step in AutoYaST or Upgrade while it should
  be disabled only in Installation (bnc#813072).

-------------------------------------------------------------------
Mon May 13 09:40:15 CEST 2013 - jsuchome@suse.cz

- startup scripts: if RC_LANG is not set, use en_US as default
  (bnc#815265)
- 2.24.4

-------------------------------------------------------------------
Fri May 03 12:18:43 CEST 2013 - aschnell@suse.de

- call unicode_start/stop and initviocons only on consoles
  (bnc#800790)
- fixed check for missing initviocons
- 2.24.3

-------------------------------------------------------------------
Mon Apr 22 14:59:35 CEST 2013 - jsuchome@suse.cz

- show dialog for all available disk controlers (bnc#807026)
- 2.24.2 

-------------------------------------------------------------------
Wed Apr 17 14:50:48 CEST 2013 - jsuchome@suse.cz

- force disk activation when Storage reports no disk was found
  (bnc#810823) 
- 2.24.1

-------------------------------------------------------------------
Fri Mar 29 11:58:02 CET 2013 - jsuchome@suse.cz

- always return boolean from DeployTarImage (bnc#804293)
- make the "Check drivers" error message depend on control.xml
  variable (fate#312875, bnc#805251) 
- 2.24.0

-------------------------------------------------------------------
Wed Mar 13 12:35:54 UTC 2013 - mfilka@suse.com

- NetworkManager is enabled and active after second stage (bnc#808039)
- 2.23.13 

-------------------------------------------------------------------
Mon Mar 04 14:42:03 CET 2013 - aschnell@suse.de

- deactivate RAID before going back to "Disk Activation" during
  installation (bnc#806454)

-------------------------------------------------------------------
Thu Feb 14 17:06:53 CET 2013 - fehr@suse.de

- fix got_kernel_param in misc.sh to not match substrings (so far 
  kernel parameters like systemd.log_level=debug activated Y2DEBUG)
- 2.23.12
 
-------------------------------------------------------------------
Wed Jan 23 16:00:21 CET 2013 - jsuchome@suse.cz

- prevent systemctl hang in 2nd stage (from fcrozat@suse.com,
  bnc#798620)
- 2.23.11

-------------------------------------------------------------------
Sun Jan 20 15:27:33 UTC 2013 - lslezak@suse.cz

- start the add-on module also when "addon" boot parameter is
  present (fate#314318)
- 2.23.10

-------------------------------------------------------------------
Mon Jan 14 13:45:23 UTC 2013 - locilka@suse.com

- Adding repositories that cannot be (re)added as enabled in
  a disabled state (bnc#779396).
- 2.23.9

-------------------------------------------------------------------
Fri Jan 11 10:47:11 CET 2013 - jsuchome@suse.cz

- adapted to changes in Storage.ycp API (bnc#797245)
- 2.23.8

-------------------------------------------------------------------
Mon Jan  7 13:06:32 CET 2013 - jsuchome@suse.cz

- set new keyboard layout right after selecting (bnc#796589)
- added SYSTEMCTL_OPTIONS to Firstboot/Second Stage services
  (bnc#791076)
- 2.23.7

-------------------------------------------------------------------
Fri Dec 21 08:23:47 CET 2012 - jsuchome@suse.cz

- show the info about possibility to download drivers
  from drivers.suse.com (fate#312875) 
- added KVM installation scenario (bnc#795067)
- 2.23.6

-------------------------------------------------------------------
Fri Dec 14 15:16:52 CET 2012 - jsuchome@suse.cz

- disable USB sources after installation (bnc#793709) 
- 2.23.5

-------------------------------------------------------------------
Tue Dec  4 16:54:56 CET 2012 - jsuchome@suse.cz

- allow using local repositories during update (bnc#779397)
- 2.23.4

-------------------------------------------------------------------
Mon Nov  5 08:21:41 CET 2012 - jsuchome@suse.cz

- fixed installation of systemd units (crrodriguez)
- 2.23.3

-------------------------------------------------------------------
Wed Oct 31 08:16:46 CET 2012 - jsuchome@suse.cz

- removed fonts_finish, its only action was to call obsolete
  SuSEconfig script
- removed inst_suseconfig client (fate#100011)
- 2.23.2 

-------------------------------------------------------------------
Fri Oct 26 08:44:43 CEST 2012 - jsuchome@suse.cz

- do not allow to go next without desktop selected (bnc#786507)
- 2.23.1

-------------------------------------------------------------------
Wed Oct 24 11:12:55 CEST 2012 - jsuchome@suse.cz

- removed suseconfig step from installation sequence (fate#100011)
- 2.23.0

-------------------------------------------------------------------
Wed Jul 11 15:56:38 CEST 2012 - jsuchome@suse.cz

- create simpler and non translated aliases for update sources 
  (bnc#768624)
- 2.22.10

-------------------------------------------------------------------
Thu Jun 28 14:36:08 CEST 2012 - jsuchome@suse.cz

- set TERM=linux for 2nd stage services, to keep ncurses nice
  (bnc#768356)
- 2.22.9

-------------------------------------------------------------------
Mon Jun 25 15:43:43 CEST 2012 - jsuchome@suse.cz

- ensure Plymouth is hiddent before 2nd start, to prevent system
  freeze (bnc#768185)
- ensure 2nd stage is started before SuSEfirewall2_init (bnc#733361)
- 2.22.8

-------------------------------------------------------------------
Tue Jun 19 14:49:52 CEST 2012 - aschnell@suse.de

- kill console before reboot (bnc#759627)
  (otherwise systemd will not proceed with system shutdown)

-------------------------------------------------------------------
Wed Jun  6 11:27:02 CEST 2012 - jsuchome@suse.cz

- require yast2-proxy for 2nd stage (bnc#764951)
- show a message if network config has failed (bnc#765129)
- 2.22.7

-------------------------------------------------------------------
Tue Apr 17 16:03:55 CEST 2012 - jsuchome@suse.cz

- enhanced image installation help text (bnc#732914)

-------------------------------------------------------------------
Tue Apr 03 14:56:55 CEST 2012 - aschnell@suse.de

- adapted to move of testX (see bnc#749184)
- 2.22.6

-------------------------------------------------------------------
Wed Mar 14 15:42:19 CET 2012 - aschnell@suse.de

- create link yast.ssh for 2nd stage ssh installation (bnc#745340)
- 2.22.5

-------------------------------------------------------------------
Wed Feb 15 11:46:45 CET 2012 - gs@suse.de

- Improve layout of the release notes dialog (bnc #550610)
- 2.22.4 

-------------------------------------------------------------------
Thu Feb  9 10:53:01 CET 2012 - jsuchome@suse.cz

- adapt the style only for ssh installation, not vnc (bnc#742777)
- 2.22.3 

-------------------------------------------------------------------
Tue Feb  7 17:22:46 CET 2012 - tgoettlicher@suse.de

- Fixed bnc #742777: ssh installation needs to much bandwidth
- 2.22.2

-------------------------------------------------------------------
Fri Jan 13 11:02:40 CET 2012 - jsuchome@suse.cz

- confirmed license
- 2.22.1

-------------------------------------------------------------------
Mon Jan  9 14:29:34 CET 2012 - locilka@suse.cz

- save ecdsa keys as well (bnc#726468) (added where missing)

-------------------------------------------------------------------
Mon Jan  9 13:39:10 CET 2012 - locilka@suse.cz

- Added ntp-client into list of cloned modules in control file
  (bnc #738019).

-------------------------------------------------------------------
Wed Jan  4 15:21:30 CET 2012 - locilka@suse.cz

- Reading the current random/poolsize from /proc to store the exact
  number of bytes (bnc#692799).

-------------------------------------------------------------------
Tue Jan  3 16:21:42 CET 2012 - locilka@suse.cz

- Modified saving state of the current randomness (bnc#692799).

-------------------------------------------------------------------
Thu Dec  8 16:45:15 CET 2011 - locilka@suse.cz

- Fixed saving state of the current randomness (bnc#692799).

-------------------------------------------------------------------
Fri Nov 25 11:35:04 CET 2011 - jsuchome@suse.cz

- ask for Abort confirmation in Update URLs step (bnc#728907)

-------------------------------------------------------------------
Wed Nov 16 13:18:40 CET 2011 - jsuchome@suse.cz

- merged texts from proofreading
- 2.22.0 

-------------------------------------------------------------------
Thu Nov 10 14:27:55 UTC 2011 - fcrozat@suse.com

- Disable routing initscript commands through systemd, prevent
  lockups.

-------------------------------------------------------------------
Thu Nov 03 11:52:08 CET 2011 - aschnell@suse.de

- use same code to display ip addresses during vnc and ssh
  installation (bnc#727802)
- 2.21.28

-------------------------------------------------------------------
Wed Nov  2 17:14:51 CET 2011 - fcrozat@suse.com

- Ensure network is not started by systemd before Firstboot /
  SecondStage (bnc#726823)
- 2.21.27

-------------------------------------------------------------------
Mon Oct 31 09:18:46 CET 2011 - jsuchome@suse.cz

- control files: save ecdsa keys (bnc#726468)
- 2.21.26 

-------------------------------------------------------------------
Wed Oct 19 16:25:41 CEST 2011 - locilka@suse.cz

- Creating /etc/mtab linking to /proc/self/mounts in umount_finish
  (bnc#725166)
- 2.21.25

-------------------------------------------------------------------
Fri Oct 14 11:27:58 CEST 2011 - fcrozat@suse.com

- Fix text mode handled in systemd (bnc#724115)
- 2.21.24

-------------------------------------------------------------------
Tue Oct 11 08:52:43 CEST 2011 - jsuchome@suse.cz

- compress the log file from 1st stage of installation (bnc#716938)
- 2.21.23

-------------------------------------------------------------------
Fri Oct  7 11:38:39 UTC 2011 - fcrozat@suse.com

- Use latest macros for systemd
- Drop workaround for bnc#719221, systemd is fixed now.
- 2.21.22

-------------------------------------------------------------------
Fri Oct  7 11:30:21 UTC 2011 - jsrain@suse.cz

- change the URL for congratulation dialog (bnc#720481)

-------------------------------------------------------------------
Mon Sep 26 10:41:38 CEST 2011 - jsuchome@suse.cz

- control.openSUSE: use lightdm as default DM for Xfce 
- 2.21.21

-------------------------------------------------------------------
Fri Sep 23 15:36:11 CEST 2011 - jsuchome@suse.cz

- updated systemd service files (bnc#719221)
- 2.21.20 

-------------------------------------------------------------------
Fri Sep 23 14:27:36 CEST 2011 - jsuchome@suse.cz

- unmount previously mounted /run (bnc#717321)
- 2.21.19

-------------------------------------------------------------------
Thu Sep 15 12:16:49 UTC 2011 - lslezak@suse.cz

- improved package update check - display only the repositories
  with an update available, display package updates in details
- 2.21.18

-------------------------------------------------------------------
Tue Sep  6 10:05:00 CEST 2011 - jsuchome@suse.cz

- enable system cloning only when autoyast2 is installed
  (bnc#692790)
- 2.21.17

-------------------------------------------------------------------
Wed Aug 31 14:33:50 CEST 2011 - jsuchome@suse.cz

- fix build for older distributions
- 2.21.16 

-------------------------------------------------------------------
Mon Aug 29 12:12:55 CEST 2011 - jsuchome@suse.cz

- added systemd .service files for second stage and firstboot
  (from fcrozat@suse.com, bnc#713760)
- 2.21.15

-------------------------------------------------------------------
Fri Aug 12 13:58:01 CEST 2011 - jsuchome@suse.cz

- expect there might me extra checks for disk controllers with
  s390 (bnc#706911)
- adapted help text and label in installation mode selection
  (bnc#711160)
- 2.21.14 

-------------------------------------------------------------------
Fri Aug  5 12:13:13 UTC 2011 - lslezak@suse.cz

- upgrade_urls.ycp - do not display reading and writing progress,
  it is pretty quick and just causes screen flickering
  (the write progress is displayed only when there is an enabled
  repo to add, refreshing it can take long time) (bnc#692614)
- 2.21.13

-------------------------------------------------------------------
Fri Aug  5 12:32:16 CEST 2011 - tgoettlicher@suse.de

- fixed .desktop file (bnc #681249)

-------------------------------------------------------------------
Thu Aug  4 14:50:33 UTC 2011 - lslezak@suse.cz

- 2.21.12

-------------------------------------------------------------------
Thu Aug  4 14:07:38 CEST 2011 - mvidner@suse.cz

- Copy network interface naming rules early to get them to initrd (bnc#666079).

-------------------------------------------------------------------
Thu Aug  4 11:37:02 UTC 2011 - lslezak@suse.cz

- extraurls: check whether there is an update candidate in the
  added extra repositories - openSUSE DVD does not contain all
  packages, packages from OSS repository which are not on DVD
  medium were not upgraded and were left in the old version even
  after adding new OSS repository with updated version (bnc#693230)

-------------------------------------------------------------------
Wed Aug  3 13:19:50 UTC 2011 - lslezak@suse.cz

- cleanup: removed obsoleted SourceManager::SyncAddedAndDeleted()
  call (zmd sync has been removed)
- 2.21.11

-------------------------------------------------------------------
Wed Aug  3 08:53:14 UTC 2011 - lslezak@suse.cz

- use term "Software manager" instead of "Package manager"
  (bnc#585679)
- 2.21.10

-------------------------------------------------------------------
Tue Aug  2 13:37:03 CEST 2011 - locilka@suse.cz

- Preserving the /dev/urandom state from inst-sys after the
  installation (bnc#692799)
- Automatically enabling haveged service if installed (bnc#692799)
- 2.21.9

-------------------------------------------------------------------
Mon Aug  1 15:38:32 CEST 2011 - locilka@suse.cz

- Added control.SLES-for-VMware into the SVN

-------------------------------------------------------------------
Fri Jul 22 15:00:30 CEST 2011 - locilka@suse.cz

- Removed obsoleted X-KDE-SubstituteUID from deploy_image.desktop
  (bnc#540627)
- 2.21.8

-------------------------------------------------------------------
Tue Jul 12 15:34:38 CEST 2011 - jsuchome@suse.cz

- Show Xen Virtualization Host Server Installation scenario
  only for x86_64 architecture (bnc#702103)
- 2.21.7

-------------------------------------------------------------------
Thu Jun 30 14:09:17 CEST 2011 - jsuchome@suse.cz

- fixed typos (bnc#703119)
- 2.21.6 

-------------------------------------------------------------------
Wed Jun  1 17:24:25 CEST 2011 - locilka@suse.cz

- always loading 'pciehp' kernel module on Dell hardware
  (FATE #311991)
- fixed control file validation
- stricter btrfs_increase_percentage definition in all control
  files (only 'integer' is allowed)

-------------------------------------------------------------------
Wed Jun  1 11:56:08 CEST 2011 - fehr@suse.de

- add btrfs_increase_percentage to to category "partitioning" in
  config.xml files
- 2.21.5 

-------------------------------------------------------------------
Thu May 19 14:22:10 CEST 2011 - jsuchome@suse.cz

- enable YaST restart in the 1st stage (bnc#694299)
- 2.21.4 

-------------------------------------------------------------------
Wed Apr 27 15:08:04 CEST 2011 - jsuchome@suse.cz

- added option to configure FCoE Interfaces when started with
  WithFCoE=1 argument (fate#307445)
- 2.21.3 

-------------------------------------------------------------------
Wed Apr 27 11:19:50 CEST 2011 - jsuchome@suse.cz

- Copy /media.1/build to the installed system (fate#311377)
- 2.21.2 

-------------------------------------------------------------------
Fri Mar 25 10:26:44 CET 2011 - jsuchome@suse.cz

- show the 'before-reboot' message in RichText, so possible command
  can be copy-pasted (bnc#383519)
- 2.21.1

-------------------------------------------------------------------
Thu Mar 24 16:14:02 CET 2011 - jsuchome@suse.cz

- do not start automatic configuration for autoYaST (bnc#679435)
- 2.21.0

-------------------------------------------------------------------
Mon Feb 28 14:52:26 CET 2011 - locilka@suse.cz

- Handling disabled installation steps also in Live Installation
  mode (BNC #675516)
- 2.20.6

-------------------------------------------------------------------
Thu Feb 17 13:49:19 CET 2011 - aschnell@suse.de

- fixed braille support during installation (bnc #672086)
- 2.20.5

-------------------------------------------------------------------
Tue Feb  8 15:10:25 CET 2011 - locilka@suse.cz

- Adapted openSUSE control file to the current naming schema of
  desktops (BNC #667408)

-------------------------------------------------------------------
Thu Jan 20 14:18:41 CET 2011 - jsrain@suse.cz

- fix initialization of AutoUpgrade for 2nd stage
- 2.20.4

-------------------------------------------------------------------
Wed Jan 19 15:38:20 CET 2011 - jsrain@suse.cz

- adaptations for unattended migration (fate#310481)
- don't delete /etc/mtab if it is a symlink (bnc#665437)
- 2.20.3

-------------------------------------------------------------------
Wed Jan 19 12:53:00 CET 2011 - jsrain@suse.cz

- fixed progress during live installation (bnc#665413)
- 2.20.2

-------------------------------------------------------------------
Fri Jan  7 13:43:01 CET 2011 - jsrain@suse.cz

- update XFCE desktop definition

-------------------------------------------------------------------
Thu Jan  6 10:47:00 CET 2011 - locilka@suse.cz

- Using wider space for licence displayed in non-textual interface
  (BNC #607135).
- Fixed DUD deployment (BNC #626337)

-------------------------------------------------------------------
Thu Nov 16 16:13:48 UTC 2010 - jsrain@suse.cz

- fixed behavior of window closing in installation proposal
  (bnc#636980)
- use df for estimating partition size for live installer
  (bnc#555288)
- 2.20.1

-------------------------------------------------------------------
Thu Sep 30 17:33:48 UTC 2010 - lslezak@suse.cz

- don't use spaces in repo alias (bnc#596950)
- inst_addon_update_sources.ycp - removed obsoleted ZMD sync call
- 2.20.0

-------------------------------------------------------------------
Wed Jun  2 13:52:02 CEST 2010 - jsrain@suse.cz

- removed link to repairing the system
- 2.19.20

-------------------------------------------------------------------
Wed May 12 15:33:24 CEST 2010 - ug@suse.de

- fixed the cloning at the end of a manual
  installation (bnc#605132)
- 2.19.7

-------------------------------------------------------------------
Mon Apr 19 12:29:08 CEST 2010 - aschnell@suse.de

- allow btrfs as root fs
- 2.19.6

-------------------------------------------------------------------
Thu Apr 15 17:12:28 CEST 2010 - locilka@suse.cz

- Script copy_files_finish copies files with --dereference to
  prevent from copying symlinks instead of the files content
  (BNC #596938).

-------------------------------------------------------------------
Fri Apr 09 17:09:27 CEST 2010 - aschnell@suse.de

- disable Qt/Gtk frontend if testX is unavailable (bnc #585432)
- 2.19.5

-------------------------------------------------------------------
Tue Apr  6 17:44:25 CEST 2010 - locilka@suse.cz

- Searching for LiveCD license in /usr/share/doc/licenses and /
  directories (BNC #594042).

-------------------------------------------------------------------
Fri Mar 26 11:26:04 CET 2010 - ug@suse.de

- fixed a broken yast2-installation.spec.in
- fixed broken schema validation files for control.xml files
- 2.19.4

-------------------------------------------------------------------
Wed Mar 24 07:42:19 UTC 2010 - lslezak@suse.cz

- inst_suseconfig.ycp - do not reset UI product name
  (&product; macro) (bnc#539906)

-------------------------------------------------------------------
Thu Mar 18 14:55:20 CET 2010 - locilka@suse.cz

- Previously used repositories switched from enabled/disabled mode
  to removed/enabled/disabled mode (BNC #588659).

-------------------------------------------------------------------
Fri Mar 12 13:19:15 CET 2010 - kmachalkova@suse.cz

- Port from SLE11 SP1: process files in _datadir/autoinstall/modules 
  with %suse_update_desktop_file. This passes their strings into
  translation (bnc#549944)

-------------------------------------------------------------------
Fri Mar 12 10:53:55 CET 2010 - locilka@suse.cz

- Unique identification in inst_upgrade_urls switched from URL to
  ALIAS (BNC #587517).
- In case of re-adding CD/DVD media, user is asked to insert
  correct media before adding it (BNC #587517).
- Only upgrade packages if upgrading from SLES 11, otherwise use
  patterns for upgrade (BNC #587544).

-------------------------------------------------------------------
Tue Mar  9 15:35:48 CET 2010 - locilka@suse.cz

- Fixed calling update.post from DUD (BNC #586609).

-------------------------------------------------------------------
Tue Mar  2 14:30:31 CET 2010 - locilka@suse.cz

- CIM service is proposed as disabled by default (BNC #584524).

-------------------------------------------------------------------
Mon Feb 22 17:48:57 CET 2010 - locilka@suse.cz

- Documented YaST RELAX NG schema (FATE #305551).
- Correctly re-added unique_id to RNC - AC steps and proposals
  (BNC #582094).

-------------------------------------------------------------------
Wed Feb 17 11:05:12 CET 2010 - ug@suse.de

- clone checkbox at the end of the installation is always
  enabled now and can install the autoyast2 package if needed
  (bnc#547486)

-------------------------------------------------------------------
Mon Feb 15 15:48:51 CET 2010 - ug@suse.de

- UI for autoinstallation images added to deploy_image_auto

-------------------------------------------------------------------
Tue Feb  9 17:06:15 CET 2010 - locilka@suse.cz

- Steps 'user' and 'auth' enabled again in Live mode (BNC #547931).

-------------------------------------------------------------------
Tue Feb  9 14:49:33 CET 2010 - locilka@suse.cz

- Fixed license agreement check box visibility (BNC #571846).
- 2.19.3

-------------------------------------------------------------------
Tue Feb  2 11:03:04 CET 2010 - locilka@suse.cz

- Added LXDE to openSUSE control file (FATE #307729).

-------------------------------------------------------------------
Mon Feb  1 11:35:15 CET 2010 - locilka@suse.cz

- Fixed 'going back' from services proposal BNC #572734.

-------------------------------------------------------------------
Fri Jan 22 15:56:07 CET 2010 - aschnell@suse.de

- fixed message during ssh installation (bnc #518616)

-------------------------------------------------------------------
Fri Jan 15 17:29:45 CET 2010 - aschnell@suse.de

- updated control.rnc
- 2.19.2

-------------------------------------------------------------------
Thu Jan  7 15:29:13 CET 2010 - jsuchome@suse.cz

- inst_complex_welcome adapted to Language::SwitchToEnglishIfNeeded
  (bnc#479529)
- 2.19.1

-------------------------------------------------------------------
Fri Dec 11 16:48:58 CET 2009 - locilka@suse.cz

- Adapted for new API to ProductLicense (FATE #306295).

-------------------------------------------------------------------
Wed Dec  9 16:44:34 CET 2009 - locilka@suse.cz

- Package kde4-kdm has been renamed to kdm (SLES, SLED control
  files) (bnc #561627).

-------------------------------------------------------------------
Wed Dec  9 14:58:38 CET 2009 - kmachalkova@suse.cz

- Un-check automatic configuration box when user selects update
  (bnc#537625)  

-------------------------------------------------------------------
Wed Dec  9 14:12:21 CET 2009 - locilka@suse.cz

- Enabled CIM by default (SLES and SLED) (FATE #305583)
- Adapted RNC for control files

-------------------------------------------------------------------
Wed Dec  9 12:49:08 CET 2009 - jsrain@suse.cz

- dereference hardlinks when deploying live CD so that it can
  be also deployed on multiple separate partitions (bnc#549158)

-------------------------------------------------------------------
Mon Nov 30 14:38:26 CET 2009 - locilka@suse.cz

- Repositories added by inst_addon_update_sources use
  Pkg::RepositoryAdd that does not need access to network
  (bnc #557723)

-------------------------------------------------------------------
Tue Nov 24 16:13:31 CET 2009 - kmachalkova@suse.cz

Cumulative patch with SLE11 SP1 features:
- In TUI (ncurses), use plain text (.txt) file with release notes, 
  if found (FaTE#306167)
- Set /etc/sysconfig/boot:RUN_PARALLEL according to corresponding
  value in control file (FaTE#307555) 
- 2.19.0

-------------------------------------------------------------------
Thu Nov 19 16:51:55 CET 2009 - locilka@suse.cz

- Added control file configuration option require_registration
  (FATE #305578).

-------------------------------------------------------------------
Wed Nov  4 16:31:17 CET 2009 - mzugec@suse.cz

- lan module in 1st stage (FaTE#303069)
- 2.18.34 

-------------------------------------------------------------------
Fri Oct 23 07:40:56 CEST 2009 - jsuchome@suse.cz

- during update, do not save timezone and console settings
  (bnc#547587)
- 2.18.33 

-------------------------------------------------------------------
Fri Oct 16 14:36:11 CEST 2009 - locilka@suse.cz

- Fixed handling repositories during upgrade (bnc #543468).
- 2.18.32

-------------------------------------------------------------------
Wed Oct  7 15:36:44 CEST 2009 - jsuchome@suse.cz

- set the time after chroot (bnc#538357)
- 2.18.31 

-------------------------------------------------------------------
Wed Oct  7 12:17:52 CEST 2009 - jsuchome@suse.cz

- correctly set the keyboard layout in 2nd stage (bnc#542009)
- 2.18.30

-------------------------------------------------------------------
Thu Oct  1 13:27:16 CEST 2009 - locilka@suse.cz

- Adjusting understandable name for update URLs added during second
  stage of installation (bnc #542792).
- 2.18.29

-------------------------------------------------------------------
Tue Sep 29 16:41:32 CEST 2009 - kmachalkova@suse.cz

- Correct HTML format tags in helptext (bnc#540784)
- Set firewall status according to user's choice also in non-automatic 
  2nd stage (missing call for AdjustDisabledSubProposals) (bnc#534862)
- 2.18.28 

-------------------------------------------------------------------
Thu Sep 24 15:51:15 CEST 2009 - kmachalkova@suse.cz

- Enable SSH service after reboot if this is SSH or VNC installation 
  (new ssh_service_finish client) (bnc#535206)
- 2.18.27 

-------------------------------------------------------------------
Mon Sep 14 15:27:19 CEST 2009 - jsrain@suse.cz

- enhanced display of release notes (fate#306237)
- 2.18.26

-------------------------------------------------------------------
Wed Sep  9 14:33:14 CEST 2009 - jsrain@suse.cz

- better error handling for image installation (bnc#533601)
- 2.18.25

-------------------------------------------------------------------
Fri Sep  4 19:00:27 CEST 2009 - kmachalkova@suse.cz

- Introducing unique IDs to unambiguously identify AC steps and 
  sub-proposals
- Writing disabled AC steps and subproposals at the end of 1st 
  stage, reading them back at the end of 2nd stage
- Filtering out disabled AC steps from AC workflow (FaTE #303859 and 
  bnc#534862)
- Require new yast2 base 
- 2.18.24

-------------------------------------------------------------------
Fri Sep  4 09:07:42 CEST 2009 - locilka@suse.cz

- Dropped unnecessary fallback text from the fallback control file
  (BNC #536288).

-------------------------------------------------------------------
Wed Aug 26 15:33:51 CEST 2009 - locilka@suse.cz

- Do not copy xorg.conf to installed system anymore (bnc #441404).
- 2.18.23

-------------------------------------------------------------------
Fri Aug 21 12:38:42 CEST 2009 - aschnell@suse.de

- do not disable qt/gtk frontends if xorg.conf is missing (bnc
  #533159)
- 2.18.22

-------------------------------------------------------------------
Fri Aug 14 18:26:49 CEST 2009 - kmachalkova@suse.cz

- Simple network (firewall) configuration in 1st stage (FaTE #303859) 

-------------------------------------------------------------------
Mon Aug 10 14:18:11 CEST 2009 - locilka@suse.cz

- added calling bootloader client bootloader_preupdate to control
  file to fix multiple grub entries (bnc #414490, bnc #477778).

-------------------------------------------------------------------
Thu Jul 30 20:26:30 CEST 2009 - jdsn@suse.de

- disable yast2-x11 during installation (bnc#441404) 
- 2.18.21

-------------------------------------------------------------------
Thu Jul 30 15:32:37 CEST 2009 - jsuchome@suse.cz

- adapted to changes in yast2-country: no saving of xorg.conf
  (bnc#441404) 
- 2.18.20

-------------------------------------------------------------------
Wed Jun 24 10:02:20 CEST 2009 - locilka@suse.cz

- Fixed Welcome dialog layout to have more license content visible
  and to align language and keyboard widgets with it.
- Not offering installation images if there are none (bnc #492745).
- 2.18.19

-------------------------------------------------------------------
Mon Jun 22 20:20:18 CEST 2009 - coolo@novell.com

- fix build with automake 1.11
- 2.18.18

-------------------------------------------------------------------
Thu Jun 11 12:57:14 CEST 2009 - jsrain@suse.cz

- adapted for unified progress during live installation
  (bnc#435680)
- 2.18.17

-------------------------------------------------------------------
Mon Jun 08 14:03:30 CEST 2009 - aschnell@suse.de

- use minimalistic xorg.conf during installation (bnc #510015)
- 2.18.16

-------------------------------------------------------------------
Wed May 20 12:45:47 CEST 2009 - aschnell@suse.de

- moved .proc.mounts agent from yast2-installation to yast2 (bnc
  #504429)

-------------------------------------------------------------------
Mon May 18 16:46:03 CEST 2009 - juhliarik@suse.cz

- added kdump support for autoyast installation (FATE#305588) 

-------------------------------------------------------------------
Thu May 14 13:45:08 CEST 2009 - locilka@suse.cz

- Installation/Upgrade newly require some packages essential for
  them to succeed (bnc #469730).

-------------------------------------------------------------------
Mon Apr 27 10:22:24 CEST 2009 - locilka@suse.cz

- Using a new yast-spanner (old yast icon) for Repair.
- 2.18.14

-------------------------------------------------------------------
Mon Apr 20 13:59:31 CEST 2009 - locilka@suse.cz

- Fixed Vendor module to use zypp history file instead of using
  y2logRPM (bnc #456446).
- 2.18.13

-------------------------------------------------------------------
Thu Apr 16 16:58:07 CEST 2009 - locilka@suse.cz

- Added documentation for installation images.

-------------------------------------------------------------------
Fri Apr 10 14:11:46 CEST 2009 - locilka@suse.cz

- KDE 3.x dropped from openSUSE control file (bnc #493547).

-------------------------------------------------------------------
Tue Apr  7 13:02:39 CEST 2009 - ug@suse.de

- changed the error message of missing hard disks during
  autoinstallation. Might confuse s390/iSCSI users. (bnc#476147)

-------------------------------------------------------------------
Mon Mar 30 14:20:57 CEST 2009 - locilka@suse.cz

- Fixing reevaluation of packages to remove, install and/or upgrade
  after images are deployed during first stage (bnc #489448).
- 2.18.12

-------------------------------------------------------------------
Fri Mar 27 18:15:15 CET 2009 - locilka@suse.cz

- Added new globals->ac_redraw_and_ignore control file item
  (openSUSE and SLED) that ignores if AC UI is missing and just
  redraws it. An error is still reported in case of missing Wizard
  widget (bnc #487565).

-------------------------------------------------------------------
Thu Mar 19 14:14:34 CET 2009 - locilka@suse.cz

- Continuing on Repair integration.
- Handling missing FLAGS in the content file.
- 2.18.11

-------------------------------------------------------------------
Wed Mar 18 13:17:58 CET 2009 - locilka@suse.cz

- Location /etc/modprobe.d/blacklist has been renamed to
  /etc/modprobe.d/50-blacklist.conf (bnc #485980).
- Unified inst_mode handling, especially correct handling of
  Automatic Configuration together with switching to Update mode
  (originally reported as bnc #469273).
- Repair workflow unified with the rest of installation.
- 2.18.10

-------------------------------------------------------------------
Mon Mar 16 14:47:46 CET 2009 - locilka@suse.cz

- Fixed help for "License Translations..." button (bnc #481113).

-------------------------------------------------------------------
Tue Mar 10 10:26:02 CET 2009 - locilka@suse.cz

- Obsolete 'tar --preserve' replaced with
  'tar --preserve-permissions --preserve-order' (bnc #483791).
- Added recovery support for AC (dialogs) possibly called by AC
  scripts (bnc #483211).

-------------------------------------------------------------------
Thu Feb 26 16:00:44 CET 2009 - ug@suse.de

- RPMs via driverupdate were not possible

-------------------------------------------------------------------
Tue Feb 24 13:30:15 CET 2009 - locilka@suse.cz

- Added support for .xz images deployment (bnc #476079).
- Added support for `reboot_same_step (bnc #475650).
- 2.18.9

-------------------------------------------------------------------
Mon Feb 23 16:36:56 CET 2009 - locilka@suse.cz

- Offering to configure network if remote repositories are used
  during upgrade (inst_upgrade_urls). Setup can be safely skipped
  and comes from the Online Repositories (bnc #478024).
- 2.18.8

-------------------------------------------------------------------
Fri Feb 20 20:40:09 CET 2009 - locilka@suse.cz

- save network configuration also for IPv6 only (bnc#477917)
- 2.18.7

-------------------------------------------------------------------
Tue Feb 17 16:56:09 CET 2009 - locilka@suse.cz

- Writing additional-control-files index file after removing and
  recreating the directory where it is stored (bnc #475516).
- 2.18.6

-------------------------------------------------------------------
Mon Feb  9 13:21:50 CET 2009 - locilka@suse.cz

- Enabling online update in (SLED) Automatic Configuration
  (bnc #449128).

-------------------------------------------------------------------
Fri Feb  6 10:39:20 CET 2009 - locilka@suse.cz

- InstError has been moved to yast2-2.18.6
- 2.18.5

-------------------------------------------------------------------
Thu Feb  5 18:16:17 CET 2009 - locilka@suse.cz

- InstError extended and documented.

-------------------------------------------------------------------
Mon Feb  2 13:09:08 CET 2009 - locilka@suse.cz

- Erasing all old additional control files in the final step of
  upgrade before rebooting to the second stage (bnc #471454).
- InstError can now save YaST logs on user request.
- 2.18.4

-------------------------------------------------------------------
Wed Jan 28 14:33:09 CET 2009 - locilka@suse.cz

- Added new InstError module for unified reporting of errors
  during installation.
- Better SlideShow support in inst_finish.
- Reporting more errors in inst_finish.
- 2.18.3

-------------------------------------------------------------------
Tue Jan 27 17:13:57 CET 2009 - locilka@suse.cz

- Added test for checking free space when SCR switch fails
  (bnc #460477).

-------------------------------------------------------------------
Mon Jan 26 13:58:00 CET 2009 - locilka@suse.cz

- Disabling [Back] buttons in the very first interactive dialogs
  in second stage, SLES and SLED control files (bnc #468677).

-------------------------------------------------------------------
Thu Jan 22 12:50:38 CET 2009 - locilka@suse.cz

- Dropping mode_proposal client - not in use anymore.
- 2.18.2

-------------------------------------------------------------------
Wed Jan 21 13:09:33 CET 2009 - locilka@suse.cz

- Removing dependency on yast2-runlevel (duplicate code in runlevel
  proposal).
- Removing dependency on yast2-mouse by moving the mouse-related
  scripts to yast2-mouse-2.18.0.
- Removing dependency on yast2-bootloader.
- inst_finish script newly uses the SlideShow module.

-------------------------------------------------------------------
Tue Jan 20 13:37:03 CET 2009 - locilka@suse.cz

- Possibility to move the base installation window has been
  disabled (bnc #466827)
- 2.18.1

-------------------------------------------------------------------
Tue Jan 13 12:15:42 CET 2009 - locilka@suse.cz

- Adapted the inst_proposal to better reflect the current situation
  'analyzing...' vs. 'adapting the proposal...' (bnc #463567).

-------------------------------------------------------------------
Fri Dec 19 13:07:49 CET 2008 - locilka@suse.cz

- Pattern WBEM added into two server scenarios (bnc #458332).

-------------------------------------------------------------------
Thu Dec 18 18:04:47 CET 2008 - locilka@suse.cz

- Updated control file documentation (bnc #438678).

-------------------------------------------------------------------
Wed Dec 17 14:42:22 CET 2008 - locilka@suse.cz

- Added yet another xset call (bnc #455771 comment #40)

-------------------------------------------------------------------
Tue Dec 16 17:13:38 CET 2008 - aschnell@suse.de

- adapted to storage API changes
- 2.18.0

-------------------------------------------------------------------
Tue Dec 16 12:29:27 CET 2008 - locilka@suse.cz

- Removed SLED control file labels that should be hidden
  (bnc #459080).
- Using a better help text for inst_new_desktop (bnc #432912).

-------------------------------------------------------------------
Mon Dec 15 14:32:27 CET 2008 - locilka@suse.cz

- Removed all (inst_)do_rezise calls from all control files on
  aschnell's request.

-------------------------------------------------------------------
Fri Dec 12 16:36:28 CET 2008 - aschnell@suse.de

- require initviocons (bnc #173426)
- 2.17.47

-------------------------------------------------------------------
Tue Dec  9 16:40:35 CET 2008 - locilka@suse.cz

- Updated control.rnc
- 2.17.46

-------------------------------------------------------------------
Mon Dec  8 13:16:33 CET 2008 - locilka@suse.cz

- Updated control.rnc
- Added two more control-file examples.
- Checking all control files during build.
- Adjusted control-file examples (all bnc #438678).
- Checking the process exit status returned after deploying an
  image (bnc #456337).
- 2.17.45

-------------------------------------------------------------------
Fri Dec  5 10:38:41 CET 2008 - locilka@suse.cz

- New control.rnc/rng for control file validation (bnc #455994).
- Added build-time control file validation.
- 2.17.44

-------------------------------------------------------------------
Wed Dec  3 18:33:59 CET 2008 - locilka@suse.cz

- inst_extrasources moved before inst_ask_online_update to register
  the online update repository before checking for patches
  (bnc #450229).

-------------------------------------------------------------------
Mon Dec  1 16:59:14 CET 2008 - locilka@suse.cz

- Fixed proposing the online update depending on the fact whether
  network is running (bnc #450229).
- 2.17.43

-------------------------------------------------------------------
Fri Nov 28 15:05:02 CET 2008 - locilka@suse.cz

- Updated labels of Installation Scenarios for SLES (bnc #428202).

-------------------------------------------------------------------
Fri Nov 28 12:16:03 CET 2008 - locilka@suse.cz

- Fixed behavior of inst_new_desktop when user switched to another
  language later (bnc #449818).
- 2.17.42

-------------------------------------------------------------------
Thu Nov 27 16:49:11 CET 2008 - locilka@suse.cz

- Using yast-live-install-finish icon when finishing LiveCD
  installation/inst_finish (bnc #438154).
- Fixed ImageInstallation SlideShow - download progress is shown
  only when downloading the images, not the other helper files
  (bnc #449792).
- Adjusting ImageInstallation-related SlideShow only if
  ImageInstallation is in use (bnc #439104).

-------------------------------------------------------------------
Thu Nov 27 15:05:11 CET 2008 - ug@suse.de

- the real fix for bnc#442691
  deploy_image_auto doesn't use the boolean variable 
  image_installation
- 2.17.41

-------------------------------------------------------------------
Tue Nov 25 14:42:31 CET 2008 - locilka@suse.cz

- Handling new feature of licenses ProductLicense::AcceptanceNeeded
  (bnc #448598).
- 2.17.40

-------------------------------------------------------------------
Mon Nov 24 12:51:48 CET 2008 - locilka@suse.cz

- Completely initializing the target and sources before checking
  for available patches and offering online update (bnc #447080).
- 2.17.39

-------------------------------------------------------------------
Thu Nov 20 18:21:32 CET 2008 - locilka@suse.cz

- Pkg::SourceStartManager in inst_ask_online_update to replace
  obsolete Pkg::PkgEstablish (bnc #447080).
- Reading all supported desktops to define the order of desktops
  in desktop_finish (bnc #446640).
- Added shadow desktops to SLES and SLED desktop files to have
  a fallback if user selects some other desktop than the default
  one (bnc #446640).
- 2.17.38

-------------------------------------------------------------------
Wed Nov 19 16:01:53 CET 2008 - locilka@suse.cz

- Added pciutils to Requires, lspci was called but not required
  (bnc #446533).
- 2.17.37

-------------------------------------------------------------------
Wed Nov 19 13:23:10 CET 2008 - locilka@suse.cz

- Added inst_fallback_controlfile client reporting about using
  a fallback control file.
- Calling inst_fallback_controlfile in the fallback control file
  (both bnc #440982).
- 2.17.36

-------------------------------------------------------------------
Fri Nov 14 12:17:47 CET 2008 - aschnell@suse.de

- don't start iscsid in second stage start scripts (bnc #444976)
- 2.17.35

-------------------------------------------------------------------
Thu Nov 13 17:36:53 CET 2008 - locilka@suse.cz

- Flushing the cache before calling a set_polkit_default_privs that
  uses the written data (bnc #440182).
- 2.17.34

-------------------------------------------------------------------
Thu Nov 13 11:21:11 CET 2008 - locilka@suse.cz

- Handling errors while deploying images, installation will abort
  (bnc #444209).
- 2.17.33

-------------------------------------------------------------------
Thu Nov 13 10:21:13 CET 2008 - ug@suse.de

- checkboxes in the congratulations dialog did not work anymore
  (bnc#444214)

-------------------------------------------------------------------
Tue Nov 11 13:58:17 CET 2008 - ug@suse.de

- fix for image deployment during autoinstallation

-------------------------------------------------------------------
Tue Nov 11 12:20:00 CET 2008 - juhliarik@suse.cz

- changed order of yast modules in Expert tab for installation
  (bnc #441434) 

-------------------------------------------------------------------
Tue Nov 11 10:53:25 CET 2008 - jsrain@suse.cz

- fixed switching to a tab with an error in the proposal
  (bnc #441434)
- 2.17.32

-------------------------------------------------------------------
Tue Nov 11 10:48:03 CET 2008 - aschnell@suse.de

- use accelerated xserver during installation for certain Intel
  cards (bnc #442413)
- 2.17.31

-------------------------------------------------------------------
Fri Nov  7 16:32:28 CET 2008 - locilka@suse.cz

- Fixed deploy_image_auto to handle AutoYaST settings correctly
  (bnc #442691).
- Removing the congrats dialog content before cloning, storing
  the sources, finishing (bnc #441452).
- Using Pkg::SourceProvideDigestedFile function when deploying
  images and in release_notes_popup (bnc #409927).
- 2.17.30

-------------------------------------------------------------------
Thu Nov  6 16:35:10 CET 2008 - locilka@suse.cz

- Fixed progress (SlideShow) information about images being
  deployed (bnc #442286).
- Changing inst_deploy_images to use PackagesUI for opening a
  package selector while debugging mode is turned on (bnc #435479).

-------------------------------------------------------------------
Thu Nov  6 16:19:59 CET 2008 - jsuchome@suse.cz

- S09-cleanup: check for additional services requiring restart
  (bnc#395402)

-------------------------------------------------------------------
Wed Nov  5 17:25:01 CET 2008 - locilka@suse.cz

- Calling set_polkit_default_privs without checking for it using
  FileUtils, checking by 'test -x' instead (bnc #440182).
- 2.17.29

-------------------------------------------------------------------
Wed Nov  5 13:09:04 CET 2008 - locilka@suse.cz

- Added yast2-storage >= 2.17.47 because of the previous fix
  implementation.
- 2.17.28

-------------------------------------------------------------------
Tue Nov 04 13:14:10 CET 2008 - aschnell@suse.de

- improved warning about partitioning (fate #302857)
- 2.17.27

-------------------------------------------------------------------
Mon Nov  3 18:34:30 CET 2008 - locilka@suse.cz

- Writing 'SecondStageRequired' 0/1 to /etc/install.inf even while
  rebooting during second stage (bnc #432005).
- 2.17.26

-------------------------------------------------------------------
Mon Nov 03 14:28:14 CET 2008 - aschnell@suse.de

- better reboot message during ssh installation (bnc #439572 and
  bnc #432005)
- 2.17.25

-------------------------------------------------------------------
Fri Oct 31 16:28:23 CET 2008 - locilka@suse.cz

- Fixed checking whether running the second stage is required.
- Added writing 'SecondStageRequired' 0/1 to /etc/install.inf
  (both bnc #439572)
- 2.17.24

-------------------------------------------------------------------
Thu Oct 30 14:42:15 CET 2008 - locilka@suse.cz

- Saving sources at the end of inst_extrasources if some were
  added (bnc #440184).
- 2.17.23

-------------------------------------------------------------------
Mon Oct 27 10:18:47 CET 2008 - locilka@suse.cz

- Added lnussel's patch to run set_polkit_default_privs at
  desktop_finish script (bnc #438698).
- Bigger license window (bnc #438100).
- Calling inst_prepareprogress also during Upgrade, all control
  files changed (bnc #438848).
- Disabling users and auth in LiveCD second stage (bnc #435965).
- Removing label for user_non_interactive (bnc #401319).
- Desktop 'startkde4' replaced with 'startkde' (bnc #438212).
- Added 'kdump' to 'clone_modules' (SLES) (bnc #436365).
- 2.17.22

-------------------------------------------------------------------
Tue Oct 21 16:46:00 CEST 2008 - locilka@suse.cz

- Added handling for globals->debug_deploying (bnc #436842).

-------------------------------------------------------------------
Mon Oct 20 12:56:32 CEST 2008 - locilka@suse.cz

- Fixed a typo (bnc #436471).

-------------------------------------------------------------------
Fri Oct 17 10:51:05 CEST 2008 - locilka@suse.cz

- Adapted SLES and SLED control files to write default desktop
  settings (bnc #436094).
- Added software->display_support_status flag to SLES/SLED
  (bnc #435479).

-------------------------------------------------------------------
Tue Oct 14 14:15:11 CEST 2008 - locilka@suse.cz

- Changed YaST icons while probing the system (bnc #404809).
- Enhanced scr_switch_debugger - Sending USR1 signal to the new SCR
  (bnc #433057).
- 2.17.21

-------------------------------------------------------------------
Mon Oct 13 13:29:04 CEST 2008 - locilka@suse.cz

- Enabled going_back in Add-Ons during installation (bnc #434735).

-------------------------------------------------------------------
Mon Oct 13 13:10:58 CEST 2008 - mzugec@suse.de

- configure supportconfig in installation (fate#305180)
- 2.17.20

-------------------------------------------------------------------
Mon Oct 13 09:45:23 CEST 2008 - locilka@suse.cz

- Fixed install/update confirmation dialog (bnc #433249).
- Fixed text in openSUSE control file (bnc #432911).
- Fixed typo (bnc #433794).

-------------------------------------------------------------------
Fri Oct 10 14:49:58 CEST 2008 - locilka@suse.cz

- Enhanced scr_switch_debugger (bnc #433057).
- Enabling key-repeating if not running in XEN (bnc #433338).

-------------------------------------------------------------------
Thu Oct  9 21:00:01 CEST 2008 - locilka@suse.cz

- Loading the Target while initializing libzypp in
  inst_upgrade_urls (bnc #429080).
- Running a simple SCR Test after chrooting to the installed system
  in scr_switch_finish, full-test is called in case of simple test
  failure (bnc #433057).
- Added more checking around 'searching for files' (bnc #427879).

-------------------------------------------------------------------
Wed Oct 08 12:51:01 CEST 2008 - aschnell@suse.de

- removed cp of proc/mounts to /etc/mtab (bnc #425464)
- 2.17.19

-------------------------------------------------------------------
Mon Oct  6 15:30:53 CEST 2008 - locilka@suse.cz

- Do not display any system type for SLES/SLED in installation
  overview (bnc #431336).
- Clients inst_new_desktop and inst_scenarios converted to use
  PackagesProposal API instead of using Pkg calls directly (bnc
  #432572)
- Dropping obsolete inst_software_selection client instead of
  convwerting it - not in use anymore (bnc #432572).
- Always change initial proposal [Next] button to [Install],
  resp. [Update] (bnc #431567).
- Removing desktop definitions and default_desktop from SLED
  control file, the required patterns are selected by PATTERNS
  in content file already (bnc #431902).
- Adding lnussel's patch for desktop_finish to write
  POLKIT_DEFAULT_PRIVS if defined in globals->polkit_default_privs
  (bnc #431158).
- Adding polkit_default_privs="restrictive" for SLES (bnc #431158).
- 2.17.18

-------------------------------------------------------------------
Fri Oct  3 16:31:10 CEST 2008 - locilka@suse.cz

- Enabling some steps in second stage even if Automatic
  Configuration is in use.
- Feature added into openSUSE and SLED control files
  (both bnc #428190).

-------------------------------------------------------------------
Thu Oct  2 22:00:46 CEST 2008 - mzugec@suse.de

- changed Release Notes into Support group (bnc#430005)

-------------------------------------------------------------------
Thu Oct  2 19:13:07 CEST 2008 - locilka@suse.cz

- Adjusted presentation_order for SLES and SLED installation
  proposals - software has to be proposed as almost the last one
  (bnc #431580).

-------------------------------------------------------------------
Thu Oct  2 14:00:49 CEST 2008 - locilka@suse.cz

- Added 'default_ntp_setup' into control files (SLES/D: false,
  openSUSE: true) (bnc #431259).

-------------------------------------------------------------------
Thu Oct  2 11:39:48 CEST 2008 - locilka@suse.cz

- Using two default desktops, one for inst_scenarios, another
  one (default) while inst_scenarios not used (bnc #431251,
  bnc #431503).
- Switching scenario_virtual_machine and
  scenario_virtualization_host in SLES control file (bnc #431251).
- 2.17.17

-------------------------------------------------------------------
Wed Oct  1 16:03:32 CEST 2008 - mzugec@suse.de

- use rpcbind instead of portmap for nfs installation (bnc#423026)
- 2.17.16

-------------------------------------------------------------------
Wed Oct  1 15:41:12 CEST 2008 - jsuchome@suse.cz

- if nn_NO language is selected, use nb_NO in YaST (bnc#426124)

-------------------------------------------------------------------
Wed Oct  1 13:42:18 CEST 2008 - locilka@suse.cz

- Changing pattern "Documentation" to "documentation" (bnc #431218)

-------------------------------------------------------------------
Tue Sep 30 13:20:09 CEST 2008 - locilka@suse.cz

- Replacing "networkmanager" proposal call with "general"
  (bnc #430704).

-------------------------------------------------------------------
Mon Sep 29 15:11:33 CEST 2008 - locilka@suse.cz

- Server scenarios work for i386, x86_64 archs only (bnc #430612).

-------------------------------------------------------------------
Mon Sep 29 14:56:45 CEST 2008 - kukuk@suse.de

- Replaced Minimal+Xen with Dom0.
- Removed xen_server from virtualization machine (bnc #429061).
- Added "XEN" suffix to Virtualization Host.

-------------------------------------------------------------------
Mon Sep 29 13:38:13 CEST 2008 - locilka@suse.cz

- Adding inst_lilo_convert to the update workflow (bnc #430579).

-------------------------------------------------------------------
Fri Sep 26 12:27:55 CEST 2008 - locilka@suse.cz

- Optimizing server_selections dialog layout (bnc #429977).
- Better text for installation initialization (bnc #428103).
- Better protection from removing the initial repository
  (bnc #429920).
- 2.17.15

-------------------------------------------------------------------
Thu Sep 25 14:33:36 CEST 2008 - juhliarik@suse.cz

- added calling kdump_finish to inst_finish.ycp (bnc #427732)

-------------------------------------------------------------------
Tue Sep 23 16:17:27 CEST 2008 - locilka@suse.cz

- Buggy SCR Agent run.get.suseconfig.modules replaced with
  .target.dir (bnc #429146).
- Added functionality to recover from failed read of previously
  used repositories in inst_upgrade_urls (bnc #429059).
- 2.17.14

-------------------------------------------------------------------
Mon Sep 22 16:14:54 CEST 2008 - locilka@suse.cz

- Fixed checking whether directory is mounted already (bnc #428368)

-------------------------------------------------------------------
Mon Sep 22 13:59:50 CEST 2008 - locilka@suse.cz

- KDE 3.5 moved to 'Others', removed KDE 3.5 description text.
- GNOME 2.22 changed to 2.24.
- Fixed Installation Mode dialog to show icons again (bnc #427344).
- 2.17.13

-------------------------------------------------------------------
Mon Sep 22 10:45:44 CEST 2008 - locilka@suse.cz

- Changing /sbin/udevtrigger & /sbin/udevsettle to /sbin/udevadm
  trigger & settle (bnc #427705).
- 2.17.12

-------------------------------------------------------------------
Thu Sep 18 10:35:32 CEST 2008 - locilka@suse.cz

- Definition of supported desktops added into SLES and SLED control
  files, added also default_desktop definition (bnc #427061).
- Added control file documentation for supported_desktops section.

-------------------------------------------------------------------
Fri Sep 12 15:01:46 CEST 2008 - locilka@suse.cz

- Disabling inst_suse_register in openSUSE control file
  (FATE #303458).

-------------------------------------------------------------------
Fri Sep 12 10:32:11 CEST 2008 - locilka@suse.cz

- Do not remove installation repository with the same URL as URL
  just being removed by inst_upgrade_urls (bnc #400823).
- 2.17.11

-------------------------------------------------------------------
Thu Sep 11 14:52:25 CEST 2008 - ug@suse.de

- deploy_image.desktop added (Fate #301321)
- deploy_image.rnc added

-------------------------------------------------------------------
Thu Sep 11 13:40:10 CEST 2008 - locilka@suse.cz

- Calling new client reipl_finish from yast2_inf_finish on s390
  (FATE #304960).

-------------------------------------------------------------------
Wed Sep 10 17:15:22 CEST 2008 - locilka@suse.cz

- Fixing control files to call 'inst_proposal' instead of
  'proposal' (bnc #425198).

-------------------------------------------------------------------
Wed Sep 10 15:53:44 CEST 2008 - locilka@suse.cz

- Desktop selection dialog definitions have been moved to control
  file (bnc #424678).
- 2.17.10

-------------------------------------------------------------------
Tue Sep  9 16:02:03 CEST 2008 - locilka@suse.cz

- Replacing usage of barexml with anyxml SCR  agent (bnc #424263).

-------------------------------------------------------------------
Mon Sep  8 17:49:11 CEST 2008 - locilka@suse.cz

- merged texts from proofread

-------------------------------------------------------------------
Mon Sep  8 15:57:09 CEST 2008 - locilka@suse.cz

- Added new AutoYaST client deploy_images_auto to support
  installation from images also in AutoYaST (FATE #301321).
- 2.17.9

-------------------------------------------------------------------
Fri Sep  5 12:45:00 CEST 2008 - locilka@suse.cz

- Some inst_finish steps are called in live installer only.
- Client vm_finish called only if yast2-vm is installed.
- Using WFM::ClientExists (new in yast2-core-2.17.10).
- Adjusted RPM dependencies.
- 2.17.8

-------------------------------------------------------------------
Thu Sep  4 15:02:01 CEST 2008 - sschober@suse.de

- cloning section in control.xml changed.

-------------------------------------------------------------------
Wed Sep 03 14:49:19 CEST 2008 - aschnell@suse.de

- adapted size values in control files to stricter parser in
  storage

-------------------------------------------------------------------
Tue Sep  2 15:20:09 CEST 2008 - locilka@suse.cz

- Using new <execute/> tag in control file to explicitly define
  a client to be called instead of guessing it from <name/> tag
  (openSUSE, SLED control files) (bnc #401319).
- Updated control files to call inst_prepareprogress to
  "Provide consistent progress during installation" (FATE #303860).
- All 'inst_proposal' calls changed to use the new 'execute'
  feature to have unique 'name's (needed for merging add-on control
  files).
- Adjusted RPM dependencies (FATE #303860).
- 2.17.7

-------------------------------------------------------------------
Tue Sep  2 11:10:01 CEST 2008 - visnov@suse.cz

- Use unified progressbar during installation (FATE #303860)

-------------------------------------------------------------------
Thu Aug 28 15:19:57 CEST 2008 - locilka@suse.cz

- Using new ButtonBox widget.
- Adjusted RPM dependencies.

-------------------------------------------------------------------
Thu Aug 21 13:01:40 CEST 2008 - jsuchome@suse.cz

- check for command line mode in inst_suseconfig (bnc#419132)

-------------------------------------------------------------------
Tue Aug 19 15:45:07 CEST 2008 - jsrain@suse.cz

- properly detect firstboot and do not destroy xorg.conf
  (bnc#354738)
- 2.17.6

-------------------------------------------------------------------
Fri Aug 15 10:41:24 CEST 2008 - locilka@suse.cz

- Added new globals->write_hostname_to_hosts control file option
  to configure the default for 127.0.0.2 issue (FATE #303875).
- 2.17.5

-------------------------------------------------------------------
Thu Aug 14 14:28:33 CEST 2008 - locilka@suse.cz

- Added documentation for add_on_products and its new format
  add_on_products.xml (FATE #303675).
- Fixed SCR Switch Debugger to show "Report Error" only once.

-------------------------------------------------------------------
Wed Aug 13 18:23:57 CEST 2008 - locilka@suse.cz

- Dropped some obsolete documentation.
- Started installation-features documentation (FATE #303675).
- Fixed building documentation for proposal-API.

-------------------------------------------------------------------
Tue Aug 12 10:28:24 CEST 2008 - locilka@suse.cz

- Added documentation and example for list of files to be copied
  from the previous installation.
- 2.17.4

-------------------------------------------------------------------
Mon Aug 11 17:35:47 CEST 2008 - locilka@suse.cz

- List of files to be copied from the previous installation moved
  to control file, added new API to define own list (module
  SystemFilesCopy) (FATE #305019).
- Adapted control files.

-------------------------------------------------------------------
Mon Aug 11 10:06:02 CEST 2008 - locilka@suse.cz

- Fixed WFM::Execute to use .local instead of .target in
  copy_files_finish script.

-------------------------------------------------------------------
Thu Aug  7 16:40:32 CEST 2008 - locilka@suse.cz

- Added new client inst_scenarios to offer main scenarios of the
  newly installed system.
- Configuration for inst_scenarios is defined in control file (Only
  SLES so far), client added into SLES workflow.
- Extended control file documentation (All FATE #304373).
- 2.17.3

-------------------------------------------------------------------
Wed Aug  6 13:54:07 CEST 2008 - locilka@suse.cz

- New control file entry globals->enable_kdump (default value)
  (FATE #303893).
- Adjusted control file documentation.

-------------------------------------------------------------------
Tue Aug  5 11:48:44 CEST 2008 - locilka@suse.cz

- Calling reiplauto client in SLES control file before reboot
  (FATE #304940).
- Running SCR Switch Debugger unconditionally if switching to
  installed system fails (bnc #411832).

-------------------------------------------------------------------
Mon Aug 04 16:22:55 CEST 2008 - aschnell@suse.de

- improved text during ssh installation (bnc #411079)

-------------------------------------------------------------------
Mon Aug  4 10:39:41 CEST 2008 - locilka@suse.cz

- Added kdump proposal to SLES control file (FATE #303893).

-------------------------------------------------------------------
Thu Jul 24 13:21:14 CEST 2008 - locilka@suse.cz

- Using button label "License Translations..." in complex welcome
  dialog (bnc #400616).
- SLES and SLED control files adapted to features added in 11.0.
- Added Automatic Configuration support into SLED (FATE #303396).

-------------------------------------------------------------------
Tue Jul 15 16:59:38 CEST 2008 - aschnell@suse.de

- fixed vnc connect message during installation (bnc #395834)
- 2.17.2

-------------------------------------------------------------------
Tue Jul 15 09:54:48 CEST 2008 - locilka@suse.cz

- Not only DPMS->off, but also screen-saver->off (FATE #304395).
- Added new control file feature globals->rle_offer_rulevel_4
  plus control file documentation (FATE #303798).

-------------------------------------------------------------------
Mon Jul 14 15:15:15 CEST 2008 - locilka@suse.cz

- Base-product license directory moved to control file
  (base_product_license_directory) (FATE #304865).
- Copying licenses to the system in copy_files_finish.
- Reading the license directory in inst_license.
- Icons for AC steps defined in control file.
- Adjusting DPMS 'off' when installation starts, DPMS 'on' when
  finishes (FATE #304395).
- Icons for inst_finish.
- 2.17.1

-------------------------------------------------------------------
Fri Jul 11 11:11:11 CEST 2008 - locilka@suse.cz

- Added documentation for AC Setup and for texts in control file.

-------------------------------------------------------------------
Thu Jul 10 17:48:59 CEST 2008 - locilka@suse.cz

- Settings for Automatic Configuration moved to control file
  because of code reuse for different AC in first boot
  (FATE #303939).

-------------------------------------------------------------------
Thu Jul 10 13:31:00 CEST 2008 - locilka@suse.cz

- Only directories in release-notes directory are considered to be
  real release notes (bnc #407922).
- 2.17.0

-------------------------------------------------------------------
Wed Jul  9 17:09:15 CEST 2008 - mvidner@suse.cz

- Fixed building in a prefix (/etc).

-------------------------------------------------------------------
Wed Jul  9 15:12:53 CEST 2008 - locilka@suse.cz

- Initializing the 'use_automatic_configuration' in first-stage
  installation worker (bnc #404122).
- Adjusted dependency on autoyast2-installation bacause of new
  function AutoinstConfig::getProposalList().

-------------------------------------------------------------------
Thu Jun 26 16:43:32 CEST 2008 - locilka@suse.cz

- Fixed help text for deploying images (bnc #391086).
- Fixed 'Do not panic!' text (bnc #388251).

-------------------------------------------------------------------
Wed Jun 25 16:44:33 CEST 2008 - ug@suse.de

- proposal selection possible via autoyast profile (fate#302946)

-------------------------------------------------------------------
Tue Jun 17 14:23:04 CEST 2008 - lslezak@suse.cz

- use Pkg::SourceSaveAll() instead of Pkg::SourceFinishAll()
  (bnc#395738)

-------------------------------------------------------------------
Fri Jun 13 15:37:24 CEST 2008 - locilka@suse.cz

- Removing Pkg//Source and Target finish from inst_inc_all that
  had been saving sources also in case of aborting the installation
  and moving it to inst_congratulate and umount_finish
  (bnc #398315).
- Freeing internal variables in ImageInstallation module after
  images are deployed (bnc #395030).

-------------------------------------------------------------------
Thu Jun 12 16:33:24 CEST 2008 - locilka@suse.cz

- Special mounts (such as /proc) are never remounted read-only
  in umount_finish anymore (bnc #395034)
- Added progress for adding / removing repositories in
  inst_upgrade_urls client (bnc #399223)

-------------------------------------------------------------------
Wed Jun  4 11:57:07 CEST 2008 - locilka@suse.cz

- Copying /license.tar.gz to /etc/YaST2/license/ (bnc #396444).
- Initial mouse probing has been disabled (bnc #395426).

-------------------------------------------------------------------
Tue Jun  3 13:44:56 CEST 2008 - locilka@suse.cz

- Umounting temporary directory in inst_pre_install (if already
  mounted) before new mount is called.
- Always use --numeric-owner (always use numbers for user/group
  names) when deploying images (bnc #396689).

-------------------------------------------------------------------
Mon Jun  2 12:33:57 CEST 2008 - locilka@suse.cz

- Return `next when going back to the automatic configuration
  dialog instead of returning `auto that would finish YaST and
  never start it again (bnc #395098).
- 2.16.49

-------------------------------------------------------------------
Wed May 28 16:23:22 CEST 2008 - ug@suse.de

- timeout in case of hardware probing problems
  when autoyast is in use (especially for harddisk Reports)
  bnc#395099
- 2.16.48

-------------------------------------------------------------------
Mon May 19 09:29:15 CEST 2008 - locilka@suse.cz

- Creating SuSEConfig hook file at installation_settings_finish
  in case of update. The file has to be created to force the
  SuSEConfig run on first boot (bnc #390930).
- Workaround for as-big-dialog-as-possible in License Agreement
  dialog (bnc #385257).
- Adding FACTORY repositories with priority 120, update source with
  priority 20 (bnc #392039).
- 2.16.47

-------------------------------------------------------------------
Fri May 16 16:40:22 CEST 2008 - jsrain@suse.cz

- added categories Settings and System into desktop file
  (bnc #382778)

-------------------------------------------------------------------
Thu May 15 13:13:13 CEST 2008 - locilka@suse.cz

- Changed dialog content for starting the installation
  (bnc #390614).
- Fixed sorting of repositories offered during upgrade to sort by
  repository name (bnc #390612).
- 2.16.46

-------------------------------------------------------------------
Thu May 15 10:32:09 CEST 2008 - jsuchome@suse.cz

- sort keyboard list according to translated items (bnc #390610)

-------------------------------------------------------------------
Wed May 14 15:22:50 CEST 2008 - kmachalkova@suse.cz

- inst_hostname client added to automatic configuration scripts -
  needed to generate random hostname and 127.0.0.2 line in
  /etc/hosts (bnc #383336)

-------------------------------------------------------------------
Wed May 14 14:29:21 CEST 2008 - jsrain@suse.cz

- use process agent instead of background agent when installing
  live image (bnc #384960)
- 2.16.45

-------------------------------------------------------------------
Mon May 12 15:10:50 CEST 2008 - locilka@suse.cz

- Added help to "Image Deployment" (bnc #388665).

-------------------------------------------------------------------
Tue May  6 17:37:22 CEST 2008 - locilka@suse.cz

- When reusing the old repositories during upgrade, copying also
  'autorefresh' and 'alias' (bnc #387261).
- Added software->dropped_packages into the control file to replace
  'delete old packages' (bnc #300540).
- 2.16.44

-------------------------------------------------------------------
Mon May  5 13:26:27 CEST 2008 - locilka@suse.cz

- Typofix (bnc #386606).

-------------------------------------------------------------------
Fri May  2 22:27:21 CEST 2008 - mzugec@suse.cz

- Don't stop network (by killing dhcpcd) at the end of 1.st stage
  (bnc #386588)

-------------------------------------------------------------------
Wed Apr 30 12:07:45 CEST 2008 - locilka@suse.cz

- Adding name and alias tags to extrasources (irc #yast/today).
- 2.16.43

-------------------------------------------------------------------
Wed Apr 30 10:24:19 CEST 2008 - locilka@suse.cz

- Making automatic installation more robust (bnc #384972).
- 2.16.42

-------------------------------------------------------------------
Tue Apr 29 12:59:49 CEST 2008 - locilka@suse.cz

- Disabling Progress when calling inst_finish scripts.

-------------------------------------------------------------------
Mon Apr 28 11:42:21 CEST 2008 - locilka@suse.cz

- Handling KDE3 vs KDE4 in default logon and window managers
  (bnc #381821).
- Optional and extra URLs moved to control file as well as default
  update repository (bnc #381360).
- Added possibility to abort installation during image deployment
  (bnc #382326).
- Progress for inst_proposal.
- 2.16.41

-------------------------------------------------------------------
Fri Apr 25 18:15:09 CEST 2008 - locilka@suse.cz

- New desktop selection dialog (bnc #379157).
- 2.16.40

-------------------------------------------------------------------
Thu Apr 24 14:54:53 CEST 2008 - locilka@suse.cz

- New  better shiny unified progress for image deployment.
- Showing also the just-handled image name (bnc #381188).
- 2.16.39

-------------------------------------------------------------------
Wed Apr 23 15:10:24 CEST 2008 - locilka@suse.cz

- Enabling inst_suseconfig in Automatic configuration (bnc #381751)
- Fixed run_df agent to ignore read errors on rootfs (bnc #382733)

-------------------------------------------------------------------
Tue Apr 22 18:46:51 CEST 2008 - locilka@suse.cz

- Adjusting automatic configuration UI to use two progress bars
  instead of one.

-------------------------------------------------------------------
Tue Apr 22 12:26:52 CEST 2008 - locilka@suse.cz

- Fixed filtering-out already registered repos (bnc #379051).
- Client inst_prepare_image moved to installation proposal make
  disabling 'installation from images' easy (bnc #381234).
- 2.16.38

-------------------------------------------------------------------
Mon Apr 21 15:28:24 CEST 2008 - locilka@suse.cz

- Calling 'xset r off' & 'xset m 1' (bnc #376945).
- Better help for Automatic configuration (bnc #381904).

-------------------------------------------------------------------
Mon Apr 21 14:48:58 CEST 2008 - locilka@suse.cz

- Using new DefaultDesktop::SelectedDesktops for writing the
  display manager configuration.

-------------------------------------------------------------------
Fri Apr 18 16:17:54 CEST 2008 - locilka@suse.cz

- Calling 'xset -r off' at the beginning of installation (both
  first and second stage) in X on XEN (bnc #376945).

-------------------------------------------------------------------
Fri Apr 18 16:01:13 CEST 2008 - juhliarik@suse.cz

- Added text for using kexec (yast_inf_finish.ycp)

-------------------------------------------------------------------
Thu Apr 17 17:15:02 CEST 2008 - locilka@suse.cz

- Added more debugging messages into ImageInstallation module.

-------------------------------------------------------------------
Thu Apr 17 14:01:46 CEST 2008 - locilka@suse.cz

- Added image-downloading progress (reusing existent progress bar).
- 2.16.37

-------------------------------------------------------------------
Wed Apr 16 14:20:06 CEST 2008 - locilka@suse.cz

- Running runlevel proposal after software proposal (bnc #380141).
- Using new possibility to disable and then reenable package
  callbacks (system_analysis, deploy_images).

-------------------------------------------------------------------
Tue Apr 15 11:45:18 CEST 2008 - locilka@suse.cz

- ImageInstallation tries to find details-<arch>.xml, then
  details.xml to provide useful progress while deploying images.
- 2.16.36

-------------------------------------------------------------------
Tue Apr 15 10:22:04 CEST 2008 - mvidner@suse.cz

- Enable printing the last few debugging log messages in the crash
  handler, even if Y2DEBUG is not set (fate#302166).
- 2.16.35

-------------------------------------------------------------------
Mon Apr 14 16:44:09 CEST 2008 - locilka@suse.cz

- Fixed typo in inst_network_check (bnc #379491).
- Fixed help for inst_mode (bnc #374360).

-------------------------------------------------------------------
Mon Apr 14 13:54:42 CEST 2008 - locilka@suse.cz

- Modifying SystemFilesCopy::CopyFilesToSystem to newly accept
  a parameter which defines where to extract cached files
  (fate #302980).
- Caching system files in the System Analysis dialog.
- Some better texts (bnc #377959).
- Better text for Software Selection dialog (bnc #379157).
- 2.16.34

-------------------------------------------------------------------
Fri Apr 11 18:21:53 CEST 2008 - locilka@suse.cz

- Changing Accept buttons to Install, Update and OK (FATE #120373).

-------------------------------------------------------------------
Fri Apr 11 17:55:32 CEST 2008 - locilka@suse.cz

- Added another per-image progress into the Installation images
  deployment (it requires details.xml).
- 2.16.33

-------------------------------------------------------------------
Fri Apr 11 15:33:17 CEST 2008 - juhliarik@suse.cz

- Added loading kernel via kexec (fate #303395)

-------------------------------------------------------------------
Thu Apr 10 12:02:07 CEST 2008 - locilka@suse.cz

- Filtering installation imagesets using the default architecture.
- Installation from images sets the download area (SourceManager).
- Removing image after it is deployed.
- Preparing image installation dialog for two progress-bars.
- 2.16.32

-------------------------------------------------------------------
Wed Apr  9 16:39:36 CEST 2008 - jsrain@suse.cz

- handle compressed logs properly at the end of first stage
  installation (fate #300637)
- 2.16.31

-------------------------------------------------------------------
Tue Apr  8 19:40:58 CEST 2008 - locilka@suse.cz

- Adjusted control file to sort installation overview via
  presentation_order and propose it via the real appearance.
- Fixed selecting the right imageset - the rule is currently that
  all patterns in imageset must be selected for installation
  (bnc #378032).

-------------------------------------------------------------------
Mon Apr  7 15:20:14 CEST 2008 - locilka@suse.cz

- Added new control file entry kexec_reboot that defines whether
  kexec should be used instead of reboot at the end of the first
  stage installation (FATE #303395).

-------------------------------------------------------------------
Fri Apr  4 17:02:23 CEST 2008 - locilka@suse.cz

- Improved user-feedback during automatic configuration.
- 2.16.30

-------------------------------------------------------------------
Fri Apr  4 14:06:22 CEST 2008 - jsrain@suse.cz

- added restart handling for live installation

-------------------------------------------------------------------
Wed Apr  3 16:40:16 CEST 2008 - locilka@suse.cz

- Removed Winkeys support during installation (bnc 376248).
- Fixed the decision-making process which images fits the best.
- Added new control file entries to adjust the Community
  Repositories and Add-Ons during installation.
- Cosmetic changes when initializing the wizard steps according to
  control file.
- Fixed untarring bzip2 or gzip-based images.
- Changed instalation from images to count the best image-set
  from patterns (list of patterns in image-set) in images.xml.
- 2.16.29

-------------------------------------------------------------------
Tue Apr  1 13:12:00 CEST 2008 - locilka@suse.cz

- Automatic configuration can be newly defined by control file. Two
  new variables have been added enable_autoconfiguration and
  autoconfiguration_default.
- New functionality to select the best-matching image for image
  installation if more than one fit.
- 2.16.28

-------------------------------------------------------------------
Tue Apr  1 12:36:52 CEST 2008 - jsrain@suse.cz

- added live installation workflow to default control file
- updated inst_finish clients handling for live installation

-------------------------------------------------------------------
Tue Apr  1 10:15:34 CEST 2008 - jsrain@suse.cz

- merged texts from proofread

-------------------------------------------------------------------
Mon Mar 31 16:42:40 CEST 2008 - locilka@suse.cz

- There are currently two possible patterns/desktops that can use
  kdm: kde4-kdm and kdebase3-kdm (bnc #372506).

-------------------------------------------------------------------
Fri Mar 28 13:33:31 CET 2008 - locilka@suse.cz

- Automatic configuration has been moved from the end of the first
  stage to the second stage. It's non-interactive (FATE #303396).
- Fixed installation from images (FATE #303554).
- ImageInstallation can newly handle .lzma images.
- 2.16.27

-------------------------------------------------------------------
Thu Mar 27 13:37:02 CET 2008 - locilka@suse.cz

- Fixed ZMD service handling, the correct name is novell-zmd
  (bnc #356655).

-------------------------------------------------------------------
Wed Mar 26 11:21:18 CET 2008 - locilka@suse.cz

- Added new entry to control file root_password_as_first_user to
  make it configurable (bnc #359115 comment #14).
- Control file modified to call installation-from-images clients.

-------------------------------------------------------------------
Tue Mar 25 13:12:39 CET 2008 - locilka@suse.cz

- Using Image-Installation clients (done by jsrain).
- Store/Restore resolvable-state functions added into
  ImageInstallation module.

-------------------------------------------------------------------
Fri Mar 21 10:48:20 CET 2008 - locilka@suse.cz

- Dropping keep_installed_patches support from control file as it
  is currently handled by libzypp itself (bnc #349533).

-------------------------------------------------------------------
Thu Mar 20 10:27:09 CET 2008 - locilka@suse.cz

- Added system_settings_finish call to the inst_finish
  (bnc #340733).

-------------------------------------------------------------------
Wed Mar 19 17:27:30 CET 2008 - locilka@suse.cz

- Agent anyxml has been renamed to barexml as it can't really read
  all possible XML files (bnc #366867)

-------------------------------------------------------------------
Wed Mar 19 13:53:05 CET 2008 - locilka@suse.cz

- When checking whether to run the second stage, considering also
  autoinstallation, not only installation (bnc #372322).
- 2.16.26

-------------------------------------------------------------------
Tue Mar 18 18:19:00 CET 2008 - locilka@suse.cz

- Fixed writing disabled modules and proposals during the
  inst_finish run (bnc #364066).
- Calling pre_umount_finish also in AutoYaST (bnc #372322).
- 2.16.25

-------------------------------------------------------------------
Mon Mar 17 12:43:32 CET 2008 - jsrain@suse.cz

- added 'StartupNotify=true' to the desktop file (bnc #304964)

-------------------------------------------------------------------
Mon Mar 17 11:04:38 CET 2008 - locilka@suse.cz

- Automatic configuration is now disabled for mode update.
- The whole second stage in now disabled for mode update.
- Added help text for "Use Automatic Configuration" check-box.
- 2.16.24

-------------------------------------------------------------------
Fri Mar 14 15:02:27 CET 2008 - locilka@suse.cz

- Added possibility to run automatic configuration instead of the
  whole second stage installation (fate #303396).
- Adjusted RPM dependencies.
- Creating and removing the file runme_at_boot is currently handled
  by YaST (YCP) installation scripts.
- Added new client inst_rpmcopy_secondstage that calls inst_rpmcopy
  because of DisabledModules disabling both first and second stage
  occurency of that script.
- Changed control file to call the new script in second stage.
- 2.16.23

-------------------------------------------------------------------
Mon Mar 10 11:25:57 CET 2008 - locilka@suse.cz

- Disabling the window menu in IceWM preferences to make the
  inst-sys 600 kB smaller (*.mo files). Thanks to mmarek.

-------------------------------------------------------------------
Fri Mar  7 11:35:29 CET 2008 - jsuchome@suse.cz

- control.openSUSE.xml: country_simple is for keyboard and language,
  not for timezone
- added 1st stage step for root password dialog (fate#302980)
- 2.16.22

-------------------------------------------------------------------
Thu Mar 06 10:57:42 CET 2008 - aschnell@suse.de

- call rcnetwork with option onboot during start of second stage
  (bnc #363423)
- 2.16.21

-------------------------------------------------------------------
Wed Mar  5 18:52:30 CET 2008 - locilka@suse.cz

- Remember (first stage) and restore (second stage) DisabledModules
  (bnc #364066).
- 2.16.20

-------------------------------------------------------------------
Wed Mar  5 16:30:22 CET 2008 - locilka@suse.cz

- Using client country_simple instead of timezone and language in
  the installation overview (FATE #302980).
- Using new users client in that overview too (FATE #302980).
- Do not remove already registered installation repositories during
  upgrade if they match the old repositories on system
  (bnc #360109).

-------------------------------------------------------------------
Mon Mar  3 21:12:25 CET 2008 - coolo@suse.de

- trying to change defaults for running gdb (arvin's patch)

-------------------------------------------------------------------
Mon Mar  3 15:17:23 CET 2008 - locilka@suse.cz

- Requiring the latest Language::Set functionality by RPM deps.

-------------------------------------------------------------------
Tue Feb 26 12:39:37 CET 2008 - jsuchome@suse.cz

- functionality of integrate_translation_extension.ycp moved into
  Language::Set, inst_complex_welcome adapted (F#302955)

-------------------------------------------------------------------
Fri Feb 22 11:27:13 CET 2008 - locilka@suse.cz

- "iscsi-client" added into modules to clone (bnc #363229 c#1).
- Removing focus from release notes content to make the default
  button focussed instead (bnc #363976).

-------------------------------------------------------------------
Thu Feb 21 06:26:22 CET 2008 - coolo@suse.de

- don't repeat the header

-------------------------------------------------------------------
Wed Feb 20 10:35:04 CET 2008 - locilka@suse.cz

- Showing release notes in tabs only if more than one product is
  installed (bnc #359137).
- Added better text for the complex welcome dialog (bnc #359528).
- Adjusted RPM dependencies (new Language API, see below).
- 2.16.19

-------------------------------------------------------------------
Wed Feb 20 10:24:26 CET 2008 - jsuchome@suse.cz

- inst_complex_welcome: save keyboard settings (bnc #360559),
  use the API from Language.ycp for generating items

-------------------------------------------------------------------
Fri Feb 15 14:28:45 CET 2008 - jsrain@suse.cz

- updated image-based installatoin not to use any hardcoded
  image names

-------------------------------------------------------------------
Thu Feb 14 11:20:04 CET 2008 - locilka@suse.cz

- Function FileSystemCopy from live-installer has been moved
  to ImageInstallation module (installation).
- Adjusted RPM dependencies (Installation module in yast2).

-------------------------------------------------------------------
Wed Feb 13 14:18:16 CET 2008 - jsrain@suse.cz

- added handling of update initiated from running system

-------------------------------------------------------------------
Tue Feb 12 10:26:15 CET 2008 - locilka@suse.cz

- Added new update_wizard_steps YCP client for easy updating or
  redrawing installation wizard steps from other modules.

-------------------------------------------------------------------
Mon Feb 11 18:28:00 CET 2008 - locilka@suse.cz

- Installation clients 'auth', 'user', and 'root' have been
  disabled by default. First-stage users will enable them only
  if needed.

-------------------------------------------------------------------
Fri Feb 08 13:06:19 CET 2008 - aschnell@suse.de

- during installation allow yast to be started from gdb with
  Y2GDB=1 on kernel command line (fate #302346)

-------------------------------------------------------------------
Fri Feb  8 10:37:02 CET 2008 - locilka@suse.cz

- Umount(s) used with -l and -f params.

-------------------------------------------------------------------
Thu Feb  7 14:19:11 CET 2008 - locilka@suse.cz

- Functionality that integrates the just-selected language
  translation has been moved to integrate_translation_extension
  client to make it available for other modules.
- New label for "Show in Fullscreen" button to better match what
  it really does (bnc #359527).
- Module InstExtensionImage moved to yast2.
- Added new disintegrate_all_extensions client that is called at
  the end of the initial installation to umount and remove all
  integrated inst-sys extensions.
- 2.16.18

-------------------------------------------------------------------
Wed Feb  6 13:23:35 CET 2008 - locilka@suse.cz

- Better /lbin/wget handling in InstExtensionImage.
- Speed-up inst_complex_welcome optimalizations (e.g., skipping
  downloading extension already by Linuxrc)

-------------------------------------------------------------------
Tue Feb  5 16:04:15 CET 2008 - locilka@suse.cz

- Squashfs image needs to be mounted using '-o loop'.
- Displaying busy cursor when downloading the extension.
- 2.16.17

-------------------------------------------------------------------
Mon Feb  4 19:04:29 CET 2008 - locilka@suse.cz

- Modular inst-sys used for localizations (FATE #302955).
- Tabs have been removed from installation proposal.
- 2.16.16

-------------------------------------------------------------------
Fri Feb  1 16:08:26 CET 2008 - locilka@suse.cz

- Added new InstExtensionImage module for integration of modular
  inst-sys images on-the-fly (FATE #302955).

-------------------------------------------------------------------
Thu Jan 31 19:05:49 CET 2008 - aschnell@suse.de

- reflect init-script rename from suse-blinux to sbl
- 2.16.15

-------------------------------------------------------------------
Thu Jan 31 15:02:56 CET 2008 - jsuchome@suse.cz

- call users_finish.ycp from inst_finish.ycp (FATE #302980)

-------------------------------------------------------------------
Thu Jan 31 12:58:42 CET 2008 - locilka@suse.cz

- Fixed inst_restore_settings client: NetworkDevices are now
  NetworkInterfaces.
- 2.16.14

-------------------------------------------------------------------
Thu Jan 31 11:14:46 CET 2008 - locilka@suse.cz

- Added docu. for *_finish scripts (needed for FATE #302980).
- Welcome dialog can newly show the license according to the just
  selected language and also show other lozalizations if needed.
- 2.16.13

-------------------------------------------------------------------
Wed Jan 30 15:22:29 CET 2008 - aschnell@suse.de

- Use icewm instead of fvwm during installation (bnc #357240)
- 2.16.12

-------------------------------------------------------------------
Wed Jan 30 14:15:50 CET 2008 - fehr@suse.de

- Add installation step for disk partitioning between time zone
  and software selection
- put user config after disk partitioning

-------------------------------------------------------------------
Wed Jan 30 09:51:42 CET 2008 - locilka@suse.cz

- Added -noreset option to the VNC startup script (bnc #351338).
- Added inst_user_first.ycp call to the control file right before
  the installation proposal.
- Fixed visibility of ZMD Turnoff checkbox (bnc #356655).

-------------------------------------------------------------------
Tue Jan 29 17:34:03 CET 2008 - locilka@suse.cz

- New desktop selection dialog without system task combo-boxes.
  System selection with icons (bnc #356926).
- More UI checking in dialogs.
- Unified DefaultDesktop module and software/desktop selection
  dialog in installation.

-------------------------------------------------------------------
Mon Jan 28 13:00:19 CET 2008 - aschnell@suse.de

- support Qt and Gtk frontend in startup scripts
- hack for key-autorepeat during installation (bnc #346186)
- 2.16.11

-------------------------------------------------------------------
Fri Jan 25 13:35:13 CET 2008 - locilka@suse.cz

- Reduced Wizard redrawing in the installation workflow.

-------------------------------------------------------------------
Thu Jan 24 15:21:39 CET 2008 - aschnell@suse.de

- start service brld before suse-blinux (bug #354769)
- 2.16.10

-------------------------------------------------------------------
Mon Jan 21 11:05:16 CET 2008 - kmachalkova@suse.cz

- Re-enabled thread support for ncurses UI in YaST2.call
  (bug #164999, FaTE #301899)

-------------------------------------------------------------------
Mon Jan 21 10:53:50 CET 2008 - locilka@suse.cz

- Release Notes UI facelifting.
- Splitting Welcome script dialog single-loop into functions.

-------------------------------------------------------------------
Wed Jan 16 15:49:59 CET 2008 - locilka@suse.cz

- Calling SetPackageLocale and SetTextLocale in the initial
  installation dialog (selecting language) (#354133).

-------------------------------------------------------------------
Mon Jan 14 13:39:00 CET 2008 - locilka@suse.cz

- Added new Language/Keyboard/License dialog (FATE #302957).
- Updated control files.
- 2.16.9

-------------------------------------------------------------------
Thu Jan 10 14:08:17 CET 2008 - locilka@suse.cz

- Extended system type and software selection dialog. Added base
  pattern (selected desktop) description, helps, default status
  for secondary selections, ...
- Added possibility to control visibility of Online Repositories
  via the installation control file (hidden by default).
- Added more control-file documentation.

-------------------------------------------------------------------
Tue Dec 18 16:54:39 CET 2007 - locilka@suse.cz

- Added new desktop and software selection dialog.
- 2.16.8

-------------------------------------------------------------------
Mon Dec 17 11:08:42 CET 2007 - locilka@suse.cz

- Hidden Mouse-probing busy popup.
- New YCP module InstData stores the installation data that should
  be shared among the installation clients.
- Installation repository initialization moved to the unified
  progress when probing the system.
- System analysis has been split into two scripts: inst_mode and
  inst_system_analysis to make the maintenance easier (also in
  control file).
- 2.16.7

-------------------------------------------------------------------
Thu Dec 13 14:25:30 CET 2007 - locilka@suse.cz

- Added a possibility to stop and disable the ZMD service in the
  last (congratulate) dialog of installation (FATE #302495).
- Adjusted the SLES control file: module arguments
  'show_zmd_turnoff_checkbox' and 'zmd_turnoff_default_state'.

-------------------------------------------------------------------
Mon Dec 10 12:13:14 CET 2007 - locilka@suse.cz

- Removed dependency on yast2-country, added dependency on
  yast2-country-data.

-------------------------------------------------------------------
Wed Dec  5 11:13:05 CET 2007 - mzugec@suse.cz

- description says network cards are wireless (#346133)

-------------------------------------------------------------------
Mon Dec  3 16:49:46 CET 2007 - locilka@suse.cz

- Installation Mode dialog adapted to new bright and better mod_UI.
- Using informative icon in some inst_network_check script.
- 2.16.6

-------------------------------------------------------------------
Mon Dec  3 14:34:38 CET 2007 - locilka@suse.cz

- Installation Mode dialog adapted to new mod-UI and to new
  Image-Dimming support in UI.

-------------------------------------------------------------------
Thu Nov 29 16:27:59 CET 2007 - locilka@suse.cz

- Using Progress::NewProgressIcons to show icons during the network
  setup in first stage and during system probing.

-------------------------------------------------------------------
Tue Nov 27 19:14:15 CET 2007 - sh@suse.de

- Use string ID "contents" rather than YCPSymbol `contents
  for Wizard ReplacePoint
- 2.16.5

-------------------------------------------------------------------
Fri Nov 23 13:36:54 CET 2007 - locilka@suse.cz

- Using translations for inst_finish steps (#343783).
- 2.16.4

-------------------------------------------------------------------
Tue Nov 20 11:08:23 CET 2007 - locilka@suse.cz

- Shutting down all dhcpcd clients when reconfiguring network in
  the first stage and when finishing the installation (#308577).
- 'Copy 70-persistent-cd.rules' functionality has been moved here
  from yast2-network (#328126).

-------------------------------------------------------------------
Mon Nov 19 15:35:10 CET 2007 - locilka@suse.cz

- Fixed busy texts for restarting YaST vs. finishing the instal.
- Unified used terminology (repositories) (FATE #302970).

-------------------------------------------------------------------
Tue Nov 13 13:54:13 CET 2007 - locilka@suse.cz

- Script copy_files_finish.ycp cleaned up.

-------------------------------------------------------------------
Fri Nov  9 13:30:34 CET 2007 - locilka@suse.cz

- Boot Installed System option has been removed (#327505).
- Installation Mode dialog has been redesigned using
  self-descriptive icons for all options.
- Return value from inst_repair is evaluated, error is reported in
  case of failure.
- 2.16.3

-------------------------------------------------------------------
Fri Nov  2 16:31:06 CET 2007 - locilka@suse.cz

- Adjusted RPM dependencies (Internet module has been moved from
  yast2-network to yast2).

-------------------------------------------------------------------
Tue Oct 30 17:26:51 CET 2007 - locilka@suse.cz

- Modules Hotplug and HwStatus moved to yast2.rpm to remove
  dependency of storage on installation.
- 2.16.2

-------------------------------------------------------------------
Wed Oct 24 16:32:41 CEST 2007 - locilka@suse.cz

- Changes in StorageDevice module API (#335582).
- 2.16.1

-------------------------------------------------------------------
Mon Oct 15 16:00:06 CEST 2007 - locilka@suse.cz

- Abort the installation instead of halting the system in case of
  declining the license when installing from LiveCD (#330730).

-------------------------------------------------------------------
Thu Oct 11 15:00:03 CEST 2007 - jsrain@suse.cz

- show release notes properly in live installation (#332862)

-------------------------------------------------------------------
Wed Oct  3 17:50:11 CEST 2007 - locilka@suse.cz

- Added "Network Type" information to the First Stage Network Setup
- 2.16.0

-------------------------------------------------------------------
Wed Oct  3 09:53:55 CEST 2007 - mvidner@suse.cz

- Do not try to package COPYRIGHT.english, it is gone from
  devtools (#299144).

-------------------------------------------------------------------
Tue Oct  2 16:04:55 CEST 2007 - ug@suse.de

- typo fixed (#328172)

-------------------------------------------------------------------
Mon Sep 24 16:43:11 CEST 2007 - locilka@suse.cz

- Changed default delete_old_packages back to 'true' after finding
  and fixing all remaining issues with 'false' (changed by coolo)
- Added new option 'online_repos_preselected' into the control file
  to make default status of Online Repositories easily configurable
  (#327791).
- Initializing the default behavior of Online Repositories in
  inst_features according to the control file (#327791).
- 2.15.54

-------------------------------------------------------------------
Fri Sep 21 16:35:18 CEST 2007 - locilka@suse.cz

- Start dhcpcd using WFM instead of SCR (#326342).
- 2.15.53

-------------------------------------------------------------------
Fri Sep 21 09:53:37 CEST 2007 - locilka@suse.cz

- When normal umount at the end of the installation fails, try
  at least: sync, remount read-only, umount --force.
- Report all services running in the installation directory
  (both #326478).
- 2.15.52

-------------------------------------------------------------------
Thu Sep 20 12:23:01 CEST 2007 - locilka@suse.cz

- Changed inst_upgrade_urls to add sources not enabled during the
  upgrade in a disabled state instead of ignoring them (#326342).
- 2.15.51

-------------------------------------------------------------------
Tue Sep 18 19:50:52 CEST 2007 - locilka@suse.cz

- Fixed tar syntax: --ignore-failed-read param. position (#326055).
- 2.15.50

-------------------------------------------------------------------
Thu Sep 13 16:18:30 CEST 2007 - locilka@suse.cz

- Fixed inst_upgrade_urls to re-register sources with their
  repository names taken from the upgraded system (#310209).
- 2.15.49

-------------------------------------------------------------------
Tue Sep 11 20:03:02 CEST 2007 - aschnell@suse.de

- don't swapoff after 1st stage installation (bug #308121)
- 2.15.48

-------------------------------------------------------------------
Tue Sep 11 11:07:20 CEST 2007 - locilka@suse.cz

- Calling ntp-client_finish instead of ntp_client_finish in the
  inst_finish script (#309430).

-------------------------------------------------------------------
Wed Sep  5 14:48:33 CEST 2007 - locilka@suse.cz

- Reinitializing variable for skipping add-on-related clients with
  its default value in inst_system_analysis (#305554).
- 2.15.47

-------------------------------------------------------------------
Wed Sep  5 13:24:32 CEST 2007 - jsrain@suse.cz

- removed inst_fam.ycp (also from control files) (#307378)

-------------------------------------------------------------------
Mon Sep  3 12:45:41 CEST 2007 - locilka@suse.cz

- Creating symlinks to .curlrc and .wgetrc files from the root.
- Adjusting RPM dependencies (yast2-core, new builtin 'setenv').
- Adjusting ENV variables with proxy settings (all three #305163).
- Writing also proxy setting into Install.inf (#298001#c5).
- 2.15.46

-------------------------------------------------------------------
Fri Aug 31 16:26:07 CEST 2007 - locilka@suse.cz

- Calling ntp_client_finish client at the end of the installation
  (#299238#c9).
- 2.15.45

-------------------------------------------------------------------
Fri Aug 24 09:25:53 CEST 2007 - locilka@suse.cz

- Changing forgotten "catalogs" to "initializing..." (#302384).
- 2.15.44

-------------------------------------------------------------------
Tue Aug 21 16:10:16 CEST 2007 - locilka@suse.cz

- Fixed evaluating of "enabled" tag in map of repositories in
  inst_upgrade_urls (#300901).
- Added ssh_host_dsa_key ssh_host_dsa_key.pub ssh_host_rsa_key
  ssh_host_rsa_key.pub to be optionally copied as well as the SSH1
  keys (#298798).
- Allowing to abort the "System Probing" dialog (#298049).
- 2.15.43

-------------------------------------------------------------------
Wed Aug 15 17:30:06 CEST 2007 - mzugec@suse.cz

- mark string for translation (#300268)

-------------------------------------------------------------------
Fri Aug 10 11:19:36 CEST 2007 - locilka@suse.cz

- Using "Online Repositories" for Internet/Web-based/Additional/...
  repositories downloaded from web during the first stage
  installation (#296407).
- 2.15.42

-------------------------------------------------------------------
Wed Aug  8 12:35:28 CEST 2007 - jsrain@suse.cz

- show reboot message within live installation without timeout
  (#297691)
- 2.15.41

-------------------------------------------------------------------
Mon Aug  6 08:58:02 CEST 2007 - locilka@suse.cz

- Renamed product/default repositories check-box to "Add Internet
  Repositories Before Installation" (#297580).
- Added help for that check-box (#296810).
- First stage network setup dialog - changes in dialog alignment
  (#295043).
- Initialize mouse after installation steps are displayed (#296406)
- 2.15.40

-------------------------------------------------------------------
Thu Aug  2 08:53:56 CEST 2007 - jsrain@suse.cz

- do not show "Clone" check box in live installation
- 2.15.39

-------------------------------------------------------------------
Wed Aug  1 11:00:15 CEST 2007 - locilka@suse.cz

- Changing remote repositories link to http://download.opensuse.org
  (#297628)

-------------------------------------------------------------------
Wed Aug  1 10:33:45 CEST 2007 - mvidner@suse.cz

- Removed Provides/Obsoletes for ancient yast package names,
  with the devel-doc subpackage they broke yast2-schema build.
- 2.15.38

-------------------------------------------------------------------
Tue Jul 31 11:29:53 CEST 2007 - lslezak@suse.cz

- inst_extrasources - register the extra repositories in content
  file automatically without asking user (#290040), do not download
  metadata from the extra sources (offline registration) (#290040,
  #288640)

-------------------------------------------------------------------
Mon Jul 30 12:38:31 CEST 2007 - locilka@suse.cz

- Added inst_upgrade_urls client which offers URLs used on the
  system to be used during the upgrade as well (FATE #301785).
- Calling the client from control file.
- Adjusted RPM dependencies (.anyxml SCR agent).
- 2.15.37

-------------------------------------------------------------------
Sun Jul 29 22:39:31 CEST 2007 - locilka@suse.cz

- Fixed curl parameters for network test in first stage (#295484).

-------------------------------------------------------------------
Thu Jul 26 17:51:29 CEST 2007 - mzugec@suse.cz

- set variables VNC and USE_SSH in S07-medium (#294485)
- 2.15.36

-------------------------------------------------------------------
Wed Jul 25 12:48:50 CEST 2007 - mvidner@suse.cz

- startup scripts: Call initviocons only if it exists (#173426).
- 2.15.35

-------------------------------------------------------------------
Wed Jul 25 10:58:29 CEST 2007 - locilka@suse.cz

- Renamed yast2-installation-doc to yast2-installation-devel-doc
  (FATE #302461).
- Removed ping-based internet test from the First-stage network
  setup test.
- Sped up internet test by adding timeouts and by downloading only
  the page header.
- Added help texts to the network setup dialogs.

-------------------------------------------------------------------
Tue Jul 24 13:20:36 CEST 2007 - locilka@suse.cz

- Control file: Unified wizard step names with dialogs, removed
  Clean Up step part of the Online Update is now Registration
  (#293095).
- Call inst_network_check (and setup) only in Add-On products
  and/or Additional Product Sources were requested to be used
  (#293808).

-------------------------------------------------------------------
Tue Jul 24 10:48:02 CEST 2007 - locilka@suse.cz

- Splitting auto-generated documentation into separate package
  yast2-installation-doc (FATE #302461).
- 2.15.34

-------------------------------------------------------------------
Thu Jul 19 16:36:19 CEST 2007 - locilka@suse.cz

- If network setup in the first-stage installation is cancelled,
  return to the previous dialog (network check).
- Several minor updates of the network setup workflow (#292379).
- 2.15.33

-------------------------------------------------------------------
Wed Jul 18 10:54:26 CEST 2007 - locilka@suse.cz

- New progress and help messages when initializing the second
  stage (#292617).
- More debugging in switch_scr_finish.

-------------------------------------------------------------------
Thu Jul 12 12:59:32 CEST 2007 - locilka@suse.cz

- Client inst_productsources.ycp moved to yast2-packager.
- Changed link to list of servers in control file.
- Adjusted RPM dependencies.
- Installation sources are now Repositories.
- 2.15.32

-------------------------------------------------------------------
Wed Jul 11 09:09:58 CEST 2007 - locilka@suse.cz

- Changed default delete_old_packages to 'false'.

-------------------------------------------------------------------
Wed Jul  4 16:16:37 CEST 2007 - locilka@suse.cz

- Fixed workflow when user selects to Boot the installed system and
  then cancels that decision.
- 2.15.31

-------------------------------------------------------------------
Mon Jul  2 15:38:27 CEST 2007 - locilka@suse.cz

- Applied patch from sassmann@novell.com for PS3 support with
  576x384 resolution (#273147).

-------------------------------------------------------------------
Fri Jun 29 11:50:47 CEST 2007 - locilka@suse.cz

- Extended "Suggested Installation Sources" to support two levels
  of linking. First link contains list of links to be downloaded
  in order to get lists of suggested repositories.

-------------------------------------------------------------------
Thu Jun 28 21:34:19 CEST 2007 - jsrain@suse.cz

- updated for live CD installation

-------------------------------------------------------------------
Thu Jun 21 17:38:09 CEST 2007 - adrian@suse.de

- fix changelog entry order

-------------------------------------------------------------------
Thu Jun 21 10:34:10 CEST 2007 - locilka@suse.cz

- Added handling for "Suggested Installation Sources" during the
  first stage installation, initial evrsion (FATE #300898).
- Enhanced SCR-Switch installation-debugger.
- Added case-insensitive filter into the "Suggested Installation
  Sources" dialog.

-------------------------------------------------------------------
Wed Jun 20 13:12:10 CEST 2007 - locilka@suse.cz

- Fixed inst_license to really halt the system when license is
  declined (#282958).
- Fixed writing proxy settings during First-Stage Installation,
  Network Setup. Wrong Proxy::Import keys were used).
- Pre-selecting first connected network card in Network Card dialog
  in First-Stage Installation, Network Setup to avoid confusions.
- Fixed canceled Network Setup not to abort the entire
  installation.

-------------------------------------------------------------------
Fri Jun 15 14:34:01 CEST 2007 - locilka@suse.cz

- Fixing inst_addon_update_sources to initialize the target
  and sources before using Pkg:: builtins (#270899#c29).

-------------------------------------------------------------------
Thu Jun 14 11:28:26 CEST 2007 - locilka@suse.cz

- Enhanced network-test in the fist stage installation, three
  different servers are tested with 'ping' instead of only one.
- Current network settings are logged in case of failed network
  test (both #283841).
- Enhanced network-test in the fist stage installation, three
  different web-servers are tested with curl instead of only one.

-------------------------------------------------------------------
Wed Jun 13 15:44:05 CEST 2007 - locilka@suse.cz

- Implemented new feature that saves the content defined in control
  file from the installation system to the just installed system.
  Function, that does it, is SaveInstSysContent in SystemFilesCopy
  module (FATE #301937).
- Added new entry into the control file that defines what and where
  to save it, initially /root/ -> /root/inst-sys/.
- Adjusted control-file documentation.
- Fixed inst_restore_settings to start SuSEfirewall2_setup if it is
  enabled in the system init scripts to prevent from having
  half-started firewall after YOU kernel-update (#282871).

-------------------------------------------------------------------
Mon Jun 11 18:30:48 CEST 2007 - locilka@suse.cz

- Added lost fix from Andreas Schwab for startup scripts. The patch
  fixes evaluation of bash expressions.
- 2.15.30

-------------------------------------------------------------------
Mon Jun 11 17:55:23 CEST 2007 - locilka@suse.cz

- Adjusted SCR for install.inf to provide read/write access.
- Writing install.inf for save_network script at the end of
  the initial stage.
- Changed internal data structure for NetworkSetup in the initial
  stage.
- Added Internet test to the end of the NetworkSetup in the initial
  stage.
- 2.15.29

-------------------------------------------------------------------
Fri Jun  8 17:52:57 CEST 2007 - locilka@suse.cz

- Added initial implementation of possibility to setup network
  in the first stage installation. New YCP clients have beed added:
  inst_network_check and inst_network_setup. Scripts are called
  from inst_system_analysis before sources are initialized
  (FATE #301967).

-------------------------------------------------------------------
Thu Jun  7 15:08:08 CEST 2007 - locilka@suse.cz

- A new label "Writing YaST Configuration..." used in case of
  restarting system or installation.

-------------------------------------------------------------------
Fri Jun  1 12:41:10 CEST 2007 - mzugec@suse.cz

- use shared isNetworkRunning() function in network_finish
- 2.15.28

-------------------------------------------------------------------
Wed May 30 11:33:52 CEST 2007 - mzugec@suse.cz

- fixed spec requirements

-------------------------------------------------------------------
Mon May 28 16:02:38 CEST 2007 - mzugec@suse.cz

- removed netsetup item from control files

-------------------------------------------------------------------
Mon May 28 13:33:08 CEST 2007 - mzugec@suse.cz

- removed inst_netsetup item from control files

-------------------------------------------------------------------
Sun May 27 14:49:37 CEST 2007 - mzugec@suse.de

- installation network changes:
http://lists.opensuse.org/yast-devel/2007-05/msg00025.html
- 2.15.27

-------------------------------------------------------------------
Tue May 22 10:51:57 CEST 2007 - ug@suse.de

- reactivate hardware detection during autoinstall
- 2.15.26

-------------------------------------------------------------------
Mon May 21 10:40:20 CEST 2007 - locilka@suse.cz

- Fixed release-notes desktop file.
- 2.15.25

-------------------------------------------------------------------
Thu May 17 22:18:29 CEST 2007 - locilka@suse.cz

- Progress dialog for initializing installation sources.
- 2.15.24

-------------------------------------------------------------------
Tue May 15 14:14:13 CEST 2007 - locilka@suse.cz

- Changed control file in partitioning/evms_config section from
  'true' to 'false' (#274702).

-------------------------------------------------------------------
Fri May 11 16:30:06 CEST 2007 - locilka@suse.cz

- Removing directories '/var/lib/zypp/cache' and '/var/lib/zypp/db'
  if they exist at the beginning of the installation (#267763).
- 2.15.23

-------------------------------------------------------------------
Thu May 10 17:16:49 CEST 2007 - locilka@suse.cz

- Merged hardware probing (inst_startup) and system probing
  (inst_system_analysis) into one script to have only one progress
  dialog instead of two (#271291).
- openSUSE control file clean-up: The default value for enable_next
  and enable_back is 'yes'. Only few steps do not allow to go back
  (#270893).
- 2.15.22

-------------------------------------------------------------------
Wed May  9 10:25:37 CEST 2007 - locilka@suse.cz

- Safe qouting of bash command in desktop_finish.
- CommandLine for inst_release_notes (#269914).

-------------------------------------------------------------------
Mon May  7 13:43:54 CEST 2007 - ms@suse.de

- don't clobber existing /root/.vnc/passwd file (#271734)

-------------------------------------------------------------------
Wed Apr 18 09:13:10 CEST 2007 - locilka@suse.cz

- Root password dialog has been moved to be the first dialog of the
  second stage installation workflow (FATE #301924).
- "Root Password" step is now called "root Password" (#249706).
- Created new 'Check Installation' entry to the 'Configuration'
  part of the workflow. This section contains setting up network
  if needed, initializing target if needed, and installing
  remaining software (needed by FATE #301924).
- Added new client inst_initialization that creates initialization
  progress UI instead of blank screen.
- 2.15.20

-------------------------------------------------------------------
Tue Apr 17 11:11:37 CEST 2007 - locilka@suse.cz

- Fixed Add-On template to use generic 'control' textdomain
- 2.15.19

-------------------------------------------------------------------
Fri Apr 13 09:45:10 CEST 2007 - locilka@suse.cz

- Replacing networkmanager_proposal with general_proposal (network)
  that includes also IPv6 settings (#263337, #260261).

-------------------------------------------------------------------
Thu Apr 12 11:57:03 CEST 2007 - locilka@suse.cz

- Initialize the target and sources before adding extra sources.
  They needn't be initialized after YaST is restarted during the
  online update (#263289).

-------------------------------------------------------------------
Wed Apr 11 10:21:24 CEST 2007 - locilka@suse.cz

- Release Notes dialog is using a [Close] button if not running in
  installation (#262440).

-------------------------------------------------------------------
Fri Apr  6 16:48:58 CEST 2007 - locilka@suse.cz

- In case of reboot during installation, network services status
  is stored to a reboot_network_settings file and their status
  is restored again when starting the installation after reboot.
  Restoring the status uses Progress library for user feedback
  (#258742).
- Adjusted RPM dependencies.
- 2.15.18

-------------------------------------------------------------------
Thu Apr  5 13:34:48 CEST 2007 - locilka@suse.cz

- Using function PackagesUI::ConfirmLicenses() instead of
  maintaining own code with almost the same functionality (#256627)
- Adjusted RPM dependencies
- Unified inst_startup UI to use the Progress library instead of
  sequence of busy pop-ups.
- Unified inst_system_analysis UI to use the Progress library
  instead of empty dialog.
- 2.15.17

-------------------------------------------------------------------
Wed Apr  4 10:35:55 CEST 2007 - locilka@suse.cz

- Removed IPv6 proposal from installation control file. IPv6
  proposal has been merged into Network Mode proposal (#260261).

-------------------------------------------------------------------
Wed Mar 28 16:17:37 CEST 2007 - locilka@suse.cz

- Adjusted to use WorkflowManager instead AddOnProduct module
  in some cases to make Pattern-based installation and
  configuration workflow (FATE #129).
- Adjusted RPM dependencies and BuildRequires.
- 2.15.16

-------------------------------------------------------------------
Tue Mar 27 14:22:46 CEST 2007 - ms@suse.de

- fixed X11 preparation by checking /etc/reconfig_system (#252763)

-------------------------------------------------------------------
Wed Mar 21 16:47:14 CET 2007 - locilka@suse.cz

- Handling CloneSystem functionality when the client for cloning is
  not installed (checkbox is disabled).

-------------------------------------------------------------------
Mon Mar 19 13:09:57 CET 2007 - locilka@suse.cz

- Creating an empty /etc/sysconfig/displaymanager in desktop_finish
  if the sysconfing doesn't exist (minimal installation).
- Handling missing .proc.parport.devices agent (RPM recommends
  yast2-printer for that).

-------------------------------------------------------------------
Tue Mar 13 13:43:42 CET 2007 - locilka@suse.cz

- Reboot in case of the declined license during the initial
  installation (#252132).

-------------------------------------------------------------------
Mon Mar 12 08:44:19 CET 2007 - locilka@suse.cz

- Modules 'Product' and 'Installation' (installation settings) were
  moved from 'yast2-installation' to 'yast2' to minimize
  cross-package dependencies.
- Adjusted package dependencies.
- 2.15.15

-------------------------------------------------------------------
Fri Mar  9 10:05:20 CET 2007 - locilka@suse.cz

- Module InstShowInfo has been moved from yast2-installation to
  yast2-packager because this module is used by Add-Ons and
  installation sources only.
- Adjusted RPM Requires (yast2-packager >= 2.15.22).
- 2.15.14

-------------------------------------------------------------------
Thu Mar  8 16:59:35 CET 2007 - locilka@suse.cz

- Module GetInstArgs moved from yast2-installation to yast2, many
  clients required yast2-installation only because of this module.

-------------------------------------------------------------------
Thu Mar  8 14:45:39 CET 2007 - locilka@suse.cz

- Tag 'PATTERNS' in product content file is depracated by
  'REQUIRES' and/or 'RECOMMENDS' tag (#252122).

-------------------------------------------------------------------
Tue Mar  6 16:44:49 CET 2007 - kmachalkova@suse.cz

- Do not export LINES and COLUMNS variables, so that terminal
  resize event is handled correctly (#184179)

-------------------------------------------------------------------
Tue Mar  6 16:44:48 CET 2007 - locilka@suse.cz

- AddOnProduct and ProductLicense finally moved to yast2-packager
  from yast2-installation to avoid build cycles.
- 2.15.13

-------------------------------------------------------------------
Mon Mar  5 17:14:58 CET 2007 - locilka@suse.cz

- Moving AddOnProduct module back to yast2-installation because
  this module is needed in the second-stage installation.
- AddOnProduct-related testsuites moved back to yast2-installation.
- 2.15.12

-------------------------------------------------------------------
Mon Mar  5 12:58:21 CET 2007 - locilka@suse.cz

- Adding new installation client mouse_finish which is called
  before SCR is switched. This removes the dependency of
  yast2-installation on yast2-mouse.
- 2.15.11

-------------------------------------------------------------------
Fri Mar  2 15:27:14 CET 2007 - locilka@suse.cz

- Providing feedback (busy message) in inst_restore_settings.
  Starting network by calling 'network start' with timeout.
- Adding yast2-bootloader into required packages because it is
  needed after the SCR is switched into the installed system just
  before reboot (#249679).
- Added more logging into inst_system_analysis (booting installed
  system).
- 2.15.10

-------------------------------------------------------------------
Wed Feb 28 14:11:16 CET 2007 - jsrain@suse.cz

- added more logging to umount_finish (#247594)

-------------------------------------------------------------------
Mon Feb 26 16:03:42 CET 2007 - jsrain@suse.cz

- updated popup in case of license is not accepted (#162499)

-------------------------------------------------------------------
Thu Feb 22 13:52:12 CET 2007 - locilka@suse.cz

- Splitting installation_worker (main installation script) into
  inst_worker_initial and inst_worker_continue.
- Testsuites related to Add-Ons moved to yast2-add-on package.
- 2.15.9

-------------------------------------------------------------------
Wed Feb 21 17:24:30 CET 2007 - locilka@suse.cz

- Added documentation for silently_downgrade_packages and
  keep_installed_patches control file entries (plus their reverse
  lists) (FATE #301990, Bugzilla #238488).

-------------------------------------------------------------------
Mon Feb 19 16:00:23 CET 2007 - locilka@suse.cz

- More concrete fix of bug #160301: Displaying information about
  how to continue the second stage installation if SSH is the only
  installation method. This informational pop-up has disabled
  time-out (#245742).
- Moving parts of installation_worker script to includes based on
  in which installation stage they are used.

-------------------------------------------------------------------
Fri Feb 16 16:18:28 CET 2007 - locilka@suse.cz

- Add-Ons moved to a new package yast2-add-on-2.15.0 (#238673)

-------------------------------------------------------------------
Thu Feb 15 12:21:46 CET 2007 - locilka@suse.cz

- New entries silently_downgrade_packages, plus reverse list, and
  keep_installed_patches, plus reverse list, were added into SLES
  and SLED control files (FATE #301990, Bugzilla #238488).

-------------------------------------------------------------------
Mon Feb 12 13:40:41 CET 2007 - locilka@suse.cz

- Making release_notes modular.
- Rewriting RPM dependencies (#238679).
- Moving parts of installation_worker client into functions.
- Moving Mouse-init functions into inst_init_mouse client.
- Moving Storage-related functions (autoinstall) into
  inst_check_autoinst_mode client.
- Moving vendor client and desktop file to the yast2-update to
  minimize yast2-installation dependencies.
- Remove obsolete /proc/bus/usb mounting (#244950).

-------------------------------------------------------------------
Wed Feb  7 11:01:02 CET 2007 - locilka@suse.cz

- Correct Installation::destdir quoting in .local or .target bash
  commands.
- 2.15.8

-------------------------------------------------------------------
Tue Feb  6 16:29:55 CET 2007 - locilka@suse.cz

- Hide &product; in inst_suseconfig call to remove dependency on
  Product.ycp and not to be so ugly (#241553).

-------------------------------------------------------------------
Mon Feb  5 11:31:52 CET 2007 - locilka@suse.cz

- Store Add-Ons at the end of first stage installation and restore
  them before AutoYaST cloning at the end of the second stage
  installation (bugzilla #187558).
- Set license content before it is displayed for the first time,
  select license language before it is displayed (#220847).
- 2.15.7

-------------------------------------------------------------------
Fri Feb  2 15:25:04 CET 2007 - locilka@suse.cz

- Removing dependency on yast2-slp package.
- Moving all SLP-related functionality to yast2-packager-2.15.7.
- Handling not installed yast2-slp package in Add-Ons (#238680).

-------------------------------------------------------------------
Thu Feb  1 12:41:36 CET 2007 - locilka@suse.cz

- When an Add-On product is added and removed later, correctly
  remove also cached control file of that Add-On (#238307).
- 2.15.6

-------------------------------------------------------------------
Wed Jan 31 09:34:11 CET 2007 - locilka@suse.cz

- Rereading all SCR Agents in case of installation workflow changed
  by Add-On product (#239055).
- Calling PackageLock::Check before Pkg calls (#238556).

-------------------------------------------------------------------
Sun Jan 28 22:27:48 CET 2007 - locilka@suse.cz

- Removed tv and bluetooth hardware proposals from SLES control
  file. There are no such modules in that product (#238759).

-------------------------------------------------------------------
Mon Jan 22 13:46:20 CET 2007 - locilka@suse.cz

- Correct handling of CD/DVD Add-Ons in installation (#237264).
- Fixed switching between Installation Settings tabs in case of
  error in proposal. Every time, only the more-detailed tab is
  selected (#237291).
- Appropriate buttons for Add-Ons dialog for both dialog in
  installation workflow and installation proposal (#237297).
- 2.15.5

-------------------------------------------------------------------
Fri Jan 19 16:25:44 CET 2007 - locilka@suse.cz

- Fixed cancelling of entering a new Add-On (#236315).
- Added zFCP and DASD to installation/update proposal on S/390
  (jsrain) (#160399)
- 2.15.4

-------------------------------------------------------------------
Wed Jan 17 10:50:02 CET 2007 - locilka@suse.cz

- Changed control file documentation for Flexible Partitioning
  (bugzilla #229651 comment #15).
- Changed option <clone_module> "lan" to "networking" (#235457).

-------------------------------------------------------------------
Fri Jan 12 19:05:56 CET 2007 - ms@suse.de

- fixed TERM type setup in case of ssh based installations.
  if the installation is ssh based, TERM is not allowed to
  be overwritten by the value of install.inf. The TERM value
  of install.inf points to the console and not to the remote
  terminal type (#234032)

-------------------------------------------------------------------
Fri Jan 12 17:41:05 CET 2007 - locilka@suse.cz

- control file variable for monthly suse_register run (F#301822)
  (change made by jdsn)

-------------------------------------------------------------------
Thu Jan 11 10:59:40 CET 2007 - locilka@suse.cz

- Changed SLD and SLE control files to reflect demands described in
  bugzilla bug #233156:
  * Old packages are removed by default, only for upgrading from
    SLD 10 or SLE 10, packages are not removed by default.
  * New packages are selected for installation by default, only for
    upgrading from SLD 10 or SLE 10, packages are only updated.
  * Upgrading to new SLE 10 from is only supported from SLES9 and
    SLE 10, upgrading from another product will display warning.

-------------------------------------------------------------------
Sat Jan  6 19:32:23 CET 2007 - ms@suse.de

- fixed usage of fbiterm (#225229)

-------------------------------------------------------------------
Thu Jan  4 14:27:12 CET 2007 - locilka@suse.cz

- Added documentation for new features in control file:
  * boolean delete_old_packages and list of products for which this
    rule is inverted.
  * boolean only_update_selected and list of products for which
    this rule is inverted.
  * list of products supported for upgrade
  (All described in FATE #301844)

-------------------------------------------------------------------
Tue Jan  2 13:07:24 CET 2007 - locilka@suse.cz

- Allowing to add the very same product that has been already
  installed or selected for installation in case the url is
  different than any of the current urls. There can be more sources
  for the product because product urls can be removed and added
  also by inst_source module (#227605).
- Consistent spelling of "Add-On" and "add-on" (#229934).
- 2.15.3

-------------------------------------------------------------------
Tue Dec 12 10:57:21 CET 2006 - locilka@suse.cz

- Consistent spelling of 'AutoYaST' (#221275).

-------------------------------------------------------------------
Mon Dec 11 16:11:21 CET 2006 - locilka@suse.cz

- Handling new flag REGISTERPRODUCT from add-on product content
  file. This flag demands running the registration client after
  an add-on product is installed (on a running system) and demands
  running the registration client even if it is disabled in
  the base-product's control file (during installation)
  (FATE #301312).
- 2.15.2

-------------------------------------------------------------------
Thu Dec  7 18:28:21 CET 2006 - locilka@suse.cz

- Release Notes dialog in the second stage installation now offers
  to select a different language for release notes than the default
  one (#224875).

-------------------------------------------------------------------
Thu Dec  7 10:46:00 CET 2006 - locilka@suse.cz

- Reworked adding and removing Add-Ons during the first stage
  installation. If some Add-Ons are added or removed, the entire
  workflow is created from scratch (#221377).
- Using a separate temporary directory for Add-On licenses not to
  be confused by the previous Add-On.
- Fixed Second Stage Installation script to handle rebooting
  after kernel-patch correctly (#224251).
- Fixed Add-On handling when cancelling adding an Add-On product,
  before that return value from the previous adding was evaluated.
- Fixing some texts (#223880)
- 2.15.1

-------------------------------------------------------------------
Mon Dec  4 16:27:21 CET 2006 - locilka@suse.cz

- Adding support for own help texts for particular submodules in
  installation proposal (FATE #301151). Use key "help" in
  "MakeProposal"'s function result.
- Adding root_password_ca_check item into the globals of control
  file set to true for SLES and false otherwise (FATE #300438).
- A better fix for disabling [Back] button in License Agreement
  dialog when the previous (Language) dialog has been skipped
  (223258).
- 2.15.0

-------------------------------------------------------------------
Mon Dec  4 08:34:02 CET 2006 - lslezak@suse.cz

- "en_EN" -> "en_GB" in list of the preferred languages for EULA

-------------------------------------------------------------------
Thu Nov 23 11:10:14 CET 2006 - locilka@suse.cz

- Disabling [Back] button in License Agreement dialog when the
  previous (Language) dialog has been skipped (223258).
- 2.14.15

-------------------------------------------------------------------
Wed Nov 22 18:51:10 CET 2006 - ms@suse.de

- added hostname/IP information to Xvnc setup (#223266)
- fixed call of initvicons, deactivate s390 exception (#192052)
- 2.14.14

-------------------------------------------------------------------
Tue Nov 21 14:42:50 CET 2006 - locilka@suse.cz

- Reporting the failed or aborted installation only when it has
  been really aborted or when it really failed. YaST or system
  restarts on purpose (online update) are now handled correctly -
  there is no question whether user wants to continue with
  the installation (#222896).
- 2.14.13

-------------------------------------------------------------------
Mon Nov 20 15:25:11 CET 2006 - locilka@suse.cz

- Wider list of extra-sources 56->76 characters (#221984).
- Adding modules listed in Linuxrc entry brokenmodules into the
  /etc/modprobe.d/blacklist file (#221815).
- 2.14.12

-------------------------------------------------------------------
Mon Nov 20 11:49:53 CET 2006 - ms@suse.de

- fixed framebuffer color depth setup (#221139)
- 2.14.11

-------------------------------------------------------------------
Mon Nov 20 08:55:16 CET 2006 - locilka@suse.cz

- Show update-confirmation dialog in Mode::update() only (#221571).
- Pressing [Abort] button in the Add-On dialog during installation
  now opens-up a correct pop-up dialog with correct text (#218677).

-------------------------------------------------------------------
Wed Nov 15 15:30:03 CET 2006 - ms@suse.de

- fixed i810 based installation (#220403)
- 2.14.10

-------------------------------------------------------------------
Wed Nov 15 14:38:21 CET 2006 - locilka@suse.cz

- Defining the minimal size for release_notes pop-up to have the
  minimal size 76x22 or 3/4x2/3 in text mode and 100x30 in graphic
  mode (#221222).

-------------------------------------------------------------------
Wed Nov 15 11:40:48 CET 2006 - locilka@suse.cz

- Restoring the [ Next ] button in the inst_congratlate client when
  the [ Back ] button is pressed (#221190).

-------------------------------------------------------------------
Tue Nov 14 13:20:24 CET 2006 - locilka@suse.cz

- Changes in openSUSE control file (#219878):
  * limit_try_home: 5 GB -> 7 GB
  * root_base_size: 3 GB -> 5 GB

-------------------------------------------------------------------
Thu Nov  9 15:21:14 CET 2006 - locilka@suse.cz

- Always run the fonts_finish's Write() function. Skip running
  "SuSEconfig --module fonts" if script SuSEconfig.fonts does not
  exist (#216079).
- 2.14.9

-------------------------------------------------------------------
Thu Nov  9 10:22:00 CET 2006 - locilka@suse.cz

- Added confirmation dialog into the update workflow on the running
  system before the update really proceeds (#219097).
- confirmInstallation function moved from inst_doit to misc to make
  confirmation dialog possible (#219097).
- Set Product Name only when any Product Name found (#218720).
- 2.14.8

-------------------------------------------------------------------
Fri Nov  3 14:39:53 CET 2006 - locilka@suse.cz

- Preselecting already installed languages in the Language Add-On
  script (FATE #301239) (#217052).
- 2.14.7

-------------------------------------------------------------------
Fri Nov  3 10:17:37 CET 2006 - locilka@suse.cz

- Changed text of question asking whether the second stage
  installation should start again (FATE #300422) in case of
  previous failure or user-abort (#215697).

-------------------------------------------------------------------
Wed Nov  1 17:43:41 CET 2006 - locilka@suse.cz

- "Installation->Other->Boot Installed System->Cancel" now doesn't
  abort the installation but returns to the Installation Mode
  dialog (#216887).
- Correct handling of pressing Cancel or Abort buttons in pop-up
  windows in Add-On installation (#216910).

-------------------------------------------------------------------
Mon Oct 30 15:10:07 CET 2006 - lslezak@suse.cz

- updated inst_extrasources client to not download files from the
  installation sources (#213031)
- requires yast2-pkg-bindings >= 2.13.101
- 2.14.6

-------------------------------------------------------------------
Mon Oct 30 12:59:31 CET 2006 - locilka@suse.cz

- Moving ProductFeatures::Save() from inst_kickoff client to
  save_config_finish - client that is called after the SCR is
  switched to the running system (#209119).
- Calling Storage::RemoveDmMapsTo (device) in after the disks are
  probed in inst_system_analysis (#208222).
- Fixed including packager.

-------------------------------------------------------------------
Thu Oct 26 14:51:12 CEST 2006 - locilka@suse.cz

- Enabling back button in the License Agreement dialog (#215236).
- Adding add-on.rnc for AutoYaST profile validation (#215248).
- Providing an easier switch to disable IPv6 by a new ipv6 client
  in the network proposal (FATE #300604) (mzugec).
- 2.14.5

-------------------------------------------------------------------
Wed Oct 25 16:28:14 CEST 2006 - locilka@suse.cz

- Adding more debugging messages in order to fix random crashing
  of the second stage installation (#214886).

-------------------------------------------------------------------
Tue Oct 24 13:57:57 CEST 2006 - locilka@suse.cz

- Renamed control file control.PROF.xml to control.openSUSE.xml

-------------------------------------------------------------------
Tue Oct 24 10:58:18 CEST 2006 - ms@suse.de

- fixed nic detection (#213870)

-------------------------------------------------------------------
Mon Oct 23 16:04:30 CEST 2006 - locilka@suse.cz

- Added special installation client for Language Add-Ons
  inst_language_add-on and it's XML workflow
  add-on-template_installation.xml for calling this client after
  the Add-On Product is added by the add-on client (FATE #301239).
- Adding add-on client to list of clients that are enabled for
  AutoYaST cloning (bugzilla #198927).
- Added summary of the Release Notes client for the Control Center
  (bugzilla #213878).
- 2.14.4

-------------------------------------------------------------------
Wed Oct 18 16:13:12 CEST 2006 - locilka@suse.cz

- Added a life-belt into the second stage installation. It can be
  restarted under these circumstances:

  1.) User aborts the installation
  2.) Installation process is killed during the installation
  3.) Computer is restarted during the installation (reset)

  The very next time the system is restarted. YaST starts and
  informs user that the previous installation was aborted/failed.
  Then users are asked whether they want to rerun the second stage
  installation (FATE #300422).

- Fixed setting own Y2MAXLOGSIZE up in order to save memory
  requirements during the first stage installation.
- 2.14.3

-------------------------------------------------------------------
Mon Oct 16 13:18:43 CEST 2006 - locilka@suse.cz

- Timeout license in AutoYaST after 2 seconds (#206706).
  This solution doesn't break ncurses.
- 2.14.2

-------------------------------------------------------------------
Mon Oct 16 12:24:10 CEST 2006 - fehr@suse.de

- added new configurable values for LVM/EVMS based proposals
  (feature 300169)
- change evms_config to true

-------------------------------------------------------------------
Mon Oct 16 11:12:51 CEST 2006 - ms@suse.de

- disable oom-killing for X-Server process (#211860)

-------------------------------------------------------------------
Thu Oct 12 16:28:07 CEST 2006 - locilka@suse.cz

- Handle Installation::destdir in *.bash properly (#211576).
- 2.14.1

-------------------------------------------------------------------
Mon Oct  9 16:52:14 CEST 2006 - locilka@suse.cz

- Merged SLES10 SP1 branch to openSUSE 10.2.
- 2.14.0

-------------------------------------------------------------------
Mon Oct  9 09:33:31 CEST 2006 - locilka@suse.cz

- Remove old eula.txt and then copy new one if exists (#208908).
- Using the fullscreen mode again, background images temporarily
  removed from the RPM build (#208307).
- The default "Other Option" is Repair, not Boot (#208841).
- Removed some unneeded imports from inst_clients.
- 2.13.159

-------------------------------------------------------------------
Mon Oct  2 16:44:25 CEST 2006 - locilka@suse.cz

- Merged proofread texts
- 2.13.158

-------------------------------------------------------------------
Mon Oct  2 11:06:29 CEST 2006 - lslezak@suse.cz

- inst_extrasources.ycp - fixed name of the text domain
- 2.13.157

-------------------------------------------------------------------
Wed Sep 27 15:22:15 CEST 2006 - lslezak@suse.cz

- new inst_extrasources.ycp client - add extra installation sources
  during installation (in 2nd stage, after online update)
  (fate #100168, #300910)
- 2.13.156

-------------------------------------------------------------------
Wed Sep 27 09:58:53 CEST 2006 - locilka@suse.cz

- YCP modules that originated at yast2-packager were moved back.
- Usage of dgettext replaced with standard gettext strings.
- Removed yast2-slp and yast2-firewall from build-requirements.
- 2.13.155

-------------------------------------------------------------------
Mon Sep 25 17:45:54 CEST 2006 - locilka@suse.cz

- New icon for Hardware Proposal.
- Root Password dialog moved before Hostname and Domain Name
  (#208032).

-------------------------------------------------------------------
Mon Sep 25 13:21:35 CEST 2006 - locilka@suse.cz

- A bit rewritten code for language selected for second stage of
  update (FATE #300572). Mode::Set is now called before Mode::Get.
- New installation images from jimmac (#203510).
- Timeout and accept the license dialog when installing using
  AutoYaST. By defualt, it's 8 seconds (#206706).
- New busy message when finishing the installation (closing
  sources, etc.).
- 2.13.154

-------------------------------------------------------------------
Mon Sep 25 10:59:16 CEST 2006 - jsrain@suse.cz

- check properly for existing files in /proc (#205408)

-------------------------------------------------------------------
Fri Sep 22 16:01:25 CEST 2006 - jsuchome@suse.cz

- Remember the selected language for update and use it also in the
  second stage (FATE #300572).
- 2.13.153

-------------------------------------------------------------------
Fri Sep 22 14:14:44 CEST 2006 - lslezak@suse.cz

- x11_finish.ycp - removed workaround for #201121

-------------------------------------------------------------------
Fri Sep 22 09:35:36 CEST 2006 - locilka@suse.cz

- Fixed starting Installation in window: Exception for PPC, 832x624
  still runs in fullscreen. Fixed using a fallback image when
  the current resolution is not supported (#207321).
- Fixed counting offset for installation in window. Exceptions are
  now handled correctly (#207310).
- Changed fallback background image - a pure black suits better.
- Visual speeding-up initializing the installation - adding
  a wrapper installation.ycp around installation_worker.ycp client
  to provide UI ASAP.

-------------------------------------------------------------------
Thu Sep 21 16:36:42 CEST 2006 - ms@suse.de

- added patch from Olaf Hering to remove the DefaultColorDepth
  for special fb devices which are not VESA VGA (#207338)

-------------------------------------------------------------------
Tue Sep 19 17:14:28 CEST 2006 - locilka@suse.cz

- Removed Installation background 1600x800 px.
- Added installation background 1280x800 px.

-------------------------------------------------------------------
Mon Sep 18 09:53:18 CEST 2006 - locilka@suse.cz

- Icon for release notes (inst_release_notes).
- List of available SLP sources based on Product Name (SLP label),
  also with filter when more than 15 sources are listed
  (FATE #300619).
- Added background images for installation (thanks to jimmac)
  [1024x768, 1280x1024, 1400x1050, 1600x800, 1600x1200] (Bugzilla
  #203510).
- Replacing "Product %1" with "%1" for list of selected Add-On
  products - the column is already called "Product".
- 2.13.152

-------------------------------------------------------------------
Thu Sep 14 14:45:54 CEST 2006 - locilka@suse.cz

- Finally! Corrected path for importing user-related data to the
  just installed system (FATE #120103, comments #17, #18).

-------------------------------------------------------------------
Thu Sep 14 00:46:19 CEST 2006 - ro@suse.de

- added yast2-core-devel to BuildRequires

-------------------------------------------------------------------
Wed Sep 13 09:27:51 CEST 2006 - locilka@suse.cz

- Calling languages.ycp client has been changed to a function call
  Language::GetLanguagesMap (#204791).
- Added new Requirement: yast2-country >= 2.13.35
- Calling copy_systemfiles_finish from inst_finish (FATE #300421).
- New icon for Finishing Basic Installation dialog.
- Calling new pre_umount_finish client before umount_finish,
  umount_finish closes SCR (#205389).
- Correctly quote files that are added into the temporary archive
  (FATE #300421).
- Removing the leading slashes from filenames when archiving them.
- Reporting error (into log) if save_hw_status_finish.ycp goes
  wrong (partly fixed #205408).
- 2.13.151

-------------------------------------------------------------------
Tue Sep 12 18:40:34 CEST 2006 - locilka@suse.cz

- Found a better place for calling 'inst_pre_install' client, by
  now it is really called...
- Enhanced logging.
- Disabling the License Language combo-box in case of less than
  two languages in it (#203543).

-------------------------------------------------------------------
Tue Sep 12 17:07:19 CEST 2006 - locilka@suse.cz

- Fixed displaying license: Language name should always be either
  shown or the license is disabled as invalid; If there are both
  license.en.txt and license.txt, one of them is hidden because
  they have the very same content; An installation language is also
  pre-selected as a language for a license (if such exists).
- Fixed initializing the known languages via WFM::call("languages")
  (#204791).
- Another icon for Installation Mode dialog, it was the same as for
  Initialization and Analyzing the Computer dialogs.
- 2.13.150

-------------------------------------------------------------------
Mon Sep 11 09:59:15 CEST 2006 - locilka@suse.cz

- Added 'inst_pre_install' and 'copy_systemfiles_finish' clients,
  and module 'SystemFilesCopy' as a solution for FATE requests
  #300421 and #120103, which means that SSH keys are, by now,
  copied from another already installed system (if such exists).
  If there are more installed systems, the best ones are selected
  considering the newest access-time.
- More verbose dialog when initializing the installation (+icon).

-------------------------------------------------------------------
Thu Sep  7 15:13:54 CEST 2006 - locilka@suse.cz

- Added dialog content and help into the initial dialog of add-on
  client. Progress will be even better.
- Temporarily disabled buttons that don't work there.
- Added more "busy messages" into the add-on dialogs.
- Added new functionality for filtering services in SLP services
  table. Allowed characters are "a-zA-Z0-9 .*-".

-------------------------------------------------------------------
Wed Sep  6 17:41:07 CEST 2006 - mvidner@suse.cz

- To allow adding unsigned sources, temporarily "rug set-pref
  security-level none" when syncing in inst_source (#190403).
- 2.13.149

-------------------------------------------------------------------
Wed Sep  6 12:47:51 CEST 2006 - locilka@suse.cz

- No such headline "Mode" in the Installation Settings dialog.
  Help fixed (#203811).
- Added help into the Add-On Product Installation dialog.
- Add and Delete buttons in the same dialog were moved to the left
  side according the YaST style guide.
- Disabling Delete button in case of no Products listed
  (all filed as bug #203809).
- Used a correct (another) icon in License Agreement dialog
  (#203808).

-------------------------------------------------------------------
Mon Sep  4 15:59:47 CEST 2006 - locilka@suse.cz

- Running Installation in Wizard Window (#203510).
- Needed binaries in inst-sys: xquery and fvwm-root.
- Initially, a plain colored image is used as a background.
- 2.13.148

-------------------------------------------------------------------
Mon Sep  4 15:49:40 CEST 2006 - ms@suse.de

- fixed -fp setup of Xvnc (#203531)

-------------------------------------------------------------------
Fri Sep  1 08:48:50 CEST 2006 - locilka@suse.cz

- Fixed Installation Mode dialog to redraw itself only when needed.

-------------------------------------------------------------------
Wed Aug 23 16:59:03 CEST 2006 - locilka@suse.cz

- Added a new debugger tool scr_switch_debugger.ycp that is called
  when switching to the installed system in switch_scr_finish.ycp
  fails (#201058).
- Additionally, YaST logs from installed system are stored under
  the /var/log/YaST2/InstalledSystemLogs/ directory.
- 2.13.147

-------------------------------------------------------------------
Wed Aug 23 16:44:18 CEST 2006 - jsrain@suse.cz

- use version specific Xvnc parameters
- 2.13.146

-------------------------------------------------------------------
Wed Aug 23 13:05:35 CEST 2006 - jsrain@suse.cz

- temporary fix to copy /etc/X11/xorg.conf to the system during
  installation (#201121)
- 2.13.145

-------------------------------------------------------------------
Tue Aug 22 19:26:28 CEST 2006 - mvidner@suse.cz

- test_proposal and test_inst_client: also call
  Mode::SetMode ("installation");

-------------------------------------------------------------------
Tue Aug 22 14:27:53 CEST 2006 - locilka@suse.cz

- New Installation Mode dialog (#156529)
- 2.13.144

-------------------------------------------------------------------
Tue Aug 22 13:41:54 CEST 2006 - jsrain@suse.cz

- weaken dependency on suseRegister (#183656)

-------------------------------------------------------------------
Fri Aug 18 09:49:41 CEST 2006 - jsrain@suse.cz

- fixed building documentation
- 2.13.143

-------------------------------------------------------------------
Thu Aug 10 11:18:24 CEST 2006 - jsrain@suse.cz

- fixed congratulation text for openSUSE (#198252)
- 2.13.142

-------------------------------------------------------------------
Wed Aug  9 15:30:57 CEST 2006 - jsrain@suse.cz

- read info about products from package manager without parsing all
  metadata and reading RPM database (#66046)
- added unzip to Requires (#195911)

-------------------------------------------------------------------
Tue Aug  8 09:54:38 CEST 2006 - jsrain@suse.cz

- fixed 'Requires'
- 2.13.141

-------------------------------------------------------------------
Fri Aug  4 16:33:11 CEST 2006 - jsrain@suse.cz

- updated for X.Org 7
- 2.13.140

-------------------------------------------------------------------
Fri Aug  4 09:21:28 CEST 2006 - jsrain@suse.cz

- moved SLP source scanning to SourceManager.ycp

-------------------------------------------------------------------
Wed Aug  2 14:10:41 CEST 2006 - mvidner@suse.cz

- Added a configure-time check for fvwm directory

-------------------------------------------------------------------
Fri Jul 28 09:42:00 CEST 2006 - jsrain@suse.cz

- offer to eject the CD drive when asking for add-on CD (#181992)

-------------------------------------------------------------------
Thu Jul 27 14:18:01 CEST 2006 - jsrain@suse.cz

- added support for merging multiple proposal items as one proposal
  item (eg. to group langage and keyboard)
- 2.13.139

-------------------------------------------------------------------
Wed Jul 26 09:18:36 CEST 2006 - jsrain@suse.cz

- get version from installed product proper way (#157924)

-------------------------------------------------------------------
Tue Jul 25 14:32:18 CEST 2006 - jsrain@suse.cz

- beep before rebooting the machine during installation (#144614)

-------------------------------------------------------------------
Mon Jul 24 13:56:22 CEST 2006 - jsrain@suse.cz

- fixed error reporting when creating a source (#159695)
- abort installation if package manager initialization fails
  (#167674)
- report proper message if no catalog found via SLP and firewall
  is running (#156444)

-------------------------------------------------------------------
Tue Jul 18 16:57:08 CEST 2006 - jsrain@suse.cz

- fixed displaying catalog selection dialog if multiple catalogs
  found on add-on media (#192761)

-------------------------------------------------------------------
Tue Jul 18 16:14:17 CEST 2006 - jsrain@suse.cz

- fixed vendor URL in congratulate dialog (#187358)
- 2.13.138

-------------------------------------------------------------------
Mon Jul 17 10:12:58 CEST 2006 - jsrain@suse.cz

- check if there are any patches available before offering online
  update (jsuchome)
- merged inst_default_desktop.ycp to desktop_finish.ycp

-------------------------------------------------------------------
Sun Jul 16 08:54:55 CEST 2006 - olh@suse.de

- introduce a Linuxrc::display_ip and use it instead of Arch::s390
- 2.13.137

-------------------------------------------------------------------
Fri Jul 14 15:16:00 CEST 2006 - jsrain@suse.cz

- adapted to changes in yast2-packager
- use only one implementation of product license handling (#191523)
- 2.13.136

-------------------------------------------------------------------
Fri Jul 14 14:51:37 CEST 2006 - olh@suse.de

- move /tmp/vncserver.log to /var/log/YaST2/vncserver.log

-------------------------------------------------------------------
Mon Jul 10 10:47:57 CEST 2006 - jsrain@suse.cz

- correctly import add-on product control file even if no
  additional YaST modules are present on the media (#185768)
- 2.13.135

-------------------------------------------------------------------
Mon Jul 10 09:23:29 CEST 2006 - mvidner@suse.cz

- When running Novell Customer Center Configuration the second time,
  do not add duplicate update sources for graphic card drivers
  (#188572).
- 2.13.134

-------------------------------------------------------------------
Fri Jun 30 11:42:11 CEST 2006 - ug@suse.de

- during autoinstall, timeout early warning popups

-------------------------------------------------------------------
Tue Jun 27 14:02:45 CEST 2006 - mvidner@suse.cz

- Don't show the URL passwords in registration success popup (#186978).
- Include the password in URLs passed to ZMD (#186842).
- Don't log the URL passwords.
- 2.13.133

-------------------------------------------------------------------
Mon Jun 26 08:54:43 CEST 2006 - jsrain@suse.cz

- preselect patterns according to selected desktop (#183944)

-------------------------------------------------------------------
Wed Jun 21 11:03:58 CEST 2006 - jsrain@suse.cz

- display the source URL dialog if adding add-on product update
  source fails in order to allow to enter password (#186804)

-------------------------------------------------------------------
Tue Jun 20 14:50:48 CEST 2006 - mvidner@suse.cz

- When registration succeeds, display only the actually added sources
(#180820#c26).

-------------------------------------------------------------------
Tue Jun 20 14:35:15 CEST 2006 - jsrain@suse.cz

- translate the congratulate string (#186567)

-------------------------------------------------------------------
Mon Jun 19 14:05:21 CEST 2006 - jsrain@suse.cz

- report an error when failed to register the update source for
  an add-on product (#185846)
- 2.13.132

-------------------------------------------------------------------
Mon Jun 19 12:54:36 CEST 2006 - jsrain@suse.cz

- ask about accepting license of add-on product added via the
  /add_on_product file (#186148)
- 2.13.131

-------------------------------------------------------------------
Thu Jun 15 18:47:05 CEST 2006 - mvidner@suse.cz

- Do not complain if ZMD cannot be stopped (#166900).
- When syncing the _original_ installation sources to ZMD,
  temporarily turn off signature checking because the user has
  already decided to trust the sources (#182747).
- SourceManager: factored out the rug pathname.
- 2.13.130

-------------------------------------------------------------------
Thu Jun 15 12:45:27 CEST 2006 - jsrain@suse.cz

- set installation server as host name (not IP address) if it is
  defined as host name during installation (#178933)
- 2.13.129

-------------------------------------------------------------------
Thu Jun 15 10:20:39 CEST 2006 - visnov@suse.cz

- fix the please-wait string

-------------------------------------------------------------------
Wed Jun 14 15:07:04 CEST 2006 - jdsn@suse.de

- added a please-wait string in registration (already translated)
- 2.13.128

-------------------------------------------------------------------
Mon Jun 12 16:07:52 CEST 2006 - mvidner@suse.cz

- Fillup /etc/sysconfig/security:CHECK_SIGNATURES and initialize it
  based on an install time kernel parameter.
- 2.13.127

-------------------------------------------------------------------
Mon Jun 12 13:22:08 CEST 2006 - jdsn@suse.de

- run pango module creation as root (#165891)
- fixed SLE desktop file of suse_register for autoyast (mc, ug)
- 2.13.126

-------------------------------------------------------------------
Fri Jun  9 11:02:57 CEST 2006 - locilka@suse.cz

- Identify the downloaded release notes by the product name during
  the internet test. Changes were made in the module Product
  (#180581).
- 2.13.125

-------------------------------------------------------------------
Thu Jun  8 11:49:04 CEST 2006 - jdsn@suse.de

- create pango modules for registration browser (#165891)
- sync zypp update sources in autoyast mode as well (#181183)
- 2.13.124

-------------------------------------------------------------------
Wed Jun  7 16:15:36 CEST 2006 - jsrain@suse.cz

- avoid adding update source of an add-on product twice during
  installation (#182434)
- 2.13.123

-------------------------------------------------------------------
Tue Jun  6 18:56:57 CEST 2006 - mvidner@suse.cz

- Moved SourceManager + deps from yast2-packager to yast2-installation
  to avoid circular BuildRequires.
- 2.13.122

-------------------------------------------------------------------
Tue Jun  6 18:32:04 CEST 2006 - mvidner@suse.cz

- Call suse_register with --nozypp meaning that we will tell rug
  ourselves which zypp/yum sources it should add. This enables
  rejecting broken or untrusted sources (#180820).
- Moved the major part of Register::add_update_sources to
  SourceManager::AddUpdateSources.
- 2.13.121

-------------------------------------------------------------------
Tue Jun  6 09:53:16 CEST 2006 - jsrain@suse.cz

- sync add-on product source to ZMD (#181743)
- 2.13.120

-------------------------------------------------------------------
Thu Jun  1 17:57:23 CEST 2006 - mvidner@suse.cz

- Do log Report::{Message,Warning,Error} messages by default (#180862).
- 2.13.119

-------------------------------------------------------------------
Thu Jun  1 14:55:44 CEST 2006 - jsrain@suse.cz

- honor UPDATEURLS if installing add-on product in running system
  (#180417)
- 2.13.118

-------------------------------------------------------------------
Wed May 31 12:58:33 CEST 2006 - jsrain@suse.cz

- avoid calling Pkg::SourceStartCache during 1st stage of the
  installation (#178007)
- 2.13.117

-------------------------------------------------------------------
Tue May 30 18:02:54 CEST 2006 - jdsn@suse.de

- set correct title of installation step Customer Center (#179921)
- 2.13.116

-------------------------------------------------------------------
Fri May 26 14:27:56 CEST 2006 - jsrain@suse.cz

- fixed behavior if SLP source detection fails (#179036)
- 2.13.115

-------------------------------------------------------------------
Thu May 25 08:46:56 CEST 2006 - jsrain@suse.cz

- added possibility to specify add-on product URL as command-line
  parameter of add-on.ycp (to run add-on product workflow via
  autorun.sh)
- 2.13.114

-------------------------------------------------------------------
Wed May 24 12:52:21 CEST 2006 - jsrain@suse.cz

- properly integrate YCP code for add-on product installation in
  running system (if YCP code present) (#178311)
- 2.13.113

-------------------------------------------------------------------
Tue May 23 18:58:20 CEST 2006 - jdsn@suse.de

- gray out checkboxes in inst_suse_register when skipping (#178042)
- 2.13.112

-------------------------------------------------------------------
Tue May 23 15:07:42 CEST 2006 - jsrain@suse.cz

- added different desktop files for SLE and BOX/openSUSE
- 2.13.111

-------------------------------------------------------------------
Tue May 23 13:20:03 CEST 2006 - jdsn@suse.de

- fixed layouting in inst_ask_online_update (#177559)

-------------------------------------------------------------------
Fri May 19 17:57:10 CEST 2006 - jdsn@suse.de

- let inst_suse_register ask to install mozilla-xulrunner if
  missing (#175166)
- prevent non-root user to run inst_suse_register (#170736)
- 2.13.110

-------------------------------------------------------------------
Fri May 19 15:36:36 CEST 2006 - jsrain@suse.cz

- more verbose logging of storing hardware status (#170188)
- 2.13.109

-------------------------------------------------------------------
Thu May 18 17:07:13 CEST 2006 - hare@suse.de

- start iscsid if root is on iSCSI (#176804)

-------------------------------------------------------------------
Wed May 17 13:08:52 CEST 2006 - jsrain@suse.cz

- set DISPLAYMANAGER_SHUTDOWN according to control file (#169639)
- 2.13.108

-------------------------------------------------------------------
Tue May 16 13:29:38 CEST 2006 - jsrain@suse.cz

- marked missed text for translation (#175930)
- 2.13.107

-------------------------------------------------------------------
Mon May 15 12:59:58 CEST 2006 - jsrain@suse.cz

- handle additional data for installation restart (#167561)

-------------------------------------------------------------------
Fri May 12 14:11:18 CEST 2006 - jsrain@suse.cz

- initialize callbacks before adding an add-on product, properly
  handle installation sources of add-on products (both if preparing
  AutoYaST configuration (#172837)
- 2.13.106

-------------------------------------------------------------------
Thu May 11 13:50:29 CEST 2006 - jsrain@suse.cz

- do not disable automatic modprobe before adding add-on products
  (#172149)
- 2.13.105

-------------------------------------------------------------------
Thu May 11 12:02:13 CEST 2006 - ms@suse.de

- fixed message text (#172766)

-------------------------------------------------------------------
Thu May 11 09:55:08 CEST 2006 - ms@suse.de

- prevent ssh message from being displayed if vnc+ssh has
  been specified as installation method (#173486)

-------------------------------------------------------------------
Wed May 10 13:40:16 CEST 2006 - jdsn@suse.de

- removed search bar from registration browser (#169092)
- 2.13.104

-------------------------------------------------------------------
Tue May  9 19:35:47 CEST 2006 - jdsl@suse.de

- switched to Enterprise wording for inst_suse_register (#173970)
- 2.13.103

-------------------------------------------------------------------
Tue May  9 19:30:47 CEST 2006 - mvidner@suse.cz

- Save the update sources if registration is done later after the
  installation (#172665).
- When adding upate sources, do not add duplicates (check by the alias
  passed by suse_register on SLE), delete the duplicate beforehand
  (#168740#c3).
- 2.13.102

-------------------------------------------------------------------
Tue May  9 11:32:20 CEST 2006 - mvidner@suse.cz

- Start the network also when doing a remote X11 installation (#165458,
  hare).
- 2.13.101

-------------------------------------------------------------------
Mon May  8 17:32:59 CEST 2006 - jdsl@suse.de

- added hard require from y2-installation to suseRegister (hmuelle)
- added new w3m-jail for registration (#167225)
- fixed passing of url to browser(s) for registration (#167225)
- switched to Enterprise strings for inst_suse_register (shorn)
- 2.13.100

-------------------------------------------------------------------
Thu May  4 14:31:29 CEST 2006 - jsrain@suse.cz

- added congratulate text to the control file (#170881)
- 2.13.99

-------------------------------------------------------------------
Thu May  4 13:10:48 CEST 2006 - jsrain@suse.cz

- disable timeout in popup before installation reboot in case
  of SSH installation (#160301)

-------------------------------------------------------------------
Thu May  4 11:21:32 CEST 2006 - locilka@suse.cz

- include proofread message texts

-------------------------------------------------------------------
Wed May  3 10:26:29 CEST 2006 - locilka@suse.cz

- Busy cursor when "Contacting server" in suse_register (#171061).
- 2.13.97

-------------------------------------------------------------------
Tue May  2 15:25:35 CEST 2006 - locilka@suse.cz

- Display KDE-related help in the Congratulations dialog only
  in case of KDE as the default windowmanager (#170880).
- 2.13.96

-------------------------------------------------------------------
Fri Apr 28 14:10:50 CEST 2006 - locilka@suse.cz

- Proper checking for available network when adding an Add-On
  product. Network-related options are disabled in case of missing
  network both in installation and running system (#170147).
- 2.13.95

-------------------------------------------------------------------
Fri Apr 28 11:32:03 CEST 2006 - jsuchome@suse.cz

- initialize package callbacks for add on product workflow (#170317)
- 2.13.94

-------------------------------------------------------------------
Thu Apr 27 16:50:50 CEST 2006 - mvidner@suse.cz

- Tell libzypp-zmd-backend not to write sources to zypp db,
  we are going to do it ourselves (#170113).
- 2.13.93

-------------------------------------------------------------------
Thu Apr 27 16:03:39 CEST 2006 - jsrain@suse.de

- handle missing SHORTLABEL in content file (#170129)
- 2.13.92

-------------------------------------------------------------------
Thu Apr 27 14:57:23 CEST 2006 - fehr@suse.de

- set limit for separate /home to 14G for SLED (#169232)

-------------------------------------------------------------------
Thu Apr 27 11:16:56 CEST 2006 - ms@suse.de

- removed update_xf86config call, checking for /dev/psaux was
  broken and is no longer needed because the default mouse device
  is /dev/input/mice since many versions now (#168816)

-------------------------------------------------------------------
Thu Apr 27 10:52:08 CEST 2006 - mvidner@suse.cz

- When asking for update URLs, go trough products, not patterns (#169836).
- 2.13.91

-------------------------------------------------------------------
Thu Apr 27 08:34:33 CEST 2006 - locilka@suse.cz

- Making "SLP Catalog" selection bigger (maximum ncurses size)
  (#168718)
- 2.13.90

-------------------------------------------------------------------
Tue Apr 25 22:58:52 CEST 2006 - jsrain@suse.de

- fixed service proposal in SLES control file (#159771)

-------------------------------------------------------------------
Tue Apr 25 16:19:11 CEST 2006 - locilka@suse.cz

- Return `next instead of `ok in case of SLP Add-On Source (#165989)
- 2.13.89

-------------------------------------------------------------------
Mon Apr 24 16:22:14 CEST 2006 - jsrain@suse.de

- GDM is default if both KDE and GNOME installed (#155095)
- 2.13.88

-------------------------------------------------------------------
Mon Apr 24 13:30:50 CEST 2006 - sh@suse.de

- V 2.13.87
- Removed "Disagree with all" button (bug #163001)

-------------------------------------------------------------------
Mon Apr 24 12:35:52 CEST 2006 - ug@suse.de

- 2.13.86

-------------------------------------------------------------------
Mon Apr 24 11:52:47 CEST 2006 - ug@suse.de

- X-SuSE-YaST-AutoInstRequires=lan
  added to desktop file of suse register.
  Otherwise the registration fails.

-------------------------------------------------------------------
Mon Apr 24 09:37:57 CEST 2006 - lnussel@suse.de

- run rcSuSEfirewall2 reload when installing via vnc or ssh (#153467)
- 2.13.85

-------------------------------------------------------------------
Fri Apr 21 23:26:26 CEST 2006 - jsrain@suse.de

- determine base product accordign to flag (#160585)
- 2.13.84

-------------------------------------------------------------------
Fri Apr 21 17:26:15 CEST 2006 - jdsn@suse.de

- added proxy support for registration browser (#165891)
- 2.13.83

-------------------------------------------------------------------
Thu Apr 20 22:22:59 CEST 2006 - jsrain@suse.de

- handle installation restart with repeating last step (#167561)
- 2.13.82

-------------------------------------------------------------------
Thu Apr 20 18:51:55 CEST 2006 - jdsn@suse.de

- proxy support for registration process (#165891)
- disable w3m registration by control variable (aj)
- 2.13.81

-------------------------------------------------------------------
Thu Apr 20 16:09:23 CEST 2006 - mvidner@suse.cz

- When cloning, save installation sources beforehand (#165860).
- 2.13.80

-------------------------------------------------------------------
Wed Apr 19 19:55:47 CEST 2006 - jsrain@suse.de

- restore buttons after calling DASD or zFCP module (#160399)
- 2.13.79

-------------------------------------------------------------------
Wed Apr 19 15:04:03 CEST 2006 - locilka@suse.cz

- Added more debugging messages to the inst_proposal (#162831)
- 2.13.78

-------------------------------------------------------------------
Tue Apr 18 22:58:41 CEST 2006 - jsrain@suse.de

- display proper popup when aborting add-on product installation
  (#159689)

-------------------------------------------------------------------
Tue Apr 18 22:22:02 CEST 2006 - jdsn@suse.de

- in inst_suse_register:
- busy/waiting popups (#163366, #164794)
- text changes (#165509)
- autodisable checkbox "Registration Code" (# 165841)
- error handling in case no browser is available
- cleanup
- 2.13.77

-------------------------------------------------------------------
Tue Apr 18 21:44:45 CEST 2006 - jsrain@suse.de

- do not initialize catalogs before booting installed system (#162899)
- 2.13.76

-------------------------------------------------------------------
Tue Apr 18 18:08:18 CEST 2006 - mvidner@suse.cz

- Do not try to add empty URL as an update source (#165860#c12).

-------------------------------------------------------------------
Tue Apr 18 17:02:05 CEST 2006 - mvidner@suse.cz

- Fixed a typo in the previous change.
- 2.13.75

-------------------------------------------------------------------
Tue Apr 18 14:06:21 CEST 2006 - locilka@suse.cz

- Add-On SLP source was allways returning `back also in case
  of `ok (`next) (#165989)
- 2.13.74

-------------------------------------------------------------------
Tue Apr 18 10:12:19 CEST 2006 - mvidner@suse.cz

- Skip popup and unnecessary work if there are no online update
  sources for add-ons (#167233).
- 2.13.73

-------------------------------------------------------------------
Fri Apr 14 22:25:11 CEST 2006 - jsrain@suse.de

- prevent from changing installation mode and system for update once
  it is selected (#165832)
- added add-on products to installation/update proposal for SLES/SLED
- 2.13.72

-------------------------------------------------------------------
Fri Apr 14 13:19:52 CEST 2006 - lslezak@suse.cz

- call vm_finish client at the end of installation - disable
  some services in Xen domU (#161720, #161721, #161756)
- 2.13.71

-------------------------------------------------------------------
Thu Apr 13 18:17:52 CEST 2006 - jdsn@suse.de

- changed control files according to (#165509)

-------------------------------------------------------------------
Thu Apr 13 10:35:42 CEST 2006 - mvidner@suse.cz

- Do not display errors if language specific release notes are missing
  on the installation source (#165767).
- 2.13.70

-------------------------------------------------------------------
Wed Apr 12 16:24:48 CEST 2006 - jdsn@suse.de

- added missing autoyast entries in suse_register.desktop
- 2.13.69

-------------------------------------------------------------------
Wed Apr 12 12:57:53 CEST 2006 - jsuchome@suse.cz

- control files updated for manual online update run (#165503)
- 2.13.68

-------------------------------------------------------------------
Wed Apr 12 11:39:08 CEST 2006 - ms@suse.de

- fixed displaying ftp password in plaintext in y2start.log (#164824)

-------------------------------------------------------------------
Wed Apr 12 11:05:34 CEST 2006 - mvidner@suse.cz

- Do not mangle the URL obtained from suse_register (#165499).
- 2.13.67

-------------------------------------------------------------------
Wed Apr 12 09:15:48 CEST 2006 - locilka@suse.cz

- fixed Product.ycp - relnotes_url might be defined as an empty
  string (#165314).
- 2.13.66

-------------------------------------------------------------------
Tue Apr 11 22:19:03 CEST 2006 - jsrain@suse.de

- fixed boot if root is on LVM (initialize udev symlinks) (#163073)
- 2.13.65

-------------------------------------------------------------------
Tue Apr 11 16:01:40 CEST 2006 - jdsn@suse.de

- in inst_suse_register:
  - resized popups (hmuelle)
  - new info pupop showing new update server (aj)
  - removed cancel button (#164801, shorn)
- 2.13.64

-------------------------------------------------------------------
Tue Apr 11 11:28:23 CEST 2006 - fehr@suse.de

- flag for evms in control.SLES.xml needs to be true

-------------------------------------------------------------------
Mon Apr 10 17:08:10 CEST 2006 - mvidner@suse.cz

- Add installation sources for online update (#163192).
- 2.13.63

-------------------------------------------------------------------
Fri Apr  7 23:01:33 CEST 2006 - jsrain@suse.de

- provide Product::short_name (#163702)
- 2.13.62

-------------------------------------------------------------------
Fri Apr  7 15:14:01 CEST 2006 - jdsn@suse.de

- fixed evaluation of control file variables (#162988)
- 2.13.61

-------------------------------------------------------------------
Fri Apr  7 09:39:20 CEST 2006 - jsuchome@suse.cz

- 2.13.60

-------------------------------------------------------------------
Thu Apr  6 17:10:07 CEST 2006 - ms@suse.de

- allow huge memory allocations (#151515)

-------------------------------------------------------------------
Thu Apr  6 15:19:13 CEST 2006 - jsuchome@suse.cz

- Product.ycp: read SHORTLABEL value from content file (#163702)

-------------------------------------------------------------------
Wed Apr  5 18:13:11 CEST 2006 - mvidner@suse.cz

- Call SourceManager::SyncYaSTInstSourceWithZMD () in
  inst_rpmcopy(continue) because inst_suse_register does not run
  without a network connection (#156030#c30).

-------------------------------------------------------------------
Wed Apr  5 17:05:27 CEST 2006 - jsrain@suse.de

- do not rewrite log from SCR running in chroot during installation
- fix checking for duplicate sources (#159662)
- 2.13.59

-------------------------------------------------------------------
Tue Apr  4 18:11:34 CEST 2006 - jdsn@suse.de

- fixed w3m registration again (#162462)
- changed Requires to Recommends for suseRegister (hmuelle, aj)
- 2.13.58

-------------------------------------------------------------------
Mon Apr  3 18:27:15 CEST 2006 - jdsn@suse.de

- fixed w3m in ncuses registration (#162462)
- changes in suse_register to test new server side business logic
- 2.13.57

-------------------------------------------------------------------
Mon Apr  3 14:33:44 CEST 2006 - locilka@suse.cz

- Using yast-addon icon in the .desktop file and also in the source
  code (#154930).
- 2.13.56

-------------------------------------------------------------------
Mon Apr  3 14:32:08 CEST 2006 - ug@suse.de

- by default, enable clone box on SLD

-------------------------------------------------------------------
Mon Apr  3 14:22:22 CEST 2006 - ug@suse.de

- uncheck clone checkbox if cloning is greyed out (#162457)

-------------------------------------------------------------------
Fri Mar 31 17:32:03 CEST 2006 - mvidner@suse.cz

- Tell ZMD to get the inst source (#156030)
- No unlocking after all (#160319)
  - Don't reset zypp
  - Reenable Back
  - Fetch update source from suse_resigster and add it
- 2.13.55

-------------------------------------------------------------------
Thu Mar 30 13:42:35 CEST 2006 - mvidner@suse.cz

- Reset zypp and release its lock before suse_register (#160319).
  Therefore disabled the Back button.
- Don't run add-on.ycp if another process has the zypp lock (#160319).
- 2.13.53

-------------------------------------------------------------------
Thu Mar 30 12:31:49 CEST 2006 - jdsn@suse.de

- included new desktop file in Makefile (162112)

-------------------------------------------------------------------
Wed Mar 29 17:57:35 CEST 2006 - jsrain@suse.de

- prevent from installing one product multiple times (#159662)
- 2.13.54

-------------------------------------------------------------------
Wed Mar 29 16:43:02 CEST 2006 - locilka@suse.cz

- Fixed adding SLP-based Add-On product (#161270)
- SLP-based Add-On product handling moved to separate function
- Add-On MediaSelect dialog creation moved to separate function
- Changed icon for License
- 2.13.52

-------------------------------------------------------------------
Tue Mar 29 16:06:23 CEST 2006 - jdsn@suse.de

- late feature "force registration" for suse_register (aj, shorn)

-------------------------------------------------------------------
Tue Mar 28 21:29:07 CEST 2006 - jdsn@suse.de

- added 'rm -f /var/lib/zypp/zmd_updated_the_sources'
  flag file to be deleted if suse_register runs during installation
  file checked by online update - deletion requested by mvidner
- 2.13.51

-------------------------------------------------------------------
Tue Mar 28 20:53:13 CEST 2006 - jdsn@suse.de

- added autoyast part of suse_register
- icon for product registration (#160293)
- fixes for inst_suse_register
- 2.13.50

-------------------------------------------------------------------
Mon Mar 27 23:47:38 CEST 2006 - jsrain@suse.de

- removed desktop selection from NLD workflow (#160650)

-------------------------------------------------------------------
Fri Mar 24 15:15:30 CET 2006 - locilka@suse.cz

- Filling up list of release_notes urls for all installed products
  in the Product.ycp. Needed for internet_test (#160563).
- 2.13.49

-------------------------------------------------------------------
Fri Mar 24 11:00:06 CET 2006 - ms@suse.de

- added initvicons call in second stage S05-config (#160299)

-------------------------------------------------------------------
Thu Mar 23 18:34:18 CET 2006 - jdsn@suse.de

- fixed security issue: suse-ncc dummy user got his own group

-------------------------------------------------------------------
Thu Mar 23 18:33:25 CET 2006 - jdsn@suse.de

- added controlfile configured default settings for suse_register
- 2.13.47

-------------------------------------------------------------------
Thu Mar 23 16:23:37 CET 2006 - locilka@suse.cz

- Display license immediately after the Add-On product is scanned
  and added. Handle user interaction.
- 2.13.46

-------------------------------------------------------------------
Thu Mar 23 14:16:46 CET 2006 - jdsn@suse.de

- final texts for suse_register
- nonroot - warning for suse_register
- 2.13.45

-------------------------------------------------------------------
Thu Mar 23 13:19:03 CET 2006 - locilka@suse.cz

- Displaying license of the Add-On product if exists. Trying the
  localized version first. Waiting for user interaction if needed.
- Displaying info.txt if exists (#160017)
- Adjusting testsuites
- 2.13.44

-------------------------------------------------------------------
Mon Mar 22 19:04:55 CET 2006 - jdsn@suse.de

- fixed missing module in makefile
- 2.13.43

-------------------------------------------------------------------
Wed Mar 22 19:03:57 CET 2006 - locilka@suse.cz

- Added fallback for adding add-on products without file
  installation.xml. In this case, the product is added as a normal
  installation source and sw_single is called.
- 2.13.42

-------------------------------------------------------------------
Mon Mar 22 18:45:17 CET 2006 - jdsn@suse.de

- fixed ssh bug in suse_register
- suse_register reads and writes configuration to sysconfig
- final texts in suse_register
- 2.13.41

-------------------------------------------------------------------
Wed Mar 22 13:43:12 CET 2006 - mvidner@suse.cz

- Fixed release notes download (by Product::FindBaseProducts), #159490.

-------------------------------------------------------------------
Wed Mar 22 11:40:18 CET 2006 - jdsn@suse.de

- changed help text in suse_register
- patch to make the ComboBox appear longer in release_notes

-------------------------------------------------------------------
Tue Mar 21 16:33:32 CET 2006 - locilka@suse.cz

- adding "Local Directory" option for Add-On Products when no
  network is available (#159779).
- avoid from adding "Unknown" Add-On Product when Cancel button
  pressed in the Add New Add-On popup (#159784).

-------------------------------------------------------------------
Tue Mar 21 08:57:51 CET 2006 - jsuchome@suse.cz

- returned dependency on yast2-online-update

-------------------------------------------------------------------
Tue Mar 21 07:57:37 CET 2006 - visnov@suse.cz

- try to get add-on product control files only optionally (#159116)
- 2.13.40

-------------------------------------------------------------------
Mon Mar 20 10:08:13 CET 2006 - locilka@suse.cz

- disabled skipping the 'Installation Mode' dialog when no other
  installed Linux found. Just disabling 'Update' and 'Other'
  options in that case (#157695).
- removed calling uml_finish, client doesn't has been dropped.

-------------------------------------------------------------------
Fri Mar 17 22:50:06 CET 2006 - jsrain@suse.de

- added AytoYaST support for add-on products
- 2.13.39

-------------------------------------------------------------------
Fri Mar 17 09:30:02 CET 2006 - locilka@suse.cz

- fixed .desktop file for Add-On Products, now it starts add-on
  instead of sw_single when launched from YaST Control Center
  (#158869).

-------------------------------------------------------------------
Thu Mar 16 23:24:11 CET 2006 - jsrain@suse.de

- added zFCP and DASD modules to list of modules to be cloned after
  SLES installation (#153378)
- 2.13.38

-------------------------------------------------------------------
Thu Mar 16 23:10:06 CET 2006 - jsrain@suse.de

- fixed product handling (&product; macro) (#151050)
- allow multiple installation sources (#151755)

-------------------------------------------------------------------
Thu Mar 16 15:51:42 CET 2006 - jdsn@suse.de

- fixed blocker bug (#158628), suse_register call in all products

-------------------------------------------------------------------
Thu Mar 16 14:56:36 CET 2006 - fehr@suse.de

- increase maximal size of root fs to 20 Gig (#158608)
- 2.13.37

-------------------------------------------------------------------
Wed Mar 15 18:21:54 CET 2006 - jsrain@suse.de

- do not overwrite language settings during update (#156562)
- do not offer network sources for Add-On products if no network is
  configured (#156467)
- 2.13.36

-------------------------------------------------------------------
Tue Mar 14 18:16:32 CET 2006 - jdsn@suse.de

- corrected titles in control file
- 2.13.35

-------------------------------------------------------------------
Tue Mar 14 18:11:53 CET 2006 - jdsn@suse.de

- 2.13.34

-------------------------------------------------------------------
Tue Mar 14 18:09:58 CET 2006 - jdsn@suse.de

- new browser for registration
- new texts for registration module

-------------------------------------------------------------------
Mon Mar 13 16:26:00 CET 2006 - jsrain@suse.de

- report an error if creating catalog for add-on product fails
  (#157566)
- 2.13.33

-------------------------------------------------------------------
Fri Mar 10 19:02:04 CET 2006 - jsrain@suse.de

- disable add-on products if inst-sys is mounted from CD
- 2.13.32

-------------------------------------------------------------------
Fri Mar 10 18:33:55 CET 2006 - jdsn@suse.de

- fixed security bug (#157008)
- added link to browser for Novell privacy statement

-------------------------------------------------------------------
Fri Mar 10 17:55:11 CET 2006 - mvidner@suse.cz

- Start ncurses UI in non-threaded mode to enable spawning of
  interactive processes (like w3m for suseRegister, #150799).
- 2.13.31

-------------------------------------------------------------------
Fri Mar 10 12:17:56 CET 2006 - ms@suse.de

- forcing using xim for Qt Input (#156962)

-------------------------------------------------------------------
Thu Mar  9 17:36:39 CET 2006 - mvidner@suse.cz

- Control files: added network/startmode, being ifplugd for SL and
  SLED, auto for SLES (#156388).
- 2.13.30

-------------------------------------------------------------------
Thu Mar  9 17:35:30 CET 2006 - jsrain@suse.de

- fixed asking for add-on product CD (#156469)

-------------------------------------------------------------------
Thu Mar  9 12:01:07 CET 2006 - ms@suse.de

- include proofread message texts

-------------------------------------------------------------------
Wed Mar  8 17:00:41 CET 2006 - jdsn@suse.de

- fixed launch of yastbrowser (during installation)
- 2.13.29

-------------------------------------------------------------------
Wed Mar  8 15:25:57 CET 2006 - ms@suse.de

- fixed createStageList() function to be more restrictive on checking
  for stage files. Adapt startup documentation according to this
  change (#144783)

-------------------------------------------------------------------
Wed Mar  8 14:25:02 CET 2006 - lrupp@suse.de

- added suseRegister to Requires

-------------------------------------------------------------------
Tue Mar  7 22:27:45 CET 2006 - jdsn@suse.de

- added functionality to skip suse register and/or online update
- 2.13.28

-------------------------------------------------------------------
Tue Mar  7 20:07:43 CET 2006 - jsrain@suse.de

- added yastbrowser

-------------------------------------------------------------------
Tue Mar  7 00:26:26 CET 2006 - jsrain@suse.de

- fixed back button behavior in installation mode dialog (#155044)

-------------------------------------------------------------------
Mon Mar  6 10:47:31 CET 2006 - visnov@suse.cz

- enable media callbacks in the add-on product handling

-------------------------------------------------------------------
Fri Mar  3 23:30:36 CET 2006 - jsrain@suse.de

- added .desktop file for add-on product installation (#154930)
- properly initialize source for add-on product (#154980)
- 2.13.27

-------------------------------------------------------------------
Fri Mar  3 10:43:12 CET 2006 - visnov@suse.cz

- reset package manager before installing patches

-------------------------------------------------------------------
Wed Mar  1 23:19:47 CET 2006 - jsrain@suse.de

- release all medias before registering add-on product CD or DVD
  (#154348)
- check whether files are on the add-on product media before using
  them (#154314)
- 2.13.26

-------------------------------------------------------------------
Mon Feb 27 18:32:05 CET 2006 - jsrain@suse.de

- fixed setting default desktop according to destop dialog (#152709)
- 2.13.25

-------------------------------------------------------------------
Fri Feb 24 19:40:37 CET 2006 - jsrain@suse.de

- select base product before runing add-on products dialog
- 2.13.24

-------------------------------------------------------------------
Fri Feb 24 16:57:03 CET 2006 - ms@suse.de

- added qt plugin check to check_network function (#149025)

-------------------------------------------------------------------
Thu Feb 23 16:15:50 CET 2006 - jsrain@suse.de

- changed the name of the add-on product control file (#152770)
- 2.13.23

-------------------------------------------------------------------
Wed Feb 22 23:05:28 CET 2006 - jsrain@suse.de

- using correct icon (#151630)
- 2.13.22

-------------------------------------------------------------------
Wed Feb 22 12:45:54 CET 2006 - ms@suse.de

- added console startup message when y2base is called (#148165)

-------------------------------------------------------------------
Wed Feb 22 10:28:42 CET 2006 - visnov@suse.cz

- adapt BuildRequires
- 2.13.21

-------------------------------------------------------------------
Wed Feb 22 01:20:18 CET 2006 - jsrain@suse.de

- do not offer creating AutoYaST profile in first boot mode
  (#152285)
- 2.13.20

-------------------------------------------------------------------
Sun Feb 19 17:48:17 CET 2006 - jsrain@suse.de

- made inst_proposal more resistent to incorrect data returned from
  client modules (#148271)

-------------------------------------------------------------------
Fri Feb 17 23:58:34 CET 2006 - jsrain@suse.de

- removed dependency on yast2-online-update
- integrated add-on product selection to installation workflow
- 2.13.19

-------------------------------------------------------------------
Fri Feb 17 14:19:46 CET 2006 - mvidner@suse.cz

- inst_release_notes: Let the combo box have a label.
- inst_disks_activate: fixed the textdomain (s390 -> installation)

-------------------------------------------------------------------
Thu Feb 16 23:29:18 CET 2006 - jsrain@suse.de

- several fixes of add-on product installation
- 2.13.18

-------------------------------------------------------------------
Tue Feb 14 23:40:31 CET 2006 - jsrain@suse.de

- added possibility to use standalone-installation proposals when
  installing with base product
- added support for replacing 2nd stage workflow
- added support for disabling individual proposal
- added support for inserting steps to inst_finish for add-on
  products
- added copying merged control files to installed system, merging
  them for 2nd stage workflow
- 2.13.17

-------------------------------------------------------------------
Tue Feb 14 18:32:18 CET 2006 - jdsn@suse.de

- new release notes module (multiple release notes) FATE: 120129
- 2.13.16

-------------------------------------------------------------------
Tue Feb 14 01:22:52 CET 2006 - jsrain@suse.de

- fixed add-on product workflow and proposal merging

-------------------------------------------------------------------
Mon Feb 13 22:33:37 CET 2006 - jsrain@suse.de

- updated patchs on add-on product CD according to spec
- 2.13.15

-------------------------------------------------------------------
Mon Feb 13 10:09:58 CET 2006 - visnov@suse.cz

- save zypp.log from instsys

-------------------------------------------------------------------
Sun Feb 12 20:41:09 CET 2006 - olh@suse.de

- umount /dev and /sys unconditionally in umount_finish.ycp

-------------------------------------------------------------------
Sun Feb 12 19:41:28 CET 2006 - olh@suse.de

- remove obsolete comment from umount_finish.ycp

-------------------------------------------------------------------
Sun Feb 12 18:35:41 CET 2006 - visnov@suse.cz

- revert redirect

-------------------------------------------------------------------
Sun Feb 12 16:45:43 CET 2006 - kkaempf@suse.de

- redirect stderr to /var/log/YaST2/zypp.log when running
  1st or 2nd stage installation. (#149001)

-------------------------------------------------------------------
Thu Feb  9 21:27:28 CET 2006 - jsrain@suse.de

- added add-on product installation in running system

-------------------------------------------------------------------
Thu Feb  9 00:56:18 CET 2006 - jsrain@suse.de

- added control file merging functionality

-------------------------------------------------------------------
Tue Feb  7 17:57:40 CET 2006 - mvidner@suse.cz

- control files: Configure the hostname in the main installation
  workflow also in SuSE Linux (#142758) and SLED (#137340).
- 2.13.13

-------------------------------------------------------------------
Mon Feb  6 10:43:59 CET 2006 - olh@suse.de

- remove the /usr/share/locale/br symlink creation, there is
  no user of /usr/share/locale files inside the inst-sys
- remove the hostname linux, domainname local calls
  the hostname is already set in inst_setup.
  yast can not be restarted with ssh installs

-------------------------------------------------------------------
Tue Jan 31 14:30:07 CET 2006 - fehr@suse.de

- disable proposal with separate /home for SLES

-------------------------------------------------------------------
Mon Jan 30 18:19:31 CET 2006 - ms@suse.de

- fixed PCI bus ID setup (#145938)

-------------------------------------------------------------------
Fri Jan 27 14:37:30 CET 2006 - ms@suse.de

- adding truetype font path to the vnc font path (#139351)

-------------------------------------------------------------------
Thu Jan 26 12:51:17 CET 2006 - fehr@suse.de

- remove loading of dm modules, if needed this is done in libstorage

-------------------------------------------------------------------
Tue Jan 24 13:00:43 CET 2006 - ms@suse.de

- added check for testutf8 binary (#144699)

-------------------------------------------------------------------
Tue Jan 24 08:29:29 CET 2006 - jsrain@suse.cz

- enable iSCSI dialog during installation
- 2.13.12

-------------------------------------------------------------------
Mon Jan 23 13:21:46 CET 2006 - mvidner@suse.cz

- Added networkmanager_proposal to the network proposal.
- 2.13.11

-------------------------------------------------------------------
Mon Jan 23 13:03:09 CET 2006 - ms@suse.de

- added y2start.log message if YaST exits abnormally (#141016)
- fixed repatching of xorg.conf file (#144538)

-------------------------------------------------------------------
Mon Jan 23 09:30:07 CET 2006 - jsrain@suse.cz

- added "enable_clone" option (#144101)

-------------------------------------------------------------------
Mon Jan 16 17:07:17 CET 2006 - mvidner@suse.cz

- Prefer the string product feature network/network_manager (always,
  laptop, never) over boolean network/network_manager_is_default.

-------------------------------------------------------------------
Fri Jan 13 14:12:31 CET 2006 - jsrain@suse.cz

- run the desktop dialog also on SLES (#142771)
- added iscsi installation to the installatino workflow
- 2.13.10

-------------------------------------------------------------------
Wed Jan 11 14:50:18 CET 2006 - jsrain@suse.cz

- call installation clients for DASD/zFCP configuration instead of
  the run-time ones

-------------------------------------------------------------------
Mon Jan  9 16:47:46 CET 2006 - jsrain@suse.cz

- write mouse information on PPC (#116406)
- UI mode set to expert for SLES
- reset storage after (de)activating any disk (#140936)
- 2.13.9

-------------------------------------------------------------------
Fri Jan  6 16:20:23 CET 2006 - ms@suse.de

- fixed HVC_CONSOLE_HINT text (#140386)

-------------------------------------------------------------------
Thu Jan  5 16:49:24 CET 2006 - jsrain@suse.cz

- Removed unneeded stuff from proposals on some architectures for
  SLES (#140999, #140991)
- Added iSCSI to installation workflow (real call still missing)
- moved DASD/zFCP disk activation prior installation mode selection
  (#140936)
- 2.13.8

-------------------------------------------------------------------
Thu Jan  5 14:29:12 CET 2006 - sh@suse.de

- V 2.13.7
- Fixed bugs #79289, #114037: trouble with y2cc at end of installation
  Dropped y2cc at end of installation (OK from aj + gp)

-------------------------------------------------------------------
Thu Jan  5 13:52:48 CET 2006 - mvidner@suse.cz

- control file: for SLES, ask for the host name in the main workflow (F4126)

-------------------------------------------------------------------
Thu Jan  5 13:04:46 CET 2006 - jsuchome@suse.cz

- control file: for NLD, do not enable autologin by default (#140990)

-------------------------------------------------------------------
Tue Jan  3 12:11:15 CET 2006 - ms@suse.de

- don't call initvicons on s390/s390x architectures (#140383)

-------------------------------------------------------------------
Thu Dec 22 12:25:26 CET 2005 - fehr@suse.de

- added try_separate_home to partitioning section of control.xml

-------------------------------------------------------------------
Wed Dec 21 11:30:11 CET 2005 - ms@suse.de

- fixed startup Makefile.am

-------------------------------------------------------------------
Wed Dec 21 10:36:13 CET 2005 - visnov@suse.cz

- merged proofread texts

-------------------------------------------------------------------
Tue Dec 20 13:14:02 CET 2005 - ms@suse.de

- added support for graphical installation on ia64 archs (#140142)

-------------------------------------------------------------------
Mon Dec 19 18:10:00 CET 2005 - sh@suse.de

- Implemented feature #300359: Show Beta notice during installation
  Now showing /info.txt in a popup (with a simple "OK" button)
  over the license agreement
- V 2.13.6

-------------------------------------------------------------------
Fri Dec 16 16:15:24 CET 2005 - jsrain@suse.cz

- do not call obsolete gnome-postinstall script
- added list of modules to offer clone at the end of installation
  to control files
- 2.13.5

-------------------------------------------------------------------
Wed Dec 14 12:07:13 CET 2005 - ms@suse.de

- make service startup more robust (#138433)

-------------------------------------------------------------------
Fri Dec  2 16:19:15 CET 2005 - mvidner@suse.cz

- Added control file variables network_manager_is_default,
  force_static_ip.
- 2.13.4

-------------------------------------------------------------------
Fri Dec  2 09:57:48 CET 2005 - jsrain@suse.cz

- mark missing texts for translation (#136021)

-------------------------------------------------------------------
Wed Nov 30 08:07:25 CET 2005 - lslezak@suse.cz

- removed Xen and UML sections from control files
  (moved to yast2-vm package)
- 2.13.4

-------------------------------------------------------------------
Tue Nov 29 14:19:05 CET 2005 - sh@suse.de

- Implemented feature #110081: License translations
- V 2.13.3

-------------------------------------------------------------------
Mon Nov 28 12:50:08 CET 2005 - jsrain@suse.cz

- adjusted default desktop in control files (#132491)

-------------------------------------------------------------------
Tue Nov 22 12:58:19 CET 2005 - jsrain@suse.cz

- added default desktop to control files

-------------------------------------------------------------------
Fri Nov 11 08:20:27 CET 2005 - jsrain@suse.cz

- write hwcfg-static-printer only if parallel port is present
  (#116406)
- 2.13.2

-------------------------------------------------------------------
Tue Nov  1 13:02:58 CET 2005 - jsrain@suse.cz

- adapted to inst_desktop_new.ycp -> inst_desktop.ycp rename

-------------------------------------------------------------------
Tue Oct 18 12:35:16 CEST 2005 - ms@suse.de

- added update check: update_xf86config to be called in case of
  update. The script will fix the mouse configuration if the device
  /dev/mouse or /dev/psaux is in use (#118755)

-------------------------------------------------------------------
Mon Oct 17 16:28:11 CEST 2005 - ms@suse.de

- added testX binary check

-------------------------------------------------------------------
Thu Oct 13 16:21:53 CEST 2005 - ms@suse.de

- fixed startup scripts because Stefan changed the X11 module
  naming from drv.o to drv.so :-(

-------------------------------------------------------------------
Fri Sep 30 14:22:28 CEST 2005 - jsrain@suse.cz

- remove checking whether to run language selection (language
  module knows better whether it is needed)

-------------------------------------------------------------------
Mon Sep 26 17:48:58 CEST 2005 - jsrain@suse.cz

- do close target before switching from update to bare metal
  installation (#115075)
- do not set default window manager in sysconfig if neither KDE
  nor GNOME are installed (#115412)
- 2.13.0

-------------------------------------------------------------------
Fri Sep  9 14:14:24 CEST 2005 - ms@suse.de

- fixed service startup sequence of HAL and DBUS (#115815)

-------------------------------------------------------------------
Wed Sep  7 16:00:24 CEST 2005 - jsrain@suse.cz

- fixed typo in the cursor scheme name for GNOME (#74309)
- 2.12.28

-------------------------------------------------------------------
Wed Sep  7 09:16:44 CEST 2005 - jsuchome@suse.cz

- 2.12.27

-------------------------------------------------------------------
Tue Sep  6 17:01:51 CEST 2005 - jsrain@suse.cz

- fixed freezing installation while saving configured hardware
 (#115387)

-------------------------------------------------------------------
Tue Sep  6 13:28:06 CEST 2005 - jsrain@suse.cz

- use correct icons for license agreement and installation mode
  dialogs (#105158)
- 2.12.26

-------------------------------------------------------------------
Mon Sep  5 17:30:18 CEST 2005 - ms@suse.de

- fixed braille setup (#115278)

-------------------------------------------------------------------
Mon Sep  5 16:25:44 CEST 2005 - ms@suse.de

- start dbus in Second-Stage/S06-services (#114667)

-------------------------------------------------------------------
Mon Sep  5 12:46:43 CEST 2005 - jsrain@suse.cz

- save all configured hardware at the end of installation (#104676)
- 2.12.25

-------------------------------------------------------------------
Thu Sep  1 13:45:29 CEST 2005 - ms@suse.de

- start hald in Second-Stage/S06-services (#114667)

-------------------------------------------------------------------
Mon Aug 29 09:56:30 CEST 2005 - jsrain@suse.cz

- reset package manager when switched installation mode (#105857)
- 2.12.24

-------------------------------------------------------------------
Fri Aug 26 10:23:24 CEST 2005 - jsrain@suse.cz

- set default cursor theme according to default desktop (#74309)
- 2.12.23

-------------------------------------------------------------------
Wed Aug 24 10:39:48 CEST 2005 - ms@suse.de

- fixed umount_result setting in /etc/install.inf. A space is
  needed between the colon and the value (#112620)

-------------------------------------------------------------------
Tue Aug 23 15:02:53 CEST 2005 - ms@suse.de

- fixed umount call in First-Stage setup -> added F03-umount (#103800)

-------------------------------------------------------------------
Tue Aug 23 12:46:16 CEST 2005 - jsrain@suse.cz

- mark correct tab selected after language is changed (#105995)
- reset target map when switching between installation and upgrade
  (#106627)

-------------------------------------------------------------------
Mon Aug 22 12:18:08 CEST 2005 - jsrain@suse.cz

- fixed title icons for proposal dialogs (#105165)
- 2.12.22

-------------------------------------------------------------------
Fri Aug 19 15:39:31 CEST 2005 - jsrain@suse.cz

- reverted forcing language dialog in NCurses (#102958)
- 2.12.21

-------------------------------------------------------------------
Fri Aug 19 15:33:08 CEST 2005 - ms@suse.de

- fixed mouse probing call, was never called in initial stage (#100665)

-------------------------------------------------------------------
Fri Aug 19 11:32:09 CEST 2005 - arvin@suse.de

- improved initialisation of libstorage callbacks (bug #105562)

-------------------------------------------------------------------
Wed Aug 17 17:37:02 CEST 2005 - ms@suse.de

- added umount_result key to /etc/install.inf containing the exit
  code from trying to umount the inst-sys (#103800)
- 2.12.19

-------------------------------------------------------------------
Wed Aug 17 15:45:40 CEST 2005 - jsrain@suse.cz

- handle correctly if _proposal client returns nil as warning level
  (#105154)

-------------------------------------------------------------------
Wed Aug 17 15:09:44 CEST 2005 - arvin@suse.de

- check if /sbin/splash exists (bug #105159)
- 2.12.18

-------------------------------------------------------------------
Tue Aug 16 08:51:16 CEST 2005 - jsrain@suse.cz

- build relation between old keys and new UDIs (#104676)

-------------------------------------------------------------------
Mon Aug 15 16:49:22 CEST 2005 - jsrain@suse.cz

- merged texts from proofread
- 2.12.17

-------------------------------------------------------------------
Mon Aug 15 14:45:43 CEST 2005 - ms@suse.de

- fixed vncpassword handling (#104377)

-------------------------------------------------------------------
Mon Aug 15 13:02:07 CEST 2005 - jsrain@suse.cz

- make the OK button in other installatino options popup default
  button (#104589)

-------------------------------------------------------------------
Fri Aug 12 14:35:19 CEST 2005 - jsrain@suse.cz

- force language selection in NCurses (#102958)
- 2.12.16

-------------------------------------------------------------------
Fri Aug 12 12:32:42 CEST 2005 - ms@suse.de

- fixed use of graphical installer within SSH session (#53767)

-------------------------------------------------------------------
Fri Aug 12 10:15:26 CEST 2005 - ms@suse.de

- fixed set_splash function to work with SuSE 10.0

-------------------------------------------------------------------
Tue Aug  9 15:22:24 CEST 2005 - ms@suse.de

- fixed shell warning (#100729)

-------------------------------------------------------------------
Mon Aug  8 14:06:10 CEST 2005 - jsrain@suse.cz

- show URL of product vendor in congratulation dialog (#102542)

-------------------------------------------------------------------
Fri Aug  5 13:00:16 CEST 2005 - lslezak@suse.cz

- added virtual machine proposal into contol file
- 2.12.15

-------------------------------------------------------------------
Wed Aug  3 13:01:20 CEST 2005 - jsrain@suse.cz

- fixed behavior in proposal with tabs if one of the submodules
  returned an error (#100203)
- 2.12.14

-------------------------------------------------------------------
Tue Aug  2 15:24:14 CEST 2005 - jsrain@suse.cz

- do not allow going back after 2nd stage installation is
  interrupted by reboot
- restore settings after reboot during 2nd stage installation

-------------------------------------------------------------------
Thu Jul 28 11:31:15 CEST 2005 - jsrain@suse.cz

- updated the installation confirmation popup (#98841)
- changed label of push button to access boot and repair (#98836),
  added help text
- 2.12.13

-------------------------------------------------------------------
Mon Jul 25 14:56:54 CEST 2005 - ms@suse.de

- include functions start_yast_and_reboot() and start_yast_again()
  according to a feature request for Jiri.

-------------------------------------------------------------------
Fri Jul 22 13:09:38 CEST 2005 - jsrain@suse.cz

- fixed dialog captions of proposals

-------------------------------------------------------------------
Thu Jul 21 17:01:57 CEST 2005 - fehr@suse.de

- replace obsolete SCR agent calls by call to Storage::ActivateHld()

-------------------------------------------------------------------
Thu Jul 21 11:54:19 CEST 2005 - ms@suse.de

- fixed YaST2.call::wait_for_x11() to set an initial value
  for server_running (#97381)
- 2.12.12

-------------------------------------------------------------------
Tue Jul 19 17:25:15 CEST 2005 - jsrain@suse.cz

- fixed switch from installation to update and vice versa
- added support for reboot and restart of YaST during 2nd stage
  installation
- updated control file to show 3 installation stages

-------------------------------------------------------------------
Mon Jul 18 13:38:50 CEST 2005 - jsrain@suse.cz

- updated control file
- minor inst_proposal clean-up
- 2.12.11

-------------------------------------------------------------------
Fri Jul 15 15:35:03 CEST 2005 - jsrain@suse.cz

- fixed behavior of several dialogs
- 2.12.10

-------------------------------------------------------------------
Thu Jul 14 18:18:42 CEST 2005 - jsrain@suse.cz

- added installation workflow
- added support for tabs in proposals
- adapted to new partitioner using storage-lib (arvin)
- moved inst_desktop.ycp to yast2-packager
- 2.12.9

-------------------------------------------------------------------
Mon Jul 11 16:21:58 CEST 2005 - jsrain@suse.cz

- removed dependency on vanished Display.ycp to fix build
- 2.12.8

-------------------------------------------------------------------
Mon Jul 11 11:14:18 CEST 2005 - ms@suse.de

- fixed race condition in checking servers exit code (#91342)
- fixed testX and xupdate paths

-------------------------------------------------------------------
Thu Jun  2 16:57:14 CEST 2005 - jsrain@suse.cz

- put focus on the release notes to allow scrolling without pushing
  Tab many times to move the focus (#80215)

-------------------------------------------------------------------
Wed Jun  1 14:12:06 CEST 2005 - mvidner@suse.cz

- Added a scr file for .etc.install_inf_options (#75720).
- 2.12.7

-------------------------------------------------------------------
Tue May 31 11:39:56 CEST 2005 - ms@suse.de

- implement check for driver update mode (#84155)

-------------------------------------------------------------------
Tue May 31 11:04:04 CEST 2005 - ms@suse.de

- applied patch from Olaf to avoid some time consuming calls (#86178)
- allow "vnc=1 usessh=1" as install and debug method (#45127)

-------------------------------------------------------------------
Mon May 30 15:55:55 CEST 2005 - jsrain@suse.cz

- display message when fallen into text mode installation (#53748)

-------------------------------------------------------------------
Mon May 16 10:53:27 CEST 2005 - jsrain@suse.cz

- renamed 'default' variable
- 2.12.6

-------------------------------------------------------------------
Tue May 10 14:05:01 CEST 2005 - jsrain@suse.cz

- copy /etc/X11/xorg.conf instead of XF86Config to the target
  system
- 2.12.5

-------------------------------------------------------------------
Mon May  9 18:27:54 CEST 2005 - ms@suse.de

- removed sed update of BusID (#78950)

-------------------------------------------------------------------
Wed Apr 27 12:56:15 CEST 2005 - jsrain@suse.cz

- modularized inst_finish.ycp
- 2.12.4

-------------------------------------------------------------------
Thu Apr 21 11:14:04 CEST 2005 - ms@suse.de

- fixed X11 config patching code, related to (#66989)

-------------------------------------------------------------------
Mon Apr 18 17:10:55 CEST 2005 - jsrain@suse.cz

- one more fix for new ProductFeatures.ycp interface
- 2.12.3

-------------------------------------------------------------------
Mon Apr 18 15:19:44 CEST 2005 - jsrain@suse.cz

- adapted to new interface of ProductFeatures.ycp
- 2.12.2

-------------------------------------------------------------------
Thu Apr 14 17:19:30 CEST 2005 - visnov@suse.cz

- 2.12.1

-------------------------------------------------------------------
Wed Apr  6 15:39:25 CEST 2005 - ms@suse.de

- inst-sys move XF86Config to xorg.conf (#66989)

-------------------------------------------------------------------
Tue Mar 29 14:23:17 CET 2005 - jsrain@suse.cz

- updated the layout of the source files in the repository
- 2.12.0

-------------------------------------------------------------------
Wed Mar 23 15:04:17 CET 2005 - ms@suse.de

- fixed vnc server arguments (#70896)

-------------------------------------------------------------------
Sat Mar 19 10:15:14 CET 2005 - ms@suse.de

- fixed second stage locale setup for textbased installation (#73631)

-------------------------------------------------------------------
Tue Mar 15 16:59:19 CET 2005 - ms@suse.de

- IMPORTANT: fixed locale setup (#72145)

-------------------------------------------------------------------
Tue Mar 15 09:44:32 CET 2005 - jsrain@suse.cz

- enable netdaemon if GNOME is default desktop (#72018)

-------------------------------------------------------------------
Mon Mar 14 15:23:17 CET 2005 - jsrain@suse.cz

- enable FAM daemon when GNOME is installed

-------------------------------------------------------------------
Mon Mar 14 14:15:34 CET 2005 - ms@suse.de

- fixed missing reboot on SSH installation (#67043)

-------------------------------------------------------------------
Fri Mar 11 16:50:14 CET 2005 - ms@suse.de

- added option --auto-fonts to Y2_QT_ARGS (#72174)

-------------------------------------------------------------------
Fri Mar 11 12:57:37 CET 2005 - ms@suse.de

- fixed setting TERM variable (#71771)

-------------------------------------------------------------------
Mon Mar  7 08:27:03 CET 2005 - jsrain@suse.cz

- initialize &product; macro in inst_suseconfig (#70899)
- set hwcfg file for parallel printer (#64412)

-------------------------------------------------------------------
Thu Mar  3 17:36:56 CET 2005 - ms@suse.de

- fixed LANG setting in F03-language (#66498)

-------------------------------------------------------------------
Thu Mar  3 12:53:00 CET 2005 - ms@suse.de

- fixed startup scripts for pcmcia/usb network installations (#65164)

-------------------------------------------------------------------
Wed Mar  2 10:53:37 CET 2005 - jsrain@suse.cz

- merged texts from proofread

-------------------------------------------------------------------
Wed Mar  2 06:42:11 CET 2005 - nashif@suse.de

- url in last dialog is set to www.novell.com/linux

-------------------------------------------------------------------
Tue Mar  1 12:13:09 CET 2005 - jsrain@suse.cz

- removed obsolete symlink juggling (#66016)

-------------------------------------------------------------------
Thu Feb 24 16:10:03 CET 2005 - ms@suse.de

- added logsize check to FirstStage/F07-logging

-------------------------------------------------------------------
Wed Feb 23 11:35:18 CET 2005 - jsrain@suse.cz

- fixed comments for translators

-------------------------------------------------------------------
Tue Feb 22 18:30:15 CET 2005 - ms@suse.de

- fixed check for X11 configuration in continue mode (#66224)

-------------------------------------------------------------------
Tue Feb 22 13:11:41 CET 2005 - sh@suse.de

- V 2.11.17

-------------------------------------------------------------------
Tue Feb 22 13:05:23 CET 2005 - ms@suse.de

- fixed Y2MAXLOGSIZE setting, which was set to 0 because df within
  inst-sys is not an option for checking the filesystem space

-------------------------------------------------------------------
Mon Feb 21 18:10:26 CET 2005 - sh@suse.de

- Proper log-rotating in inst_finish
- V 2.11.16

-------------------------------------------------------------------
Fri Feb 18 10:55:09 CET 2005 - jsrain@suse.cz

- added "Initializing..." title to installation before something
  else is shown (#51039)

-------------------------------------------------------------------
Thu Feb 17 12:41:33 CET 2005 - ms@suse.de

- fixed inst-sys copy process of XF86Config to take care
  about the new name xorg.conf

-------------------------------------------------------------------
Wed Feb 16 14:53:57 CET 2005 - jsrain@suse.cz

- fix displaying release notes if the localized version is not
  available (#50911)

-------------------------------------------------------------------
Thu Feb 10 13:13:50 CET 2005 - jsrain@suse.cz

- reduced forced minimal size of the release notes popup (#50637)
- fixed the order of proposal creation (and thus firewall
  is enabled again) (#50622)
- 2.11.15

-------------------------------------------------------------------
Wed Feb  9 19:16:22 CET 2005 - nashif@suse.de

- Save files control.xml and info.txt from installation into
  /etc/YaST2.

-------------------------------------------------------------------
Wed Feb  9 15:05:33 CET 2005 - jsrain@suse.cz

- additional kernel parameters in control file Prof moved to
  the new variable (#50369)

-------------------------------------------------------------------
Tue Feb  8 16:14:44 CET 2005 - nashif@suse.de

- Moved ProductControl to yast2 package

-------------------------------------------------------------------
Mon Feb  7 13:46:48 CET 2005 - jsrain@suse.cz

- fixed order of items in the "Change" button in proposals (#50204)
- merged texts from proofread
- added label informing about release notes from media
- fixed translating empty string in the installation steps
- 2.11.12

-------------------------------------------------------------------
Fri Feb  4 13:14:54 CET 2005 - jsrain@suse.cz

- display release notes from installation proposal

-------------------------------------------------------------------
Wed Feb  2 18:21:48 CET 2005 - ms@suse.de

- fixed control center call (#50389)

-------------------------------------------------------------------
Tue Feb  1 17:02:20 CET 2005 - nashif@suse.de

- Fixed left "steps" display problems (#50388)

-------------------------------------------------------------------
Wed Jan 26 16:12:23 CET 2005 - nashif@suse.de

- install inst_default_desktop.ycp (#49838)

-------------------------------------------------------------------
Tue Jan 25 07:21:53 CET 2005 - nashif@suse.de

- Fixed arguments in control file
- Fixed deleting completed steps
- 2.11.10

-------------------------------------------------------------------
Mon Jan 24 16:29:32 CET 2005 - nashif@suse.de

- Moved installation workflow routines out of installation.ycp
- Adapted arguments of installation clients
- Enhanced control file and made it more readable (arguments of clients
  are clearer now)

-------------------------------------------------------------------
Mon Jan 24 11:27:55 CET 2005 - ms@suse.de

- fixed language environment (#49811)

-------------------------------------------------------------------
Thu Jan 13 11:35:45 CET 2005 - jsrain@suse.cz

- changed the "System will boot now..." message at the end of
  isnt_finish.ycp (#41592)
- 2.11.8

-------------------------------------------------------------------
Wed Jan 12 12:44:29 CET 2005 - ms@suse.de

- removed xmset calls to disable/enable the mouse pointer.
- prevent patching X11 configuration in continue mode

-------------------------------------------------------------------
Wed Jan 12 11:39:31 CET 2005 - ms@suse.de

- fixed yast startup in continue mode. The evaluation of the
  variables USE_SSH and VNC was wrong in S08-start and
  S09-cleanup

-------------------------------------------------------------------
Tue Jan 11 16:16:38 CET 2005 - jsrain@suse.cz

- prevent disabling the Next button in the proposal (#46708)

-------------------------------------------------------------------
Wed Jan  5 17:30:11 CET 2005 - jsrain@suse.cz

- removed unneeded imports and variables from installation.ycp
- adapted to changed interface of Kernel.ycp
- 2.11.7

-------------------------------------------------------------------
Tue Jan  4 09:45:17 CET 2005 - jsrain@suse.cz

- on SGI Altix add fetchop and mmtimer to MODULES_LOADED_ON_BOOT
  (was disabled due to problems in Kernel.ycp) (bug #46971)
- disable Back/Accept buttons in inst_finish.ycp (#37025)

-------------------------------------------------------------------
Thu Dec 16 15:13:23 CET 2004 - sh@suse.de

- Applied patch from bug #49275: Enable user to skip proposal
  even if there is a blocker error in it

-------------------------------------------------------------------
Thu Dec 09 10:52:54 CET 2004 - arvin@suse.de

- disable inclusion of fetchop and mmtimer in
  MODULES_LOADED_ON_BOOT on SGI Altix (bug #46971)

-------------------------------------------------------------------
Fri Dec  3 15:05:57 CET 2004 - ms@suse.de

- include some patches from old startup code which has been
  changed while developing the new startup concept. Please note
  all architecture dependant code has to be part of the startup/arch
  directories and must be included in a clean way to the new scripts.
  I will not include any arch changes made in the last weeks because
  this will lead to the same horrible situation we had in the past.
  if there is anything which has to be handled differntly on another
  architecture this must be done separately to be able to maintain
  that code longer than two days

-------------------------------------------------------------------
Wed Dec  1 12:04:13 CET 2004 - sh@suse.de

- Fixed bug #48722: Inconsistent lower/upper case in mode dialog

-------------------------------------------------------------------
Mon Nov 29 12:32:36 CET 2004 - ms@suse.de

- startup scripts ready now. reports can be send using bug: (#46886)

-------------------------------------------------------------------
Thu Nov 11 18:11:38 CET 2004 - arvin@suse.de

- always use Directory::logdir

-------------------------------------------------------------------
Thu Nov 11 17:47:45 CET 2004 - sh@suse.de

- Record macros during installation:
  /var/log/YaST2/macro_inst_initial.ycp for initial stage,
  /var/log/YaST2/macro_inst_cont.ycp  for "continue" mode

-------------------------------------------------------------------
Tue Nov 02 08:45:57 CET 2004 - arvin@suse.de

- allow to select repair/boot in installation mode selection even
  when no update is possible (bug #39874)

-------------------------------------------------------------------
Mon Nov  1 14:32:25 CET 2004 - visnov@suse.cz

- set product name in wizard (#46247)

-------------------------------------------------------------------
Wed Oct 27 11:20:44 CEST 2004 - arvin@suse.de

- on SGI Altix add fetchop and mmtimer to MODULES_LOADED_ON_BOOT
  (bug #46971)

-------------------------------------------------------------------
Tue Oct 26 12:36:26 CEST 2004 - jsrain@suse.cz

- moved parts of Mode.ycp to Installation.ycp
- adapted to Mode.ycp clean-up
- 2.11.2

-------------------------------------------------------------------
Tue Oct 19 10:46:15 CEST 2004 - lslezak@suse.cz

- UML mode: copy /etc/mtab file to host system (#42859)
- version 2.11.1

-------------------------------------------------------------------
Mon Oct 11 15:04:26 CEST 2004 - jsrain@suse.cz

- adapted to functional interface of Arch.ycp

-------------------------------------------------------------------
Mon Oct 11 10:43:25 CEST 2004 - jsrain@suse.cz

- moved default logon/window manager setting to extra client,
  setting it according to the base package selection (#46619)
- 2.11.0

-------------------------------------------------------------------
Thu Sep 30 15:12:09 CEST 2004 - sh@suse.de

- V 2.10.30
- Made final confirmation popup higher to accomodate all text
  without scrolling even in more verbose languages (de, fr)

-------------------------------------------------------------------
Wed Sep 29 14:13:35 CEST 2004 - mls@suse.de

- stop splash animation before starting yast
- go to verbose mode if X didn't start

-------------------------------------------------------------------
Mon Sep 27 15:37:03 CEST 2004 - arvin@suse.de

- don't create top-level "media" convenience links (bug #46152)

-------------------------------------------------------------------
Wed Sep 22 16:48:43 CEST 2004 - sh@suse.de

- Made final installation confirmation dialog wider and higher
  to avoid scrolling even for more verbose languages (de, fr)
- V 2.10.27

-------------------------------------------------------------------
Wed Sep 22 09:30:45 CEST 2004 - visnov@suse.cz

- reinitialize dialog after mode chosen (#45784)

-------------------------------------------------------------------
Tue Sep 21 14:48:15 CEST 2004 - arvin@suse.de

- use suse marble in congratulation screen (bug #45712)

-------------------------------------------------------------------
Mon Sep 20 13:52:35 CEST 2004 - sh@suse.de

- V 2.10.24
- Merged accidentially split translatable messages

-------------------------------------------------------------------
Fri Sep 17 16:12:53 CEST 2004 - sh@suse.de

- V 2.10.23
- Changed final installation confirmation dialog according to
  bug #45279

-------------------------------------------------------------------
Fri Sep 17 12:12:12 CEST 2004 - arvin@suse.de

- moved popup with boot message further to the end (bug #45432)

-------------------------------------------------------------------
Thu Sep 16 17:00:17 CEST 2004 - snwint@suse.de

- use language info from linuxrc to set LANG in YaST.start; this is
  just to run ncurses yast in fbiterm for exotic languages

-------------------------------------------------------------------
Wed Sep 15 15:16:41 CEST 2004 - arvin@suse.de

- fixed back button in internet test dialog (bug #45319)

-------------------------------------------------------------------
Wed Sep 15 14:48:09 CEST 2004 - visnov@suse.cz

- initialize proposal heading before creating dialog (#45340)

-------------------------------------------------------------------
Tue Sep 14 18:22:06 CEST 2004 - sh@suse.de

- V 2.10.20
- Fixed bug #45271: Mixture of en_UK / en_US: "licence" / "license"

-------------------------------------------------------------------
Tue Sep 14 17:05:15 CEST 2004 - mvidner@suse.cz

- Copy the DHCP cache to the right place (#45150).

-------------------------------------------------------------------
Tue Sep 14 12:46:53 CEST 2004 - arvin@suse.de

- fixed help text in main proposal (bug #45093)

-------------------------------------------------------------------
Tue Sep 14 10:53:02 CEST 2004 - jsrain@suse.cz

- added enable_firewall and firewall_ssh_enable to control file
  for PROF
- added related handlinng to ProductControl

-------------------------------------------------------------------
Mon Sep 13 12:57:41 CEST 2004 - jsrain@suse.cz

- set FAM_ONLY_LOCAL and start fam according to default windowmanager
- 2.10.18

-------------------------------------------------------------------
Mon Sep 13 11:28:33 CEST 2004 - arvin@suse.de

- added system info entry to update proposal (bug #45096)

-------------------------------------------------------------------
Fri Sep 10 13:03:30 CEST 2004 - snwint@suse.de

- use vesa driver as fallback, not vga (see #38253, comment #11)

-------------------------------------------------------------------
Thu Sep  9 15:49:46 CEST 2004 - mvidner@suse.cz

- Added a client to test the network and hardware proposals (#44677).
- 2.10.16

-------------------------------------------------------------------
Wed Sep  8 15:47:16 CEST 2004 - visnov@suse.cz

- implemented reordering of proposal items
- implemented support for hyperlinks in proposal summaries

-------------------------------------------------------------------
Tue Sep 07 14:18:56 CEST 2004 - arvin@suse.de

- added proposal step to initialize sources during update before
  mounting filesystems (needed to solve bug #44724)

-------------------------------------------------------------------
Mon Sep  6 13:33:34 CEST 2004 - mvidner@suse.cz

- Copy the DHCP client cache so that we can request the same IP
  (#43974).
- 2.10.14

-------------------------------------------------------------------
Mon Sep  6 09:50:37 CEST 2004 - jsrain@suse.cz

- avoid asking to confirm one license multiple times (#44145)

-------------------------------------------------------------------
Fri Sep 03 14:33:07 CEST 2004 - arvin@suse.de

- call Bootloader::Update instead of Bootloader::Write during
  update (bug #44286)

-------------------------------------------------------------------
Mon Aug 30 17:23:29 CEST 2004 - jsrain@suse.cz

- ask to confirm licenses of packages before installing/updating
  (#44145)
- 2.10.12

-------------------------------------------------------------------
Fri Aug 27 16:59:56 CEST 2004 - mvidner@suse.cz

- When showing the address for a VNC installation, don't rely on
  install.inf, print the current IP (#43974).
- 2.10.11

-------------------------------------------------------------------
Fri Aug 27 15:09:13 CEST 2004 - arvin@suse.de

- merged proof read messages

-------------------------------------------------------------------
Wed Aug 25 11:56:57 CEST 2004 - arvin@suse.de

- avoid tmp file in /tmp (bug #39444)

-------------------------------------------------------------------
Wed Aug 18 09:10:38 CEST 2004 - arvin@suse.de

- updated fvwmrc.yast2 (see bug #43796)

-------------------------------------------------------------------
Tue Aug 17 15:27:40 CEST 2004 - nashif@suse.de

- XFree86 -> xorg-x11 (#43832)

-------------------------------------------------------------------
Fri Aug 13 22:12:31 CEST 2004 - nashif@suse.de

- Fixed update (#43795)

-------------------------------------------------------------------
Wed Aug 11 18:03:11 CEST 2004 - nashif@suse.de

- Copy EULA to installed system for later use in firstboot module

-------------------------------------------------------------------
Wed Aug 11 16:09:43 CEST 2004 - nashif@suse.de

- Added firewall to network proposal (#43718)

-------------------------------------------------------------------
Tue Aug 10 15:21:56 CEST 2004 - nashif@suse.de

- Add default label for proposals

-------------------------------------------------------------------
Tue Aug 10 14:31:34 CEST 2004 - mvidner@suse.cz

- Fixed arguments for proposals (`initial)

-------------------------------------------------------------------
Mon Aug  9 19:37:28 CEST 2004 - nashif@suse.de

- Enable locking of proposals in control file
- Updated DTD for control file

-------------------------------------------------------------------
Thu Jul 29 10:10:04 CEST 2004 - nashif@suse.de

- New variables for ui and language handling added to control file
- Use Linuxrc module for install.inf and yast.inf handling

-------------------------------------------------------------------
Tue Jul 20 11:18:33 CEST 2004 - arvin@suse.de

- use capitalized SUSE in congratulation screen (bug #38853)

-------------------------------------------------------------------
Tue Jun 15 19:16:26 CEST 2004 - sh@suse.de

- Fixed typo in ssh install script (#42058)

-------------------------------------------------------------------
Tue Jun 15 14:11:06 CEST 2004 - sh@suse.de

- Fixed bug #41597: EULA must be scrolled in both dimensions

-------------------------------------------------------------------
Tue Jun 15 12:23:23 CEST 2004 - arvin@suse.de

- added Requires for yast2-update (bug #42013)

-------------------------------------------------------------------
Fri Jun 11 00:58:40 CEST 2004 - nashif@suse.de

- Added variable software_proposal to control file (NLD)

-------------------------------------------------------------------
Thu Jun 10 03:53:14 CEST 2004 - nashif@suse.de

- Added control for NLD

-------------------------------------------------------------------
Tue Jun  8 04:55:22 CEST 2004 - nashif@suse.de

- Also install control file for SLES to avoid lots of possible
  confusion when control file is not found on installation media
  and fallback file is used.
  (#41696)

-------------------------------------------------------------------
Tue Jun  8 04:37:03 CEST 2004 - nashif@suse.de

- Fixed bug #41696: yast uses elevator=anticipatory instead of
  elevator=as

-------------------------------------------------------------------
Sun May 30 00:38:55 CEST 2004 - nashif@suse.de

- Added Services to main control file for translation (#41367)
- 2.9.83

-------------------------------------------------------------------
Thu May 27 14:40:46 CEST 2004 - mvidner@suse.cz

- Added variables to ProductFeatures
  so that yast2-nis-client testsuite passes (~#41038).
- 2.9.82

-------------------------------------------------------------------
Thu May 27 12:21:19 CEST 2004 - arvin@suse.de

- added special console handling for iSeries (bug #39025)

-------------------------------------------------------------------
Wed May 26 11:12:56 CEST 2004 - arvin@suse.de

- set LD_LIBRARY_PATH in 1st stage installation start script
  (bug #40833)

-------------------------------------------------------------------
Tue May 25 14:10:33 CEST 2004 - jsrain@suse.cz

- set the I/O scheduler in ProductFeatures (#41038)
- 2.9.79

-------------------------------------------------------------------
Mon May 24 14:58:50 CEST 2004 - arvin@suse.de

- again ask for TERM variable if it's set to "vt100" (bug #40991)

-------------------------------------------------------------------
Tue May 18 15:32:30 CEST 2004 - arvin@suse.de

- moved fvwmrc.notitle from sax2 here (bug #37480)

-------------------------------------------------------------------
Tue May 11 13:54:26 CEST 2004 - lslezak@suse.cz

- don't ask for TERM variable if it's already set to "xterm"
  or "vt100" from linuxrc (don't ask in UML installation) (#39947)
- version 2.9.76

-------------------------------------------------------------------
Tue May 04 11:13:53 CEST 2004 - arvin@suse.de

- merged proofread messages

-------------------------------------------------------------------
Fri Apr 30 16:30:13 CEST 2004 - arvin@suse.de

- readded vnc remote proposal to SLES workflow (bug #31023)

-------------------------------------------------------------------
Wed Apr 28 15:38:45 CEST 2004 - arvin@suse.de

- quick implementation of execution of update.post2 scripts
  (bug #38677)

-------------------------------------------------------------------
Wed Apr 28 15:26:30 CEST 2004 - lslezak@suse.cz

- set Ctrl+Alt+Del handler in /etc/inittab to halt (instead of
  reboot) in UML system (safe shutdown from host system using
  uml_mconsole)
- version 2.9.73

-------------------------------------------------------------------
Tue Apr 27 18:25:25 CEST 2004 - gs@suse.de

- write Console: entry for p690 hvc console before reading
  /etc/install.inf (bug #39527)

-------------------------------------------------------------------
Tue Apr 27 10:34:06 CEST 2004 - arvin@suse.de

- call Pkg::SetAdditionalLocales after language change from
  proposal (bug #38366)

-------------------------------------------------------------------
Mon Apr 26 12:34:02 CEST 2004 - arvin@suse.de

- activate lvm and md before booting into a installed system
  (bug #39423)

-------------------------------------------------------------------
Thu Apr 22 18:12:43 CEST 2004 - arvin@suse.de

- removed support of starting yast2 installation without keyboard
  (linuxrc always reports a keyboard now) (bug #39235)

-------------------------------------------------------------------
Thu Apr 22 11:08:53 CEST 2004 - arvin@suse.de

- run unicode_{start,stop} only if they are present (bug #35714)

-------------------------------------------------------------------
Wed Apr 21 13:23:17 CEST 2004 - arvin@suse.de

- uses special sles screen for user authentication on sles

-------------------------------------------------------------------
Mon Apr 19 08:44:01 CEST 2004 - lslezak@suse.cz

- UML mode fixes: don't copy mtab to the host (it's not needed),
  find kernel and initrd even when symlinks are missing
  (workaround for bug #39063)
- added help text in UML installation proposal
- version 2.9.64

-------------------------------------------------------------------
Fri Apr 16 17:58:43 CEST 2004 - nashif@suse.de

- store variables needed in run-time in a sysconfig like file
- first try to load saved control file before fallback to packaged one.

-------------------------------------------------------------------
Fri Apr 16 14:57:44 CEST 2004 - arvin@suse.de

- fixed network start for remote x11 installation (bug #38832)

-------------------------------------------------------------------
Fri Apr 16 14:26:09 CEST 2004 - lslezak@suse.cz

- UML mode fixes: don't copy mtab to the host (it's not needed),
  find kernel and initrd even when symlinks are missing
  (workaround for bug #39063)
- added help text in UML installation proposal

-------------------------------------------------------------------
Fri Apr 16 11:08:42 CEST 2004 - arvin@suse.de

- removed keyboard proposal from update proposal for the update
  in the running system (bug #37817)

-------------------------------------------------------------------
Fri Apr 16 10:57:57 CEST 2004 - arvin@suse.de

- don't run on serial console in case of vnc or ssh installation
  (bug #37325)

-------------------------------------------------------------------
Thu Apr 15 18:26:04 CEST 2004 - arvin@suse.de

- add "service" proposal to SLES installation

-------------------------------------------------------------------
Thu Apr 15 12:03:00 CEST 2004 - arvin@suse.de

- log fvwm output for vnc installation (bug #30061)

-------------------------------------------------------------------
Wed Apr 07 12:37:53 CEST 2004 - arvin@suse.de

- avoid tmp file creation in check.boot script (bug #38572)

-------------------------------------------------------------------
Tue Apr 06 19:04:33 CEST 2004 - arvin@suse.de

- use fbiterm for CJK locales if appropriate (bug #37823)

-------------------------------------------------------------------
Tue Apr  6 18:55:20 CEST 2004 - nashif@suse.de

- only_update_selected option added to product feature set
- V 2.9.56

-------------------------------------------------------------------
Tue Apr  6 16:26:14 CEST 2004 - sh@suse.de

- V 2.9.55
- Fixed bug #36908: Use dynamic fonts based on resolution

-------------------------------------------------------------------
Mon Apr  5 14:38:22 CEST 2004 - fehr@suse.de

- load module dm-snapshort at to prevent hangs if LVM contains
  snapshot LVs (#36422)

-------------------------------------------------------------------
Mon Apr 05 11:32:21 CEST 2004 - arvin@suse.de

- show correct warning in second stage installation when xserver
  can't be started (bug #38298)

-------------------------------------------------------------------
Mon Apr 05 11:04:34 CEST 2004 - arvin@suse.de

- adjusted decision of frontend depending on memory size to memory
  requirements of new interpreter (bug #38298)
- fixed memory value in warning popup

-------------------------------------------------------------------
Sat Apr 03 17:44:03 CEST 2004 - arvin@suse.de

- use fbiterm for CJK locales if appropriate (bug #37823)

-------------------------------------------------------------------
Fri Apr 02 15:59:59 CEST 2004 - arvin@suse.de

- finally changed license to GPL for good

-------------------------------------------------------------------
Thu Apr 01 11:34:10 CEST 2004 - arvin@suse.de

- symmetricalized calls to inst_netsetup (bug #37763)

-------------------------------------------------------------------
Thu Apr 01 11:03:37 CEST 2004 - arvin@suse.de

- removed step label for inst_netsetup (bug #37546)

-------------------------------------------------------------------
Wed Mar 31 19:41:34 CEST 2004 - nashif@suse.de

- Added 2 options to control file:
   inform_about_suboptimal_distribution
   use_desktop_scheduler

-------------------------------------------------------------------
Wed Mar 31 17:19:12 CEST 2004 - lslezak@suse.cz

- inst_finish.ycp - copy kernel image, initrd and /etc/mtab to
  the host system in UML installation mode

-------------------------------------------------------------------
Tue Mar 30 11:25:44 CEST 2004 - arvin@suse.de

- disable virtual desktops in fvwm during vnc installation
  (bug #37480)

-------------------------------------------------------------------
Mon Mar 29 14:48:56 CEST 2004 - fehr@suse.de

- call Storage::FinishInstall() at end of installation

-------------------------------------------------------------------
Mon Mar 29 14:46:51 CEST 2004 - sh@suse.de

- Fixed bug #36713 (relies on yast2-core with fix for bug #36711):
  textdomain for wizard steps should come from control.xml

-------------------------------------------------------------------
Mon Mar 29 05:22:12 CEST 2004 - nashif@suse.de

- fixed copying of hook script logs into installed system

-------------------------------------------------------------------
Sun Mar 28 16:05:19 CEST 2004 - nashif@suse.de

- fixed hook scrips, now using WFM::Read(.local...) (#36831 )
- Not executing any scripting after last client
- Detecting mode before installation steps are sets (#37070 )
- logging hook output to /var/log/YaST2 and copying those
file to installed system.

-------------------------------------------------------------------
Thu Mar 25 16:49:04 CET 2004 - sh@suse.de

- Fixed bug #34618: Don't use full-screen if started remotely

-------------------------------------------------------------------
Thu Mar 25 14:50:07 CET 2004 - ms@suse.de

- fixed driver to use on ia64 systems. there is no framebuffer
  available but the vesa driver is working now (#34909)
- fixed possible loop at installation. handle different exit codes
  from testX in scripts/YaST2. The needed changes to testX have
  been made within the sax2 package (#36794)

-------------------------------------------------------------------
Thu Mar 25 12:12:44 CET 2004 - arvin@suse.de

- removed network proposal from update work flow

-------------------------------------------------------------------
Wed Mar 24 16:10:31 CET 2004 - arvin@suse.de

- renamed usbdevfs to usbfs (bug #31869)

-------------------------------------------------------------------
Wed Mar 24 15:07:03 CET 2004 - sh@suse.de

- Fixed bug #36850: Strange texts in y2qt wizard side bar
- V 2.9.42

-------------------------------------------------------------------
Wed Mar 24 11:13:46 CET 2004 - gs@suse.de

- workaround beta3 pre bug: deactivate Hooks::Run
  (causes crash after inst_finish)
- V 2.9.41

-------------------------------------------------------------------
Mon Mar 22 20:32:41 CET 2004 - nashif@suse.de

- Execute features client if variables are set in control file
- V 2.9.40

-------------------------------------------------------------------
Mon Mar 22 15:58:33 CET 2004 - sh@suse.de

- V 2.9.39
- Fixed bug #36292: Wizard steps not translated
- Preliminary fix for bug #36713: Use textdomain from XML file

-------------------------------------------------------------------
Mon Mar 22 11:14:07 CET 2004 - arvin@suse.de

- introduced and handle new variable Installation::scr_destdir
  to be used by Storage (bug #34996)

-------------------------------------------------------------------
Sun Mar 21 19:48:42 CET 2004 - nashif@suse.de

- read/set language/keyboard/timezone
- added client to set product variables before entering proposal

-------------------------------------------------------------------
Fri Mar 19 15:47:08 CET 2004 - arvin@suse.de

- omit skip/don't skip buttons in uml proposal

-------------------------------------------------------------------
Thu Mar 18 16:18:30 CET 2004 - arvin@suse.de

- fixed update work flow setting (bug #36429 and #35007)

-------------------------------------------------------------------
Thu Mar 18 09:59:01 CET 2004 - mvidner@suse.cz

- Fall back to runlevel 3 if we accidentally don't set it
  in the installation proposal. It would be 0 (#35662).

-------------------------------------------------------------------
Wed Mar 17 22:56:12 CET 2004 - nashif@suse.de

- Add runlevel to s390 proposal
- remove x11 from autoinst workflow (handled differently)

-------------------------------------------------------------------
Wed Mar 17 05:46:03 CET 2004 - nashif@suse.de

- update wizard steps at the right spot to enable switching back
  to installation mode

-------------------------------------------------------------------
Tue Mar 16 21:18:06 CET 2004 - kkaempf@suse.de

- run cleanup script for GNOME (#36196)

-------------------------------------------------------------------
Tue Mar 16 16:02:52 CET 2004 - msvec@suse.cz

- added icons to network and hardware proposals

-------------------------------------------------------------------
Tue Mar 16 14:26:03 CET 2004 - fehr@suse.de

- fix typo devmap_mkmod.sh -> devmap_mknod.sh
- 2.9.32

-------------------------------------------------------------------
Tue Mar 16 01:53:54 CET 2004 - nashif@suse.de

- Enabled evms_config in control file

-------------------------------------------------------------------
Tue Mar 16 01:31:55 CET 2004 - nashif@suse.de

- Update steps when switching modes (#35590)

-------------------------------------------------------------------
Mon Mar 15 12:00:07 CET 2004 - arvin@suse.de

- don't ask for terminal type during vnc installation (bug #33534)

-------------------------------------------------------------------
Fri Mar 12 06:45:02 CET 2004 - nashif@suse.de

- Update control file for autoinst
- Enable swittching of steps upon mode change
- Added possibility to disable a workflow step in runtime

-------------------------------------------------------------------
Thu Mar 11 18:50:55 CET 2004 - sh@suse.de

- Fixed bug #34618: Don't use full screen in remote installation

-------------------------------------------------------------------
Wed Mar 10 14:40:11 CET 2004 - arvin@suse.de

- don't warn if only no disk controller can be found (bug #35546)

-------------------------------------------------------------------
Wed Mar 10 09:51:29 CET 2004 - arvin@suse.de

- extended uml installation work flow

-------------------------------------------------------------------
Wed Mar 10 07:08:09 CET 2004 - nashif@suse.de

- Set wizard steps depending on installation mode

-------------------------------------------------------------------
Wed Mar 10 03:04:53 CET 2004 - nashif@suse.de

- removed include dir from spec

-------------------------------------------------------------------
Wed Mar 10 01:07:58 CET 2004 - sh@suse.de

- V 2.9.24
- Migration to new wizard

-------------------------------------------------------------------
Tue Mar  9 13:08:25 CET 2004 - msvec@suse.cz

- replaced X11 version detection code with (simpler) YCP
- package could be noarch currently (reduced NFB a lot)

-------------------------------------------------------------------
Mon Mar 08 11:54:40 CET 2004 - arvin@suse.de

- call more generalized storage function during update

-------------------------------------------------------------------
Fri Mar 05 12:07:50 CET 2004 - arvin@suse.de

- load correct device mapper module and create nodes

-------------------------------------------------------------------
Thu Mar  4 16:40:36 CET 2004 - visnov@suse.cz

- added type info
- 2.9.20

-------------------------------------------------------------------
Wed Mar  3 17:48:49 CET 2004 - nashif@suse.de

- Moved product features to new feature module

-------------------------------------------------------------------
Wed Mar  3 17:43:45 CET 2004 - sh@suse.de

- Applied rw's patch for bug #34531

-------------------------------------------------------------------
Wed Mar 03 15:45:45 CET 2004 - arvin@suse.de

- call storage function to update fstab (bug #34996)

-------------------------------------------------------------------
Tue Mar  2 17:47:11 CET 2004 - sh@suse.de

- Added user-visible workflow step descriptions for new wizard
  layout

-------------------------------------------------------------------
Mon Mar 01 16:53:44 CET 2004 - arvin@suse.de

- work on UML installation

-------------------------------------------------------------------
Fri Feb 27 03:31:46 CET 2004 - nashif@suse.de

- New control file based installation merged

-------------------------------------------------------------------
Fri Feb 20 19:53:00 CET 2004 - arvin@suse.de

- handle abort button in inst_finish (bug #30303)

-------------------------------------------------------------------
Fri Feb 20 11:28:26 CET 2004 - arvin@suse.de

- removed obsolete code from start scripts (bug #31805)

-------------------------------------------------------------------
Mon Feb 16 16:52:00 CET 2004 - mvidner@suse.cz

- set the runlevel according to the proposal
- 2.9.15

-------------------------------------------------------------------
Mon Feb 16 16:01:35 CET 2004 - arvin@suse.de

- added more flexible package handling for products

-------------------------------------------------------------------
Mon Feb 16 13:49:50 CET 2004 - mvidner@suse.cz

- added runlevel_proposal to installation_proposals (#30028)
- 2.9.14

-------------------------------------------------------------------
Mon Feb 16 11:20:01 CET 2004 - arvin@suse.de

- removed obsolete Mode::hardBoot

-------------------------------------------------------------------
Fri Feb 13 15:16:41 CET 2004 - sh@suse.de

- Applied patch from bug #34531: Kernel 2.6 hotplug handling

-------------------------------------------------------------------
Wed Feb 11 16:11:02 CET 2004 - arvin@suse.de

- more control over base selection handling

-------------------------------------------------------------------
Tue Feb 10 17:59:40 CET 2004 - arvin@suse.de

- added type specification in inst_proposal.ycp

-------------------------------------------------------------------
Tue Feb 10 16:02:19 CET 2004 - nashif@suse.de

- remove x11 from workflow for autoyast

-------------------------------------------------------------------
Tue Feb 10 10:32:08 CET 2004 - arvin@suse.de

- fixed building on s390

-------------------------------------------------------------------
Sat Feb  7 09:33:56 CET 2004 - nashif@suse.de

- remove vendor.y2cc file

-------------------------------------------------------------------
Fri Feb 06 16:13:58 CET 2004 - arvin@suse.de

- set default runlevel to 3 or 5 during installation depending
  on the presents of X11 (see bug #32366)

-------------------------------------------------------------------
Fri Feb 06 11:46:47 CET 2004 - arvin@suse.de

- fixed copying of temporary X11 config

-------------------------------------------------------------------
Mon Feb  2 15:49:46 CET 2004 - lslezak@suse.cz

- InitHWinfo module enabled in installation proposal
- version 2.9.4

-------------------------------------------------------------------
Sat Jan 31 21:07:11 CET 2004 - arvin@suse.de

- removed useless 'global'

-------------------------------------------------------------------
Mon Jan 26 17:28:06 CET 2004 - jsrain@suse.de

- removed cfg_susecnfig.scr from file list (was moved to yast2.rpm)
- 2.9.2

-------------------------------------------------------------------
Fri Dec 12 14:23:14 CET 2003 - jsrain@suse.de

- don't check if module is present in initrd before loading it

-------------------------------------------------------------------
Fri Oct 24 15:58:50 CEST 2003 - ms@suse.de

- added stuff from yast2/library/x11 to installation package

-------------------------------------------------------------------
Fri Oct 24 13:09:25 CEST 2003 - arvin@suse.de

- added help text for "Repair Installed System" (bug #30402)

-------------------------------------------------------------------
Fri Oct 17 11:37:46 CEST 2003 - ms@suse.de

- inst_finish: (#32366)
  removed runlevel setup code which is handled within the X11
  module now (XProposal.ycp). The update code for initdefault
  is still present because during update the X11 configuration
  is not started

- inst_x11: (#32366)
  removed dead code which sets the default runlevel to 3 if there
  is no XF86Config file present. This task is done if the X11
  configuration is finished and if there is no X11 configuration
  the default initdefault with aaa_base is set to 3 already

-------------------------------------------------------------------
Wed Sep 24 12:25:08 CEST 2003 - snwint@suse.de

- look for x11 drivers in lib64 dir on x86_64 (#31649)

-------------------------------------------------------------------
Thu Sep 18 11:38:50 CEST 2003 - arvin@suse.de

- shut down temporary network before online test during update
  (bug #31030)

-------------------------------------------------------------------
Thu Sep 18 10:55:43 CEST 2003 - arvin@suse.de

- don't use external pcmcia during firstboot (bug #31252)

-------------------------------------------------------------------
Mon Sep 15 19:26:33 CEST 2003 - msvec@suse.cz

- 2.8.34

-------------------------------------------------------------------
Mon Sep 15 15:15:25 CEST 2003 - gs@suse.de

- YaST2.start: set default value for LANGUAGE

-------------------------------------------------------------------
Mon Sep 15 11:03:04 CEST 2003 - arvin@suse.de

- skip network probing during update (bug #30545)

-------------------------------------------------------------------
Sun Sep 14 15:07:36 CEST 2003 - arvin@suse.de

- reset packagemanager when changing installation mode (bug #27970)

-------------------------------------------------------------------
Sun Sep 14 14:27:12 CEST 2003 - snwint@suse.de

- added test for utf8 serial console to YaST2.{start,firstboot}

-------------------------------------------------------------------
Sat Sep 13 18:39:23 CEST 2003 - nashif@suse.de

- remove inst_startup from autoinst workflow, add it autoinst_init
  (bug #30678)

-------------------------------------------------------------------
Fri Sep 12 17:25:56 CEST 2003 - ms@suse.de

- added milestone texts for X11 config update/inject (#30612)
- fixed lookup path for XFree86 3.x config (#30612)

-------------------------------------------------------------------
Fri Sep 12 14:06:05 CEST 2003 - arvin@suse.de

- fixed permissions of /var/lib/YaST2/install.inf (bug #30630)

-------------------------------------------------------------------
Thu Sep 11 17:32:40 CEST 2003 - kkaempf@suse.de

- use kernel k_smp4G on SMP-systems with
  memory <= 4GB or without PAE support

-------------------------------------------------------------------
Thu Sep 11 11:12:36 CEST 2003 - arvin@suse.de

- check for /proc/splash (bug #30472)

-------------------------------------------------------------------
Wed Sep 10 11:34:10 CEST 2003 - sh@suse.de

- Fixed max log file size calculation:
  Set LANG only in subshell,
  don't rely on /dev in 'df' output - use last line instead

-------------------------------------------------------------------
Tue Sep  9 12:48:47 CEST 2003 - kkaempf@suse.de

- use kernel k_psmp on smp-systems with
  less than 4GB memory or without PAE support

-------------------------------------------------------------------
Tue Sep 09 12:42:20 CEST 2003 - arvin@suse.de

- added kernel option desktop

-------------------------------------------------------------------
Mon Sep  8 18:01:53 CEST 2003 - sh@suse.de

- V 2.8.24
- Fixed bug #29927: Logfile setting too restrictive
  Now checking free space on RAM disk with 'df' and using
  max 10% of that per log file (max 5000)

-------------------------------------------------------------------
Mon Sep  8 11:53:17 CEST 2003 - snwint@suse.de

- advance splash progress bar in YaST2{,.start}
- driver updates are applied in inst_setup (used to be in YaST2.start)
- don't clear screen in YaST2.start

-------------------------------------------------------------------
Thu Sep 04 17:45:53 CEST 2003 - arvin@suse.de

- proof-read messages

-------------------------------------------------------------------
Wed Sep  3 17:27:51 CEST 2003 - gs@suse.de

- installation.ycp: call UI::SetKeyboard in continue mode
  (enable unicode for ncurses in UTF-8 locale)

-------------------------------------------------------------------
Wed Sep  3 10:15:44 CEST 2003 - kkaempf@suse.de

- copy XF86Config from inst-sys to XF86Config.install in
  the system (#29910)

-------------------------------------------------------------------
Tue Sep  2 13:54:53 CEST 2003 - kkaempf@suse.de

- make repair system accessible

-------------------------------------------------------------------
Mon Sep 01 17:42:20 CEST 2003 - arvin@suse.de

- removed obsolete inst_hw_config.ycp and inst_confirm_abort.ycp

-------------------------------------------------------------------
Sun Aug 31 14:56:10 CEST 2003 - arvin@suse.de

- use Popup::ConfirmAbort

-------------------------------------------------------------------
Sat Aug 30 22:27:57 CEST 2003 - arvin@suse.de

- moved reactivation of network to yast2-network (bug #29561)
- moved display of into.txt into separate file

-------------------------------------------------------------------
Thu Aug 28 16:55:51 CEST 2003 - ms@suse.de

- fixed xmigrate call (#29535)

-------------------------------------------------------------------
Thu Aug 28 16:04:41 CEST 2003 - kkaempf@suse.de

- Install default kernel on SMP systems without 'PAE'
  (i.e. Pentium1-SMP)
- Drop check for unsupported Cyrix-CPUs without 'TSC'

-------------------------------------------------------------------
Tue Aug 26 11:49:21 CEST 2003 - arvin@suse.de

- don't gray out next button in proposal in case of blockers
  (bug #29320)

-------------------------------------------------------------------
Fri Aug 22 18:11:20 CEST 2003 - arvin@suse.de

- fixed reading of memory info (bug #29017)

-------------------------------------------------------------------
Fri Aug 22 11:27:23 CEST 2003 - arvin@suse.de

- fixed update workflow

-------------------------------------------------------------------
Thu Aug 21 14:42:12 CEST 2003 - arvin@suse.de

- removed obsolete installation_ui.ycp

-------------------------------------------------------------------
Thu Aug 21 10:04:25 CEST 2003 - kkaempf@suse.de

- copy badlist (if existing) to installed system (#29092)

-------------------------------------------------------------------
Tue Aug 19 08:13:17 CEST 2003 - arvin@suse.de

- better way for mouse probing in text mode (bug #29005)

-------------------------------------------------------------------
Mon Aug 18 11:22:04 CEST 2003 - arvin@suse.de

- don't probe mouse in text mode (bug #29005)

-------------------------------------------------------------------
Fri Aug 15 15:20:38 CEST 2003 - arvin@suse.de

- removed obsolete showlog_defines.ycp

-------------------------------------------------------------------
Tue Aug 12 20:31:12 CEST 2003 - arvin@suse.de

- added remote administration proposal to network proposal

-------------------------------------------------------------------
Tue Aug 12 14:38:03 CEST 2003 - gs@suse.de

- YaST2.start: don't run in UTF-8 mode on a console which is
  connected to a serial port

-------------------------------------------------------------------
Mon Aug 11 15:51:52 CEST 2003 - arvin@suse.de

- use ycp based ncurses menu at end of installation

-------------------------------------------------------------------
Fri Aug 08 10:54:34 CEST 2003 - arvin@suse.de

- variable handling of release notes url

-------------------------------------------------------------------
Wed Aug 06 09:37:19 CEST 2003 - arvin@suse.de

- don't copy kernel config from to /usr/src/linux (bug #28496)

-------------------------------------------------------------------
Fri Aug 01 20:10:11 CEST 2003 - arvin@suse.de

- call inst_netprobe during install
- added desktop files

-------------------------------------------------------------------
Wed Jul 30 11:42:24 CEST 2003 - arvin@suse.de

- don't complain when no storage controllers can be found
  (bug #23686)

-------------------------------------------------------------------
Wed Jul 30 10:23:01 CEST 2003 - arvin@suse.de

- always let YaST run in an UTF-8 environment during installation
  (bug #14751)

-------------------------------------------------------------------
Fri Jul 25 15:13:04 CEST 2003 - arvin@suse.de

- removed handling of XFree86 Version 3 from YaST2.start

-------------------------------------------------------------------
Fri Jul 25 15:12:25 CEST 2003 - gs@suse.de

- YaST2.firstboot: read RC_LANG from /etc/sysconfig/language and
                   export LANG accordingly;
		   call unicode_start/unicode_stop (if required)

-------------------------------------------------------------------
Thu Jul 24 13:39:36 CEST 2003 - gs@suse.de

- YaST2.start: call unicode_start/unicode_stop;
               export YAST_DOES_ACS removed

-------------------------------------------------------------------
Fri Jul 04 13:21:20 CEST 2003 - arvin@suse.de

- convert update workflow into a proposal

-------------------------------------------------------------------
Fri May 23 15:20:32 CEST 2003 - arvin@suse.de

- take kernel command line from install.inf (bug #25745)

-------------------------------------------------------------------
Mon Apr 28 17:25:45 CEST 2003 - arvin@suse.de

- fixes for live eval (bug #26457)

-------------------------------------------------------------------
Wed Apr 23 12:09:20 CEST 2003 - ms@suse.de

- add config migration from 3x to 4x if possible
- ensure XF86Config is available if someone performs an update
  within a XFree86 3.x environment

-------------------------------------------------------------------
Tue Apr 15 17:18:13 CEST 2003 - arvin@suse.de

- removed call of SuSEconfig.3ddiag and switch2mesasoft after
  reboot during installation since they don't exist anymore

-------------------------------------------------------------------
Thu Apr 10 15:49:20 CEST 2003 - ms@suse.de

- fixed conditions of xmset calls (#26214)

-------------------------------------------------------------------
Tue Apr  8 12:51:55 CEST 2003 - jsrain@suse.de

- fixed parsing of kernel parameters containing blank space
  (#26147)

-------------------------------------------------------------------
Tue Apr  1 15:44:12 CEST 2003 - jsrain@suse.de

- added init= kernel parameter to discard list (#25478)

-------------------------------------------------------------------
Tue Mar 18 13:37:15 CET 2003 - kkaempf@suse.de

- drop "insserv apache" again, opens port 80
- 2.7.43

-------------------------------------------------------------------
Mon Mar 17 18:11:40 CET 2003 - kkaempf@suse.de

- "insserv apache" if it's DOC_SERVER (#25436)
- 2.7.42

-------------------------------------------------------------------
Mon Mar 17 16:36:24 CET 2003 - arvin@suse.de

- start fvwm2 for vnc installation (bug #25405)

-------------------------------------------------------------------
Mon Mar 17 15:30:26 CET 2003 - arvin@suse.de

- turn of silent splash mode before displaying messages during
  vnc and ssh installation (bug #25407)

-------------------------------------------------------------------
Mon Mar 17 09:21:22 CET 2003 - kkaempf@suse.de

- start apache as doc_server if suse_help_viewer isn't provided
  by kdebase3-SuSE (25436)
- 2.7.39

-------------------------------------------------------------------
Sat Mar 15 22:54:09 CET 2003 - kkaempf@suse.de

- gdm2 might not be installed yet but earmarked for installation
  (#25410)
- 2.7.38

-------------------------------------------------------------------
Fri Mar 14 17:41:40 CET 2003 - sh@suse.de

- The final and super-great ultimate path for release notes:
  /usr/share/doc/release-notes/RELEASE-NOTES.*.rtf

-------------------------------------------------------------------
Fri Mar 14 17:38:44 CET 2003 - sh@suse.de

- Moved RTF version of release notes from /usr/share/doc to
  /usr/share/doc/release_notes

-------------------------------------------------------------------
Fri Mar 14 17:32:20 CET 2003 - sh@suse.de

- Using file name RELEASE_NOTES.rtf to allow coexistence with
  RELEASE_NOTES.html for Konqueror

-------------------------------------------------------------------
Fri Mar 14 11:14:01 CET 2003 - fehr@suse.de

- remove handling of IDE recorders from inst_finish.ycp
  this is now done much sooner in StorageDevices.ycp (bug #25293)

-------------------------------------------------------------------
Wed Mar 12 15:12:54 CET 2003 - arvin@suse.de

- fixed focus in last installation dialog (bug #25171)

-------------------------------------------------------------------
Wed Mar 12 10:19:51 CET 2003 - ms@suse.de

- fixed broken mouse bug in continue mode (#24914)

-------------------------------------------------------------------
Tue Mar 11 17:16:03 CET 2003 - kkaempf@suse.de

- also set /etc/sysconfig/displaymanager:DISPLAYMANAGER (#25087)

-------------------------------------------------------------------
Mon Mar 10 19:03:34 CET 2003 - kkaempf@suse.de

- check for existance of /usr/src/linux/include/linux before
  copying kernel config.
- 2.7.32

-------------------------------------------------------------------
Mon Mar 10 18:34:58 CET 2003 - mvidner@suse.de

- Added .etc.install_inf_alias to work around an ini-agent
  limitation (#24836).
- 2.7.31

-------------------------------------------------------------------
Mon Mar 10 16:10:27 CET 2003 - arvin@suse.de

- fixed compose characters for certain locales (bug #14751)

-------------------------------------------------------------------
Fri Mar  7 17:21:06 CET 2003 - nashif@suse.de

- Dont read product data from installed system if in config mode
  (#24772 )

-------------------------------------------------------------------
Fri Mar  7 14:04:21 CET 2003 - kkaempf@suse.de

- copy kernel config to /usr/src/linux/... (#24835)

-------------------------------------------------------------------
Thu Mar  6 13:33:40 CET 2003 - fehr@suse.de

- umount fs based on crypto loop files before all other umounts
  (#24751)

-------------------------------------------------------------------
Thu Mar  6 12:58:31 CET 2003 - ms@suse.de

- removed mouse probing code from inst_startup.ycp and put
  that code into installation.ycp. Changed the mouse probing
  code to disconnect the device in front of the probing and
  re-connect it after the probing is done to avoid any
  jumping mouse cursors (#24355)

-------------------------------------------------------------------
Tue Mar 04 21:13:02 CET 2003 - arvin@suse.de

- handle flags from content file in Product module (bug #21561)

-------------------------------------------------------------------
Tue Mar  4 13:07:02 CET 2003 - sh@suse.de

- Fixed bug #24542: Bad license agreement button text

-------------------------------------------------------------------
Mon Mar  3 16:47:07 CET 2003 - sh@suse.de

- Fixed bug #10990: Boot installed system does not unmount

-------------------------------------------------------------------
Mon Mar  3 11:06:28 CET 2003 - fehr@suse.de

- call win resize module not only on i386 but also on x86_64 and ia64

-------------------------------------------------------------------
Thu Feb 27 12:36:16 CET 2003 - arvin@suse.de

- kill (with SIGKILL) shell on tty2 after installation (bug #24404)

-------------------------------------------------------------------
Wed Feb 26 17:17:43 CET 2003 - kkaempf@suse.de

- pass language to packagemanager (#23828)

-------------------------------------------------------------------
Wed Feb 26 12:31:27 CET 2003 - arvin@suse.de

- disable all sources if user aborts installation (bug #24292)

-------------------------------------------------------------------
Tue Feb 25 11:19:26 CET 2003 - arvin@suse.de

- make Hardware Configuration Dialog unconfuseable (bug #24020)

-------------------------------------------------------------------
Mon Feb 24 19:55:43 CET 2003 - kkaempf@suse.de

- add debug hooks (#23787)

-------------------------------------------------------------------
Mon Feb 24 18:25:31 CET 2003 - sh@suse.de

- V 2.7.20
- Fixed bug #24038: Installation language re-selection does not work

-------------------------------------------------------------------
Mon Feb 24 18:00:37 CET 2003 - gs@suse.de

- don't add .UTF-8 to LANG variable (causes problems with ncurses)
  bug #23348

-------------------------------------------------------------------
Mon Feb 24 17:23:55 CET 2003 - mvidner@suse.de

- Added proxy to the network configuration proposal (#24204).

-------------------------------------------------------------------
Fri Feb 21 15:21:41 CET 2003 - arvin@suse.de

- better text for "abort installation" popup (bug #24019)

-------------------------------------------------------------------
Fri Feb 21 12:40:55 CET 2003 - arvin@suse.de

- fixed button labels and help texts (bug #23912)

-------------------------------------------------------------------
Fri Feb 21 12:00:14 CET 2003 - sh@suse.de

- Fixed bug #24027: Root exploit in inst_suseconfig

-------------------------------------------------------------------
Fri Feb 21 11:30:37 CET 2003 - arvin@suse.de

- always do hard reboot (bug #23903)

-------------------------------------------------------------------
Thu Feb 20 15:49:44 CET 2003 - kkaempf@suse.de

- drop /etc/XF86Config (#23965)

-------------------------------------------------------------------
Thu Feb 20 11:39:23 CET 2003 - arvin@suse.de

- use title-style capitalization for menu names (bug #23848)

-------------------------------------------------------------------
Thu Feb 20 09:51:29 CET 2003 - ms@suse.de

- add support for mouse wheel during installation (#21660)

-------------------------------------------------------------------
Wed Feb 19 16:42:22 CET 2003 - arvin@suse.de

- disable all sources if user aborts installation (bug #23776)

-------------------------------------------------------------------
Wed Feb 19 16:07:29 CET 2003 - fehr@suse.de

- fix wrong variable of keyboard module in inst_finish.ycp (#23782)

-------------------------------------------------------------------
Wed Feb 19 08:35:05 CET 2003 - arvin@suse.de

- run SuSEconfig fonts during inst_finish for anti aliased fonts
  (bug #23768)

-------------------------------------------------------------------
Tue Feb 18 20:47:55 CET 2003 - arvin@suse.de

- fixed reading of content file if FLAGS line is missing

-------------------------------------------------------------------
Sat Feb 15 16:26:26 CET 2003 - nashif@suse.de

- call inst_x11 in autoinst mode

-------------------------------------------------------------------
Wed Feb 12 15:23:00 CET 2003 - kkaempf@suse.de

- remove call to mkinfodir (#23588)

-------------------------------------------------------------------
Wed Feb 12 12:03:24 CET 2003 - fehr@suse.de

- Write keytable info to yast.inf again in inst_finish.ycp

-------------------------------------------------------------------
Tue Feb 11 21:39:29 CET 2003 - arvin@suse.de

- handle update flag from content file (bug #21561)

-------------------------------------------------------------------
Mon Feb 10 20:53:53 CET 2003 - arvin@suse.de

- setup complete environment for qt during installation

-------------------------------------------------------------------
Mon Feb 10 18:24:12 CET 2003 - arvin@suse.de

- skip proposal dialog if it's empty (bug #23520)

-------------------------------------------------------------------
Fri Feb  7 16:12:49 CET 2003 - jsuchome@suse.de

- adapted inst_confirm_abort for the use from yast2-repair

-------------------------------------------------------------------
Thu Feb  6 16:16:29 CET 2003 - jsrain@suse.de

- removed missleading help text about starting of network during
  hardware proposal, when network has already been started (#20912)

-------------------------------------------------------------------
Wed Feb 05 17:05:43 CET 2003 - arvin@suse.de

- merged proofread messages

-------------------------------------------------------------------
Mon Feb  3 18:18:08 CET 2003 - sh@suse.de

- V 2.7.7
- Added default function key handling

-------------------------------------------------------------------
Thu Jan 30 16:08:44 CET 2003 - kkaempf@suse.de

- call /usr/bin/mkinfodir in inst_suseconfig
  (replaces SuSEconfig.man_info)

-------------------------------------------------------------------
Wed Jan 29 14:42:42 CET 2003 - arvin@suse.de

- added dialog to ask for preferred method of user authentication

-------------------------------------------------------------------
Tue Jan 28 18:47:16 CET 2003 - arvin@suse.de

- added final congratulations dialog
- added dialog with release notes

-------------------------------------------------------------------
Mon Jan 27 17:47:38 CET 2003 - sh@suse.de

- V 2.7.5
- Use new y2base/qt command line options for better WM cooperation
- Don't start a WM any more in YaST2 start script
  (testX does that now)

-------------------------------------------------------------------
Wed Jan 22 17:11:20 CET 2003 - arvin@suse.de

- use newer interface to modules agent (bug #22995)

-------------------------------------------------------------------
Wed Jan 22 11:36:10 CET 2003 - jsrain@suse.de

- returned accidentally removed call of Bootloader::Write ()
  function (bug #23018)
- 2.7.3

-------------------------------------------------------------------
Fri Dec 20 17:25:00 CET 2002 - arvin@suse.de

- changed label of second button of popup with info.txt (EULA)
  from "Cancel" to "Do Not Accept" (bug #21874)

-------------------------------------------------------------------
Fri Dec 20 17:04:37 CET 2002 - arvin@suse.de

- merged from 8.1 branch:
  - only set hostname during vnc installation if necessary
    (bug #21454)
  - popup with info.txt (EULA) now has a timeout during
    autoinstallation (bug #21413)
  - remove /root/.vnc/passwd after installation (bug #21360)
  - popup with info.txt now has two buttons (accept and cancel)
  - start portmapper if instmode==nfs also on s390 (#21094)

-------------------------------------------------------------------
Thu Dec 12 12:40:22 CET 2002 - jsrain@suse.de

- added handling of modules required to be loaded early after
  mounting root
- not adding ide-scsi to initrd, but scheduling relevant modules
  to be loaded after boot (#19376)

-------------------------------------------------------------------
Wed Dec 11 16:51:45 CET 2002 - lslezak@suse.cz

- .proc.cpuinfo agent rewritten to INI-agent (now supports
  multiple CPU, all keys from /proc/cpuinfo can be read)

-------------------------------------------------------------------
Mon Dec 09 12:49:20 CET 2002 - arvin@suse.de

- add modules ide-cd and cdrom before ide-scsi to INITRD_MODULES
  when an ide cdwriter is found (bug #22343)

-------------------------------------------------------------------
Wed Dec  4 15:29:17 CET 2002 - jsrain@suse.cz

- adapted to new bootloader module interface
- 2.7.1

-------------------------------------------------------------------
Tue Oct 22 16:53:21 CEST 2002 - ms@suse.de

- removed inst_x11 to be part of the installation workflow
- add x11_proposal to:
  hw-config-proposals-home-pc.ycp
  hw-config-proposals-networked-pc.ycp

-------------------------------------------------------------------
Wed Oct 16 14:03:27 CEST 2002 - arvin@suse.de

- correctly handle quotes in /etc/install.inf (bug #20986)

-------------------------------------------------------------------
Wed Oct 16 11:10:07 CEST 2002 - kkaempf@suse.de

- use proper tmpdir for vendor-supplied script when loading
  vendor driver disk (#20967)
- 2.6.87

-------------------------------------------------------------------
Tue Oct 15 16:29:21 CEST 2002 - choeger@suse.de

- renamed product id text from "Open Team Server" to "Openexchange Server",
  because this text is shown into the installation window and the name of
  the cd is associated with this name

-------------------------------------------------------------------
Mon Oct 14 18:21:52 CEST 2002 - sh@suse.de

- V 2.6.85
- Fixed bug #19214: Return to proposal after update

-------------------------------------------------------------------
Mon Oct 14 15:57:34 CEST 2002 - kkaempf@suse.de

- use "UpdateDir" from install.inf when checking vendor
  update media (#19442)
- set /sysconfig/suseconfig/CWD_IN_USER_PATH="no" on non-box
  products (#17464)
- 2.6.84

-------------------------------------------------------------------
Mon Oct 14 15:41:33 CEST 2002 - sh@suse.de

- V 2.6.83
- Fixed bug #19628: Obsolete MediaUI::ChangeMedium() call

-------------------------------------------------------------------
Thu Oct 10 15:26:07 CEST 2002 - arvin@suse.de

- make info text (aka beta warning) scroll-able (bug #20063)

-------------------------------------------------------------------
Wed Oct  9 09:23:53 CEST 2002 - jsrain@suse.cz

- now not enabling 2 gettys on same serial line on p690 (#19788)

-------------------------------------------------------------------
Tue Oct  8 15:37:59 CEST 2002 - kkaempf@suse.de

- disable update for non-box products (#20695)
- 2.6.80

-------------------------------------------------------------------
Mon Oct  7 17:09:46 CEST 2002 - kkaempf@suse.de

- display media.1/info.txt if exists before starting installation
  (#18504)

-------------------------------------------------------------------
Tue Oct  1 17:01:15 CEST 2002 - kkaempf@suse.de

- runlevel 5 only where applicable (#20369)

-------------------------------------------------------------------
Thu Sep 26 18:17:35 CEST 2002 - arvin@suse.de

- remove console kernel option if it's autodectected like
  pseries can do (bug #20177)

-------------------------------------------------------------------
Thu Sep 26 12:56:01 CEST 2002 - choeger@suse.de

- call product specific YaST2 modules before finishing the
  installation

-------------------------------------------------------------------
Tue Sep 24 11:48:17 CEST 2002 - arvin@suse.de

- run depmod after network setup for ssh and vnc installation
  (bug #20040)

-------------------------------------------------------------------
Mon Sep 23 15:31:25 CEST 2002 - arvin@suse.de

- again fix for qt background color (bug #18926)

-------------------------------------------------------------------
Fri Sep 20 17:02:45 CEST 2002 - arvin@suse.de

- in final proposal screen hide button to start control center if
  the control center is not available (bug #19926)

-------------------------------------------------------------------
Fri Sep 20 16:58:14 CEST 2002 - kkaempf@suse.de

- re-init Product module in running system from cached
  product data properly
- 2.6.72

-------------------------------------------------------------------
Fri Sep 20 13:30:40 CEST 2002 - kkaempf@suse.de

- initialize Product module from content data
- 2.6.71

-------------------------------------------------------------------
Fri Sep 20 13:08:08 CEST 2002 - kkaempf@suse.de

- add agent to read "/content" file
- 2.6.69

-------------------------------------------------------------------
Fri Sep 20 11:47:05 CEST 2002 - kkaempf@suse.de

- linuxrc provides 'content' at / now, no need to mount the source.
- 2.6.70

-------------------------------------------------------------------
Fri Sep 20 11:32:26 CEST 2002 - kkaempf@suse.de

- force reboot on s390 after installation
- 2.6.69

-------------------------------------------------------------------
Thu Sep 19 21:17:17 CEST 2002 - kkaempf@suse.de

- umount /var/adm/mount after retrieving content file
- 2.6.68

-------------------------------------------------------------------
Wed Sep 18 17:49:20 CEST 2002 - kkaempf@suse.de

- added product hooks to installation workflow
- 2.6.67

-------------------------------------------------------------------
Wed Sep 18 16:28:57 CEST 2002 - arvin@suse.de

- removed all code regarding zilo (bug #19821)
- fixed qt background color (bug #18926)

-------------------------------------------------------------------
Wed Sep 18 16:00:39 CEST 2002 - arvin@suse.de

- provides/obsoletes the old yast

-------------------------------------------------------------------
Mon Sep 16 12:37:32 CEST 2002 - kkaempf@suse.de

- remove unneeded Save() functions (#19591)

-------------------------------------------------------------------
Thu Sep 12 22:14:45 CEST 2002 - fehr@suse.de

- remove obsolete LVM and MD initialisation in inst_mode.ycp
- 2.6.63

-------------------------------------------------------------------
Thu Sep 12 17:15:52 CEST 2002 - kkaempf@suse.de

- remove control files (#19564)
- 2.6.62

-------------------------------------------------------------------
Thu Sep 12 15:26:35 CEST 2002 - kkaempf@suse.de

- fix vendor path for UnitedLinux (#19442)
- 2.6.61

-------------------------------------------------------------------
Thu Sep 12 14:38:52 CEST 2002 - kkaempf@suse.de

- dont warn about kernel if not in update mode.
- 2.6.60

-------------------------------------------------------------------
Thu Sep 12 13:10:40 CEST 2002 - kkaempf@suse.de

- symlink *.shipped to *.suse on update for LILO compatibility
- 2.6.59

-------------------------------------------------------------------
Wed Sep 11 13:40:41 CEST 2002 - kkaempf@suse.de

- properly unmount sources also on abort and end of update
- move package log to yast2-packager
- handle run-time kernel switch extra
- 2.6.58

-------------------------------------------------------------------
Wed Sep 11 00:42:12 CEST 2002 - kkaempf@suse.de

- remove obsolete package data after update
- release source (CD) and target (rpmdb)
- 2.6.57

-------------------------------------------------------------------
Tue Sep 10 16:15:09 CEST 2002 - arvin@suse.de

- added more provides/obsoletes (bug #19325)

-------------------------------------------------------------------
Tue Sep 10 14:34:13 CEST 2002 - arvin@suse.de

- again fix initial language

-------------------------------------------------------------------
Mon Sep  9 15:46:39 CEST 2002 - kkaempf@suse.de

- fix initial language
- 2.6.54

-------------------------------------------------------------------
Mon Sep 09 15:41:19 CEST 2002 - arvin@suse.de

- run ncurses control center after installation (instead of ycp
  based one) (bug #19246)

-------------------------------------------------------------------
Mon Sep  9 12:48:38 CEST 2002 - kkaempf@suse.de

- drop "noarch"
- 2.6.53

-------------------------------------------------------------------
Mon Sep 09 12:24:03 CEST 2002 - arvin@suse.de

- setup proxy configuration for installation (bug #19189)

-------------------------------------------------------------------
Mon Sep  9 12:20:13 CEST 2002 - kkaempf@suse.de

- remove runme_at_boot at end
- 2.6.51

-------------------------------------------------------------------
Fri Sep  6 12:56:08 CEST 2002 - kkaempf@suse.de

- s390'ers want it different -> k_deflt on smp systems (#18990)
- 2.6.50

-------------------------------------------------------------------
Fri Sep  6 12:48:51 CEST 2002 - kkaempf@suse.de

- properly detect update_mode after restart
- 2.6.49

-------------------------------------------------------------------
Thu Sep  5 20:47:47 CEST 2002 - kkaempf@suse.de

- continue with inst_rpmcopy after update
- 2.6.48

-------------------------------------------------------------------
Thu Sep 05 19:10:43 CEST 2002 - arvin@suse.de

- more old trans-package fun

-------------------------------------------------------------------
Thu Sep 05 15:01:29 CEST 2002 - arvin@suse.de

- always run depmod after installation (bug #18382)
- set HOME=/root during installation (bug #18882)

-------------------------------------------------------------------
Wed Sep  4 16:12:19 CEST 2002 - kkaempf@suse.de

- move update branch to yast2-update (#18876)
- 2.6.45

-------------------------------------------------------------------
Wed Sep 04 12:48:03 CEST 2002 - arvin@suse.de

- fixed provide/obsolete of trans packages (bug #18691)

-------------------------------------------------------------------
Tue Sep  3 22:34:44 CEST 2002 - kkaempf@suse.de

- adapt update workflow to package manager
- 2.6.41

-------------------------------------------------------------------
Mon Sep 02 14:14:15 CEST 2002 - arvin@suse.de

- set default runlevel back to 3 if X11 is not configured
  (bug #18705)

-------------------------------------------------------------------
Mon Sep 02 11:04:17 CEST 2002 - arvin@suse.de

- set HOME=/tmp during installation so qt doesn't pollute root
  filesystem (bug #18663)

-------------------------------------------------------------------
Fri Aug 30 11:18:15 CEST 2002 - arvin@suse.de

- hide output of kill in YaST2.firstboot (bug #18585)
- moved X11Version.ycp to yast2 package

-------------------------------------------------------------------
Thu Aug 29 10:43:43 CEST 2002 - arvin@suse.de

- fixed network start for ssh installation (bug #18506)
- fixed password saving for ssh installation (bug #18507)
- start in textmode for ssh installation (bug #18571)

-------------------------------------------------------------------
Thu Aug 29 10:41:00 CEST 2002 - kkaempf@suse.de

- close source in inst_finish (#18508)

-------------------------------------------------------------------
Wed Aug 28 22:34:37 CEST 2002 - kkaempf@suse.de

- trigger cache copying at end
- 2.6.35

-------------------------------------------------------------------
Tue Aug 27 23:16:31 CEST 2002 - kkaempf@suse.de

- init packagemanager properly
- drop all references to old data (suse/setup/descr/info)

-------------------------------------------------------------------
Tue Aug 27 12:10:15 CEST 2002 - arvin@suse.de

- load firewire support during installation (bug #18379)
- create_interfaces has moved from / to /sbin

-------------------------------------------------------------------
Tue Aug 27 10:43:05 CEST 2002 - arvin@suse.de

- fixes for ssh installation

-------------------------------------------------------------------
Mon Aug 26 12:43:26 CEST 2002 - arvin@suse.de

- don't run x11 configuration if x11 is missing (bug #18208)

-------------------------------------------------------------------
Mon Aug 26 10:18:44 CEST 2002 - kkaempf@suse.de

- ignore even more boot options (#18154)

-------------------------------------------------------------------
Thu Aug 22 20:18:17 CEST 2002 - fehr@suse.de

- call /sbin/vgscan if root filesystem is on LVM before calling
  Boot::Save() (#18180)

-------------------------------------------------------------------
Thu Aug 22 14:43:26 CEST 2002 - arvin@suse.de

- use the same workflow on s390 as on other architectures

-------------------------------------------------------------------
Thu Aug 22 12:31:17 CEST 2002 - kkaempf@suse.de

- drop "ht" flag probing, done in libhd now (#13532).

-------------------------------------------------------------------
Thu Aug 22 10:45:21 CEST 2002 - kkaempf@suse.de

- run "SuSEconfig --module bootsplash" before bootloader
  V 2.6.29

-------------------------------------------------------------------
Thu Aug 22 09:46:46 CEST 2002 - kkaempf@suse.de

- selected packages are also provided after installation
  V 2.6.28

-------------------------------------------------------------------
Thu Aug 22 09:22:28 CEST 2002 - kkaempf@suse.de

- dont use .package agent in inst_finish
  V 2.6.27

-------------------------------------------------------------------
Wed Aug 21 18:01:05 CEST 2002 - kkaempf@suse.de

- fix for build
  V 2.6.26

-------------------------------------------------------------------
Wed Aug 21 16:31:59 CEST 2002 - kkaempf@suse.de

- adaptions to new packager
- V 2.6.25

-------------------------------------------------------------------
Tue Aug 20 19:08:14 CEST 2002 - arvin@suse.de

- use new Mode::x11_setup_needed and Arch::x11_setup_needed

-------------------------------------------------------------------
Tue Aug 20 12:00:23 CEST 2002 - arvin@suse.de

- don't probe for mouse, floppy and usb devices on iseries

-------------------------------------------------------------------
Mon Aug 19 17:58:45 CEST 2002 - olh@suse.de

- implemented starting of ssh in installed system (needed for
  some kinds of remote installation)

-------------------------------------------------------------------
Mon Aug 19 17:53:40 CEST 2002 - arvin@suse.de

- don't probe for mouse, floppy and usb devices on s390

-------------------------------------------------------------------
Mon Aug 19 16:24:31 CEST 2002 - arvin@suse.de

- don't run X11 configuration on S390 (bug #17371)

-------------------------------------------------------------------
Mon Aug 19 09:32:04 CEST 2002 - kkaempf@suse.de

- Moving target by ppc team. One bit more entered to #17739.

-------------------------------------------------------------------
Fri Aug 16 15:21:48 CEST 2002 - kkaempf@suse.de

- drop BOOT_IMAGE=apic evaluation. enableapic is passed
  as normal kernel parameter to k_deflt now.
- add "SuSE" to list of kernel parameters to discard.

-------------------------------------------------------------------
Thu Aug 15 13:53:54 CEST 2002 - kkaempf@suse.de

- linuxrc doesn't reboot on PCMCIA systems any more (#17739)

-------------------------------------------------------------------
Wed Aug 14 17:12:01 CEST 2002 - arvin@suse.de

- added special hardware configuration list for ppc64 and s390
  (bug #17742)

-------------------------------------------------------------------
Wed Aug 14 11:32:07 CEST 2002 - kkaempf@suse.de

- fix NoShell: check (#17714)

-------------------------------------------------------------------
Mon Aug 12 17:01:52 CEST 2002 - kkaempf@suse.de

- fix network parameters passing from /etc/install.inf
- install k_athlon if vendor_id == "AuthenticAMD"  && cpu family >= 6
- drop "acpismp=force" for hyperthreading SMP

-------------------------------------------------------------------
Mon Aug 12 15:48:57 CEST 2002 - kkaempf@suse.de

- read /etc/install.inf:InstMode correctly

-------------------------------------------------------------------
Thu Aug  8 16:23:00 CEST 2002 - kkaempf@suse.de

- honor "/etc/install.inf:NoShell" to suppress extra shell on tty2.

-------------------------------------------------------------------
Wed Aug  7 12:16:33 CEST 2002 - kkaempf@suse.de

- allow for multiple foreign primary partitions (#17458)

-------------------------------------------------------------------
Wed Aug 07 10:47:45 CEST 2002 - arvin@suse.de

- removed access to variable DEFAULT_LANGUAGE in YaST2 start
  script (now only RC_LANG is unsed)

-------------------------------------------------------------------
Tue Aug 06 12:51:33 CEST 2002 - arvin@suse.de

- don't start vnc server twice after reboot during installation
  (bug #17415)

-------------------------------------------------------------------
Mon Aug 05 18:56:15 CEST 2002 - arvin@suse.de

- even more changed for new /etc/install.inf agent

-------------------------------------------------------------------
Mon Aug  5 16:57:21 CEST 2002 - ms@suse.de

- do not call module x11 if serial_console or vnc session
  is active: (#17233)

-------------------------------------------------------------------
Mon Aug  5 15:17:53 CEST 2002 - kkaempf@suse.de

- call "/create_interface <destdir>" on S/390 in order to get network
  setup data to installed system.

-------------------------------------------------------------------
Mon Aug 05 12:10:21 CEST 2002 - arvin@suse.de

- further changed for new /etc/install.inf agent

-------------------------------------------------------------------
Sat Aug 03 15:33:51 CEST 2002 - arvin@suse.de

- removed option -noxim for qt frontend since bug #17161 is now
  solved by changes to yast2-qt

-------------------------------------------------------------------
Fri Aug 02 15:02:54 CEST 2002 - arvin@suse.de

- run qt frontend with option -noxim (bug #17161)
- configure only network card on iSeries

-------------------------------------------------------------------
Fri Aug  2 14:31:49 CEST 2002 - olh@suse.de

- export Y2DEBUG and increase logsize in YaST2.firstboot when
  booted with 'debug'

-------------------------------------------------------------------
Wed Jul 31 16:21:07 CEST 2002 - msvec@suse.cz

- remove MakeCDLinks from inst_finish.ycp (#17309)

-------------------------------------------------------------------
Wed Jul 31 16:21:07 CEST 2002 - msvec@suse.cz

- new agent for /etc/install.inf

-------------------------------------------------------------------
Mon Jul 29 18:15:45 CEST 2002 - arvin@suse.de

- fixed return value in inst_x11.ycp

-------------------------------------------------------------------
Fri Jul 26 13:35:24 CEST 2002 - ms@suse.de

- add subdirectory x11 and include the base modules
  X11Version and inst_x11 to be present at any time

-------------------------------------------------------------------
Tue Jul 23 15:29:46 CEST 2002 - olh@suse.de

- new kernel names and binaries for ppc.

-------------------------------------------------------------------
Tue Jul 23 12:17:48 CEST 2002 - olh@suse.de

- add -httpd /usr/share/vnc/classes to inst_setup_vnc

-------------------------------------------------------------------
Sat Jul 20 11:35:06 CEST 2002 - olh@suse.de

- use WFM::Execute (.local to copy vnc data to target directory

-------------------------------------------------------------------
Fri Jul 19 18:05:51 CEST 2002 - fehr@suse.de

- removed writing of /etc/fstab from inst_finish it is now in
  inst_prepdisk
- version 2.6.5

-------------------------------------------------------------------
Thu Jul 18 13:37:59 CEST 2002 - fehr@suse.de

- moved variable immediate_prepdisk from module Installation to
  module Storage.

-------------------------------------------------------------------
Wed Jul 17 16:29:25 CEST 2002 - arvin@suse.de

- fixed S390 reboot message (bug #17049)

-------------------------------------------------------------------
Tue Jul 16 17:25:31 CEST 2002 - sh@suse.de

- provide/obsolete yast2-trans-inst-proposal and
  yast2-trans-inst-general

-------------------------------------------------------------------
Wed Jul 10 15:51:00 CEST 2002 - arvin@suse.de

- omit keyboard, mouse and bootloader in initial proposal on s390
- fixed location of ycp data files

-------------------------------------------------------------------
Thu Jul 04 16:10:45 CEST 2002 - arvin@suse.de

- moved non binary files to /usr/share/YaST2

-------------------------------------------------------------------
Mon Jun 24 15:24:43 CEST 2002 - kkaempf@suse.de

- New package: split off purely installation related code
  from yast2.rpm<|MERGE_RESOLUTION|>--- conflicted
+++ resolved
@@ -1,10 +1,11 @@
 -------------------------------------------------------------------
-<<<<<<< HEAD
-Mon Feb 24 09:15:50 UTC 2014 - jreidinger@suse.com
-
-- implement cio ignore feature during installation for s390x 
+Wed Feb 26 09:15:50 UTC 2014 - jreidinger@suse.com
+
+- implement cio ignore feature during installation for s390x
   (FATE#315586)
-=======
+- 3.1.44
+
+-------------------------------------------------------------------
 Tue Feb 25 16:11:08 CET 2014 - locilka@suse.com
 
 - Removed an icon from License Agreement dialog (bnc#865575)
@@ -22,7 +23,6 @@
 
 - Removed hard-coded color and RichText formatting from
   installation confirmation dialog (#bnc#865371)
->>>>>>> 0738f01d
 - 3.1.41
 
 -------------------------------------------------------------------
