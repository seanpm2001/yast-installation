-------------------------------------------------------------------
<<<<<<< HEAD
Mon Mar 10 13:01:48 UTC 2014 - jsrain@suse.cz

- don't hide ReleaseNotes button going back fron inst proposal
  (bnc#867389)
=======
Fri Mar  7 16:00:42 UTC 2014 - lslezak@suse.cz

- run scc_finish client if present (FATE#312012)
>>>>>>> 0f5d2ca1
- 3.1.51

-------------------------------------------------------------------
Thu Mar  6 09:15:24 UTC 2014 - jreidinger@suse.com

- fix malformed string exception if cio ignore is disabled
  (bnc#866995)
- 3.1.50

-------------------------------------------------------------------
Tue Mar  4 09:13:41 UTC 2014 - jreidinger@suse.com

- call proper bash agent otherwise cio ignore feature do not work
  (bnc#866614)
- 3.1.49

-------------------------------------------------------------------
Mon Mar  3 12:57:24 UTC 2014 - jreidinger@suse.com

- do not crash if there is no general section in autoyast profile
  (BNC#866529)
- 3.1.48

-------------------------------------------------------------------
Thu Feb 27 15:08:12 CET 2014 - aschnell@suse.de

- reset proposal after rescanning storage (bnc#865579)
- 3.1.47

-------------------------------------------------------------------
Thu Feb 27 13:55:16 UTC 2014 - jreidinger@suse.com

- revert back complete skip of probing due to disks with activation
  (BNC#865579)
- 3.1.46

-------------------------------------------------------------------
Thu Feb 27 12:54:37 UTC 2014 - jreidinger@suse.com

- Do not rerun system probing as it is already done (BNC#865579)
- 3.1.45

-------------------------------------------------------------------
Wed Feb 26 09:15:50 UTC 2014 - jreidinger@suse.com

- implement cio ignore feature during installation for s390x
  (FATE#315586)
- 3.1.44

-------------------------------------------------------------------
Tue Feb 25 16:11:08 CET 2014 - locilka@suse.com

- Removed an icon from License Agreement dialog (bnc#865575)
- 3.1.43

-------------------------------------------------------------------
Tue Feb 25 14:14:59 CET 2014 - locilka@suse.com

- Adapted ignored_features to handle possibly missing Cmdline entry
  from Linuxrc (bnc#861465)
- 3.1.42

-------------------------------------------------------------------
Tue Feb 25 13:27:34 CET 2014 - locilka@suse.cz

- Removed hard-coded color and RichText formatting from
  installation confirmation dialog (#bnc#865371)
- 3.1.41

-------------------------------------------------------------------
Fri Feb 21 14:54:01 CET 2014 - snwint@suse.de

- Make vnc use real yast theme (bnc #855246) and make vnc screen size configurable.
- 3.1.40

-------------------------------------------------------------------
Fri Feb 21 09:16:18 UTC 2014 - mvidner@suse.com

- ssh installation: fix network start after reboot (bnc#850446)
- 3.1.39

-------------------------------------------------------------------
Wed Feb 19 15:22:00 CET 2014 - locilka@suse.com

- Prevent from re-defining CopyFilesFinishClient class (bnc#864631)
- 3.1.38

-------------------------------------------------------------------
Wed Feb 19 14:51:24 CET 2014 - locilka@suse.com

- Writing bootloader as late as possible, several configs need to
  be written and coppied to the installed system first (bnc#860089)
- 3.1.37

-------------------------------------------------------------------
Tue Feb 18 17:09:08 CET 2014 - locilka@suse.com

- Copying all udev rules from inst-sys to installed system
  (bnc#860089)
- 3.1.36

-------------------------------------------------------------------
Mon Feb 17 13:45:08 UTC 2014 - jreidinger@suse.com

- fix detection if ssh daemon run otherwise ssh installation do not
  reboot after first stage(BNC#864260)
- 3.1.35

-------------------------------------------------------------------
Wed Feb 12 11:44:20 UTC 2014 - jreidinger@suse.com

- fix namespace collision that cause error in installation
- 3.1.34

-------------------------------------------------------------------
Mon Feb 11 15:26:47 UTC 2014 - jreidinger@suse.com

- keep proper installation mode after cloning(BNC#861520)
- 3.1.33

-------------------------------------------------------------------
Tue Feb 11 14:55:36 UTC 2014 - jreidinger@suse.com

- fix dependencies to properly require new ruby bindings
- 3.1.32

-------------------------------------------------------------------
Mon Feb 10 14:31:52 UTC 2014 - jsrain@suse.cz

- removed unused release_notes_popup.rb


- Remove initialisation of Report in autoinst mode from 
  inst_system_analysis. Not needed any more since autoyast Profile 
  is now processed before inst_system_analysis gets called
  (bnc#862829).
- 3.1.31

-------------------------------------------------------------------
Fri Feb  7 09:36:00 UTC 2014 - jreidinger@suse.com

- Implement minimal installation feature (FATE#313149)
- 3.1.30

-------------------------------------------------------------------
Mon Feb  3 14:36:34 UTC 2014 - jreidinger@suse.com

- fix false positive errors in log for easier debugging in future
- 3.1.29

-------------------------------------------------------------------
Fri Jan 31 12:04:52 UTC 2014 - lslezak@suse.cz

- inst_inc_all.rb - added missing import (bnc#860263)
- 3.1.28

-------------------------------------------------------------------
Thu Jan 30 15:43:05 UTC 2014 - jreidinger@suse.com

- Remove write to non-existing /etc/sysconfig/suseconfig
  (FATE#100011)
- 3.1.27

-------------------------------------------------------------------
Thu Jan 30 15:42:52 CET 2014 - aschnell@suse.de

- fixed DASD detection (bnc#860398)
- 3.1.26

-------------------------------------------------------------------
Tue Jan 28 15:37:15 UTC 2014 - jreidinger@suse.com

- Fix exporting configuration in first stage (FATE#308539)
- 3.1.25

-------------------------------------------------------------------
Mon Jan 27 09:56:26 UTC 2014 - mfilka@suse.com

- fate#316768, bnc#854500
  - enable network service according product feature
- 3.1.24

-------------------------------------------------------------------
Fri Jan 24 12:01:29 UTC 2014 - lslezak@suse.cz

- removed inst_scc.rb client (moved to yast2-registration)
- 3.1.23

-------------------------------------------------------------------
Tue Jan 21 14:18:08 UTC 2014 - jreidinger@suse.com

- Remove icons from system analysis according to Ken's comments
  (fate#314695)
- 3.1.22

-------------------------------------------------------------------
Tue Jan 21 12:15:21 UTC 2014 - jreidinger@suse.com

- Remove "Change..." button in non-textual installation
- Add "Export Configuration" button in non-textual installation
  (FATE#308539)
- Add "Export Configuration" menu item in textual installation
  (FATE#308539)
- 3.1.21

-------------------------------------------------------------------
Tue Jan 21 08:48:17 UTC 2014 - jsrain@suse.cz

- adjusted UI according to Ken's comments (fate#314695)
- 3.1.20

-------------------------------------------------------------------
Mon Jan 13 09:58:46 UTC 2014 - jreidinger@suse.com

- add clone proposal and finish client (FATE#308539)
- 3.1.19

-------------------------------------------------------------------
Wed Jan  8 12:46:34 UTC 2014 - jsrain@suse.cz

- added capability to install OEM images (fate#316326)
- added handling Release Notes button (fate#314695)

-------------------------------------------------------------------
Fri Dec 20 09:32:08 UTC 2013 - vmoravec@suse.com

- Add abort and fail hooks for installation
- 3.1.18

-------------------------------------------------------------------
Thu Dec 12 14:50:32 UTC 2013 - lslezak@suse.cz

- control files have been moved to a separate package/git repo
  (https://github.com/yast/yast-installation-control)
- 3.1.17

-------------------------------------------------------------------
Wed Dec 11 09:54:10 UTC 2013 - lslezak@suse.cz

- fixed Makefile.am (added missing inst_scc.rb)
- 3.1.16

-------------------------------------------------------------------
Tue Dec 10 08:46:11 UTC 2013 - vmoravec@suse.com

- Show hook summary only if some hooks failed
- 3.1.15

-------------------------------------------------------------------
Thu Dec  5 15:32:24 UTC 2013 - jreidinger@suse.com

- fix opening zfcp client in disk activation on s390
- 3.1.14

-------------------------------------------------------------------
Thu Dec  5 15:25:18 UTC 2013 - lslezak@suse.cz

- added a new client for SCC registration (first iteration, UI
  only, does not work yet)

-------------------------------------------------------------------
Wed Dec  4 16:11:37 UTC 2013 - jreidinger@suse.com

- fix failure in remote disks activation client
- 3.1.13

-------------------------------------------------------------------
Wed Dec  4 08:30:37 UTC 2013 - lslezak@suse.cz

- removed "trang" dependency (requires complete Java stack, convert
  the file directly in the source repository)
- 3.1.12

-------------------------------------------------------------------
Tue Dec  3 15:11:17 UTC 2013 - jreidinger@suse.com

- remove server base scenario and media check clients from SLE
  installation (FATE#314695)
- add storage proposal dialog to SLE installation (FATE#314695)
- 3.1.11

-------------------------------------------------------------------
Tue Dec  3 13:40:27 UTC 2013 - vmoravec@suse.com

- Show popup window with used hooks before installation finished
- 3.1.10

-------------------------------------------------------------------
Mon Dec  2 12:28:26 UTC 2013 - jreidinger@suse.com

- Add direct link to network communication from remote disks
  activation (FATE#314695, part of NI requirements)
- 3.1.9

-------------------------------------------------------------------
Thu Nov 28 13:01:44 UTC 2013 - vmoravec@suse.com

- Add hooks to main installation client
- 3.1.8

-------------------------------------------------------------------
Wed Nov 20 13:21:57 UTC 2013 - lslezak@suse.cz

- removed support for automatic 2nd stage (the 2nd stage has been
  dropped completely) (FATE#314695)
- 3.1.7

-------------------------------------------------------------------
Tue Nov 19 10:19:13 CET 2013 - locilka@suse.com

- Proposing separate /home partition on SLES and SLES for VMware
  (FATE#316624)

-------------------------------------------------------------------
Mon Nov 18 13:28:32 UTC 2013 - lslezak@suse.cz

- move some steps from removed 2nd stage to the 1st stage
- "inst_mode" client: removed installation/update switch,
  renamed to "inst_installation_options" 
- 3.1.6

-------------------------------------------------------------------
Tue Nov 12 09:24:25 UTC 2013 - lslezak@suse.cz

- control file cleanup:
  * remove the 2nd stage in installation (FATE#314695)
  * removed autoconfiguration support in the 2nd stage (the 2nd
    stage has been removed completely)
  * repair mode removed (not supported) (FATE#308679)

-------------------------------------------------------------------
Mon Nov 11 14:21:37 UTC 2013 - vmoravec@suse.com

- 3.1.5
- replace runlevel entries in control files with default_target
  entries
- replace dependency on yast2-runlevel with yast2-services-manager

-------------------------------------------------------------------
Thu Nov  7 11:45:45 UTC 2013 - mfilka@suse.com

- bnc#849391
  - removed explicit start of second phase of SuSEfirewall2 
    initialization. Not needed when systemd is in use.
- 3.1.4

-------------------------------------------------------------------
Thu Oct 31 11:32:01 UTC 2013 - lslezak@suse.cz

- install "perl-Bootloader-YAML" package
- removed "Use Automatic Configuration" option from the
  installation mode dialog (the 2nd stage has been removed)
- 3.1.3

-------------------------------------------------------------------
Tue Oct 29 13:17:59 UTC 2013 - lslezak@suse.cz

- install only "perl-YAML-LibYAML" and "perl-bootloader" packages
  to the target system
- updated scr_switch_debugger.rb client

-------------------------------------------------------------------
Fri Oct 26 11:39:17 UTC 2013 - jsrain@suse.cz

- show release notes button (fate#314695)

-------------------------------------------------------------------
Fri Oct 25 10:06:07 CEST 2013 - aschnell@suse.de

- removed long obsolete EVMS entries from control file (see
  fate#305007)

-------------------------------------------------------------------
Wed Oct 23 07:27:28 UTC 2013 - lslezak@suse.cz

- removed autorepeat workaround for bnc#346186, not needed anymore,
  xset might not be installed (bnc#846768)
- 3.1.2

-------------------------------------------------------------------
Tue Oct 22 16:46:18 CEST 2013 - locilka@suse.com

- Extended support for ignored_features: They can be also mentioned
  in PTOptions and thus not appended to Kernel command line
  (FATE#314982)

-------------------------------------------------------------------
Tue Oct 15 14:15:31 CEST 2013 - locilka@suse.com

- Added support for ignore[d][_]feature[s] (FATE#314982) allowing
  to skip some unwanted features of the installer
- 3.1.1

-------------------------------------------------------------------
Thu Oct 10 14:48:46 CEST 2013 - locilka@suse.com

- Dropped modem and DSL detection (and configuration) from
  installation proposal (FATE#316263, FATE#316264)

-------------------------------------------------------------------
Fri Sep 27 16:34:11 UTC 2013 - lslezak@suse.cz

- do not use *.spec.in template, use *.spec file with RPM macros
  instead
- 3.1.0

-------------------------------------------------------------------
Fri Sep 27 14:17:54 CEST 2013 - jsuchome@suse.cz

- yast2-mouse was dropped, do not call its components (bnc#841960)
- 3.0.7 

-------------------------------------------------------------------
Thu Sep 26 10:47:32 CEST 2013 - jsuchome@suse.cz

- fix console status after the installation (bnc#750326)
- 3.0.6 

-------------------------------------------------------------------
Tue Sep  3 11:55:45 CEST 2013 - jsuchome@suse.cz

- do not mention xorg-x11 in the control files (bnc#837450) 
- remove obsoleted part of X11 related code
- 3.0.5

-------------------------------------------------------------------
Fri Aug  9 06:36:31 UTC 2013 - mfilka@suse.com

- bnc#798620
    - removed proposed hotfix for the bug. The hotfix could block 
    starting firewall under some circunstances.
    - (re)starting firewall is handled in yast2.rpm since 3.0.2
- 3.0.4 

-------------------------------------------------------------------
Wed Aug  7 12:57:05 CEST 2013 - jsuchome@suse.cz

- use pure ruby solution when sorting proposal items

-------------------------------------------------------------------
Tue Aug  6 11:30:53 CEST 2013 - jsuchome@suse.cz

- use pure ruby solution when sorting destkop items, so major desktop
  (with same order number) won't get resorted
- 3.0.3

-------------------------------------------------------------------
Mon Aug  5 13:16:04 CEST 2013 - jsuchome@suse.cz

- check the product profiles during system analysis and
  copy them to installed system (backport of fate#310730)
- 3.0.2

-------------------------------------------------------------------
Sun Aug  4 11:48:21 UTC 2013 - lslezak@suse.cz

- removed empty agents/Makefile.am and unused testsuite/Makefile.am
- removed obsolete BuildRequires: doxygen perl-XML-Writer sgml-skel
  yast2-testsuite yast2-storage yast2-pkg-bindings yast2-packager

-------------------------------------------------------------------
Fri Aug  2 14:25:07 CEST 2013 - jsuchome@suse.cz

- remove trang from BuildRequires: rng can be created during
  packaging, not needed during build

-------------------------------------------------------------------
Thu Aug  1 11:21:35 CEST 2013 - jsuchome@suse.cz

- correctly write supporturl (port of bnc#520169) 
- limit the number of the searched disks to 8 of each kind to
  shorten time needed for finding SSH keys (port of fate#305873)
- 3.0.1

-------------------------------------------------------------------
Wed Jul 31 08:30:58 UTC 2013 - yast-devel@opensuse.org

- converted from YCP to Ruby by YCP Killer
  (https://github.com/yast/ycp-killer)
- version 3.0.0

-------------------------------------------------------------------
Mon Jul 29 13:43:13 CEST 2013 - fehr@suse.de

- ignore SIGHUP in YaST2.Second-Stage to make autoyast installs
  with serial console succeed again (bnc#825728, bnc#823224)

-------------------------------------------------------------------
Thu Jul 11 12:23:36 CEST 2013 - aschnell@suse.de

- fixed sshd check (bnc#825160)
- 2.24.10

-------------------------------------------------------------------
Thu Jul  4 13:56:19 CEST 2013 - jsuchome@suse.cz

- show release notes of newest product first (bnc#827590)
- 2.24.9

-------------------------------------------------------------------
Tue Jun 25 10:17:46 CEST 2013 - jsuchome@suse.cz

- adapt control.xml to offical Factory one:
  added e17 desktop, enabled online repositories
- 2.24.8

-------------------------------------------------------------------
Fri Jun 21 16:55:50 CEST 2013 - jsuchome@suse.cz

- only show desktops for which their defined patterns are known
  (needed when desktop defined in control file is only available
  via some optional installation source - fate#315061)
- 2.24.7

-------------------------------------------------------------------
Wed Jun 19 11:42:59 CEST 2013 - aschnell@suse.de

- make check for sshd more robust (bnc#825160)
- 2.24.6

-------------------------------------------------------------------
Thu Jun  6 08:29:44 UTC 2013 - mfilka@suse.com

- bnc#774301
    - fixed udev events handling in kernel_finish 
- 2.24.5

-------------------------------------------------------------------
Wed Jun  5 13:02:06 UTC 2013 - lslezak@suse.cz

- use WFM::ClientExists() call instead of checking *.ycp file
  presence (works also with non-YCP clients and checks also e.g.
  /y2update/clients path)

-------------------------------------------------------------------
Mon May 27 15:27:12 CEST 2013 - locilka@suse.com

- Using unique IDs while calling rpmcopy_secondstage to prevent
  from disabling this step in AutoYaST or Upgrade while it should
  be disabled only in Installation (bnc#813072).

-------------------------------------------------------------------
Mon May 13 09:40:15 CEST 2013 - jsuchome@suse.cz

- startup scripts: if RC_LANG is not set, use en_US as default
  (bnc#815265)
- 2.24.4

-------------------------------------------------------------------
Fri May 03 12:18:43 CEST 2013 - aschnell@suse.de

- call unicode_start/stop and initviocons only on consoles
  (bnc#800790)
- fixed check for missing initviocons
- 2.24.3

-------------------------------------------------------------------
Mon Apr 22 14:59:35 CEST 2013 - jsuchome@suse.cz

- show dialog for all available disk controlers (bnc#807026)
- 2.24.2 

-------------------------------------------------------------------
Wed Apr 17 14:50:48 CEST 2013 - jsuchome@suse.cz

- force disk activation when Storage reports no disk was found
  (bnc#810823) 
- 2.24.1

-------------------------------------------------------------------
Fri Mar 29 11:58:02 CET 2013 - jsuchome@suse.cz

- always return boolean from DeployTarImage (bnc#804293)
- make the "Check drivers" error message depend on control.xml
  variable (fate#312875, bnc#805251) 
- 2.24.0

-------------------------------------------------------------------
Wed Mar 13 12:35:54 UTC 2013 - mfilka@suse.com

- NetworkManager is enabled and active after second stage (bnc#808039)
- 2.23.13 

-------------------------------------------------------------------
Mon Mar 04 14:42:03 CET 2013 - aschnell@suse.de

- deactivate RAID before going back to "Disk Activation" during
  installation (bnc#806454)

-------------------------------------------------------------------
Thu Feb 14 17:06:53 CET 2013 - fehr@suse.de

- fix got_kernel_param in misc.sh to not match substrings (so far 
  kernel parameters like systemd.log_level=debug activated Y2DEBUG)
- 2.23.12
 
-------------------------------------------------------------------
Wed Jan 23 16:00:21 CET 2013 - jsuchome@suse.cz

- prevent systemctl hang in 2nd stage (from fcrozat@suse.com,
  bnc#798620)
- 2.23.11

-------------------------------------------------------------------
Sun Jan 20 15:27:33 UTC 2013 - lslezak@suse.cz

- start the add-on module also when "addon" boot parameter is
  present (fate#314318)
- 2.23.10

-------------------------------------------------------------------
Mon Jan 14 13:45:23 UTC 2013 - locilka@suse.com

- Adding repositories that cannot be (re)added as enabled in
  a disabled state (bnc#779396).
- 2.23.9

-------------------------------------------------------------------
Fri Jan 11 10:47:11 CET 2013 - jsuchome@suse.cz

- adapted to changes in Storage.ycp API (bnc#797245)
- 2.23.8

-------------------------------------------------------------------
Mon Jan  7 13:06:32 CET 2013 - jsuchome@suse.cz

- set new keyboard layout right after selecting (bnc#796589)
- added SYSTEMCTL_OPTIONS to Firstboot/Second Stage services
  (bnc#791076)
- 2.23.7

-------------------------------------------------------------------
Fri Dec 21 08:23:47 CET 2012 - jsuchome@suse.cz

- show the info about possibility to download drivers
  from drivers.suse.com (fate#312875) 
- added KVM installation scenario (bnc#795067)
- 2.23.6

-------------------------------------------------------------------
Fri Dec 14 15:16:52 CET 2012 - jsuchome@suse.cz

- disable USB sources after installation (bnc#793709) 
- 2.23.5

-------------------------------------------------------------------
Tue Dec  4 16:54:56 CET 2012 - jsuchome@suse.cz

- allow using local repositories during update (bnc#779397)
- 2.23.4

-------------------------------------------------------------------
Mon Nov  5 08:21:41 CET 2012 - jsuchome@suse.cz

- fixed installation of systemd units (crrodriguez)
- 2.23.3

-------------------------------------------------------------------
Wed Oct 31 08:16:46 CET 2012 - jsuchome@suse.cz

- removed fonts_finish, its only action was to call obsolete
  SuSEconfig script
- removed inst_suseconfig client (fate#100011)
- 2.23.2 

-------------------------------------------------------------------
Fri Oct 26 08:44:43 CEST 2012 - jsuchome@suse.cz

- do not allow to go next without desktop selected (bnc#786507)
- 2.23.1

-------------------------------------------------------------------
Wed Oct 24 11:12:55 CEST 2012 - jsuchome@suse.cz

- removed suseconfig step from installation sequence (fate#100011)
- 2.23.0

-------------------------------------------------------------------
Wed Jul 11 15:56:38 CEST 2012 - jsuchome@suse.cz

- create simpler and non translated aliases for update sources 
  (bnc#768624)
- 2.22.10

-------------------------------------------------------------------
Thu Jun 28 14:36:08 CEST 2012 - jsuchome@suse.cz

- set TERM=linux for 2nd stage services, to keep ncurses nice
  (bnc#768356)
- 2.22.9

-------------------------------------------------------------------
Mon Jun 25 15:43:43 CEST 2012 - jsuchome@suse.cz

- ensure Plymouth is hiddent before 2nd start, to prevent system
  freeze (bnc#768185)
- ensure 2nd stage is started before SuSEfirewall2_init (bnc#733361)
- 2.22.8

-------------------------------------------------------------------
Tue Jun 19 14:49:52 CEST 2012 - aschnell@suse.de

- kill console before reboot (bnc#759627)
  (otherwise systemd will not proceed with system shutdown)

-------------------------------------------------------------------
Wed Jun  6 11:27:02 CEST 2012 - jsuchome@suse.cz

- require yast2-proxy for 2nd stage (bnc#764951)
- show a message if network config has failed (bnc#765129)
- 2.22.7

-------------------------------------------------------------------
Tue Apr 17 16:03:55 CEST 2012 - jsuchome@suse.cz

- enhanced image installation help text (bnc#732914)

-------------------------------------------------------------------
Tue Apr 03 14:56:55 CEST 2012 - aschnell@suse.de

- adapted to move of testX (see bnc#749184)
- 2.22.6

-------------------------------------------------------------------
Wed Mar 14 15:42:19 CET 2012 - aschnell@suse.de

- create link yast.ssh for 2nd stage ssh installation (bnc#745340)
- 2.22.5

-------------------------------------------------------------------
Wed Feb 15 11:46:45 CET 2012 - gs@suse.de

- Improve layout of the release notes dialog (bnc #550610)
- 2.22.4 

-------------------------------------------------------------------
Thu Feb  9 10:53:01 CET 2012 - jsuchome@suse.cz

- adapt the style only for ssh installation, not vnc (bnc#742777)
- 2.22.3 

-------------------------------------------------------------------
Tue Feb  7 17:22:46 CET 2012 - tgoettlicher@suse.de

- Fixed bnc #742777: ssh installation needs to much bandwidth
- 2.22.2

-------------------------------------------------------------------
Fri Jan 13 11:02:40 CET 2012 - jsuchome@suse.cz

- confirmed license
- 2.22.1

-------------------------------------------------------------------
Mon Jan  9 14:29:34 CET 2012 - locilka@suse.cz

- save ecdsa keys as well (bnc#726468) (added where missing)

-------------------------------------------------------------------
Mon Jan  9 13:39:10 CET 2012 - locilka@suse.cz

- Added ntp-client into list of cloned modules in control file
  (bnc #738019).

-------------------------------------------------------------------
Wed Jan  4 15:21:30 CET 2012 - locilka@suse.cz

- Reading the current random/poolsize from /proc to store the exact
  number of bytes (bnc#692799).

-------------------------------------------------------------------
Tue Jan  3 16:21:42 CET 2012 - locilka@suse.cz

- Modified saving state of the current randomness (bnc#692799).

-------------------------------------------------------------------
Thu Dec  8 16:45:15 CET 2011 - locilka@suse.cz

- Fixed saving state of the current randomness (bnc#692799).

-------------------------------------------------------------------
Fri Nov 25 11:35:04 CET 2011 - jsuchome@suse.cz

- ask for Abort confirmation in Update URLs step (bnc#728907)

-------------------------------------------------------------------
Wed Nov 16 13:18:40 CET 2011 - jsuchome@suse.cz

- merged texts from proofreading
- 2.22.0 

-------------------------------------------------------------------
Thu Nov 10 14:27:55 UTC 2011 - fcrozat@suse.com

- Disable routing initscript commands through systemd, prevent
  lockups.

-------------------------------------------------------------------
Thu Nov 03 11:52:08 CET 2011 - aschnell@suse.de

- use same code to display ip addresses during vnc and ssh
  installation (bnc#727802)
- 2.21.28

-------------------------------------------------------------------
Wed Nov  2 17:14:51 CET 2011 - fcrozat@suse.com

- Ensure network is not started by systemd before Firstboot /
  SecondStage (bnc#726823)
- 2.21.27

-------------------------------------------------------------------
Mon Oct 31 09:18:46 CET 2011 - jsuchome@suse.cz

- control files: save ecdsa keys (bnc#726468)
- 2.21.26 

-------------------------------------------------------------------
Wed Oct 19 16:25:41 CEST 2011 - locilka@suse.cz

- Creating /etc/mtab linking to /proc/self/mounts in umount_finish
  (bnc#725166)
- 2.21.25

-------------------------------------------------------------------
Fri Oct 14 11:27:58 CEST 2011 - fcrozat@suse.com

- Fix text mode handled in systemd (bnc#724115)
- 2.21.24

-------------------------------------------------------------------
Tue Oct 11 08:52:43 CEST 2011 - jsuchome@suse.cz

- compress the log file from 1st stage of installation (bnc#716938)
- 2.21.23

-------------------------------------------------------------------
Fri Oct  7 11:38:39 UTC 2011 - fcrozat@suse.com

- Use latest macros for systemd
- Drop workaround for bnc#719221, systemd is fixed now.
- 2.21.22

-------------------------------------------------------------------
Fri Oct  7 11:30:21 UTC 2011 - jsrain@suse.cz

- change the URL for congratulation dialog (bnc#720481)

-------------------------------------------------------------------
Mon Sep 26 10:41:38 CEST 2011 - jsuchome@suse.cz

- control.openSUSE: use lightdm as default DM for Xfce 
- 2.21.21

-------------------------------------------------------------------
Fri Sep 23 15:36:11 CEST 2011 - jsuchome@suse.cz

- updated systemd service files (bnc#719221)
- 2.21.20 

-------------------------------------------------------------------
Fri Sep 23 14:27:36 CEST 2011 - jsuchome@suse.cz

- unmount previously mounted /run (bnc#717321)
- 2.21.19

-------------------------------------------------------------------
Thu Sep 15 12:16:49 UTC 2011 - lslezak@suse.cz

- improved package update check - display only the repositories
  with an update available, display package updates in details
- 2.21.18

-------------------------------------------------------------------
Tue Sep  6 10:05:00 CEST 2011 - jsuchome@suse.cz

- enable system cloning only when autoyast2 is installed
  (bnc#692790)
- 2.21.17

-------------------------------------------------------------------
Wed Aug 31 14:33:50 CEST 2011 - jsuchome@suse.cz

- fix build for older distributions
- 2.21.16 

-------------------------------------------------------------------
Mon Aug 29 12:12:55 CEST 2011 - jsuchome@suse.cz

- added systemd .service files for second stage and firstboot
  (from fcrozat@suse.com, bnc#713760)
- 2.21.15

-------------------------------------------------------------------
Fri Aug 12 13:58:01 CEST 2011 - jsuchome@suse.cz

- expect there might me extra checks for disk controllers with
  s390 (bnc#706911)
- adapted help text and label in installation mode selection
  (bnc#711160)
- 2.21.14 

-------------------------------------------------------------------
Fri Aug  5 12:13:13 UTC 2011 - lslezak@suse.cz

- upgrade_urls.ycp - do not display reading and writing progress,
  it is pretty quick and just causes screen flickering
  (the write progress is displayed only when there is an enabled
  repo to add, refreshing it can take long time) (bnc#692614)
- 2.21.13

-------------------------------------------------------------------
Fri Aug  5 12:32:16 CEST 2011 - tgoettlicher@suse.de

- fixed .desktop file (bnc #681249)

-------------------------------------------------------------------
Thu Aug  4 14:50:33 UTC 2011 - lslezak@suse.cz

- 2.21.12

-------------------------------------------------------------------
Thu Aug  4 14:07:38 CEST 2011 - mvidner@suse.cz

- Copy network interface naming rules early to get them to initrd (bnc#666079).

-------------------------------------------------------------------
Thu Aug  4 11:37:02 UTC 2011 - lslezak@suse.cz

- extraurls: check whether there is an update candidate in the
  added extra repositories - openSUSE DVD does not contain all
  packages, packages from OSS repository which are not on DVD
  medium were not upgraded and were left in the old version even
  after adding new OSS repository with updated version (bnc#693230)

-------------------------------------------------------------------
Wed Aug  3 13:19:50 UTC 2011 - lslezak@suse.cz

- cleanup: removed obsoleted SourceManager::SyncAddedAndDeleted()
  call (zmd sync has been removed)
- 2.21.11

-------------------------------------------------------------------
Wed Aug  3 08:53:14 UTC 2011 - lslezak@suse.cz

- use term "Software manager" instead of "Package manager"
  (bnc#585679)
- 2.21.10

-------------------------------------------------------------------
Tue Aug  2 13:37:03 CEST 2011 - locilka@suse.cz

- Preserving the /dev/urandom state from inst-sys after the
  installation (bnc#692799)
- Automatically enabling haveged service if installed (bnc#692799)
- 2.21.9

-------------------------------------------------------------------
Mon Aug  1 15:38:32 CEST 2011 - locilka@suse.cz

- Added control.SLES-for-VMware into the SVN

-------------------------------------------------------------------
Fri Jul 22 15:00:30 CEST 2011 - locilka@suse.cz

- Removed obsoleted X-KDE-SubstituteUID from deploy_image.desktop
  (bnc#540627)
- 2.21.8

-------------------------------------------------------------------
Tue Jul 12 15:34:38 CEST 2011 - jsuchome@suse.cz

- Show Xen Virtualization Host Server Installation scenario
  only for x86_64 architecture (bnc#702103)
- 2.21.7

-------------------------------------------------------------------
Thu Jun 30 14:09:17 CEST 2011 - jsuchome@suse.cz

- fixed typos (bnc#703119)
- 2.21.6 

-------------------------------------------------------------------
Wed Jun  1 17:24:25 CEST 2011 - locilka@suse.cz

- always loading 'pciehp' kernel module on Dell hardware
  (FATE #311991)
- fixed control file validation
- stricter btrfs_increase_percentage definition in all control
  files (only 'integer' is allowed)

-------------------------------------------------------------------
Wed Jun  1 11:56:08 CEST 2011 - fehr@suse.de

- add btrfs_increase_percentage to to category "partitioning" in
  config.xml files
- 2.21.5 

-------------------------------------------------------------------
Thu May 19 14:22:10 CEST 2011 - jsuchome@suse.cz

- enable YaST restart in the 1st stage (bnc#694299)
- 2.21.4 

-------------------------------------------------------------------
Wed Apr 27 15:08:04 CEST 2011 - jsuchome@suse.cz

- added option to configure FCoE Interfaces when started with
  WithFCoE=1 argument (fate#307445)
- 2.21.3 

-------------------------------------------------------------------
Wed Apr 27 11:19:50 CEST 2011 - jsuchome@suse.cz

- Copy /media.1/build to the installed system (fate#311377)
- 2.21.2 

-------------------------------------------------------------------
Fri Mar 25 10:26:44 CET 2011 - jsuchome@suse.cz

- show the 'before-reboot' message in RichText, so possible command
  can be copy-pasted (bnc#383519)
- 2.21.1

-------------------------------------------------------------------
Thu Mar 24 16:14:02 CET 2011 - jsuchome@suse.cz

- do not start automatic configuration for autoYaST (bnc#679435)
- 2.21.0

-------------------------------------------------------------------
Mon Feb 28 14:52:26 CET 2011 - locilka@suse.cz

- Handling disabled installation steps also in Live Installation
  mode (BNC #675516)
- 2.20.6

-------------------------------------------------------------------
Thu Feb 17 13:49:19 CET 2011 - aschnell@suse.de

- fixed braille support during installation (bnc #672086)
- 2.20.5

-------------------------------------------------------------------
Tue Feb  8 15:10:25 CET 2011 - locilka@suse.cz

- Adapted openSUSE control file to the current naming schema of
  desktops (BNC #667408)

-------------------------------------------------------------------
Thu Jan 20 14:18:41 CET 2011 - jsrain@suse.cz

- fix initialization of AutoUpgrade for 2nd stage
- 2.20.4

-------------------------------------------------------------------
Wed Jan 19 15:38:20 CET 2011 - jsrain@suse.cz

- adaptations for unattended migration (fate#310481)
- don't delete /etc/mtab if it is a symlink (bnc#665437)
- 2.20.3

-------------------------------------------------------------------
Wed Jan 19 12:53:00 CET 2011 - jsrain@suse.cz

- fixed progress during live installation (bnc#665413)
- 2.20.2

-------------------------------------------------------------------
Fri Jan  7 13:43:01 CET 2011 - jsrain@suse.cz

- update XFCE desktop definition

-------------------------------------------------------------------
Thu Jan  6 10:47:00 CET 2011 - locilka@suse.cz

- Using wider space for licence displayed in non-textual interface
  (BNC #607135).
- Fixed DUD deployment (BNC #626337)

-------------------------------------------------------------------
Thu Nov 16 16:13:48 UTC 2010 - jsrain@suse.cz

- fixed behavior of window closing in installation proposal
  (bnc#636980)
- use df for estimating partition size for live installer
  (bnc#555288)
- 2.20.1

-------------------------------------------------------------------
Thu Sep 30 17:33:48 UTC 2010 - lslezak@suse.cz

- don't use spaces in repo alias (bnc#596950)
- inst_addon_update_sources.ycp - removed obsoleted ZMD sync call
- 2.20.0

-------------------------------------------------------------------
Wed Jun  2 13:52:02 CEST 2010 - jsrain@suse.cz

- removed link to repairing the system
- 2.19.20

-------------------------------------------------------------------
Wed May 12 15:33:24 CEST 2010 - ug@suse.de

- fixed the cloning at the end of a manual
  installation (bnc#605132)
- 2.19.7

-------------------------------------------------------------------
Mon Apr 19 12:29:08 CEST 2010 - aschnell@suse.de

- allow btrfs as root fs
- 2.19.6

-------------------------------------------------------------------
Thu Apr 15 17:12:28 CEST 2010 - locilka@suse.cz

- Script copy_files_finish copies files with --dereference to
  prevent from copying symlinks instead of the files content
  (BNC #596938).

-------------------------------------------------------------------
Fri Apr 09 17:09:27 CEST 2010 - aschnell@suse.de

- disable Qt/Gtk frontend if testX is unavailable (bnc #585432)
- 2.19.5

-------------------------------------------------------------------
Tue Apr  6 17:44:25 CEST 2010 - locilka@suse.cz

- Searching for LiveCD license in /usr/share/doc/licenses and /
  directories (BNC #594042).

-------------------------------------------------------------------
Fri Mar 26 11:26:04 CET 2010 - ug@suse.de

- fixed a broken yast2-installation.spec.in
- fixed broken schema validation files for control.xml files
- 2.19.4

-------------------------------------------------------------------
Wed Mar 24 07:42:19 UTC 2010 - lslezak@suse.cz

- inst_suseconfig.ycp - do not reset UI product name
  (&product; macro) (bnc#539906)

-------------------------------------------------------------------
Thu Mar 18 14:55:20 CET 2010 - locilka@suse.cz

- Previously used repositories switched from enabled/disabled mode
  to removed/enabled/disabled mode (BNC #588659).

-------------------------------------------------------------------
Fri Mar 12 13:19:15 CET 2010 - kmachalkova@suse.cz

- Port from SLE11 SP1: process files in _datadir/autoinstall/modules 
  with %suse_update_desktop_file. This passes their strings into
  translation (bnc#549944)

-------------------------------------------------------------------
Fri Mar 12 10:53:55 CET 2010 - locilka@suse.cz

- Unique identification in inst_upgrade_urls switched from URL to
  ALIAS (BNC #587517).
- In case of re-adding CD/DVD media, user is asked to insert
  correct media before adding it (BNC #587517).
- Only upgrade packages if upgrading from SLES 11, otherwise use
  patterns for upgrade (BNC #587544).

-------------------------------------------------------------------
Tue Mar  9 15:35:48 CET 2010 - locilka@suse.cz

- Fixed calling update.post from DUD (BNC #586609).

-------------------------------------------------------------------
Tue Mar  2 14:30:31 CET 2010 - locilka@suse.cz

- CIM service is proposed as disabled by default (BNC #584524).

-------------------------------------------------------------------
Mon Feb 22 17:48:57 CET 2010 - locilka@suse.cz

- Documented YaST RELAX NG schema (FATE #305551).
- Correctly re-added unique_id to RNC - AC steps and proposals
  (BNC #582094).

-------------------------------------------------------------------
Wed Feb 17 11:05:12 CET 2010 - ug@suse.de

- clone checkbox at the end of the installation is always
  enabled now and can install the autoyast2 package if needed
  (bnc#547486)

-------------------------------------------------------------------
Mon Feb 15 15:48:51 CET 2010 - ug@suse.de

- UI for autoinstallation images added to deploy_image_auto

-------------------------------------------------------------------
Tue Feb  9 17:06:15 CET 2010 - locilka@suse.cz

- Steps 'user' and 'auth' enabled again in Live mode (BNC #547931).

-------------------------------------------------------------------
Tue Feb  9 14:49:33 CET 2010 - locilka@suse.cz

- Fixed license agreement check box visibility (BNC #571846).
- 2.19.3

-------------------------------------------------------------------
Tue Feb  2 11:03:04 CET 2010 - locilka@suse.cz

- Added LXDE to openSUSE control file (FATE #307729).

-------------------------------------------------------------------
Mon Feb  1 11:35:15 CET 2010 - locilka@suse.cz

- Fixed 'going back' from services proposal BNC #572734.

-------------------------------------------------------------------
Fri Jan 22 15:56:07 CET 2010 - aschnell@suse.de

- fixed message during ssh installation (bnc #518616)

-------------------------------------------------------------------
Fri Jan 15 17:29:45 CET 2010 - aschnell@suse.de

- updated control.rnc
- 2.19.2

-------------------------------------------------------------------
Thu Jan  7 15:29:13 CET 2010 - jsuchome@suse.cz

- inst_complex_welcome adapted to Language::SwitchToEnglishIfNeeded
  (bnc#479529)
- 2.19.1

-------------------------------------------------------------------
Fri Dec 11 16:48:58 CET 2009 - locilka@suse.cz

- Adapted for new API to ProductLicense (FATE #306295).

-------------------------------------------------------------------
Wed Dec  9 16:44:34 CET 2009 - locilka@suse.cz

- Package kde4-kdm has been renamed to kdm (SLES, SLED control
  files) (bnc #561627).

-------------------------------------------------------------------
Wed Dec  9 14:58:38 CET 2009 - kmachalkova@suse.cz

- Un-check automatic configuration box when user selects update
  (bnc#537625)  

-------------------------------------------------------------------
Wed Dec  9 14:12:21 CET 2009 - locilka@suse.cz

- Enabled CIM by default (SLES and SLED) (FATE #305583)
- Adapted RNC for control files

-------------------------------------------------------------------
Wed Dec  9 12:49:08 CET 2009 - jsrain@suse.cz

- dereference hardlinks when deploying live CD so that it can
  be also deployed on multiple separate partitions (bnc#549158)

-------------------------------------------------------------------
Mon Nov 30 14:38:26 CET 2009 - locilka@suse.cz

- Repositories added by inst_addon_update_sources use
  Pkg::RepositoryAdd that does not need access to network
  (bnc #557723)

-------------------------------------------------------------------
Tue Nov 24 16:13:31 CET 2009 - kmachalkova@suse.cz

Cumulative patch with SLE11 SP1 features:
- In TUI (ncurses), use plain text (.txt) file with release notes, 
  if found (FaTE#306167)
- Set /etc/sysconfig/boot:RUN_PARALLEL according to corresponding
  value in control file (FaTE#307555) 
- 2.19.0

-------------------------------------------------------------------
Thu Nov 19 16:51:55 CET 2009 - locilka@suse.cz

- Added control file configuration option require_registration
  (FATE #305578).

-------------------------------------------------------------------
Wed Nov  4 16:31:17 CET 2009 - mzugec@suse.cz

- lan module in 1st stage (FaTE#303069)
- 2.18.34 

-------------------------------------------------------------------
Fri Oct 23 07:40:56 CEST 2009 - jsuchome@suse.cz

- during update, do not save timezone and console settings
  (bnc#547587)
- 2.18.33 

-------------------------------------------------------------------
Fri Oct 16 14:36:11 CEST 2009 - locilka@suse.cz

- Fixed handling repositories during upgrade (bnc #543468).
- 2.18.32

-------------------------------------------------------------------
Wed Oct  7 15:36:44 CEST 2009 - jsuchome@suse.cz

- set the time after chroot (bnc#538357)
- 2.18.31 

-------------------------------------------------------------------
Wed Oct  7 12:17:52 CEST 2009 - jsuchome@suse.cz

- correctly set the keyboard layout in 2nd stage (bnc#542009)
- 2.18.30

-------------------------------------------------------------------
Thu Oct  1 13:27:16 CEST 2009 - locilka@suse.cz

- Adjusting understandable name for update URLs added during second
  stage of installation (bnc #542792).
- 2.18.29

-------------------------------------------------------------------
Tue Sep 29 16:41:32 CEST 2009 - kmachalkova@suse.cz

- Correct HTML format tags in helptext (bnc#540784)
- Set firewall status according to user's choice also in non-automatic 
  2nd stage (missing call for AdjustDisabledSubProposals) (bnc#534862)
- 2.18.28 

-------------------------------------------------------------------
Thu Sep 24 15:51:15 CEST 2009 - kmachalkova@suse.cz

- Enable SSH service after reboot if this is SSH or VNC installation 
  (new ssh_service_finish client) (bnc#535206)
- 2.18.27 

-------------------------------------------------------------------
Mon Sep 14 15:27:19 CEST 2009 - jsrain@suse.cz

- enhanced display of release notes (fate#306237)
- 2.18.26

-------------------------------------------------------------------
Wed Sep  9 14:33:14 CEST 2009 - jsrain@suse.cz

- better error handling for image installation (bnc#533601)
- 2.18.25

-------------------------------------------------------------------
Fri Sep  4 19:00:27 CEST 2009 - kmachalkova@suse.cz

- Introducing unique IDs to unambiguously identify AC steps and 
  sub-proposals
- Writing disabled AC steps and subproposals at the end of 1st 
  stage, reading them back at the end of 2nd stage
- Filtering out disabled AC steps from AC workflow (FaTE #303859 and 
  bnc#534862)
- Require new yast2 base 
- 2.18.24

-------------------------------------------------------------------
Fri Sep  4 09:07:42 CEST 2009 - locilka@suse.cz

- Dropped unnecessary fallback text from the fallback control file
  (BNC #536288).

-------------------------------------------------------------------
Wed Aug 26 15:33:51 CEST 2009 - locilka@suse.cz

- Do not copy xorg.conf to installed system anymore (bnc #441404).
- 2.18.23

-------------------------------------------------------------------
Fri Aug 21 12:38:42 CEST 2009 - aschnell@suse.de

- do not disable qt/gtk frontends if xorg.conf is missing (bnc
  #533159)
- 2.18.22

-------------------------------------------------------------------
Fri Aug 14 18:26:49 CEST 2009 - kmachalkova@suse.cz

- Simple network (firewall) configuration in 1st stage (FaTE #303859) 

-------------------------------------------------------------------
Mon Aug 10 14:18:11 CEST 2009 - locilka@suse.cz

- added calling bootloader client bootloader_preupdate to control
  file to fix multiple grub entries (bnc #414490, bnc #477778).

-------------------------------------------------------------------
Thu Jul 30 20:26:30 CEST 2009 - jdsn@suse.de

- disable yast2-x11 during installation (bnc#441404) 
- 2.18.21

-------------------------------------------------------------------
Thu Jul 30 15:32:37 CEST 2009 - jsuchome@suse.cz

- adapted to changes in yast2-country: no saving of xorg.conf
  (bnc#441404) 
- 2.18.20

-------------------------------------------------------------------
Wed Jun 24 10:02:20 CEST 2009 - locilka@suse.cz

- Fixed Welcome dialog layout to have more license content visible
  and to align language and keyboard widgets with it.
- Not offering installation images if there are none (bnc #492745).
- 2.18.19

-------------------------------------------------------------------
Mon Jun 22 20:20:18 CEST 2009 - coolo@novell.com

- fix build with automake 1.11
- 2.18.18

-------------------------------------------------------------------
Thu Jun 11 12:57:14 CEST 2009 - jsrain@suse.cz

- adapted for unified progress during live installation
  (bnc#435680)
- 2.18.17

-------------------------------------------------------------------
Mon Jun 08 14:03:30 CEST 2009 - aschnell@suse.de

- use minimalistic xorg.conf during installation (bnc #510015)
- 2.18.16

-------------------------------------------------------------------
Wed May 20 12:45:47 CEST 2009 - aschnell@suse.de

- moved .proc.mounts agent from yast2-installation to yast2 (bnc
  #504429)

-------------------------------------------------------------------
Mon May 18 16:46:03 CEST 2009 - juhliarik@suse.cz

- added kdump support for autoyast installation (FATE#305588) 

-------------------------------------------------------------------
Thu May 14 13:45:08 CEST 2009 - locilka@suse.cz

- Installation/Upgrade newly require some packages essential for
  them to succeed (bnc #469730).

-------------------------------------------------------------------
Mon Apr 27 10:22:24 CEST 2009 - locilka@suse.cz

- Using a new yast-spanner (old yast icon) for Repair.
- 2.18.14

-------------------------------------------------------------------
Mon Apr 20 13:59:31 CEST 2009 - locilka@suse.cz

- Fixed Vendor module to use zypp history file instead of using
  y2logRPM (bnc #456446).
- 2.18.13

-------------------------------------------------------------------
Thu Apr 16 16:58:07 CEST 2009 - locilka@suse.cz

- Added documentation for installation images.

-------------------------------------------------------------------
Fri Apr 10 14:11:46 CEST 2009 - locilka@suse.cz

- KDE 3.x dropped from openSUSE control file (bnc #493547).

-------------------------------------------------------------------
Tue Apr  7 13:02:39 CEST 2009 - ug@suse.de

- changed the error message of missing hard disks during
  autoinstallation. Might confuse s390/iSCSI users. (bnc#476147)

-------------------------------------------------------------------
Mon Mar 30 14:20:57 CEST 2009 - locilka@suse.cz

- Fixing reevaluation of packages to remove, install and/or upgrade
  after images are deployed during first stage (bnc #489448).
- 2.18.12

-------------------------------------------------------------------
Fri Mar 27 18:15:15 CET 2009 - locilka@suse.cz

- Added new globals->ac_redraw_and_ignore control file item
  (openSUSE and SLED) that ignores if AC UI is missing and just
  redraws it. An error is still reported in case of missing Wizard
  widget (bnc #487565).

-------------------------------------------------------------------
Thu Mar 19 14:14:34 CET 2009 - locilka@suse.cz

- Continuing on Repair integration.
- Handling missing FLAGS in the content file.
- 2.18.11

-------------------------------------------------------------------
Wed Mar 18 13:17:58 CET 2009 - locilka@suse.cz

- Location /etc/modprobe.d/blacklist has been renamed to
  /etc/modprobe.d/50-blacklist.conf (bnc #485980).
- Unified inst_mode handling, especially correct handling of
  Automatic Configuration together with switching to Update mode
  (originally reported as bnc #469273).
- Repair workflow unified with the rest of installation.
- 2.18.10

-------------------------------------------------------------------
Mon Mar 16 14:47:46 CET 2009 - locilka@suse.cz

- Fixed help for "License Translations..." button (bnc #481113).

-------------------------------------------------------------------
Tue Mar 10 10:26:02 CET 2009 - locilka@suse.cz

- Obsolete 'tar --preserve' replaced with
  'tar --preserve-permissions --preserve-order' (bnc #483791).
- Added recovery support for AC (dialogs) possibly called by AC
  scripts (bnc #483211).

-------------------------------------------------------------------
Thu Feb 26 16:00:44 CET 2009 - ug@suse.de

- RPMs via driverupdate were not possible

-------------------------------------------------------------------
Tue Feb 24 13:30:15 CET 2009 - locilka@suse.cz

- Added support for .xz images deployment (bnc #476079).
- Added support for `reboot_same_step (bnc #475650).
- 2.18.9

-------------------------------------------------------------------
Mon Feb 23 16:36:56 CET 2009 - locilka@suse.cz

- Offering to configure network if remote repositories are used
  during upgrade (inst_upgrade_urls). Setup can be safely skipped
  and comes from the Online Repositories (bnc #478024).
- 2.18.8

-------------------------------------------------------------------
Fri Feb 20 20:40:09 CET 2009 - locilka@suse.cz

- save network configuration also for IPv6 only (bnc#477917)
- 2.18.7

-------------------------------------------------------------------
Tue Feb 17 16:56:09 CET 2009 - locilka@suse.cz

- Writing additional-control-files index file after removing and
  recreating the directory where it is stored (bnc #475516).
- 2.18.6

-------------------------------------------------------------------
Mon Feb  9 13:21:50 CET 2009 - locilka@suse.cz

- Enabling online update in (SLED) Automatic Configuration
  (bnc #449128).

-------------------------------------------------------------------
Fri Feb  6 10:39:20 CET 2009 - locilka@suse.cz

- InstError has been moved to yast2-2.18.6
- 2.18.5

-------------------------------------------------------------------
Thu Feb  5 18:16:17 CET 2009 - locilka@suse.cz

- InstError extended and documented.

-------------------------------------------------------------------
Mon Feb  2 13:09:08 CET 2009 - locilka@suse.cz

- Erasing all old additional control files in the final step of
  upgrade before rebooting to the second stage (bnc #471454).
- InstError can now save YaST logs on user request.
- 2.18.4

-------------------------------------------------------------------
Wed Jan 28 14:33:09 CET 2009 - locilka@suse.cz

- Added new InstError module for unified reporting of errors
  during installation.
- Better SlideShow support in inst_finish.
- Reporting more errors in inst_finish.
- 2.18.3

-------------------------------------------------------------------
Tue Jan 27 17:13:57 CET 2009 - locilka@suse.cz

- Added test for checking free space when SCR switch fails
  (bnc #460477).

-------------------------------------------------------------------
Mon Jan 26 13:58:00 CET 2009 - locilka@suse.cz

- Disabling [Back] buttons in the very first interactive dialogs
  in second stage, SLES and SLED control files (bnc #468677).

-------------------------------------------------------------------
Thu Jan 22 12:50:38 CET 2009 - locilka@suse.cz

- Dropping mode_proposal client - not in use anymore.
- 2.18.2

-------------------------------------------------------------------
Wed Jan 21 13:09:33 CET 2009 - locilka@suse.cz

- Removing dependency on yast2-runlevel (duplicate code in runlevel
  proposal).
- Removing dependency on yast2-mouse by moving the mouse-related
  scripts to yast2-mouse-2.18.0.
- Removing dependency on yast2-bootloader.
- inst_finish script newly uses the SlideShow module.

-------------------------------------------------------------------
Tue Jan 20 13:37:03 CET 2009 - locilka@suse.cz

- Possibility to move the base installation window has been
  disabled (bnc #466827)
- 2.18.1

-------------------------------------------------------------------
Tue Jan 13 12:15:42 CET 2009 - locilka@suse.cz

- Adapted the inst_proposal to better reflect the current situation
  'analyzing...' vs. 'adapting the proposal...' (bnc #463567).

-------------------------------------------------------------------
Fri Dec 19 13:07:49 CET 2008 - locilka@suse.cz

- Pattern WBEM added into two server scenarios (bnc #458332).

-------------------------------------------------------------------
Thu Dec 18 18:04:47 CET 2008 - locilka@suse.cz

- Updated control file documentation (bnc #438678).

-------------------------------------------------------------------
Wed Dec 17 14:42:22 CET 2008 - locilka@suse.cz

- Added yet another xset call (bnc #455771 comment #40)

-------------------------------------------------------------------
Tue Dec 16 17:13:38 CET 2008 - aschnell@suse.de

- adapted to storage API changes
- 2.18.0

-------------------------------------------------------------------
Tue Dec 16 12:29:27 CET 2008 - locilka@suse.cz

- Removed SLED control file labels that should be hidden
  (bnc #459080).
- Using a better help text for inst_new_desktop (bnc #432912).

-------------------------------------------------------------------
Mon Dec 15 14:32:27 CET 2008 - locilka@suse.cz

- Removed all (inst_)do_rezise calls from all control files on
  aschnell's request.

-------------------------------------------------------------------
Fri Dec 12 16:36:28 CET 2008 - aschnell@suse.de

- require initviocons (bnc #173426)
- 2.17.47

-------------------------------------------------------------------
Tue Dec  9 16:40:35 CET 2008 - locilka@suse.cz

- Updated control.rnc
- 2.17.46

-------------------------------------------------------------------
Mon Dec  8 13:16:33 CET 2008 - locilka@suse.cz

- Updated control.rnc
- Added two more control-file examples.
- Checking all control files during build.
- Adjusted control-file examples (all bnc #438678).
- Checking the process exit status returned after deploying an
  image (bnc #456337).
- 2.17.45

-------------------------------------------------------------------
Fri Dec  5 10:38:41 CET 2008 - locilka@suse.cz

- New control.rnc/rng for control file validation (bnc #455994).
- Added build-time control file validation.
- 2.17.44

-------------------------------------------------------------------
Wed Dec  3 18:33:59 CET 2008 - locilka@suse.cz

- inst_extrasources moved before inst_ask_online_update to register
  the online update repository before checking for patches
  (bnc #450229).

-------------------------------------------------------------------
Mon Dec  1 16:59:14 CET 2008 - locilka@suse.cz

- Fixed proposing the online update depending on the fact whether
  network is running (bnc #450229).
- 2.17.43

-------------------------------------------------------------------
Fri Nov 28 15:05:02 CET 2008 - locilka@suse.cz

- Updated labels of Installation Scenarios for SLES (bnc #428202).

-------------------------------------------------------------------
Fri Nov 28 12:16:03 CET 2008 - locilka@suse.cz

- Fixed behavior of inst_new_desktop when user switched to another
  language later (bnc #449818).
- 2.17.42

-------------------------------------------------------------------
Thu Nov 27 16:49:11 CET 2008 - locilka@suse.cz

- Using yast-live-install-finish icon when finishing LiveCD
  installation/inst_finish (bnc #438154).
- Fixed ImageInstallation SlideShow - download progress is shown
  only when downloading the images, not the other helper files
  (bnc #449792).
- Adjusting ImageInstallation-related SlideShow only if
  ImageInstallation is in use (bnc #439104).

-------------------------------------------------------------------
Thu Nov 27 15:05:11 CET 2008 - ug@suse.de

- the real fix for bnc#442691
  deploy_image_auto doesn't use the boolean variable 
  image_installation
- 2.17.41

-------------------------------------------------------------------
Tue Nov 25 14:42:31 CET 2008 - locilka@suse.cz

- Handling new feature of licenses ProductLicense::AcceptanceNeeded
  (bnc #448598).
- 2.17.40

-------------------------------------------------------------------
Mon Nov 24 12:51:48 CET 2008 - locilka@suse.cz

- Completely initializing the target and sources before checking
  for available patches and offering online update (bnc #447080).
- 2.17.39

-------------------------------------------------------------------
Thu Nov 20 18:21:32 CET 2008 - locilka@suse.cz

- Pkg::SourceStartManager in inst_ask_online_update to replace
  obsolete Pkg::PkgEstablish (bnc #447080).
- Reading all supported desktops to define the order of desktops
  in desktop_finish (bnc #446640).
- Added shadow desktops to SLES and SLED desktop files to have
  a fallback if user selects some other desktop than the default
  one (bnc #446640).
- 2.17.38

-------------------------------------------------------------------
Wed Nov 19 16:01:53 CET 2008 - locilka@suse.cz

- Added pciutils to Requires, lspci was called but not required
  (bnc #446533).
- 2.17.37

-------------------------------------------------------------------
Wed Nov 19 13:23:10 CET 2008 - locilka@suse.cz

- Added inst_fallback_controlfile client reporting about using
  a fallback control file.
- Calling inst_fallback_controlfile in the fallback control file
  (both bnc #440982).
- 2.17.36

-------------------------------------------------------------------
Fri Nov 14 12:17:47 CET 2008 - aschnell@suse.de

- don't start iscsid in second stage start scripts (bnc #444976)
- 2.17.35

-------------------------------------------------------------------
Thu Nov 13 17:36:53 CET 2008 - locilka@suse.cz

- Flushing the cache before calling a set_polkit_default_privs that
  uses the written data (bnc #440182).
- 2.17.34

-------------------------------------------------------------------
Thu Nov 13 11:21:11 CET 2008 - locilka@suse.cz

- Handling errors while deploying images, installation will abort
  (bnc #444209).
- 2.17.33

-------------------------------------------------------------------
Thu Nov 13 10:21:13 CET 2008 - ug@suse.de

- checkboxes in the congratulations dialog did not work anymore
  (bnc#444214)

-------------------------------------------------------------------
Tue Nov 11 13:58:17 CET 2008 - ug@suse.de

- fix for image deployment during autoinstallation

-------------------------------------------------------------------
Tue Nov 11 12:20:00 CET 2008 - juhliarik@suse.cz

- changed order of yast modules in Expert tab for installation
  (bnc #441434) 

-------------------------------------------------------------------
Tue Nov 11 10:53:25 CET 2008 - jsrain@suse.cz

- fixed switching to a tab with an error in the proposal
  (bnc #441434)
- 2.17.32

-------------------------------------------------------------------
Tue Nov 11 10:48:03 CET 2008 - aschnell@suse.de

- use accelerated xserver during installation for certain Intel
  cards (bnc #442413)
- 2.17.31

-------------------------------------------------------------------
Fri Nov  7 16:32:28 CET 2008 - locilka@suse.cz

- Fixed deploy_image_auto to handle AutoYaST settings correctly
  (bnc #442691).
- Removing the congrats dialog content before cloning, storing
  the sources, finishing (bnc #441452).
- Using Pkg::SourceProvideDigestedFile function when deploying
  images and in release_notes_popup (bnc #409927).
- 2.17.30

-------------------------------------------------------------------
Thu Nov  6 16:35:10 CET 2008 - locilka@suse.cz

- Fixed progress (SlideShow) information about images being
  deployed (bnc #442286).
- Changing inst_deploy_images to use PackagesUI for opening a
  package selector while debugging mode is turned on (bnc #435479).

-------------------------------------------------------------------
Thu Nov  6 16:19:59 CET 2008 - jsuchome@suse.cz

- S09-cleanup: check for additional services requiring restart
  (bnc#395402)

-------------------------------------------------------------------
Wed Nov  5 17:25:01 CET 2008 - locilka@suse.cz

- Calling set_polkit_default_privs without checking for it using
  FileUtils, checking by 'test -x' instead (bnc #440182).
- 2.17.29

-------------------------------------------------------------------
Wed Nov  5 13:09:04 CET 2008 - locilka@suse.cz

- Added yast2-storage >= 2.17.47 because of the previous fix
  implementation.
- 2.17.28

-------------------------------------------------------------------
Tue Nov 04 13:14:10 CET 2008 - aschnell@suse.de

- improved warning about partitioning (fate #302857)
- 2.17.27

-------------------------------------------------------------------
Mon Nov  3 18:34:30 CET 2008 - locilka@suse.cz

- Writing 'SecondStageRequired' 0/1 to /etc/install.inf even while
  rebooting during second stage (bnc #432005).
- 2.17.26

-------------------------------------------------------------------
Mon Nov 03 14:28:14 CET 2008 - aschnell@suse.de

- better reboot message during ssh installation (bnc #439572 and
  bnc #432005)
- 2.17.25

-------------------------------------------------------------------
Fri Oct 31 16:28:23 CET 2008 - locilka@suse.cz

- Fixed checking whether running the second stage is required.
- Added writing 'SecondStageRequired' 0/1 to /etc/install.inf
  (both bnc #439572)
- 2.17.24

-------------------------------------------------------------------
Thu Oct 30 14:42:15 CET 2008 - locilka@suse.cz

- Saving sources at the end of inst_extrasources if some were
  added (bnc #440184).
- 2.17.23

-------------------------------------------------------------------
Mon Oct 27 10:18:47 CET 2008 - locilka@suse.cz

- Added lnussel's patch to run set_polkit_default_privs at
  desktop_finish script (bnc #438698).
- Bigger license window (bnc #438100).
- Calling inst_prepareprogress also during Upgrade, all control
  files changed (bnc #438848).
- Disabling users and auth in LiveCD second stage (bnc #435965).
- Removing label for user_non_interactive (bnc #401319).
- Desktop 'startkde4' replaced with 'startkde' (bnc #438212).
- Added 'kdump' to 'clone_modules' (SLES) (bnc #436365).
- 2.17.22

-------------------------------------------------------------------
Tue Oct 21 16:46:00 CEST 2008 - locilka@suse.cz

- Added handling for globals->debug_deploying (bnc #436842).

-------------------------------------------------------------------
Mon Oct 20 12:56:32 CEST 2008 - locilka@suse.cz

- Fixed a typo (bnc #436471).

-------------------------------------------------------------------
Fri Oct 17 10:51:05 CEST 2008 - locilka@suse.cz

- Adapted SLES and SLED control files to write default desktop
  settings (bnc #436094).
- Added software->display_support_status flag to SLES/SLED
  (bnc #435479).

-------------------------------------------------------------------
Tue Oct 14 14:15:11 CEST 2008 - locilka@suse.cz

- Changed YaST icons while probing the system (bnc #404809).
- Enhanced scr_switch_debugger - Sending USR1 signal to the new SCR
  (bnc #433057).
- 2.17.21

-------------------------------------------------------------------
Mon Oct 13 13:29:04 CEST 2008 - locilka@suse.cz

- Enabled going_back in Add-Ons during installation (bnc #434735).

-------------------------------------------------------------------
Mon Oct 13 13:10:58 CEST 2008 - mzugec@suse.de

- configure supportconfig in installation (fate#305180)
- 2.17.20

-------------------------------------------------------------------
Mon Oct 13 09:45:23 CEST 2008 - locilka@suse.cz

- Fixed install/update confirmation dialog (bnc #433249).
- Fixed text in openSUSE control file (bnc #432911).
- Fixed typo (bnc #433794).

-------------------------------------------------------------------
Fri Oct 10 14:49:58 CEST 2008 - locilka@suse.cz

- Enhanced scr_switch_debugger (bnc #433057).
- Enabling key-repeating if not running in XEN (bnc #433338).

-------------------------------------------------------------------
Thu Oct  9 21:00:01 CEST 2008 - locilka@suse.cz

- Loading the Target while initializing libzypp in
  inst_upgrade_urls (bnc #429080).
- Running a simple SCR Test after chrooting to the installed system
  in scr_switch_finish, full-test is called in case of simple test
  failure (bnc #433057).
- Added more checking around 'searching for files' (bnc #427879).

-------------------------------------------------------------------
Wed Oct 08 12:51:01 CEST 2008 - aschnell@suse.de

- removed cp of proc/mounts to /etc/mtab (bnc #425464)
- 2.17.19

-------------------------------------------------------------------
Mon Oct  6 15:30:53 CEST 2008 - locilka@suse.cz

- Do not display any system type for SLES/SLED in installation
  overview (bnc #431336).
- Clients inst_new_desktop and inst_scenarios converted to use
  PackagesProposal API instead of using Pkg calls directly (bnc
  #432572)
- Dropping obsolete inst_software_selection client instead of
  convwerting it - not in use anymore (bnc #432572).
- Always change initial proposal [Next] button to [Install],
  resp. [Update] (bnc #431567).
- Removing desktop definitions and default_desktop from SLED
  control file, the required patterns are selected by PATTERNS
  in content file already (bnc #431902).
- Adding lnussel's patch for desktop_finish to write
  POLKIT_DEFAULT_PRIVS if defined in globals->polkit_default_privs
  (bnc #431158).
- Adding polkit_default_privs="restrictive" for SLES (bnc #431158).
- 2.17.18

-------------------------------------------------------------------
Fri Oct  3 16:31:10 CEST 2008 - locilka@suse.cz

- Enabling some steps in second stage even if Automatic
  Configuration is in use.
- Feature added into openSUSE and SLED control files
  (both bnc #428190).

-------------------------------------------------------------------
Thu Oct  2 22:00:46 CEST 2008 - mzugec@suse.de

- changed Release Notes into Support group (bnc#430005)

-------------------------------------------------------------------
Thu Oct  2 19:13:07 CEST 2008 - locilka@suse.cz

- Adjusted presentation_order for SLES and SLED installation
  proposals - software has to be proposed as almost the last one
  (bnc #431580).

-------------------------------------------------------------------
Thu Oct  2 14:00:49 CEST 2008 - locilka@suse.cz

- Added 'default_ntp_setup' into control files (SLES/D: false,
  openSUSE: true) (bnc #431259).

-------------------------------------------------------------------
Thu Oct  2 11:39:48 CEST 2008 - locilka@suse.cz

- Using two default desktops, one for inst_scenarios, another
  one (default) while inst_scenarios not used (bnc #431251,
  bnc #431503).
- Switching scenario_virtual_machine and
  scenario_virtualization_host in SLES control file (bnc #431251).
- 2.17.17

-------------------------------------------------------------------
Wed Oct  1 16:03:32 CEST 2008 - mzugec@suse.de

- use rpcbind instead of portmap for nfs installation (bnc#423026)
- 2.17.16

-------------------------------------------------------------------
Wed Oct  1 15:41:12 CEST 2008 - jsuchome@suse.cz

- if nn_NO language is selected, use nb_NO in YaST (bnc#426124)

-------------------------------------------------------------------
Wed Oct  1 13:42:18 CEST 2008 - locilka@suse.cz

- Changing pattern "Documentation" to "documentation" (bnc #431218)

-------------------------------------------------------------------
Tue Sep 30 13:20:09 CEST 2008 - locilka@suse.cz

- Replacing "networkmanager" proposal call with "general"
  (bnc #430704).

-------------------------------------------------------------------
Mon Sep 29 15:11:33 CEST 2008 - locilka@suse.cz

- Server scenarios work for i386, x86_64 archs only (bnc #430612).

-------------------------------------------------------------------
Mon Sep 29 14:56:45 CEST 2008 - kukuk@suse.de

- Replaced Minimal+Xen with Dom0.
- Removed xen_server from virtualization machine (bnc #429061).
- Added "XEN" suffix to Virtualization Host.

-------------------------------------------------------------------
Mon Sep 29 13:38:13 CEST 2008 - locilka@suse.cz

- Adding inst_lilo_convert to the update workflow (bnc #430579).

-------------------------------------------------------------------
Fri Sep 26 12:27:55 CEST 2008 - locilka@suse.cz

- Optimizing server_selections dialog layout (bnc #429977).
- Better text for installation initialization (bnc #428103).
- Better protection from removing the initial repository
  (bnc #429920).
- 2.17.15

-------------------------------------------------------------------
Thu Sep 25 14:33:36 CEST 2008 - juhliarik@suse.cz

- added calling kdump_finish to inst_finish.ycp (bnc #427732)

-------------------------------------------------------------------
Tue Sep 23 16:17:27 CEST 2008 - locilka@suse.cz

- Buggy SCR Agent run.get.suseconfig.modules replaced with
  .target.dir (bnc #429146).
- Added functionality to recover from failed read of previously
  used repositories in inst_upgrade_urls (bnc #429059).
- 2.17.14

-------------------------------------------------------------------
Mon Sep 22 16:14:54 CEST 2008 - locilka@suse.cz

- Fixed checking whether directory is mounted already (bnc #428368)

-------------------------------------------------------------------
Mon Sep 22 13:59:50 CEST 2008 - locilka@suse.cz

- KDE 3.5 moved to 'Others', removed KDE 3.5 description text.
- GNOME 2.22 changed to 2.24.
- Fixed Installation Mode dialog to show icons again (bnc #427344).
- 2.17.13

-------------------------------------------------------------------
Mon Sep 22 10:45:44 CEST 2008 - locilka@suse.cz

- Changing /sbin/udevtrigger & /sbin/udevsettle to /sbin/udevadm
  trigger & settle (bnc #427705).
- 2.17.12

-------------------------------------------------------------------
Thu Sep 18 10:35:32 CEST 2008 - locilka@suse.cz

- Definition of supported desktops added into SLES and SLED control
  files, added also default_desktop definition (bnc #427061).
- Added control file documentation for supported_desktops section.

-------------------------------------------------------------------
Fri Sep 12 15:01:46 CEST 2008 - locilka@suse.cz

- Disabling inst_suse_register in openSUSE control file
  (FATE #303458).

-------------------------------------------------------------------
Fri Sep 12 10:32:11 CEST 2008 - locilka@suse.cz

- Do not remove installation repository with the same URL as URL
  just being removed by inst_upgrade_urls (bnc #400823).
- 2.17.11

-------------------------------------------------------------------
Thu Sep 11 14:52:25 CEST 2008 - ug@suse.de

- deploy_image.desktop added (Fate #301321)
- deploy_image.rnc added

-------------------------------------------------------------------
Thu Sep 11 13:40:10 CEST 2008 - locilka@suse.cz

- Calling new client reipl_finish from yast2_inf_finish on s390
  (FATE #304960).

-------------------------------------------------------------------
Wed Sep 10 17:15:22 CEST 2008 - locilka@suse.cz

- Fixing control files to call 'inst_proposal' instead of
  'proposal' (bnc #425198).

-------------------------------------------------------------------
Wed Sep 10 15:53:44 CEST 2008 - locilka@suse.cz

- Desktop selection dialog definitions have been moved to control
  file (bnc #424678).
- 2.17.10

-------------------------------------------------------------------
Tue Sep  9 16:02:03 CEST 2008 - locilka@suse.cz

- Replacing usage of barexml with anyxml SCR  agent (bnc #424263).

-------------------------------------------------------------------
Mon Sep  8 17:49:11 CEST 2008 - locilka@suse.cz

- merged texts from proofread

-------------------------------------------------------------------
Mon Sep  8 15:57:09 CEST 2008 - locilka@suse.cz

- Added new AutoYaST client deploy_images_auto to support
  installation from images also in AutoYaST (FATE #301321).
- 2.17.9

-------------------------------------------------------------------
Fri Sep  5 12:45:00 CEST 2008 - locilka@suse.cz

- Some inst_finish steps are called in live installer only.
- Client vm_finish called only if yast2-vm is installed.
- Using WFM::ClientExists (new in yast2-core-2.17.10).
- Adjusted RPM dependencies.
- 2.17.8

-------------------------------------------------------------------
Thu Sep  4 15:02:01 CEST 2008 - sschober@suse.de

- cloning section in control.xml changed.

-------------------------------------------------------------------
Wed Sep 03 14:49:19 CEST 2008 - aschnell@suse.de

- adapted size values in control files to stricter parser in
  storage

-------------------------------------------------------------------
Tue Sep  2 15:20:09 CEST 2008 - locilka@suse.cz

- Using new <execute/> tag in control file to explicitly define
  a client to be called instead of guessing it from <name/> tag
  (openSUSE, SLED control files) (bnc #401319).
- Updated control files to call inst_prepareprogress to
  "Provide consistent progress during installation" (FATE #303860).
- All 'inst_proposal' calls changed to use the new 'execute'
  feature to have unique 'name's (needed for merging add-on control
  files).
- Adjusted RPM dependencies (FATE #303860).
- 2.17.7

-------------------------------------------------------------------
Tue Sep  2 11:10:01 CEST 2008 - visnov@suse.cz

- Use unified progressbar during installation (FATE #303860)

-------------------------------------------------------------------
Thu Aug 28 15:19:57 CEST 2008 - locilka@suse.cz

- Using new ButtonBox widget.
- Adjusted RPM dependencies.

-------------------------------------------------------------------
Thu Aug 21 13:01:40 CEST 2008 - jsuchome@suse.cz

- check for command line mode in inst_suseconfig (bnc#419132)

-------------------------------------------------------------------
Tue Aug 19 15:45:07 CEST 2008 - jsrain@suse.cz

- properly detect firstboot and do not destroy xorg.conf
  (bnc#354738)
- 2.17.6

-------------------------------------------------------------------
Fri Aug 15 10:41:24 CEST 2008 - locilka@suse.cz

- Added new globals->write_hostname_to_hosts control file option
  to configure the default for 127.0.0.2 issue (FATE #303875).
- 2.17.5

-------------------------------------------------------------------
Thu Aug 14 14:28:33 CEST 2008 - locilka@suse.cz

- Added documentation for add_on_products and its new format
  add_on_products.xml (FATE #303675).
- Fixed SCR Switch Debugger to show "Report Error" only once.

-------------------------------------------------------------------
Wed Aug 13 18:23:57 CEST 2008 - locilka@suse.cz

- Dropped some obsolete documentation.
- Started installation-features documentation (FATE #303675).
- Fixed building documentation for proposal-API.

-------------------------------------------------------------------
Tue Aug 12 10:28:24 CEST 2008 - locilka@suse.cz

- Added documentation and example for list of files to be copied
  from the previous installation.
- 2.17.4

-------------------------------------------------------------------
Mon Aug 11 17:35:47 CEST 2008 - locilka@suse.cz

- List of files to be copied from the previous installation moved
  to control file, added new API to define own list (module
  SystemFilesCopy) (FATE #305019).
- Adapted control files.

-------------------------------------------------------------------
Mon Aug 11 10:06:02 CEST 2008 - locilka@suse.cz

- Fixed WFM::Execute to use .local instead of .target in
  copy_files_finish script.

-------------------------------------------------------------------
Thu Aug  7 16:40:32 CEST 2008 - locilka@suse.cz

- Added new client inst_scenarios to offer main scenarios of the
  newly installed system.
- Configuration for inst_scenarios is defined in control file (Only
  SLES so far), client added into SLES workflow.
- Extended control file documentation (All FATE #304373).
- 2.17.3

-------------------------------------------------------------------
Wed Aug  6 13:54:07 CEST 2008 - locilka@suse.cz

- New control file entry globals->enable_kdump (default value)
  (FATE #303893).
- Adjusted control file documentation.

-------------------------------------------------------------------
Tue Aug  5 11:48:44 CEST 2008 - locilka@suse.cz

- Calling reiplauto client in SLES control file before reboot
  (FATE #304940).
- Running SCR Switch Debugger unconditionally if switching to
  installed system fails (bnc #411832).

-------------------------------------------------------------------
Mon Aug 04 16:22:55 CEST 2008 - aschnell@suse.de

- improved text during ssh installation (bnc #411079)

-------------------------------------------------------------------
Mon Aug  4 10:39:41 CEST 2008 - locilka@suse.cz

- Added kdump proposal to SLES control file (FATE #303893).

-------------------------------------------------------------------
Thu Jul 24 13:21:14 CEST 2008 - locilka@suse.cz

- Using button label "License Translations..." in complex welcome
  dialog (bnc #400616).
- SLES and SLED control files adapted to features added in 11.0.
- Added Automatic Configuration support into SLED (FATE #303396).

-------------------------------------------------------------------
Tue Jul 15 16:59:38 CEST 2008 - aschnell@suse.de

- fixed vnc connect message during installation (bnc #395834)
- 2.17.2

-------------------------------------------------------------------
Tue Jul 15 09:54:48 CEST 2008 - locilka@suse.cz

- Not only DPMS->off, but also screen-saver->off (FATE #304395).
- Added new control file feature globals->rle_offer_rulevel_4
  plus control file documentation (FATE #303798).

-------------------------------------------------------------------
Mon Jul 14 15:15:15 CEST 2008 - locilka@suse.cz

- Base-product license directory moved to control file
  (base_product_license_directory) (FATE #304865).
- Copying licenses to the system in copy_files_finish.
- Reading the license directory in inst_license.
- Icons for AC steps defined in control file.
- Adjusting DPMS 'off' when installation starts, DPMS 'on' when
  finishes (FATE #304395).
- Icons for inst_finish.
- 2.17.1

-------------------------------------------------------------------
Fri Jul 11 11:11:11 CEST 2008 - locilka@suse.cz

- Added documentation for AC Setup and for texts in control file.

-------------------------------------------------------------------
Thu Jul 10 17:48:59 CEST 2008 - locilka@suse.cz

- Settings for Automatic Configuration moved to control file
  because of code reuse for different AC in first boot
  (FATE #303939).

-------------------------------------------------------------------
Thu Jul 10 13:31:00 CEST 2008 - locilka@suse.cz

- Only directories in release-notes directory are considered to be
  real release notes (bnc #407922).
- 2.17.0

-------------------------------------------------------------------
Wed Jul  9 17:09:15 CEST 2008 - mvidner@suse.cz

- Fixed building in a prefix (/etc).

-------------------------------------------------------------------
Wed Jul  9 15:12:53 CEST 2008 - locilka@suse.cz

- Initializing the 'use_automatic_configuration' in first-stage
  installation worker (bnc #404122).
- Adjusted dependency on autoyast2-installation bacause of new
  function AutoinstConfig::getProposalList().

-------------------------------------------------------------------
Thu Jun 26 16:43:32 CEST 2008 - locilka@suse.cz

- Fixed help text for deploying images (bnc #391086).
- Fixed 'Do not panic!' text (bnc #388251).

-------------------------------------------------------------------
Wed Jun 25 16:44:33 CEST 2008 - ug@suse.de

- proposal selection possible via autoyast profile (fate#302946)

-------------------------------------------------------------------
Tue Jun 17 14:23:04 CEST 2008 - lslezak@suse.cz

- use Pkg::SourceSaveAll() instead of Pkg::SourceFinishAll()
  (bnc#395738)

-------------------------------------------------------------------
Fri Jun 13 15:37:24 CEST 2008 - locilka@suse.cz

- Removing Pkg//Source and Target finish from inst_inc_all that
  had been saving sources also in case of aborting the installation
  and moving it to inst_congratulate and umount_finish
  (bnc #398315).
- Freeing internal variables in ImageInstallation module after
  images are deployed (bnc #395030).

-------------------------------------------------------------------
Thu Jun 12 16:33:24 CEST 2008 - locilka@suse.cz

- Special mounts (such as /proc) are never remounted read-only
  in umount_finish anymore (bnc #395034)
- Added progress for adding / removing repositories in
  inst_upgrade_urls client (bnc #399223)

-------------------------------------------------------------------
Wed Jun  4 11:57:07 CEST 2008 - locilka@suse.cz

- Copying /license.tar.gz to /etc/YaST2/license/ (bnc #396444).
- Initial mouse probing has been disabled (bnc #395426).

-------------------------------------------------------------------
Tue Jun  3 13:44:56 CEST 2008 - locilka@suse.cz

- Umounting temporary directory in inst_pre_install (if already
  mounted) before new mount is called.
- Always use --numeric-owner (always use numbers for user/group
  names) when deploying images (bnc #396689).

-------------------------------------------------------------------
Mon Jun  2 12:33:57 CEST 2008 - locilka@suse.cz

- Return `next when going back to the automatic configuration
  dialog instead of returning `auto that would finish YaST and
  never start it again (bnc #395098).
- 2.16.49

-------------------------------------------------------------------
Wed May 28 16:23:22 CEST 2008 - ug@suse.de

- timeout in case of hardware probing problems
  when autoyast is in use (especially for harddisk Reports)
  bnc#395099
- 2.16.48

-------------------------------------------------------------------
Mon May 19 09:29:15 CEST 2008 - locilka@suse.cz

- Creating SuSEConfig hook file at installation_settings_finish
  in case of update. The file has to be created to force the
  SuSEConfig run on first boot (bnc #390930).
- Workaround for as-big-dialog-as-possible in License Agreement
  dialog (bnc #385257).
- Adding FACTORY repositories with priority 120, update source with
  priority 20 (bnc #392039).
- 2.16.47

-------------------------------------------------------------------
Fri May 16 16:40:22 CEST 2008 - jsrain@suse.cz

- added categories Settings and System into desktop file
  (bnc #382778)

-------------------------------------------------------------------
Thu May 15 13:13:13 CEST 2008 - locilka@suse.cz

- Changed dialog content for starting the installation
  (bnc #390614).
- Fixed sorting of repositories offered during upgrade to sort by
  repository name (bnc #390612).
- 2.16.46

-------------------------------------------------------------------
Thu May 15 10:32:09 CEST 2008 - jsuchome@suse.cz

- sort keyboard list according to translated items (bnc #390610)

-------------------------------------------------------------------
Wed May 14 15:22:50 CEST 2008 - kmachalkova@suse.cz

- inst_hostname client added to automatic configuration scripts -
  needed to generate random hostname and 127.0.0.2 line in
  /etc/hosts (bnc #383336)

-------------------------------------------------------------------
Wed May 14 14:29:21 CEST 2008 - jsrain@suse.cz

- use process agent instead of background agent when installing
  live image (bnc #384960)
- 2.16.45

-------------------------------------------------------------------
Mon May 12 15:10:50 CEST 2008 - locilka@suse.cz

- Added help to "Image Deployment" (bnc #388665).

-------------------------------------------------------------------
Tue May  6 17:37:22 CEST 2008 - locilka@suse.cz

- When reusing the old repositories during upgrade, copying also
  'autorefresh' and 'alias' (bnc #387261).
- Added software->dropped_packages into the control file to replace
  'delete old packages' (bnc #300540).
- 2.16.44

-------------------------------------------------------------------
Mon May  5 13:26:27 CEST 2008 - locilka@suse.cz

- Typofix (bnc #386606).

-------------------------------------------------------------------
Fri May  2 22:27:21 CEST 2008 - mzugec@suse.cz

- Don't stop network (by killing dhcpcd) at the end of 1.st stage
  (bnc #386588)

-------------------------------------------------------------------
Wed Apr 30 12:07:45 CEST 2008 - locilka@suse.cz

- Adding name and alias tags to extrasources (irc #yast/today).
- 2.16.43

-------------------------------------------------------------------
Wed Apr 30 10:24:19 CEST 2008 - locilka@suse.cz

- Making automatic installation more robust (bnc #384972).
- 2.16.42

-------------------------------------------------------------------
Tue Apr 29 12:59:49 CEST 2008 - locilka@suse.cz

- Disabling Progress when calling inst_finish scripts.

-------------------------------------------------------------------
Mon Apr 28 11:42:21 CEST 2008 - locilka@suse.cz

- Handling KDE3 vs KDE4 in default logon and window managers
  (bnc #381821).
- Optional and extra URLs moved to control file as well as default
  update repository (bnc #381360).
- Added possibility to abort installation during image deployment
  (bnc #382326).
- Progress for inst_proposal.
- 2.16.41

-------------------------------------------------------------------
Fri Apr 25 18:15:09 CEST 2008 - locilka@suse.cz

- New desktop selection dialog (bnc #379157).
- 2.16.40

-------------------------------------------------------------------
Thu Apr 24 14:54:53 CEST 2008 - locilka@suse.cz

- New  better shiny unified progress for image deployment.
- Showing also the just-handled image name (bnc #381188).
- 2.16.39

-------------------------------------------------------------------
Wed Apr 23 15:10:24 CEST 2008 - locilka@suse.cz

- Enabling inst_suseconfig in Automatic configuration (bnc #381751)
- Fixed run_df agent to ignore read errors on rootfs (bnc #382733)

-------------------------------------------------------------------
Tue Apr 22 18:46:51 CEST 2008 - locilka@suse.cz

- Adjusting automatic configuration UI to use two progress bars
  instead of one.

-------------------------------------------------------------------
Tue Apr 22 12:26:52 CEST 2008 - locilka@suse.cz

- Fixed filtering-out already registered repos (bnc #379051).
- Client inst_prepare_image moved to installation proposal make
  disabling 'installation from images' easy (bnc #381234).
- 2.16.38

-------------------------------------------------------------------
Mon Apr 21 15:28:24 CEST 2008 - locilka@suse.cz

- Calling 'xset r off' & 'xset m 1' (bnc #376945).
- Better help for Automatic configuration (bnc #381904).

-------------------------------------------------------------------
Mon Apr 21 14:48:58 CEST 2008 - locilka@suse.cz

- Using new DefaultDesktop::SelectedDesktops for writing the
  display manager configuration.

-------------------------------------------------------------------
Fri Apr 18 16:17:54 CEST 2008 - locilka@suse.cz

- Calling 'xset -r off' at the beginning of installation (both
  first and second stage) in X on XEN (bnc #376945).

-------------------------------------------------------------------
Fri Apr 18 16:01:13 CEST 2008 - juhliarik@suse.cz

- Added text for using kexec (yast_inf_finish.ycp)

-------------------------------------------------------------------
Thu Apr 17 17:15:02 CEST 2008 - locilka@suse.cz

- Added more debugging messages into ImageInstallation module.

-------------------------------------------------------------------
Thu Apr 17 14:01:46 CEST 2008 - locilka@suse.cz

- Added image-downloading progress (reusing existent progress bar).
- 2.16.37

-------------------------------------------------------------------
Wed Apr 16 14:20:06 CEST 2008 - locilka@suse.cz

- Running runlevel proposal after software proposal (bnc #380141).
- Using new possibility to disable and then reenable package
  callbacks (system_analysis, deploy_images).

-------------------------------------------------------------------
Tue Apr 15 11:45:18 CEST 2008 - locilka@suse.cz

- ImageInstallation tries to find details-<arch>.xml, then
  details.xml to provide useful progress while deploying images.
- 2.16.36

-------------------------------------------------------------------
Tue Apr 15 10:22:04 CEST 2008 - mvidner@suse.cz

- Enable printing the last few debugging log messages in the crash
  handler, even if Y2DEBUG is not set (fate#302166).
- 2.16.35

-------------------------------------------------------------------
Mon Apr 14 16:44:09 CEST 2008 - locilka@suse.cz

- Fixed typo in inst_network_check (bnc #379491).
- Fixed help for inst_mode (bnc #374360).

-------------------------------------------------------------------
Mon Apr 14 13:54:42 CEST 2008 - locilka@suse.cz

- Modifying SystemFilesCopy::CopyFilesToSystem to newly accept
  a parameter which defines where to extract cached files
  (fate #302980).
- Caching system files in the System Analysis dialog.
- Some better texts (bnc #377959).
- Better text for Software Selection dialog (bnc #379157).
- 2.16.34

-------------------------------------------------------------------
Fri Apr 11 18:21:53 CEST 2008 - locilka@suse.cz

- Changing Accept buttons to Install, Update and OK (FATE #120373).

-------------------------------------------------------------------
Fri Apr 11 17:55:32 CEST 2008 - locilka@suse.cz

- Added another per-image progress into the Installation images
  deployment (it requires details.xml).
- 2.16.33

-------------------------------------------------------------------
Fri Apr 11 15:33:17 CEST 2008 - juhliarik@suse.cz

- Added loading kernel via kexec (fate #303395)

-------------------------------------------------------------------
Thu Apr 10 12:02:07 CEST 2008 - locilka@suse.cz

- Filtering installation imagesets using the default architecture.
- Installation from images sets the download area (SourceManager).
- Removing image after it is deployed.
- Preparing image installation dialog for two progress-bars.
- 2.16.32

-------------------------------------------------------------------
Wed Apr  9 16:39:36 CEST 2008 - jsrain@suse.cz

- handle compressed logs properly at the end of first stage
  installation (fate #300637)
- 2.16.31

-------------------------------------------------------------------
Tue Apr  8 19:40:58 CEST 2008 - locilka@suse.cz

- Adjusted control file to sort installation overview via
  presentation_order and propose it via the real appearance.
- Fixed selecting the right imageset - the rule is currently that
  all patterns in imageset must be selected for installation
  (bnc #378032).

-------------------------------------------------------------------
Mon Apr  7 15:20:14 CEST 2008 - locilka@suse.cz

- Added new control file entry kexec_reboot that defines whether
  kexec should be used instead of reboot at the end of the first
  stage installation (FATE #303395).

-------------------------------------------------------------------
Fri Apr  4 17:02:23 CEST 2008 - locilka@suse.cz

- Improved user-feedback during automatic configuration.
- 2.16.30

-------------------------------------------------------------------
Fri Apr  4 14:06:22 CEST 2008 - jsrain@suse.cz

- added restart handling for live installation

-------------------------------------------------------------------
Wed Apr  3 16:40:16 CEST 2008 - locilka@suse.cz

- Removed Winkeys support during installation (bnc 376248).
- Fixed the decision-making process which images fits the best.
- Added new control file entries to adjust the Community
  Repositories and Add-Ons during installation.
- Cosmetic changes when initializing the wizard steps according to
  control file.
- Fixed untarring bzip2 or gzip-based images.
- Changed instalation from images to count the best image-set
  from patterns (list of patterns in image-set) in images.xml.
- 2.16.29

-------------------------------------------------------------------
Tue Apr  1 13:12:00 CEST 2008 - locilka@suse.cz

- Automatic configuration can be newly defined by control file. Two
  new variables have been added enable_autoconfiguration and
  autoconfiguration_default.
- New functionality to select the best-matching image for image
  installation if more than one fit.
- 2.16.28

-------------------------------------------------------------------
Tue Apr  1 12:36:52 CEST 2008 - jsrain@suse.cz

- added live installation workflow to default control file
- updated inst_finish clients handling for live installation

-------------------------------------------------------------------
Tue Apr  1 10:15:34 CEST 2008 - jsrain@suse.cz

- merged texts from proofread

-------------------------------------------------------------------
Mon Mar 31 16:42:40 CEST 2008 - locilka@suse.cz

- There are currently two possible patterns/desktops that can use
  kdm: kde4-kdm and kdebase3-kdm (bnc #372506).

-------------------------------------------------------------------
Fri Mar 28 13:33:31 CET 2008 - locilka@suse.cz

- Automatic configuration has been moved from the end of the first
  stage to the second stage. It's non-interactive (FATE #303396).
- Fixed installation from images (FATE #303554).
- ImageInstallation can newly handle .lzma images.
- 2.16.27

-------------------------------------------------------------------
Thu Mar 27 13:37:02 CET 2008 - locilka@suse.cz

- Fixed ZMD service handling, the correct name is novell-zmd
  (bnc #356655).

-------------------------------------------------------------------
Wed Mar 26 11:21:18 CET 2008 - locilka@suse.cz

- Added new entry to control file root_password_as_first_user to
  make it configurable (bnc #359115 comment #14).
- Control file modified to call installation-from-images clients.

-------------------------------------------------------------------
Tue Mar 25 13:12:39 CET 2008 - locilka@suse.cz

- Using Image-Installation clients (done by jsrain).
- Store/Restore resolvable-state functions added into
  ImageInstallation module.

-------------------------------------------------------------------
Fri Mar 21 10:48:20 CET 2008 - locilka@suse.cz

- Dropping keep_installed_patches support from control file as it
  is currently handled by libzypp itself (bnc #349533).

-------------------------------------------------------------------
Thu Mar 20 10:27:09 CET 2008 - locilka@suse.cz

- Added system_settings_finish call to the inst_finish
  (bnc #340733).

-------------------------------------------------------------------
Wed Mar 19 17:27:30 CET 2008 - locilka@suse.cz

- Agent anyxml has been renamed to barexml as it can't really read
  all possible XML files (bnc #366867)

-------------------------------------------------------------------
Wed Mar 19 13:53:05 CET 2008 - locilka@suse.cz

- When checking whether to run the second stage, considering also
  autoinstallation, not only installation (bnc #372322).
- 2.16.26

-------------------------------------------------------------------
Tue Mar 18 18:19:00 CET 2008 - locilka@suse.cz

- Fixed writing disabled modules and proposals during the
  inst_finish run (bnc #364066).
- Calling pre_umount_finish also in AutoYaST (bnc #372322).
- 2.16.25

-------------------------------------------------------------------
Mon Mar 17 12:43:32 CET 2008 - jsrain@suse.cz

- added 'StartupNotify=true' to the desktop file (bnc #304964)

-------------------------------------------------------------------
Mon Mar 17 11:04:38 CET 2008 - locilka@suse.cz

- Automatic configuration is now disabled for mode update.
- The whole second stage in now disabled for mode update.
- Added help text for "Use Automatic Configuration" check-box.
- 2.16.24

-------------------------------------------------------------------
Fri Mar 14 15:02:27 CET 2008 - locilka@suse.cz

- Added possibility to run automatic configuration instead of the
  whole second stage installation (fate #303396).
- Adjusted RPM dependencies.
- Creating and removing the file runme_at_boot is currently handled
  by YaST (YCP) installation scripts.
- Added new client inst_rpmcopy_secondstage that calls inst_rpmcopy
  because of DisabledModules disabling both first and second stage
  occurency of that script.
- Changed control file to call the new script in second stage.
- 2.16.23

-------------------------------------------------------------------
Mon Mar 10 11:25:57 CET 2008 - locilka@suse.cz

- Disabling the window menu in IceWM preferences to make the
  inst-sys 600 kB smaller (*.mo files). Thanks to mmarek.

-------------------------------------------------------------------
Fri Mar  7 11:35:29 CET 2008 - jsuchome@suse.cz

- control.openSUSE.xml: country_simple is for keyboard and language,
  not for timezone
- added 1st stage step for root password dialog (fate#302980)
- 2.16.22

-------------------------------------------------------------------
Thu Mar 06 10:57:42 CET 2008 - aschnell@suse.de

- call rcnetwork with option onboot during start of second stage
  (bnc #363423)
- 2.16.21

-------------------------------------------------------------------
Wed Mar  5 18:52:30 CET 2008 - locilka@suse.cz

- Remember (first stage) and restore (second stage) DisabledModules
  (bnc #364066).
- 2.16.20

-------------------------------------------------------------------
Wed Mar  5 16:30:22 CET 2008 - locilka@suse.cz

- Using client country_simple instead of timezone and language in
  the installation overview (FATE #302980).
- Using new users client in that overview too (FATE #302980).
- Do not remove already registered installation repositories during
  upgrade if they match the old repositories on system
  (bnc #360109).

-------------------------------------------------------------------
Mon Mar  3 21:12:25 CET 2008 - coolo@suse.de

- trying to change defaults for running gdb (arvin's patch)

-------------------------------------------------------------------
Mon Mar  3 15:17:23 CET 2008 - locilka@suse.cz

- Requiring the latest Language::Set functionality by RPM deps.

-------------------------------------------------------------------
Tue Feb 26 12:39:37 CET 2008 - jsuchome@suse.cz

- functionality of integrate_translation_extension.ycp moved into
  Language::Set, inst_complex_welcome adapted (F#302955)

-------------------------------------------------------------------
Fri Feb 22 11:27:13 CET 2008 - locilka@suse.cz

- "iscsi-client" added into modules to clone (bnc #363229 c#1).
- Removing focus from release notes content to make the default
  button focussed instead (bnc #363976).

-------------------------------------------------------------------
Thu Feb 21 06:26:22 CET 2008 - coolo@suse.de

- don't repeat the header

-------------------------------------------------------------------
Wed Feb 20 10:35:04 CET 2008 - locilka@suse.cz

- Showing release notes in tabs only if more than one product is
  installed (bnc #359137).
- Added better text for the complex welcome dialog (bnc #359528).
- Adjusted RPM dependencies (new Language API, see below).
- 2.16.19

-------------------------------------------------------------------
Wed Feb 20 10:24:26 CET 2008 - jsuchome@suse.cz

- inst_complex_welcome: save keyboard settings (bnc #360559),
  use the API from Language.ycp for generating items

-------------------------------------------------------------------
Fri Feb 15 14:28:45 CET 2008 - jsrain@suse.cz

- updated image-based installatoin not to use any hardcoded
  image names

-------------------------------------------------------------------
Thu Feb 14 11:20:04 CET 2008 - locilka@suse.cz

- Function FileSystemCopy from live-installer has been moved
  to ImageInstallation module (installation).
- Adjusted RPM dependencies (Installation module in yast2).

-------------------------------------------------------------------
Wed Feb 13 14:18:16 CET 2008 - jsrain@suse.cz

- added handling of update initiated from running system

-------------------------------------------------------------------
Tue Feb 12 10:26:15 CET 2008 - locilka@suse.cz

- Added new update_wizard_steps YCP client for easy updating or
  redrawing installation wizard steps from other modules.

-------------------------------------------------------------------
Mon Feb 11 18:28:00 CET 2008 - locilka@suse.cz

- Installation clients 'auth', 'user', and 'root' have been
  disabled by default. First-stage users will enable them only
  if needed.

-------------------------------------------------------------------
Fri Feb 08 13:06:19 CET 2008 - aschnell@suse.de

- during installation allow yast to be started from gdb with
  Y2GDB=1 on kernel command line (fate #302346)

-------------------------------------------------------------------
Fri Feb  8 10:37:02 CET 2008 - locilka@suse.cz

- Umount(s) used with -l and -f params.

-------------------------------------------------------------------
Thu Feb  7 14:19:11 CET 2008 - locilka@suse.cz

- Functionality that integrates the just-selected language
  translation has been moved to integrate_translation_extension
  client to make it available for other modules.
- New label for "Show in Fullscreen" button to better match what
  it really does (bnc #359527).
- Module InstExtensionImage moved to yast2.
- Added new disintegrate_all_extensions client that is called at
  the end of the initial installation to umount and remove all
  integrated inst-sys extensions.
- 2.16.18

-------------------------------------------------------------------
Wed Feb  6 13:23:35 CET 2008 - locilka@suse.cz

- Better /lbin/wget handling in InstExtensionImage.
- Speed-up inst_complex_welcome optimalizations (e.g., skipping
  downloading extension already by Linuxrc)

-------------------------------------------------------------------
Tue Feb  5 16:04:15 CET 2008 - locilka@suse.cz

- Squashfs image needs to be mounted using '-o loop'.
- Displaying busy cursor when downloading the extension.
- 2.16.17

-------------------------------------------------------------------
Mon Feb  4 19:04:29 CET 2008 - locilka@suse.cz

- Modular inst-sys used for localizations (FATE #302955).
- Tabs have been removed from installation proposal.
- 2.16.16

-------------------------------------------------------------------
Fri Feb  1 16:08:26 CET 2008 - locilka@suse.cz

- Added new InstExtensionImage module for integration of modular
  inst-sys images on-the-fly (FATE #302955).

-------------------------------------------------------------------
Thu Jan 31 19:05:49 CET 2008 - aschnell@suse.de

- reflect init-script rename from suse-blinux to sbl
- 2.16.15

-------------------------------------------------------------------
Thu Jan 31 15:02:56 CET 2008 - jsuchome@suse.cz

- call users_finish.ycp from inst_finish.ycp (FATE #302980)

-------------------------------------------------------------------
Thu Jan 31 12:58:42 CET 2008 - locilka@suse.cz

- Fixed inst_restore_settings client: NetworkDevices are now
  NetworkInterfaces.
- 2.16.14

-------------------------------------------------------------------
Thu Jan 31 11:14:46 CET 2008 - locilka@suse.cz

- Added docu. for *_finish scripts (needed for FATE #302980).
- Welcome dialog can newly show the license according to the just
  selected language and also show other lozalizations if needed.
- 2.16.13

-------------------------------------------------------------------
Wed Jan 30 15:22:29 CET 2008 - aschnell@suse.de

- Use icewm instead of fvwm during installation (bnc #357240)
- 2.16.12

-------------------------------------------------------------------
Wed Jan 30 14:15:50 CET 2008 - fehr@suse.de

- Add installation step for disk partitioning between time zone
  and software selection
- put user config after disk partitioning

-------------------------------------------------------------------
Wed Jan 30 09:51:42 CET 2008 - locilka@suse.cz

- Added -noreset option to the VNC startup script (bnc #351338).
- Added inst_user_first.ycp call to the control file right before
  the installation proposal.
- Fixed visibility of ZMD Turnoff checkbox (bnc #356655).

-------------------------------------------------------------------
Tue Jan 29 17:34:03 CET 2008 - locilka@suse.cz

- New desktop selection dialog without system task combo-boxes.
  System selection with icons (bnc #356926).
- More UI checking in dialogs.
- Unified DefaultDesktop module and software/desktop selection
  dialog in installation.

-------------------------------------------------------------------
Mon Jan 28 13:00:19 CET 2008 - aschnell@suse.de

- support Qt and Gtk frontend in startup scripts
- hack for key-autorepeat during installation (bnc #346186)
- 2.16.11

-------------------------------------------------------------------
Fri Jan 25 13:35:13 CET 2008 - locilka@suse.cz

- Reduced Wizard redrawing in the installation workflow.

-------------------------------------------------------------------
Thu Jan 24 15:21:39 CET 2008 - aschnell@suse.de

- start service brld before suse-blinux (bug #354769)
- 2.16.10

-------------------------------------------------------------------
Mon Jan 21 11:05:16 CET 2008 - kmachalkova@suse.cz

- Re-enabled thread support for ncurses UI in YaST2.call
  (bug #164999, FaTE #301899)

-------------------------------------------------------------------
Mon Jan 21 10:53:50 CET 2008 - locilka@suse.cz

- Release Notes UI facelifting.
- Splitting Welcome script dialog single-loop into functions.

-------------------------------------------------------------------
Wed Jan 16 15:49:59 CET 2008 - locilka@suse.cz

- Calling SetPackageLocale and SetTextLocale in the initial
  installation dialog (selecting language) (#354133).

-------------------------------------------------------------------
Mon Jan 14 13:39:00 CET 2008 - locilka@suse.cz

- Added new Language/Keyboard/License dialog (FATE #302957).
- Updated control files.
- 2.16.9

-------------------------------------------------------------------
Thu Jan 10 14:08:17 CET 2008 - locilka@suse.cz

- Extended system type and software selection dialog. Added base
  pattern (selected desktop) description, helps, default status
  for secondary selections, ...
- Added possibility to control visibility of Online Repositories
  via the installation control file (hidden by default).
- Added more control-file documentation.

-------------------------------------------------------------------
Tue Dec 18 16:54:39 CET 2007 - locilka@suse.cz

- Added new desktop and software selection dialog.
- 2.16.8

-------------------------------------------------------------------
Mon Dec 17 11:08:42 CET 2007 - locilka@suse.cz

- Hidden Mouse-probing busy popup.
- New YCP module InstData stores the installation data that should
  be shared among the installation clients.
- Installation repository initialization moved to the unified
  progress when probing the system.
- System analysis has been split into two scripts: inst_mode and
  inst_system_analysis to make the maintenance easier (also in
  control file).
- 2.16.7

-------------------------------------------------------------------
Thu Dec 13 14:25:30 CET 2007 - locilka@suse.cz

- Added a possibility to stop and disable the ZMD service in the
  last (congratulate) dialog of installation (FATE #302495).
- Adjusted the SLES control file: module arguments
  'show_zmd_turnoff_checkbox' and 'zmd_turnoff_default_state'.

-------------------------------------------------------------------
Mon Dec 10 12:13:14 CET 2007 - locilka@suse.cz

- Removed dependency on yast2-country, added dependency on
  yast2-country-data.

-------------------------------------------------------------------
Wed Dec  5 11:13:05 CET 2007 - mzugec@suse.cz

- description says network cards are wireless (#346133)

-------------------------------------------------------------------
Mon Dec  3 16:49:46 CET 2007 - locilka@suse.cz

- Installation Mode dialog adapted to new bright and better mod_UI.
- Using informative icon in some inst_network_check script.
- 2.16.6

-------------------------------------------------------------------
Mon Dec  3 14:34:38 CET 2007 - locilka@suse.cz

- Installation Mode dialog adapted to new mod-UI and to new
  Image-Dimming support in UI.

-------------------------------------------------------------------
Thu Nov 29 16:27:59 CET 2007 - locilka@suse.cz

- Using Progress::NewProgressIcons to show icons during the network
  setup in first stage and during system probing.

-------------------------------------------------------------------
Tue Nov 27 19:14:15 CET 2007 - sh@suse.de

- Use string ID "contents" rather than YCPSymbol `contents
  for Wizard ReplacePoint
- 2.16.5

-------------------------------------------------------------------
Fri Nov 23 13:36:54 CET 2007 - locilka@suse.cz

- Using translations for inst_finish steps (#343783).
- 2.16.4

-------------------------------------------------------------------
Tue Nov 20 11:08:23 CET 2007 - locilka@suse.cz

- Shutting down all dhcpcd clients when reconfiguring network in
  the first stage and when finishing the installation (#308577).
- 'Copy 70-persistent-cd.rules' functionality has been moved here
  from yast2-network (#328126).

-------------------------------------------------------------------
Mon Nov 19 15:35:10 CET 2007 - locilka@suse.cz

- Fixed busy texts for restarting YaST vs. finishing the instal.
- Unified used terminology (repositories) (FATE #302970).

-------------------------------------------------------------------
Tue Nov 13 13:54:13 CET 2007 - locilka@suse.cz

- Script copy_files_finish.ycp cleaned up.

-------------------------------------------------------------------
Fri Nov  9 13:30:34 CET 2007 - locilka@suse.cz

- Boot Installed System option has been removed (#327505).
- Installation Mode dialog has been redesigned using
  self-descriptive icons for all options.
- Return value from inst_repair is evaluated, error is reported in
  case of failure.
- 2.16.3

-------------------------------------------------------------------
Fri Nov  2 16:31:06 CET 2007 - locilka@suse.cz

- Adjusted RPM dependencies (Internet module has been moved from
  yast2-network to yast2).

-------------------------------------------------------------------
Tue Oct 30 17:26:51 CET 2007 - locilka@suse.cz

- Modules Hotplug and HwStatus moved to yast2.rpm to remove
  dependency of storage on installation.
- 2.16.2

-------------------------------------------------------------------
Wed Oct 24 16:32:41 CEST 2007 - locilka@suse.cz

- Changes in StorageDevice module API (#335582).
- 2.16.1

-------------------------------------------------------------------
Mon Oct 15 16:00:06 CEST 2007 - locilka@suse.cz

- Abort the installation instead of halting the system in case of
  declining the license when installing from LiveCD (#330730).

-------------------------------------------------------------------
Thu Oct 11 15:00:03 CEST 2007 - jsrain@suse.cz

- show release notes properly in live installation (#332862)

-------------------------------------------------------------------
Wed Oct  3 17:50:11 CEST 2007 - locilka@suse.cz

- Added "Network Type" information to the First Stage Network Setup
- 2.16.0

-------------------------------------------------------------------
Wed Oct  3 09:53:55 CEST 2007 - mvidner@suse.cz

- Do not try to package COPYRIGHT.english, it is gone from
  devtools (#299144).

-------------------------------------------------------------------
Tue Oct  2 16:04:55 CEST 2007 - ug@suse.de

- typo fixed (#328172)

-------------------------------------------------------------------
Mon Sep 24 16:43:11 CEST 2007 - locilka@suse.cz

- Changed default delete_old_packages back to 'true' after finding
  and fixing all remaining issues with 'false' (changed by coolo)
- Added new option 'online_repos_preselected' into the control file
  to make default status of Online Repositories easily configurable
  (#327791).
- Initializing the default behavior of Online Repositories in
  inst_features according to the control file (#327791).
- 2.15.54

-------------------------------------------------------------------
Fri Sep 21 16:35:18 CEST 2007 - locilka@suse.cz

- Start dhcpcd using WFM instead of SCR (#326342).
- 2.15.53

-------------------------------------------------------------------
Fri Sep 21 09:53:37 CEST 2007 - locilka@suse.cz

- When normal umount at the end of the installation fails, try
  at least: sync, remount read-only, umount --force.
- Report all services running in the installation directory
  (both #326478).
- 2.15.52

-------------------------------------------------------------------
Thu Sep 20 12:23:01 CEST 2007 - locilka@suse.cz

- Changed inst_upgrade_urls to add sources not enabled during the
  upgrade in a disabled state instead of ignoring them (#326342).
- 2.15.51

-------------------------------------------------------------------
Tue Sep 18 19:50:52 CEST 2007 - locilka@suse.cz

- Fixed tar syntax: --ignore-failed-read param. position (#326055).
- 2.15.50

-------------------------------------------------------------------
Thu Sep 13 16:18:30 CEST 2007 - locilka@suse.cz

- Fixed inst_upgrade_urls to re-register sources with their
  repository names taken from the upgraded system (#310209).
- 2.15.49

-------------------------------------------------------------------
Tue Sep 11 20:03:02 CEST 2007 - aschnell@suse.de

- don't swapoff after 1st stage installation (bug #308121)
- 2.15.48

-------------------------------------------------------------------
Tue Sep 11 11:07:20 CEST 2007 - locilka@suse.cz

- Calling ntp-client_finish instead of ntp_client_finish in the
  inst_finish script (#309430).

-------------------------------------------------------------------
Wed Sep  5 14:48:33 CEST 2007 - locilka@suse.cz

- Reinitializing variable for skipping add-on-related clients with
  its default value in inst_system_analysis (#305554).
- 2.15.47

-------------------------------------------------------------------
Wed Sep  5 13:24:32 CEST 2007 - jsrain@suse.cz

- removed inst_fam.ycp (also from control files) (#307378)

-------------------------------------------------------------------
Mon Sep  3 12:45:41 CEST 2007 - locilka@suse.cz

- Creating symlinks to .curlrc and .wgetrc files from the root.
- Adjusting RPM dependencies (yast2-core, new builtin 'setenv').
- Adjusting ENV variables with proxy settings (all three #305163).
- Writing also proxy setting into Install.inf (#298001#c5).
- 2.15.46

-------------------------------------------------------------------
Fri Aug 31 16:26:07 CEST 2007 - locilka@suse.cz

- Calling ntp_client_finish client at the end of the installation
  (#299238#c9).
- 2.15.45

-------------------------------------------------------------------
Fri Aug 24 09:25:53 CEST 2007 - locilka@suse.cz

- Changing forgotten "catalogs" to "initializing..." (#302384).
- 2.15.44

-------------------------------------------------------------------
Tue Aug 21 16:10:16 CEST 2007 - locilka@suse.cz

- Fixed evaluating of "enabled" tag in map of repositories in
  inst_upgrade_urls (#300901).
- Added ssh_host_dsa_key ssh_host_dsa_key.pub ssh_host_rsa_key
  ssh_host_rsa_key.pub to be optionally copied as well as the SSH1
  keys (#298798).
- Allowing to abort the "System Probing" dialog (#298049).
- 2.15.43

-------------------------------------------------------------------
Wed Aug 15 17:30:06 CEST 2007 - mzugec@suse.cz

- mark string for translation (#300268)

-------------------------------------------------------------------
Fri Aug 10 11:19:36 CEST 2007 - locilka@suse.cz

- Using "Online Repositories" for Internet/Web-based/Additional/...
  repositories downloaded from web during the first stage
  installation (#296407).
- 2.15.42

-------------------------------------------------------------------
Wed Aug  8 12:35:28 CEST 2007 - jsrain@suse.cz

- show reboot message within live installation without timeout
  (#297691)
- 2.15.41

-------------------------------------------------------------------
Mon Aug  6 08:58:02 CEST 2007 - locilka@suse.cz

- Renamed product/default repositories check-box to "Add Internet
  Repositories Before Installation" (#297580).
- Added help for that check-box (#296810).
- First stage network setup dialog - changes in dialog alignment
  (#295043).
- Initialize mouse after installation steps are displayed (#296406)
- 2.15.40

-------------------------------------------------------------------
Thu Aug  2 08:53:56 CEST 2007 - jsrain@suse.cz

- do not show "Clone" check box in live installation
- 2.15.39

-------------------------------------------------------------------
Wed Aug  1 11:00:15 CEST 2007 - locilka@suse.cz

- Changing remote repositories link to http://download.opensuse.org
  (#297628)

-------------------------------------------------------------------
Wed Aug  1 10:33:45 CEST 2007 - mvidner@suse.cz

- Removed Provides/Obsoletes for ancient yast package names,
  with the devel-doc subpackage they broke yast2-schema build.
- 2.15.38

-------------------------------------------------------------------
Tue Jul 31 11:29:53 CEST 2007 - lslezak@suse.cz

- inst_extrasources - register the extra repositories in content
  file automatically without asking user (#290040), do not download
  metadata from the extra sources (offline registration) (#290040,
  #288640)

-------------------------------------------------------------------
Mon Jul 30 12:38:31 CEST 2007 - locilka@suse.cz

- Added inst_upgrade_urls client which offers URLs used on the
  system to be used during the upgrade as well (FATE #301785).
- Calling the client from control file.
- Adjusted RPM dependencies (.anyxml SCR agent).
- 2.15.37

-------------------------------------------------------------------
Sun Jul 29 22:39:31 CEST 2007 - locilka@suse.cz

- Fixed curl parameters for network test in first stage (#295484).

-------------------------------------------------------------------
Thu Jul 26 17:51:29 CEST 2007 - mzugec@suse.cz

- set variables VNC and USE_SSH in S07-medium (#294485)
- 2.15.36

-------------------------------------------------------------------
Wed Jul 25 12:48:50 CEST 2007 - mvidner@suse.cz

- startup scripts: Call initviocons only if it exists (#173426).
- 2.15.35

-------------------------------------------------------------------
Wed Jul 25 10:58:29 CEST 2007 - locilka@suse.cz

- Renamed yast2-installation-doc to yast2-installation-devel-doc
  (FATE #302461).
- Removed ping-based internet test from the First-stage network
  setup test.
- Sped up internet test by adding timeouts and by downloading only
  the page header.
- Added help texts to the network setup dialogs.

-------------------------------------------------------------------
Tue Jul 24 13:20:36 CEST 2007 - locilka@suse.cz

- Control file: Unified wizard step names with dialogs, removed
  Clean Up step part of the Online Update is now Registration
  (#293095).
- Call inst_network_check (and setup) only in Add-On products
  and/or Additional Product Sources were requested to be used
  (#293808).

-------------------------------------------------------------------
Tue Jul 24 10:48:02 CEST 2007 - locilka@suse.cz

- Splitting auto-generated documentation into separate package
  yast2-installation-doc (FATE #302461).
- 2.15.34

-------------------------------------------------------------------
Thu Jul 19 16:36:19 CEST 2007 - locilka@suse.cz

- If network setup in the first-stage installation is cancelled,
  return to the previous dialog (network check).
- Several minor updates of the network setup workflow (#292379).
- 2.15.33

-------------------------------------------------------------------
Wed Jul 18 10:54:26 CEST 2007 - locilka@suse.cz

- New progress and help messages when initializing the second
  stage (#292617).
- More debugging in switch_scr_finish.

-------------------------------------------------------------------
Thu Jul 12 12:59:32 CEST 2007 - locilka@suse.cz

- Client inst_productsources.ycp moved to yast2-packager.
- Changed link to list of servers in control file.
- Adjusted RPM dependencies.
- Installation sources are now Repositories.
- 2.15.32

-------------------------------------------------------------------
Wed Jul 11 09:09:58 CEST 2007 - locilka@suse.cz

- Changed default delete_old_packages to 'false'.

-------------------------------------------------------------------
Wed Jul  4 16:16:37 CEST 2007 - locilka@suse.cz

- Fixed workflow when user selects to Boot the installed system and
  then cancels that decision.
- 2.15.31

-------------------------------------------------------------------
Mon Jul  2 15:38:27 CEST 2007 - locilka@suse.cz

- Applied patch from sassmann@novell.com for PS3 support with
  576x384 resolution (#273147).

-------------------------------------------------------------------
Fri Jun 29 11:50:47 CEST 2007 - locilka@suse.cz

- Extended "Suggested Installation Sources" to support two levels
  of linking. First link contains list of links to be downloaded
  in order to get lists of suggested repositories.

-------------------------------------------------------------------
Thu Jun 28 21:34:19 CEST 2007 - jsrain@suse.cz

- updated for live CD installation

-------------------------------------------------------------------
Thu Jun 21 17:38:09 CEST 2007 - adrian@suse.de

- fix changelog entry order

-------------------------------------------------------------------
Thu Jun 21 10:34:10 CEST 2007 - locilka@suse.cz

- Added handling for "Suggested Installation Sources" during the
  first stage installation, initial evrsion (FATE #300898).
- Enhanced SCR-Switch installation-debugger.
- Added case-insensitive filter into the "Suggested Installation
  Sources" dialog.

-------------------------------------------------------------------
Wed Jun 20 13:12:10 CEST 2007 - locilka@suse.cz

- Fixed inst_license to really halt the system when license is
  declined (#282958).
- Fixed writing proxy settings during First-Stage Installation,
  Network Setup. Wrong Proxy::Import keys were used).
- Pre-selecting first connected network card in Network Card dialog
  in First-Stage Installation, Network Setup to avoid confusions.
- Fixed canceled Network Setup not to abort the entire
  installation.

-------------------------------------------------------------------
Fri Jun 15 14:34:01 CEST 2007 - locilka@suse.cz

- Fixing inst_addon_update_sources to initialize the target
  and sources before using Pkg:: builtins (#270899#c29).

-------------------------------------------------------------------
Thu Jun 14 11:28:26 CEST 2007 - locilka@suse.cz

- Enhanced network-test in the fist stage installation, three
  different servers are tested with 'ping' instead of only one.
- Current network settings are logged in case of failed network
  test (both #283841).
- Enhanced network-test in the fist stage installation, three
  different web-servers are tested with curl instead of only one.

-------------------------------------------------------------------
Wed Jun 13 15:44:05 CEST 2007 - locilka@suse.cz

- Implemented new feature that saves the content defined in control
  file from the installation system to the just installed system.
  Function, that does it, is SaveInstSysContent in SystemFilesCopy
  module (FATE #301937).
- Added new entry into the control file that defines what and where
  to save it, initially /root/ -> /root/inst-sys/.
- Adjusted control-file documentation.
- Fixed inst_restore_settings to start SuSEfirewall2_setup if it is
  enabled in the system init scripts to prevent from having
  half-started firewall after YOU kernel-update (#282871).

-------------------------------------------------------------------
Mon Jun 11 18:30:48 CEST 2007 - locilka@suse.cz

- Added lost fix from Andreas Schwab for startup scripts. The patch
  fixes evaluation of bash expressions.
- 2.15.30

-------------------------------------------------------------------
Mon Jun 11 17:55:23 CEST 2007 - locilka@suse.cz

- Adjusted SCR for install.inf to provide read/write access.
- Writing install.inf for save_network script at the end of
  the initial stage.
- Changed internal data structure for NetworkSetup in the initial
  stage.
- Added Internet test to the end of the NetworkSetup in the initial
  stage.
- 2.15.29

-------------------------------------------------------------------
Fri Jun  8 17:52:57 CEST 2007 - locilka@suse.cz

- Added initial implementation of possibility to setup network
  in the first stage installation. New YCP clients have beed added:
  inst_network_check and inst_network_setup. Scripts are called
  from inst_system_analysis before sources are initialized
  (FATE #301967).

-------------------------------------------------------------------
Thu Jun  7 15:08:08 CEST 2007 - locilka@suse.cz

- A new label "Writing YaST Configuration..." used in case of
  restarting system or installation.

-------------------------------------------------------------------
Fri Jun  1 12:41:10 CEST 2007 - mzugec@suse.cz

- use shared isNetworkRunning() function in network_finish
- 2.15.28

-------------------------------------------------------------------
Wed May 30 11:33:52 CEST 2007 - mzugec@suse.cz

- fixed spec requirements

-------------------------------------------------------------------
Mon May 28 16:02:38 CEST 2007 - mzugec@suse.cz

- removed netsetup item from control files

-------------------------------------------------------------------
Mon May 28 13:33:08 CEST 2007 - mzugec@suse.cz

- removed inst_netsetup item from control files

-------------------------------------------------------------------
Sun May 27 14:49:37 CEST 2007 - mzugec@suse.de

- installation network changes:
http://lists.opensuse.org/yast-devel/2007-05/msg00025.html
- 2.15.27

-------------------------------------------------------------------
Tue May 22 10:51:57 CEST 2007 - ug@suse.de

- reactivate hardware detection during autoinstall
- 2.15.26

-------------------------------------------------------------------
Mon May 21 10:40:20 CEST 2007 - locilka@suse.cz

- Fixed release-notes desktop file.
- 2.15.25

-------------------------------------------------------------------
Thu May 17 22:18:29 CEST 2007 - locilka@suse.cz

- Progress dialog for initializing installation sources.
- 2.15.24

-------------------------------------------------------------------
Tue May 15 14:14:13 CEST 2007 - locilka@suse.cz

- Changed control file in partitioning/evms_config section from
  'true' to 'false' (#274702).

-------------------------------------------------------------------
Fri May 11 16:30:06 CEST 2007 - locilka@suse.cz

- Removing directories '/var/lib/zypp/cache' and '/var/lib/zypp/db'
  if they exist at the beginning of the installation (#267763).
- 2.15.23

-------------------------------------------------------------------
Thu May 10 17:16:49 CEST 2007 - locilka@suse.cz

- Merged hardware probing (inst_startup) and system probing
  (inst_system_analysis) into one script to have only one progress
  dialog instead of two (#271291).
- openSUSE control file clean-up: The default value for enable_next
  and enable_back is 'yes'. Only few steps do not allow to go back
  (#270893).
- 2.15.22

-------------------------------------------------------------------
Wed May  9 10:25:37 CEST 2007 - locilka@suse.cz

- Safe qouting of bash command in desktop_finish.
- CommandLine for inst_release_notes (#269914).

-------------------------------------------------------------------
Mon May  7 13:43:54 CEST 2007 - ms@suse.de

- don't clobber existing /root/.vnc/passwd file (#271734)

-------------------------------------------------------------------
Wed Apr 18 09:13:10 CEST 2007 - locilka@suse.cz

- Root password dialog has been moved to be the first dialog of the
  second stage installation workflow (FATE #301924).
- "Root Password" step is now called "root Password" (#249706).
- Created new 'Check Installation' entry to the 'Configuration'
  part of the workflow. This section contains setting up network
  if needed, initializing target if needed, and installing
  remaining software (needed by FATE #301924).
- Added new client inst_initialization that creates initialization
  progress UI instead of blank screen.
- 2.15.20

-------------------------------------------------------------------
Tue Apr 17 11:11:37 CEST 2007 - locilka@suse.cz

- Fixed Add-On template to use generic 'control' textdomain
- 2.15.19

-------------------------------------------------------------------
Fri Apr 13 09:45:10 CEST 2007 - locilka@suse.cz

- Replacing networkmanager_proposal with general_proposal (network)
  that includes also IPv6 settings (#263337, #260261).

-------------------------------------------------------------------
Thu Apr 12 11:57:03 CEST 2007 - locilka@suse.cz

- Initialize the target and sources before adding extra sources.
  They needn't be initialized after YaST is restarted during the
  online update (#263289).

-------------------------------------------------------------------
Wed Apr 11 10:21:24 CEST 2007 - locilka@suse.cz

- Release Notes dialog is using a [Close] button if not running in
  installation (#262440).

-------------------------------------------------------------------
Fri Apr  6 16:48:58 CEST 2007 - locilka@suse.cz

- In case of reboot during installation, network services status
  is stored to a reboot_network_settings file and their status
  is restored again when starting the installation after reboot.
  Restoring the status uses Progress library for user feedback
  (#258742).
- Adjusted RPM dependencies.
- 2.15.18

-------------------------------------------------------------------
Thu Apr  5 13:34:48 CEST 2007 - locilka@suse.cz

- Using function PackagesUI::ConfirmLicenses() instead of
  maintaining own code with almost the same functionality (#256627)
- Adjusted RPM dependencies
- Unified inst_startup UI to use the Progress library instead of
  sequence of busy pop-ups.
- Unified inst_system_analysis UI to use the Progress library
  instead of empty dialog.
- 2.15.17

-------------------------------------------------------------------
Wed Apr  4 10:35:55 CEST 2007 - locilka@suse.cz

- Removed IPv6 proposal from installation control file. IPv6
  proposal has been merged into Network Mode proposal (#260261).

-------------------------------------------------------------------
Wed Mar 28 16:17:37 CEST 2007 - locilka@suse.cz

- Adjusted to use WorkflowManager instead AddOnProduct module
  in some cases to make Pattern-based installation and
  configuration workflow (FATE #129).
- Adjusted RPM dependencies and BuildRequires.
- 2.15.16

-------------------------------------------------------------------
Tue Mar 27 14:22:46 CEST 2007 - ms@suse.de

- fixed X11 preparation by checking /etc/reconfig_system (#252763)

-------------------------------------------------------------------
Wed Mar 21 16:47:14 CET 2007 - locilka@suse.cz

- Handling CloneSystem functionality when the client for cloning is
  not installed (checkbox is disabled).

-------------------------------------------------------------------
Mon Mar 19 13:09:57 CET 2007 - locilka@suse.cz

- Creating an empty /etc/sysconfig/displaymanager in desktop_finish
  if the sysconfing doesn't exist (minimal installation).
- Handling missing .proc.parport.devices agent (RPM recommends
  yast2-printer for that).

-------------------------------------------------------------------
Tue Mar 13 13:43:42 CET 2007 - locilka@suse.cz

- Reboot in case of the declined license during the initial
  installation (#252132).

-------------------------------------------------------------------
Mon Mar 12 08:44:19 CET 2007 - locilka@suse.cz

- Modules 'Product' and 'Installation' (installation settings) were
  moved from 'yast2-installation' to 'yast2' to minimize
  cross-package dependencies.
- Adjusted package dependencies.
- 2.15.15

-------------------------------------------------------------------
Fri Mar  9 10:05:20 CET 2007 - locilka@suse.cz

- Module InstShowInfo has been moved from yast2-installation to
  yast2-packager because this module is used by Add-Ons and
  installation sources only.
- Adjusted RPM Requires (yast2-packager >= 2.15.22).
- 2.15.14

-------------------------------------------------------------------
Thu Mar  8 16:59:35 CET 2007 - locilka@suse.cz

- Module GetInstArgs moved from yast2-installation to yast2, many
  clients required yast2-installation only because of this module.

-------------------------------------------------------------------
Thu Mar  8 14:45:39 CET 2007 - locilka@suse.cz

- Tag 'PATTERNS' in product content file is depracated by
  'REQUIRES' and/or 'RECOMMENDS' tag (#252122).

-------------------------------------------------------------------
Tue Mar  6 16:44:49 CET 2007 - kmachalkova@suse.cz

- Do not export LINES and COLUMNS variables, so that terminal
  resize event is handled correctly (#184179)

-------------------------------------------------------------------
Tue Mar  6 16:44:48 CET 2007 - locilka@suse.cz

- AddOnProduct and ProductLicense finally moved to yast2-packager
  from yast2-installation to avoid build cycles.
- 2.15.13

-------------------------------------------------------------------
Mon Mar  5 17:14:58 CET 2007 - locilka@suse.cz

- Moving AddOnProduct module back to yast2-installation because
  this module is needed in the second-stage installation.
- AddOnProduct-related testsuites moved back to yast2-installation.
- 2.15.12

-------------------------------------------------------------------
Mon Mar  5 12:58:21 CET 2007 - locilka@suse.cz

- Adding new installation client mouse_finish which is called
  before SCR is switched. This removes the dependency of
  yast2-installation on yast2-mouse.
- 2.15.11

-------------------------------------------------------------------
Fri Mar  2 15:27:14 CET 2007 - locilka@suse.cz

- Providing feedback (busy message) in inst_restore_settings.
  Starting network by calling 'network start' with timeout.
- Adding yast2-bootloader into required packages because it is
  needed after the SCR is switched into the installed system just
  before reboot (#249679).
- Added more logging into inst_system_analysis (booting installed
  system).
- 2.15.10

-------------------------------------------------------------------
Wed Feb 28 14:11:16 CET 2007 - jsrain@suse.cz

- added more logging to umount_finish (#247594)

-------------------------------------------------------------------
Mon Feb 26 16:03:42 CET 2007 - jsrain@suse.cz

- updated popup in case of license is not accepted (#162499)

-------------------------------------------------------------------
Thu Feb 22 13:52:12 CET 2007 - locilka@suse.cz

- Splitting installation_worker (main installation script) into
  inst_worker_initial and inst_worker_continue.
- Testsuites related to Add-Ons moved to yast2-add-on package.
- 2.15.9

-------------------------------------------------------------------
Wed Feb 21 17:24:30 CET 2007 - locilka@suse.cz

- Added documentation for silently_downgrade_packages and
  keep_installed_patches control file entries (plus their reverse
  lists) (FATE #301990, Bugzilla #238488).

-------------------------------------------------------------------
Mon Feb 19 16:00:23 CET 2007 - locilka@suse.cz

- More concrete fix of bug #160301: Displaying information about
  how to continue the second stage installation if SSH is the only
  installation method. This informational pop-up has disabled
  time-out (#245742).
- Moving parts of installation_worker script to includes based on
  in which installation stage they are used.

-------------------------------------------------------------------
Fri Feb 16 16:18:28 CET 2007 - locilka@suse.cz

- Add-Ons moved to a new package yast2-add-on-2.15.0 (#238673)

-------------------------------------------------------------------
Thu Feb 15 12:21:46 CET 2007 - locilka@suse.cz

- New entries silently_downgrade_packages, plus reverse list, and
  keep_installed_patches, plus reverse list, were added into SLES
  and SLED control files (FATE #301990, Bugzilla #238488).

-------------------------------------------------------------------
Mon Feb 12 13:40:41 CET 2007 - locilka@suse.cz

- Making release_notes modular.
- Rewriting RPM dependencies (#238679).
- Moving parts of installation_worker client into functions.
- Moving Mouse-init functions into inst_init_mouse client.
- Moving Storage-related functions (autoinstall) into
  inst_check_autoinst_mode client.
- Moving vendor client and desktop file to the yast2-update to
  minimize yast2-installation dependencies.
- Remove obsolete /proc/bus/usb mounting (#244950).

-------------------------------------------------------------------
Wed Feb  7 11:01:02 CET 2007 - locilka@suse.cz

- Correct Installation::destdir quoting in .local or .target bash
  commands.
- 2.15.8

-------------------------------------------------------------------
Tue Feb  6 16:29:55 CET 2007 - locilka@suse.cz

- Hide &product; in inst_suseconfig call to remove dependency on
  Product.ycp and not to be so ugly (#241553).

-------------------------------------------------------------------
Mon Feb  5 11:31:52 CET 2007 - locilka@suse.cz

- Store Add-Ons at the end of first stage installation and restore
  them before AutoYaST cloning at the end of the second stage
  installation (bugzilla #187558).
- Set license content before it is displayed for the first time,
  select license language before it is displayed (#220847).
- 2.15.7

-------------------------------------------------------------------
Fri Feb  2 15:25:04 CET 2007 - locilka@suse.cz

- Removing dependency on yast2-slp package.
- Moving all SLP-related functionality to yast2-packager-2.15.7.
- Handling not installed yast2-slp package in Add-Ons (#238680).

-------------------------------------------------------------------
Thu Feb  1 12:41:36 CET 2007 - locilka@suse.cz

- When an Add-On product is added and removed later, correctly
  remove also cached control file of that Add-On (#238307).
- 2.15.6

-------------------------------------------------------------------
Wed Jan 31 09:34:11 CET 2007 - locilka@suse.cz

- Rereading all SCR Agents in case of installation workflow changed
  by Add-On product (#239055).
- Calling PackageLock::Check before Pkg calls (#238556).

-------------------------------------------------------------------
Sun Jan 28 22:27:48 CET 2007 - locilka@suse.cz

- Removed tv and bluetooth hardware proposals from SLES control
  file. There are no such modules in that product (#238759).

-------------------------------------------------------------------
Mon Jan 22 13:46:20 CET 2007 - locilka@suse.cz

- Correct handling of CD/DVD Add-Ons in installation (#237264).
- Fixed switching between Installation Settings tabs in case of
  error in proposal. Every time, only the more-detailed tab is
  selected (#237291).
- Appropriate buttons for Add-Ons dialog for both dialog in
  installation workflow and installation proposal (#237297).
- 2.15.5

-------------------------------------------------------------------
Fri Jan 19 16:25:44 CET 2007 - locilka@suse.cz

- Fixed cancelling of entering a new Add-On (#236315).
- Added zFCP and DASD to installation/update proposal on S/390
  (jsrain) (#160399)
- 2.15.4

-------------------------------------------------------------------
Wed Jan 17 10:50:02 CET 2007 - locilka@suse.cz

- Changed control file documentation for Flexible Partitioning
  (bugzilla #229651 comment #15).
- Changed option <clone_module> "lan" to "networking" (#235457).

-------------------------------------------------------------------
Fri Jan 12 19:05:56 CET 2007 - ms@suse.de

- fixed TERM type setup in case of ssh based installations.
  if the installation is ssh based, TERM is not allowed to
  be overwritten by the value of install.inf. The TERM value
  of install.inf points to the console and not to the remote
  terminal type (#234032)

-------------------------------------------------------------------
Fri Jan 12 17:41:05 CET 2007 - locilka@suse.cz

- control file variable for monthly suse_register run (F#301822)
  (change made by jdsn)

-------------------------------------------------------------------
Thu Jan 11 10:59:40 CET 2007 - locilka@suse.cz

- Changed SLD and SLE control files to reflect demands described in
  bugzilla bug #233156:
  * Old packages are removed by default, only for upgrading from
    SLD 10 or SLE 10, packages are not removed by default.
  * New packages are selected for installation by default, only for
    upgrading from SLD 10 or SLE 10, packages are only updated.
  * Upgrading to new SLE 10 from is only supported from SLES9 and
    SLE 10, upgrading from another product will display warning.

-------------------------------------------------------------------
Sat Jan  6 19:32:23 CET 2007 - ms@suse.de

- fixed usage of fbiterm (#225229)

-------------------------------------------------------------------
Thu Jan  4 14:27:12 CET 2007 - locilka@suse.cz

- Added documentation for new features in control file:
  * boolean delete_old_packages and list of products for which this
    rule is inverted.
  * boolean only_update_selected and list of products for which
    this rule is inverted.
  * list of products supported for upgrade
  (All described in FATE #301844)

-------------------------------------------------------------------
Tue Jan  2 13:07:24 CET 2007 - locilka@suse.cz

- Allowing to add the very same product that has been already
  installed or selected for installation in case the url is
  different than any of the current urls. There can be more sources
  for the product because product urls can be removed and added
  also by inst_source module (#227605).
- Consistent spelling of "Add-On" and "add-on" (#229934).
- 2.15.3

-------------------------------------------------------------------
Tue Dec 12 10:57:21 CET 2006 - locilka@suse.cz

- Consistent spelling of 'AutoYaST' (#221275).

-------------------------------------------------------------------
Mon Dec 11 16:11:21 CET 2006 - locilka@suse.cz

- Handling new flag REGISTERPRODUCT from add-on product content
  file. This flag demands running the registration client after
  an add-on product is installed (on a running system) and demands
  running the registration client even if it is disabled in
  the base-product's control file (during installation)
  (FATE #301312).
- 2.15.2

-------------------------------------------------------------------
Thu Dec  7 18:28:21 CET 2006 - locilka@suse.cz

- Release Notes dialog in the second stage installation now offers
  to select a different language for release notes than the default
  one (#224875).

-------------------------------------------------------------------
Thu Dec  7 10:46:00 CET 2006 - locilka@suse.cz

- Reworked adding and removing Add-Ons during the first stage
  installation. If some Add-Ons are added or removed, the entire
  workflow is created from scratch (#221377).
- Using a separate temporary directory for Add-On licenses not to
  be confused by the previous Add-On.
- Fixed Second Stage Installation script to handle rebooting
  after kernel-patch correctly (#224251).
- Fixed Add-On handling when cancelling adding an Add-On product,
  before that return value from the previous adding was evaluated.
- Fixing some texts (#223880)
- 2.15.1

-------------------------------------------------------------------
Mon Dec  4 16:27:21 CET 2006 - locilka@suse.cz

- Adding support for own help texts for particular submodules in
  installation proposal (FATE #301151). Use key "help" in
  "MakeProposal"'s function result.
- Adding root_password_ca_check item into the globals of control
  file set to true for SLES and false otherwise (FATE #300438).
- A better fix for disabling [Back] button in License Agreement
  dialog when the previous (Language) dialog has been skipped
  (223258).
- 2.15.0

-------------------------------------------------------------------
Mon Dec  4 08:34:02 CET 2006 - lslezak@suse.cz

- "en_EN" -> "en_GB" in list of the preferred languages for EULA

-------------------------------------------------------------------
Thu Nov 23 11:10:14 CET 2006 - locilka@suse.cz

- Disabling [Back] button in License Agreement dialog when the
  previous (Language) dialog has been skipped (223258).
- 2.14.15

-------------------------------------------------------------------
Wed Nov 22 18:51:10 CET 2006 - ms@suse.de

- added hostname/IP information to Xvnc setup (#223266)
- fixed call of initvicons, deactivate s390 exception (#192052)
- 2.14.14

-------------------------------------------------------------------
Tue Nov 21 14:42:50 CET 2006 - locilka@suse.cz

- Reporting the failed or aborted installation only when it has
  been really aborted or when it really failed. YaST or system
  restarts on purpose (online update) are now handled correctly -
  there is no question whether user wants to continue with
  the installation (#222896).
- 2.14.13

-------------------------------------------------------------------
Mon Nov 20 15:25:11 CET 2006 - locilka@suse.cz

- Wider list of extra-sources 56->76 characters (#221984).
- Adding modules listed in Linuxrc entry brokenmodules into the
  /etc/modprobe.d/blacklist file (#221815).
- 2.14.12

-------------------------------------------------------------------
Mon Nov 20 11:49:53 CET 2006 - ms@suse.de

- fixed framebuffer color depth setup (#221139)
- 2.14.11

-------------------------------------------------------------------
Mon Nov 20 08:55:16 CET 2006 - locilka@suse.cz

- Show update-confirmation dialog in Mode::update() only (#221571).
- Pressing [Abort] button in the Add-On dialog during installation
  now opens-up a correct pop-up dialog with correct text (#218677).

-------------------------------------------------------------------
Wed Nov 15 15:30:03 CET 2006 - ms@suse.de

- fixed i810 based installation (#220403)
- 2.14.10

-------------------------------------------------------------------
Wed Nov 15 14:38:21 CET 2006 - locilka@suse.cz

- Defining the minimal size for release_notes pop-up to have the
  minimal size 76x22 or 3/4x2/3 in text mode and 100x30 in graphic
  mode (#221222).

-------------------------------------------------------------------
Wed Nov 15 11:40:48 CET 2006 - locilka@suse.cz

- Restoring the [ Next ] button in the inst_congratlate client when
  the [ Back ] button is pressed (#221190).

-------------------------------------------------------------------
Tue Nov 14 13:20:24 CET 2006 - locilka@suse.cz

- Changes in openSUSE control file (#219878):
  * limit_try_home: 5 GB -> 7 GB
  * root_base_size: 3 GB -> 5 GB

-------------------------------------------------------------------
Thu Nov  9 15:21:14 CET 2006 - locilka@suse.cz

- Always run the fonts_finish's Write() function. Skip running
  "SuSEconfig --module fonts" if script SuSEconfig.fonts does not
  exist (#216079).
- 2.14.9

-------------------------------------------------------------------
Thu Nov  9 10:22:00 CET 2006 - locilka@suse.cz

- Added confirmation dialog into the update workflow on the running
  system before the update really proceeds (#219097).
- confirmInstallation function moved from inst_doit to misc to make
  confirmation dialog possible (#219097).
- Set Product Name only when any Product Name found (#218720).
- 2.14.8

-------------------------------------------------------------------
Fri Nov  3 14:39:53 CET 2006 - locilka@suse.cz

- Preselecting already installed languages in the Language Add-On
  script (FATE #301239) (#217052).
- 2.14.7

-------------------------------------------------------------------
Fri Nov  3 10:17:37 CET 2006 - locilka@suse.cz

- Changed text of question asking whether the second stage
  installation should start again (FATE #300422) in case of
  previous failure or user-abort (#215697).

-------------------------------------------------------------------
Wed Nov  1 17:43:41 CET 2006 - locilka@suse.cz

- "Installation->Other->Boot Installed System->Cancel" now doesn't
  abort the installation but returns to the Installation Mode
  dialog (#216887).
- Correct handling of pressing Cancel or Abort buttons in pop-up
  windows in Add-On installation (#216910).

-------------------------------------------------------------------
Mon Oct 30 15:10:07 CET 2006 - lslezak@suse.cz

- updated inst_extrasources client to not download files from the
  installation sources (#213031)
- requires yast2-pkg-bindings >= 2.13.101
- 2.14.6

-------------------------------------------------------------------
Mon Oct 30 12:59:31 CET 2006 - locilka@suse.cz

- Moving ProductFeatures::Save() from inst_kickoff client to
  save_config_finish - client that is called after the SCR is
  switched to the running system (#209119).
- Calling Storage::RemoveDmMapsTo (device) in after the disks are
  probed in inst_system_analysis (#208222).
- Fixed including packager.

-------------------------------------------------------------------
Thu Oct 26 14:51:12 CEST 2006 - locilka@suse.cz

- Enabling back button in the License Agreement dialog (#215236).
- Adding add-on.rnc for AutoYaST profile validation (#215248).
- Providing an easier switch to disable IPv6 by a new ipv6 client
  in the network proposal (FATE #300604) (mzugec).
- 2.14.5

-------------------------------------------------------------------
Wed Oct 25 16:28:14 CEST 2006 - locilka@suse.cz

- Adding more debugging messages in order to fix random crashing
  of the second stage installation (#214886).

-------------------------------------------------------------------
Tue Oct 24 13:57:57 CEST 2006 - locilka@suse.cz

- Renamed control file control.PROF.xml to control.openSUSE.xml

-------------------------------------------------------------------
Tue Oct 24 10:58:18 CEST 2006 - ms@suse.de

- fixed nic detection (#213870)

-------------------------------------------------------------------
Mon Oct 23 16:04:30 CEST 2006 - locilka@suse.cz

- Added special installation client for Language Add-Ons
  inst_language_add-on and it's XML workflow
  add-on-template_installation.xml for calling this client after
  the Add-On Product is added by the add-on client (FATE #301239).
- Adding add-on client to list of clients that are enabled for
  AutoYaST cloning (bugzilla #198927).
- Added summary of the Release Notes client for the Control Center
  (bugzilla #213878).
- 2.14.4

-------------------------------------------------------------------
Wed Oct 18 16:13:12 CEST 2006 - locilka@suse.cz

- Added a life-belt into the second stage installation. It can be
  restarted under these circumstances:

  1.) User aborts the installation
  2.) Installation process is killed during the installation
  3.) Computer is restarted during the installation (reset)

  The very next time the system is restarted. YaST starts and
  informs user that the previous installation was aborted/failed.
  Then users are asked whether they want to rerun the second stage
  installation (FATE #300422).

- Fixed setting own Y2MAXLOGSIZE up in order to save memory
  requirements during the first stage installation.
- 2.14.3

-------------------------------------------------------------------
Mon Oct 16 13:18:43 CEST 2006 - locilka@suse.cz

- Timeout license in AutoYaST after 2 seconds (#206706).
  This solution doesn't break ncurses.
- 2.14.2

-------------------------------------------------------------------
Mon Oct 16 12:24:10 CEST 2006 - fehr@suse.de

- added new configurable values for LVM/EVMS based proposals
  (feature 300169)
- change evms_config to true

-------------------------------------------------------------------
Mon Oct 16 11:12:51 CEST 2006 - ms@suse.de

- disable oom-killing for X-Server process (#211860)

-------------------------------------------------------------------
Thu Oct 12 16:28:07 CEST 2006 - locilka@suse.cz

- Handle Installation::destdir in *.bash properly (#211576).
- 2.14.1

-------------------------------------------------------------------
Mon Oct  9 16:52:14 CEST 2006 - locilka@suse.cz

- Merged SLES10 SP1 branch to openSUSE 10.2.
- 2.14.0

-------------------------------------------------------------------
Mon Oct  9 09:33:31 CEST 2006 - locilka@suse.cz

- Remove old eula.txt and then copy new one if exists (#208908).
- Using the fullscreen mode again, background images temporarily
  removed from the RPM build (#208307).
- The default "Other Option" is Repair, not Boot (#208841).
- Removed some unneeded imports from inst_clients.
- 2.13.159

-------------------------------------------------------------------
Mon Oct  2 16:44:25 CEST 2006 - locilka@suse.cz

- Merged proofread texts
- 2.13.158

-------------------------------------------------------------------
Mon Oct  2 11:06:29 CEST 2006 - lslezak@suse.cz

- inst_extrasources.ycp - fixed name of the text domain
- 2.13.157

-------------------------------------------------------------------
Wed Sep 27 15:22:15 CEST 2006 - lslezak@suse.cz

- new inst_extrasources.ycp client - add extra installation sources
  during installation (in 2nd stage, after online update)
  (fate #100168, #300910)
- 2.13.156

-------------------------------------------------------------------
Wed Sep 27 09:58:53 CEST 2006 - locilka@suse.cz

- YCP modules that originated at yast2-packager were moved back.
- Usage of dgettext replaced with standard gettext strings.
- Removed yast2-slp and yast2-firewall from build-requirements.
- 2.13.155

-------------------------------------------------------------------
Mon Sep 25 17:45:54 CEST 2006 - locilka@suse.cz

- New icon for Hardware Proposal.
- Root Password dialog moved before Hostname and Domain Name
  (#208032).

-------------------------------------------------------------------
Mon Sep 25 13:21:35 CEST 2006 - locilka@suse.cz

- A bit rewritten code for language selected for second stage of
  update (FATE #300572). Mode::Set is now called before Mode::Get.
- New installation images from jimmac (#203510).
- Timeout and accept the license dialog when installing using
  AutoYaST. By defualt, it's 8 seconds (#206706).
- New busy message when finishing the installation (closing
  sources, etc.).
- 2.13.154

-------------------------------------------------------------------
Mon Sep 25 10:59:16 CEST 2006 - jsrain@suse.cz

- check properly for existing files in /proc (#205408)

-------------------------------------------------------------------
Fri Sep 22 16:01:25 CEST 2006 - jsuchome@suse.cz

- Remember the selected language for update and use it also in the
  second stage (FATE #300572).
- 2.13.153

-------------------------------------------------------------------
Fri Sep 22 14:14:44 CEST 2006 - lslezak@suse.cz

- x11_finish.ycp - removed workaround for #201121

-------------------------------------------------------------------
Fri Sep 22 09:35:36 CEST 2006 - locilka@suse.cz

- Fixed starting Installation in window: Exception for PPC, 832x624
  still runs in fullscreen. Fixed using a fallback image when
  the current resolution is not supported (#207321).
- Fixed counting offset for installation in window. Exceptions are
  now handled correctly (#207310).
- Changed fallback background image - a pure black suits better.
- Visual speeding-up initializing the installation - adding
  a wrapper installation.ycp around installation_worker.ycp client
  to provide UI ASAP.

-------------------------------------------------------------------
Thu Sep 21 16:36:42 CEST 2006 - ms@suse.de

- added patch from Olaf Hering to remove the DefaultColorDepth
  for special fb devices which are not VESA VGA (#207338)

-------------------------------------------------------------------
Tue Sep 19 17:14:28 CEST 2006 - locilka@suse.cz

- Removed Installation background 1600x800 px.
- Added installation background 1280x800 px.

-------------------------------------------------------------------
Mon Sep 18 09:53:18 CEST 2006 - locilka@suse.cz

- Icon for release notes (inst_release_notes).
- List of available SLP sources based on Product Name (SLP label),
  also with filter when more than 15 sources are listed
  (FATE #300619).
- Added background images for installation (thanks to jimmac)
  [1024x768, 1280x1024, 1400x1050, 1600x800, 1600x1200] (Bugzilla
  #203510).
- Replacing "Product %1" with "%1" for list of selected Add-On
  products - the column is already called "Product".
- 2.13.152

-------------------------------------------------------------------
Thu Sep 14 14:45:54 CEST 2006 - locilka@suse.cz

- Finally! Corrected path for importing user-related data to the
  just installed system (FATE #120103, comments #17, #18).

-------------------------------------------------------------------
Thu Sep 14 00:46:19 CEST 2006 - ro@suse.de

- added yast2-core-devel to BuildRequires

-------------------------------------------------------------------
Wed Sep 13 09:27:51 CEST 2006 - locilka@suse.cz

- Calling languages.ycp client has been changed to a function call
  Language::GetLanguagesMap (#204791).
- Added new Requirement: yast2-country >= 2.13.35
- Calling copy_systemfiles_finish from inst_finish (FATE #300421).
- New icon for Finishing Basic Installation dialog.
- Calling new pre_umount_finish client before umount_finish,
  umount_finish closes SCR (#205389).
- Correctly quote files that are added into the temporary archive
  (FATE #300421).
- Removing the leading slashes from filenames when archiving them.
- Reporting error (into log) if save_hw_status_finish.ycp goes
  wrong (partly fixed #205408).
- 2.13.151

-------------------------------------------------------------------
Tue Sep 12 18:40:34 CEST 2006 - locilka@suse.cz

- Found a better place for calling 'inst_pre_install' client, by
  now it is really called...
- Enhanced logging.
- Disabling the License Language combo-box in case of less than
  two languages in it (#203543).

-------------------------------------------------------------------
Tue Sep 12 17:07:19 CEST 2006 - locilka@suse.cz

- Fixed displaying license: Language name should always be either
  shown or the license is disabled as invalid; If there are both
  license.en.txt and license.txt, one of them is hidden because
  they have the very same content; An installation language is also
  pre-selected as a language for a license (if such exists).
- Fixed initializing the known languages via WFM::call("languages")
  (#204791).
- Another icon for Installation Mode dialog, it was the same as for
  Initialization and Analyzing the Computer dialogs.
- 2.13.150

-------------------------------------------------------------------
Mon Sep 11 09:59:15 CEST 2006 - locilka@suse.cz

- Added 'inst_pre_install' and 'copy_systemfiles_finish' clients,
  and module 'SystemFilesCopy' as a solution for FATE requests
  #300421 and #120103, which means that SSH keys are, by now,
  copied from another already installed system (if such exists).
  If there are more installed systems, the best ones are selected
  considering the newest access-time.
- More verbose dialog when initializing the installation (+icon).

-------------------------------------------------------------------
Thu Sep  7 15:13:54 CEST 2006 - locilka@suse.cz

- Added dialog content and help into the initial dialog of add-on
  client. Progress will be even better.
- Temporarily disabled buttons that don't work there.
- Added more "busy messages" into the add-on dialogs.
- Added new functionality for filtering services in SLP services
  table. Allowed characters are "a-zA-Z0-9 .*-".

-------------------------------------------------------------------
Wed Sep  6 17:41:07 CEST 2006 - mvidner@suse.cz

- To allow adding unsigned sources, temporarily "rug set-pref
  security-level none" when syncing in inst_source (#190403).
- 2.13.149

-------------------------------------------------------------------
Wed Sep  6 12:47:51 CEST 2006 - locilka@suse.cz

- No such headline "Mode" in the Installation Settings dialog.
  Help fixed (#203811).
- Added help into the Add-On Product Installation dialog.
- Add and Delete buttons in the same dialog were moved to the left
  side according the YaST style guide.
- Disabling Delete button in case of no Products listed
  (all filed as bug #203809).
- Used a correct (another) icon in License Agreement dialog
  (#203808).

-------------------------------------------------------------------
Mon Sep  4 15:59:47 CEST 2006 - locilka@suse.cz

- Running Installation in Wizard Window (#203510).
- Needed binaries in inst-sys: xquery and fvwm-root.
- Initially, a plain colored image is used as a background.
- 2.13.148

-------------------------------------------------------------------
Mon Sep  4 15:49:40 CEST 2006 - ms@suse.de

- fixed -fp setup of Xvnc (#203531)

-------------------------------------------------------------------
Fri Sep  1 08:48:50 CEST 2006 - locilka@suse.cz

- Fixed Installation Mode dialog to redraw itself only when needed.

-------------------------------------------------------------------
Wed Aug 23 16:59:03 CEST 2006 - locilka@suse.cz

- Added a new debugger tool scr_switch_debugger.ycp that is called
  when switching to the installed system in switch_scr_finish.ycp
  fails (#201058).
- Additionally, YaST logs from installed system are stored under
  the /var/log/YaST2/InstalledSystemLogs/ directory.
- 2.13.147

-------------------------------------------------------------------
Wed Aug 23 16:44:18 CEST 2006 - jsrain@suse.cz

- use version specific Xvnc parameters
- 2.13.146

-------------------------------------------------------------------
Wed Aug 23 13:05:35 CEST 2006 - jsrain@suse.cz

- temporary fix to copy /etc/X11/xorg.conf to the system during
  installation (#201121)
- 2.13.145

-------------------------------------------------------------------
Tue Aug 22 19:26:28 CEST 2006 - mvidner@suse.cz

- test_proposal and test_inst_client: also call
  Mode::SetMode ("installation");

-------------------------------------------------------------------
Tue Aug 22 14:27:53 CEST 2006 - locilka@suse.cz

- New Installation Mode dialog (#156529)
- 2.13.144

-------------------------------------------------------------------
Tue Aug 22 13:41:54 CEST 2006 - jsrain@suse.cz

- weaken dependency on suseRegister (#183656)

-------------------------------------------------------------------
Fri Aug 18 09:49:41 CEST 2006 - jsrain@suse.cz

- fixed building documentation
- 2.13.143

-------------------------------------------------------------------
Thu Aug 10 11:18:24 CEST 2006 - jsrain@suse.cz

- fixed congratulation text for openSUSE (#198252)
- 2.13.142

-------------------------------------------------------------------
Wed Aug  9 15:30:57 CEST 2006 - jsrain@suse.cz

- read info about products from package manager without parsing all
  metadata and reading RPM database (#66046)
- added unzip to Requires (#195911)

-------------------------------------------------------------------
Tue Aug  8 09:54:38 CEST 2006 - jsrain@suse.cz

- fixed 'Requires'
- 2.13.141

-------------------------------------------------------------------
Fri Aug  4 16:33:11 CEST 2006 - jsrain@suse.cz

- updated for X.Org 7
- 2.13.140

-------------------------------------------------------------------
Fri Aug  4 09:21:28 CEST 2006 - jsrain@suse.cz

- moved SLP source scanning to SourceManager.ycp

-------------------------------------------------------------------
Wed Aug  2 14:10:41 CEST 2006 - mvidner@suse.cz

- Added a configure-time check for fvwm directory

-------------------------------------------------------------------
Fri Jul 28 09:42:00 CEST 2006 - jsrain@suse.cz

- offer to eject the CD drive when asking for add-on CD (#181992)

-------------------------------------------------------------------
Thu Jul 27 14:18:01 CEST 2006 - jsrain@suse.cz

- added support for merging multiple proposal items as one proposal
  item (eg. to group langage and keyboard)
- 2.13.139

-------------------------------------------------------------------
Wed Jul 26 09:18:36 CEST 2006 - jsrain@suse.cz

- get version from installed product proper way (#157924)

-------------------------------------------------------------------
Tue Jul 25 14:32:18 CEST 2006 - jsrain@suse.cz

- beep before rebooting the machine during installation (#144614)

-------------------------------------------------------------------
Mon Jul 24 13:56:22 CEST 2006 - jsrain@suse.cz

- fixed error reporting when creating a source (#159695)
- abort installation if package manager initialization fails
  (#167674)
- report proper message if no catalog found via SLP and firewall
  is running (#156444)

-------------------------------------------------------------------
Tue Jul 18 16:57:08 CEST 2006 - jsrain@suse.cz

- fixed displaying catalog selection dialog if multiple catalogs
  found on add-on media (#192761)

-------------------------------------------------------------------
Tue Jul 18 16:14:17 CEST 2006 - jsrain@suse.cz

- fixed vendor URL in congratulate dialog (#187358)
- 2.13.138

-------------------------------------------------------------------
Mon Jul 17 10:12:58 CEST 2006 - jsrain@suse.cz

- check if there are any patches available before offering online
  update (jsuchome)
- merged inst_default_desktop.ycp to desktop_finish.ycp

-------------------------------------------------------------------
Sun Jul 16 08:54:55 CEST 2006 - olh@suse.de

- introduce a Linuxrc::display_ip and use it instead of Arch::s390
- 2.13.137

-------------------------------------------------------------------
Fri Jul 14 15:16:00 CEST 2006 - jsrain@suse.cz

- adapted to changes in yast2-packager
- use only one implementation of product license handling (#191523)
- 2.13.136

-------------------------------------------------------------------
Fri Jul 14 14:51:37 CEST 2006 - olh@suse.de

- move /tmp/vncserver.log to /var/log/YaST2/vncserver.log

-------------------------------------------------------------------
Mon Jul 10 10:47:57 CEST 2006 - jsrain@suse.cz

- correctly import add-on product control file even if no
  additional YaST modules are present on the media (#185768)
- 2.13.135

-------------------------------------------------------------------
Mon Jul 10 09:23:29 CEST 2006 - mvidner@suse.cz

- When running Novell Customer Center Configuration the second time,
  do not add duplicate update sources for graphic card drivers
  (#188572).
- 2.13.134

-------------------------------------------------------------------
Fri Jun 30 11:42:11 CEST 2006 - ug@suse.de

- during autoinstall, timeout early warning popups

-------------------------------------------------------------------
Tue Jun 27 14:02:45 CEST 2006 - mvidner@suse.cz

- Don't show the URL passwords in registration success popup (#186978).
- Include the password in URLs passed to ZMD (#186842).
- Don't log the URL passwords.
- 2.13.133

-------------------------------------------------------------------
Mon Jun 26 08:54:43 CEST 2006 - jsrain@suse.cz

- preselect patterns according to selected desktop (#183944)

-------------------------------------------------------------------
Wed Jun 21 11:03:58 CEST 2006 - jsrain@suse.cz

- display the source URL dialog if adding add-on product update
  source fails in order to allow to enter password (#186804)

-------------------------------------------------------------------
Tue Jun 20 14:50:48 CEST 2006 - mvidner@suse.cz

- When registration succeeds, display only the actually added sources
(#180820#c26).

-------------------------------------------------------------------
Tue Jun 20 14:35:15 CEST 2006 - jsrain@suse.cz

- translate the congratulate string (#186567)

-------------------------------------------------------------------
Mon Jun 19 14:05:21 CEST 2006 - jsrain@suse.cz

- report an error when failed to register the update source for
  an add-on product (#185846)
- 2.13.132

-------------------------------------------------------------------
Mon Jun 19 12:54:36 CEST 2006 - jsrain@suse.cz

- ask about accepting license of add-on product added via the
  /add_on_product file (#186148)
- 2.13.131

-------------------------------------------------------------------
Thu Jun 15 18:47:05 CEST 2006 - mvidner@suse.cz

- Do not complain if ZMD cannot be stopped (#166900).
- When syncing the _original_ installation sources to ZMD,
  temporarily turn off signature checking because the user has
  already decided to trust the sources (#182747).
- SourceManager: factored out the rug pathname.
- 2.13.130

-------------------------------------------------------------------
Thu Jun 15 12:45:27 CEST 2006 - jsrain@suse.cz

- set installation server as host name (not IP address) if it is
  defined as host name during installation (#178933)
- 2.13.129

-------------------------------------------------------------------
Thu Jun 15 10:20:39 CEST 2006 - visnov@suse.cz

- fix the please-wait string

-------------------------------------------------------------------
Wed Jun 14 15:07:04 CEST 2006 - jdsn@suse.de

- added a please-wait string in registration (already translated)
- 2.13.128

-------------------------------------------------------------------
Mon Jun 12 16:07:52 CEST 2006 - mvidner@suse.cz

- Fillup /etc/sysconfig/security:CHECK_SIGNATURES and initialize it
  based on an install time kernel parameter.
- 2.13.127

-------------------------------------------------------------------
Mon Jun 12 13:22:08 CEST 2006 - jdsn@suse.de

- run pango module creation as root (#165891)
- fixed SLE desktop file of suse_register for autoyast (mc, ug)
- 2.13.126

-------------------------------------------------------------------
Fri Jun  9 11:02:57 CEST 2006 - locilka@suse.cz

- Identify the downloaded release notes by the product name during
  the internet test. Changes were made in the module Product
  (#180581).
- 2.13.125

-------------------------------------------------------------------
Thu Jun  8 11:49:04 CEST 2006 - jdsn@suse.de

- create pango modules for registration browser (#165891)
- sync zypp update sources in autoyast mode as well (#181183)
- 2.13.124

-------------------------------------------------------------------
Wed Jun  7 16:15:36 CEST 2006 - jsrain@suse.cz

- avoid adding update source of an add-on product twice during
  installation (#182434)
- 2.13.123

-------------------------------------------------------------------
Tue Jun  6 18:56:57 CEST 2006 - mvidner@suse.cz

- Moved SourceManager + deps from yast2-packager to yast2-installation
  to avoid circular BuildRequires.
- 2.13.122

-------------------------------------------------------------------
Tue Jun  6 18:32:04 CEST 2006 - mvidner@suse.cz

- Call suse_register with --nozypp meaning that we will tell rug
  ourselves which zypp/yum sources it should add. This enables
  rejecting broken or untrusted sources (#180820).
- Moved the major part of Register::add_update_sources to
  SourceManager::AddUpdateSources.
- 2.13.121

-------------------------------------------------------------------
Tue Jun  6 09:53:16 CEST 2006 - jsrain@suse.cz

- sync add-on product source to ZMD (#181743)
- 2.13.120

-------------------------------------------------------------------
Thu Jun  1 17:57:23 CEST 2006 - mvidner@suse.cz

- Do log Report::{Message,Warning,Error} messages by default (#180862).
- 2.13.119

-------------------------------------------------------------------
Thu Jun  1 14:55:44 CEST 2006 - jsrain@suse.cz

- honor UPDATEURLS if installing add-on product in running system
  (#180417)
- 2.13.118

-------------------------------------------------------------------
Wed May 31 12:58:33 CEST 2006 - jsrain@suse.cz

- avoid calling Pkg::SourceStartCache during 1st stage of the
  installation (#178007)
- 2.13.117

-------------------------------------------------------------------
Tue May 30 18:02:54 CEST 2006 - jdsn@suse.de

- set correct title of installation step Customer Center (#179921)
- 2.13.116

-------------------------------------------------------------------
Fri May 26 14:27:56 CEST 2006 - jsrain@suse.cz

- fixed behavior if SLP source detection fails (#179036)
- 2.13.115

-------------------------------------------------------------------
Thu May 25 08:46:56 CEST 2006 - jsrain@suse.cz

- added possibility to specify add-on product URL as command-line
  parameter of add-on.ycp (to run add-on product workflow via
  autorun.sh)
- 2.13.114

-------------------------------------------------------------------
Wed May 24 12:52:21 CEST 2006 - jsrain@suse.cz

- properly integrate YCP code for add-on product installation in
  running system (if YCP code present) (#178311)
- 2.13.113

-------------------------------------------------------------------
Tue May 23 18:58:20 CEST 2006 - jdsn@suse.de

- gray out checkboxes in inst_suse_register when skipping (#178042)
- 2.13.112

-------------------------------------------------------------------
Tue May 23 15:07:42 CEST 2006 - jsrain@suse.cz

- added different desktop files for SLE and BOX/openSUSE
- 2.13.111

-------------------------------------------------------------------
Tue May 23 13:20:03 CEST 2006 - jdsn@suse.de

- fixed layouting in inst_ask_online_update (#177559)

-------------------------------------------------------------------
Fri May 19 17:57:10 CEST 2006 - jdsn@suse.de

- let inst_suse_register ask to install mozilla-xulrunner if
  missing (#175166)
- prevent non-root user to run inst_suse_register (#170736)
- 2.13.110

-------------------------------------------------------------------
Fri May 19 15:36:36 CEST 2006 - jsrain@suse.cz

- more verbose logging of storing hardware status (#170188)
- 2.13.109

-------------------------------------------------------------------
Thu May 18 17:07:13 CEST 2006 - hare@suse.de

- start iscsid if root is on iSCSI (#176804)

-------------------------------------------------------------------
Wed May 17 13:08:52 CEST 2006 - jsrain@suse.cz

- set DISPLAYMANAGER_SHUTDOWN according to control file (#169639)
- 2.13.108

-------------------------------------------------------------------
Tue May 16 13:29:38 CEST 2006 - jsrain@suse.cz

- marked missed text for translation (#175930)
- 2.13.107

-------------------------------------------------------------------
Mon May 15 12:59:58 CEST 2006 - jsrain@suse.cz

- handle additional data for installation restart (#167561)

-------------------------------------------------------------------
Fri May 12 14:11:18 CEST 2006 - jsrain@suse.cz

- initialize callbacks before adding an add-on product, properly
  handle installation sources of add-on products (both if preparing
  AutoYaST configuration (#172837)
- 2.13.106

-------------------------------------------------------------------
Thu May 11 13:50:29 CEST 2006 - jsrain@suse.cz

- do not disable automatic modprobe before adding add-on products
  (#172149)
- 2.13.105

-------------------------------------------------------------------
Thu May 11 12:02:13 CEST 2006 - ms@suse.de

- fixed message text (#172766)

-------------------------------------------------------------------
Thu May 11 09:55:08 CEST 2006 - ms@suse.de

- prevent ssh message from being displayed if vnc+ssh has
  been specified as installation method (#173486)

-------------------------------------------------------------------
Wed May 10 13:40:16 CEST 2006 - jdsn@suse.de

- removed search bar from registration browser (#169092)
- 2.13.104

-------------------------------------------------------------------
Tue May  9 19:35:47 CEST 2006 - jdsl@suse.de

- switched to Enterprise wording for inst_suse_register (#173970)
- 2.13.103

-------------------------------------------------------------------
Tue May  9 19:30:47 CEST 2006 - mvidner@suse.cz

- Save the update sources if registration is done later after the
  installation (#172665).
- When adding upate sources, do not add duplicates (check by the alias
  passed by suse_register on SLE), delete the duplicate beforehand
  (#168740#c3).
- 2.13.102

-------------------------------------------------------------------
Tue May  9 11:32:20 CEST 2006 - mvidner@suse.cz

- Start the network also when doing a remote X11 installation (#165458,
  hare).
- 2.13.101

-------------------------------------------------------------------
Mon May  8 17:32:59 CEST 2006 - jdsl@suse.de

- added hard require from y2-installation to suseRegister (hmuelle)
- added new w3m-jail for registration (#167225)
- fixed passing of url to browser(s) for registration (#167225)
- switched to Enterprise strings for inst_suse_register (shorn)
- 2.13.100

-------------------------------------------------------------------
Thu May  4 14:31:29 CEST 2006 - jsrain@suse.cz

- added congratulate text to the control file (#170881)
- 2.13.99

-------------------------------------------------------------------
Thu May  4 13:10:48 CEST 2006 - jsrain@suse.cz

- disable timeout in popup before installation reboot in case
  of SSH installation (#160301)

-------------------------------------------------------------------
Thu May  4 11:21:32 CEST 2006 - locilka@suse.cz

- include proofread message texts

-------------------------------------------------------------------
Wed May  3 10:26:29 CEST 2006 - locilka@suse.cz

- Busy cursor when "Contacting server" in suse_register (#171061).
- 2.13.97

-------------------------------------------------------------------
Tue May  2 15:25:35 CEST 2006 - locilka@suse.cz

- Display KDE-related help in the Congratulations dialog only
  in case of KDE as the default windowmanager (#170880).
- 2.13.96

-------------------------------------------------------------------
Fri Apr 28 14:10:50 CEST 2006 - locilka@suse.cz

- Proper checking for available network when adding an Add-On
  product. Network-related options are disabled in case of missing
  network both in installation and running system (#170147).
- 2.13.95

-------------------------------------------------------------------
Fri Apr 28 11:32:03 CEST 2006 - jsuchome@suse.cz

- initialize package callbacks for add on product workflow (#170317)
- 2.13.94

-------------------------------------------------------------------
Thu Apr 27 16:50:50 CEST 2006 - mvidner@suse.cz

- Tell libzypp-zmd-backend not to write sources to zypp db,
  we are going to do it ourselves (#170113).
- 2.13.93

-------------------------------------------------------------------
Thu Apr 27 16:03:39 CEST 2006 - jsrain@suse.de

- handle missing SHORTLABEL in content file (#170129)
- 2.13.92

-------------------------------------------------------------------
Thu Apr 27 14:57:23 CEST 2006 - fehr@suse.de

- set limit for separate /home to 14G for SLED (#169232)

-------------------------------------------------------------------
Thu Apr 27 11:16:56 CEST 2006 - ms@suse.de

- removed update_xf86config call, checking for /dev/psaux was
  broken and is no longer needed because the default mouse device
  is /dev/input/mice since many versions now (#168816)

-------------------------------------------------------------------
Thu Apr 27 10:52:08 CEST 2006 - mvidner@suse.cz

- When asking for update URLs, go trough products, not patterns (#169836).
- 2.13.91

-------------------------------------------------------------------
Thu Apr 27 08:34:33 CEST 2006 - locilka@suse.cz

- Making "SLP Catalog" selection bigger (maximum ncurses size)
  (#168718)
- 2.13.90

-------------------------------------------------------------------
Tue Apr 25 22:58:52 CEST 2006 - jsrain@suse.de

- fixed service proposal in SLES control file (#159771)

-------------------------------------------------------------------
Tue Apr 25 16:19:11 CEST 2006 - locilka@suse.cz

- Return `next instead of `ok in case of SLP Add-On Source (#165989)
- 2.13.89

-------------------------------------------------------------------
Mon Apr 24 16:22:14 CEST 2006 - jsrain@suse.de

- GDM is default if both KDE and GNOME installed (#155095)
- 2.13.88

-------------------------------------------------------------------
Mon Apr 24 13:30:50 CEST 2006 - sh@suse.de

- V 2.13.87
- Removed "Disagree with all" button (bug #163001)

-------------------------------------------------------------------
Mon Apr 24 12:35:52 CEST 2006 - ug@suse.de

- 2.13.86

-------------------------------------------------------------------
Mon Apr 24 11:52:47 CEST 2006 - ug@suse.de

- X-SuSE-YaST-AutoInstRequires=lan
  added to desktop file of suse register.
  Otherwise the registration fails.

-------------------------------------------------------------------
Mon Apr 24 09:37:57 CEST 2006 - lnussel@suse.de

- run rcSuSEfirewall2 reload when installing via vnc or ssh (#153467)
- 2.13.85

-------------------------------------------------------------------
Fri Apr 21 23:26:26 CEST 2006 - jsrain@suse.de

- determine base product accordign to flag (#160585)
- 2.13.84

-------------------------------------------------------------------
Fri Apr 21 17:26:15 CEST 2006 - jdsn@suse.de

- added proxy support for registration browser (#165891)
- 2.13.83

-------------------------------------------------------------------
Thu Apr 20 22:22:59 CEST 2006 - jsrain@suse.de

- handle installation restart with repeating last step (#167561)
- 2.13.82

-------------------------------------------------------------------
Thu Apr 20 18:51:55 CEST 2006 - jdsn@suse.de

- proxy support for registration process (#165891)
- disable w3m registration by control variable (aj)
- 2.13.81

-------------------------------------------------------------------
Thu Apr 20 16:09:23 CEST 2006 - mvidner@suse.cz

- When cloning, save installation sources beforehand (#165860).
- 2.13.80

-------------------------------------------------------------------
Wed Apr 19 19:55:47 CEST 2006 - jsrain@suse.de

- restore buttons after calling DASD or zFCP module (#160399)
- 2.13.79

-------------------------------------------------------------------
Wed Apr 19 15:04:03 CEST 2006 - locilka@suse.cz

- Added more debugging messages to the inst_proposal (#162831)
- 2.13.78

-------------------------------------------------------------------
Tue Apr 18 22:58:41 CEST 2006 - jsrain@suse.de

- display proper popup when aborting add-on product installation
  (#159689)

-------------------------------------------------------------------
Tue Apr 18 22:22:02 CEST 2006 - jdsn@suse.de

- in inst_suse_register:
- busy/waiting popups (#163366, #164794)
- text changes (#165509)
- autodisable checkbox "Registration Code" (# 165841)
- error handling in case no browser is available
- cleanup
- 2.13.77

-------------------------------------------------------------------
Tue Apr 18 21:44:45 CEST 2006 - jsrain@suse.de

- do not initialize catalogs before booting installed system (#162899)
- 2.13.76

-------------------------------------------------------------------
Tue Apr 18 18:08:18 CEST 2006 - mvidner@suse.cz

- Do not try to add empty URL as an update source (#165860#c12).

-------------------------------------------------------------------
Tue Apr 18 17:02:05 CEST 2006 - mvidner@suse.cz

- Fixed a typo in the previous change.
- 2.13.75

-------------------------------------------------------------------
Tue Apr 18 14:06:21 CEST 2006 - locilka@suse.cz

- Add-On SLP source was allways returning `back also in case
  of `ok (`next) (#165989)
- 2.13.74

-------------------------------------------------------------------
Tue Apr 18 10:12:19 CEST 2006 - mvidner@suse.cz

- Skip popup and unnecessary work if there are no online update
  sources for add-ons (#167233).
- 2.13.73

-------------------------------------------------------------------
Fri Apr 14 22:25:11 CEST 2006 - jsrain@suse.de

- prevent from changing installation mode and system for update once
  it is selected (#165832)
- added add-on products to installation/update proposal for SLES/SLED
- 2.13.72

-------------------------------------------------------------------
Fri Apr 14 13:19:52 CEST 2006 - lslezak@suse.cz

- call vm_finish client at the end of installation - disable
  some services in Xen domU (#161720, #161721, #161756)
- 2.13.71

-------------------------------------------------------------------
Thu Apr 13 18:17:52 CEST 2006 - jdsn@suse.de

- changed control files according to (#165509)

-------------------------------------------------------------------
Thu Apr 13 10:35:42 CEST 2006 - mvidner@suse.cz

- Do not display errors if language specific release notes are missing
  on the installation source (#165767).
- 2.13.70

-------------------------------------------------------------------
Wed Apr 12 16:24:48 CEST 2006 - jdsn@suse.de

- added missing autoyast entries in suse_register.desktop
- 2.13.69

-------------------------------------------------------------------
Wed Apr 12 12:57:53 CEST 2006 - jsuchome@suse.cz

- control files updated for manual online update run (#165503)
- 2.13.68

-------------------------------------------------------------------
Wed Apr 12 11:39:08 CEST 2006 - ms@suse.de

- fixed displaying ftp password in plaintext in y2start.log (#164824)

-------------------------------------------------------------------
Wed Apr 12 11:05:34 CEST 2006 - mvidner@suse.cz

- Do not mangle the URL obtained from suse_register (#165499).
- 2.13.67

-------------------------------------------------------------------
Wed Apr 12 09:15:48 CEST 2006 - locilka@suse.cz

- fixed Product.ycp - relnotes_url might be defined as an empty
  string (#165314).
- 2.13.66

-------------------------------------------------------------------
Tue Apr 11 22:19:03 CEST 2006 - jsrain@suse.de

- fixed boot if root is on LVM (initialize udev symlinks) (#163073)
- 2.13.65

-------------------------------------------------------------------
Tue Apr 11 16:01:40 CEST 2006 - jdsn@suse.de

- in inst_suse_register:
  - resized popups (hmuelle)
  - new info pupop showing new update server (aj)
  - removed cancel button (#164801, shorn)
- 2.13.64

-------------------------------------------------------------------
Tue Apr 11 11:28:23 CEST 2006 - fehr@suse.de

- flag for evms in control.SLES.xml needs to be true

-------------------------------------------------------------------
Mon Apr 10 17:08:10 CEST 2006 - mvidner@suse.cz

- Add installation sources for online update (#163192).
- 2.13.63

-------------------------------------------------------------------
Fri Apr  7 23:01:33 CEST 2006 - jsrain@suse.de

- provide Product::short_name (#163702)
- 2.13.62

-------------------------------------------------------------------
Fri Apr  7 15:14:01 CEST 2006 - jdsn@suse.de

- fixed evaluation of control file variables (#162988)
- 2.13.61

-------------------------------------------------------------------
Fri Apr  7 09:39:20 CEST 2006 - jsuchome@suse.cz

- 2.13.60

-------------------------------------------------------------------
Thu Apr  6 17:10:07 CEST 2006 - ms@suse.de

- allow huge memory allocations (#151515)

-------------------------------------------------------------------
Thu Apr  6 15:19:13 CEST 2006 - jsuchome@suse.cz

- Product.ycp: read SHORTLABEL value from content file (#163702)

-------------------------------------------------------------------
Wed Apr  5 18:13:11 CEST 2006 - mvidner@suse.cz

- Call SourceManager::SyncYaSTInstSourceWithZMD () in
  inst_rpmcopy(continue) because inst_suse_register does not run
  without a network connection (#156030#c30).

-------------------------------------------------------------------
Wed Apr  5 17:05:27 CEST 2006 - jsrain@suse.de

- do not rewrite log from SCR running in chroot during installation
- fix checking for duplicate sources (#159662)
- 2.13.59

-------------------------------------------------------------------
Tue Apr  4 18:11:34 CEST 2006 - jdsn@suse.de

- fixed w3m registration again (#162462)
- changed Requires to Recommends for suseRegister (hmuelle, aj)
- 2.13.58

-------------------------------------------------------------------
Mon Apr  3 18:27:15 CEST 2006 - jdsn@suse.de

- fixed w3m in ncuses registration (#162462)
- changes in suse_register to test new server side business logic
- 2.13.57

-------------------------------------------------------------------
Mon Apr  3 14:33:44 CEST 2006 - locilka@suse.cz

- Using yast-addon icon in the .desktop file and also in the source
  code (#154930).
- 2.13.56

-------------------------------------------------------------------
Mon Apr  3 14:32:08 CEST 2006 - ug@suse.de

- by default, enable clone box on SLD

-------------------------------------------------------------------
Mon Apr  3 14:22:22 CEST 2006 - ug@suse.de

- uncheck clone checkbox if cloning is greyed out (#162457)

-------------------------------------------------------------------
Fri Mar 31 17:32:03 CEST 2006 - mvidner@suse.cz

- Tell ZMD to get the inst source (#156030)
- No unlocking after all (#160319)
  - Don't reset zypp
  - Reenable Back
  - Fetch update source from suse_resigster and add it
- 2.13.55

-------------------------------------------------------------------
Thu Mar 30 13:42:35 CEST 2006 - mvidner@suse.cz

- Reset zypp and release its lock before suse_register (#160319).
  Therefore disabled the Back button.
- Don't run add-on.ycp if another process has the zypp lock (#160319).
- 2.13.53

-------------------------------------------------------------------
Thu Mar 30 12:31:49 CEST 2006 - jdsn@suse.de

- included new desktop file in Makefile (162112)

-------------------------------------------------------------------
Wed Mar 29 17:57:35 CEST 2006 - jsrain@suse.de

- prevent from installing one product multiple times (#159662)
- 2.13.54

-------------------------------------------------------------------
Wed Mar 29 16:43:02 CEST 2006 - locilka@suse.cz

- Fixed adding SLP-based Add-On product (#161270)
- SLP-based Add-On product handling moved to separate function
- Add-On MediaSelect dialog creation moved to separate function
- Changed icon for License
- 2.13.52

-------------------------------------------------------------------
Tue Mar 29 16:06:23 CEST 2006 - jdsn@suse.de

- late feature "force registration" for suse_register (aj, shorn)

-------------------------------------------------------------------
Tue Mar 28 21:29:07 CEST 2006 - jdsn@suse.de

- added 'rm -f /var/lib/zypp/zmd_updated_the_sources'
  flag file to be deleted if suse_register runs during installation
  file checked by online update - deletion requested by mvidner
- 2.13.51

-------------------------------------------------------------------
Tue Mar 28 20:53:13 CEST 2006 - jdsn@suse.de

- added autoyast part of suse_register
- icon for product registration (#160293)
- fixes for inst_suse_register
- 2.13.50

-------------------------------------------------------------------
Mon Mar 27 23:47:38 CEST 2006 - jsrain@suse.de

- removed desktop selection from NLD workflow (#160650)

-------------------------------------------------------------------
Fri Mar 24 15:15:30 CET 2006 - locilka@suse.cz

- Filling up list of release_notes urls for all installed products
  in the Product.ycp. Needed for internet_test (#160563).
- 2.13.49

-------------------------------------------------------------------
Fri Mar 24 11:00:06 CET 2006 - ms@suse.de

- added initvicons call in second stage S05-config (#160299)

-------------------------------------------------------------------
Thu Mar 23 18:34:18 CET 2006 - jdsn@suse.de

- fixed security issue: suse-ncc dummy user got his own group

-------------------------------------------------------------------
Thu Mar 23 18:33:25 CET 2006 - jdsn@suse.de

- added controlfile configured default settings for suse_register
- 2.13.47

-------------------------------------------------------------------
Thu Mar 23 16:23:37 CET 2006 - locilka@suse.cz

- Display license immediately after the Add-On product is scanned
  and added. Handle user interaction.
- 2.13.46

-------------------------------------------------------------------
Thu Mar 23 14:16:46 CET 2006 - jdsn@suse.de

- final texts for suse_register
- nonroot - warning for suse_register
- 2.13.45

-------------------------------------------------------------------
Thu Mar 23 13:19:03 CET 2006 - locilka@suse.cz

- Displaying license of the Add-On product if exists. Trying the
  localized version first. Waiting for user interaction if needed.
- Displaying info.txt if exists (#160017)
- Adjusting testsuites
- 2.13.44

-------------------------------------------------------------------
Mon Mar 22 19:04:55 CET 2006 - jdsn@suse.de

- fixed missing module in makefile
- 2.13.43

-------------------------------------------------------------------
Wed Mar 22 19:03:57 CET 2006 - locilka@suse.cz

- Added fallback for adding add-on products without file
  installation.xml. In this case, the product is added as a normal
  installation source and sw_single is called.
- 2.13.42

-------------------------------------------------------------------
Mon Mar 22 18:45:17 CET 2006 - jdsn@suse.de

- fixed ssh bug in suse_register
- suse_register reads and writes configuration to sysconfig
- final texts in suse_register
- 2.13.41

-------------------------------------------------------------------
Wed Mar 22 13:43:12 CET 2006 - mvidner@suse.cz

- Fixed release notes download (by Product::FindBaseProducts), #159490.

-------------------------------------------------------------------
Wed Mar 22 11:40:18 CET 2006 - jdsn@suse.de

- changed help text in suse_register
- patch to make the ComboBox appear longer in release_notes

-------------------------------------------------------------------
Tue Mar 21 16:33:32 CET 2006 - locilka@suse.cz

- adding "Local Directory" option for Add-On Products when no
  network is available (#159779).
- avoid from adding "Unknown" Add-On Product when Cancel button
  pressed in the Add New Add-On popup (#159784).

-------------------------------------------------------------------
Tue Mar 21 08:57:51 CET 2006 - jsuchome@suse.cz

- returned dependency on yast2-online-update

-------------------------------------------------------------------
Tue Mar 21 07:57:37 CET 2006 - visnov@suse.cz

- try to get add-on product control files only optionally (#159116)
- 2.13.40

-------------------------------------------------------------------
Mon Mar 20 10:08:13 CET 2006 - locilka@suse.cz

- disabled skipping the 'Installation Mode' dialog when no other
  installed Linux found. Just disabling 'Update' and 'Other'
  options in that case (#157695).
- removed calling uml_finish, client doesn't has been dropped.

-------------------------------------------------------------------
Fri Mar 17 22:50:06 CET 2006 - jsrain@suse.de

- added AytoYaST support for add-on products
- 2.13.39

-------------------------------------------------------------------
Fri Mar 17 09:30:02 CET 2006 - locilka@suse.cz

- fixed .desktop file for Add-On Products, now it starts add-on
  instead of sw_single when launched from YaST Control Center
  (#158869).

-------------------------------------------------------------------
Thu Mar 16 23:24:11 CET 2006 - jsrain@suse.de

- added zFCP and DASD modules to list of modules to be cloned after
  SLES installation (#153378)
- 2.13.38

-------------------------------------------------------------------
Thu Mar 16 23:10:06 CET 2006 - jsrain@suse.de

- fixed product handling (&product; macro) (#151050)
- allow multiple installation sources (#151755)

-------------------------------------------------------------------
Thu Mar 16 15:51:42 CET 2006 - jdsn@suse.de

- fixed blocker bug (#158628), suse_register call in all products

-------------------------------------------------------------------
Thu Mar 16 14:56:36 CET 2006 - fehr@suse.de

- increase maximal size of root fs to 20 Gig (#158608)
- 2.13.37

-------------------------------------------------------------------
Wed Mar 15 18:21:54 CET 2006 - jsrain@suse.de

- do not overwrite language settings during update (#156562)
- do not offer network sources for Add-On products if no network is
  configured (#156467)
- 2.13.36

-------------------------------------------------------------------
Tue Mar 14 18:16:32 CET 2006 - jdsn@suse.de

- corrected titles in control file
- 2.13.35

-------------------------------------------------------------------
Tue Mar 14 18:11:53 CET 2006 - jdsn@suse.de

- 2.13.34

-------------------------------------------------------------------
Tue Mar 14 18:09:58 CET 2006 - jdsn@suse.de

- new browser for registration
- new texts for registration module

-------------------------------------------------------------------
Mon Mar 13 16:26:00 CET 2006 - jsrain@suse.de

- report an error if creating catalog for add-on product fails
  (#157566)
- 2.13.33

-------------------------------------------------------------------
Fri Mar 10 19:02:04 CET 2006 - jsrain@suse.de

- disable add-on products if inst-sys is mounted from CD
- 2.13.32

-------------------------------------------------------------------
Fri Mar 10 18:33:55 CET 2006 - jdsn@suse.de

- fixed security bug (#157008)
- added link to browser for Novell privacy statement

-------------------------------------------------------------------
Fri Mar 10 17:55:11 CET 2006 - mvidner@suse.cz

- Start ncurses UI in non-threaded mode to enable spawning of
  interactive processes (like w3m for suseRegister, #150799).
- 2.13.31

-------------------------------------------------------------------
Fri Mar 10 12:17:56 CET 2006 - ms@suse.de

- forcing using xim for Qt Input (#156962)

-------------------------------------------------------------------
Thu Mar  9 17:36:39 CET 2006 - mvidner@suse.cz

- Control files: added network/startmode, being ifplugd for SL and
  SLED, auto for SLES (#156388).
- 2.13.30

-------------------------------------------------------------------
Thu Mar  9 17:35:30 CET 2006 - jsrain@suse.de

- fixed asking for add-on product CD (#156469)

-------------------------------------------------------------------
Thu Mar  9 12:01:07 CET 2006 - ms@suse.de

- include proofread message texts

-------------------------------------------------------------------
Wed Mar  8 17:00:41 CET 2006 - jdsn@suse.de

- fixed launch of yastbrowser (during installation)
- 2.13.29

-------------------------------------------------------------------
Wed Mar  8 15:25:57 CET 2006 - ms@suse.de

- fixed createStageList() function to be more restrictive on checking
  for stage files. Adapt startup documentation according to this
  change (#144783)

-------------------------------------------------------------------
Wed Mar  8 14:25:02 CET 2006 - lrupp@suse.de

- added suseRegister to Requires

-------------------------------------------------------------------
Tue Mar  7 22:27:45 CET 2006 - jdsn@suse.de

- added functionality to skip suse register and/or online update
- 2.13.28

-------------------------------------------------------------------
Tue Mar  7 20:07:43 CET 2006 - jsrain@suse.de

- added yastbrowser

-------------------------------------------------------------------
Tue Mar  7 00:26:26 CET 2006 - jsrain@suse.de

- fixed back button behavior in installation mode dialog (#155044)

-------------------------------------------------------------------
Mon Mar  6 10:47:31 CET 2006 - visnov@suse.cz

- enable media callbacks in the add-on product handling

-------------------------------------------------------------------
Fri Mar  3 23:30:36 CET 2006 - jsrain@suse.de

- added .desktop file for add-on product installation (#154930)
- properly initialize source for add-on product (#154980)
- 2.13.27

-------------------------------------------------------------------
Fri Mar  3 10:43:12 CET 2006 - visnov@suse.cz

- reset package manager before installing patches

-------------------------------------------------------------------
Wed Mar  1 23:19:47 CET 2006 - jsrain@suse.de

- release all medias before registering add-on product CD or DVD
  (#154348)
- check whether files are on the add-on product media before using
  them (#154314)
- 2.13.26

-------------------------------------------------------------------
Mon Feb 27 18:32:05 CET 2006 - jsrain@suse.de

- fixed setting default desktop according to destop dialog (#152709)
- 2.13.25

-------------------------------------------------------------------
Fri Feb 24 19:40:37 CET 2006 - jsrain@suse.de

- select base product before runing add-on products dialog
- 2.13.24

-------------------------------------------------------------------
Fri Feb 24 16:57:03 CET 2006 - ms@suse.de

- added qt plugin check to check_network function (#149025)

-------------------------------------------------------------------
Thu Feb 23 16:15:50 CET 2006 - jsrain@suse.de

- changed the name of the add-on product control file (#152770)
- 2.13.23

-------------------------------------------------------------------
Wed Feb 22 23:05:28 CET 2006 - jsrain@suse.de

- using correct icon (#151630)
- 2.13.22

-------------------------------------------------------------------
Wed Feb 22 12:45:54 CET 2006 - ms@suse.de

- added console startup message when y2base is called (#148165)

-------------------------------------------------------------------
Wed Feb 22 10:28:42 CET 2006 - visnov@suse.cz

- adapt BuildRequires
- 2.13.21

-------------------------------------------------------------------
Wed Feb 22 01:20:18 CET 2006 - jsrain@suse.de

- do not offer creating AutoYaST profile in first boot mode
  (#152285)
- 2.13.20

-------------------------------------------------------------------
Sun Feb 19 17:48:17 CET 2006 - jsrain@suse.de

- made inst_proposal more resistent to incorrect data returned from
  client modules (#148271)

-------------------------------------------------------------------
Fri Feb 17 23:58:34 CET 2006 - jsrain@suse.de

- removed dependency on yast2-online-update
- integrated add-on product selection to installation workflow
- 2.13.19

-------------------------------------------------------------------
Fri Feb 17 14:19:46 CET 2006 - mvidner@suse.cz

- inst_release_notes: Let the combo box have a label.
- inst_disks_activate: fixed the textdomain (s390 -> installation)

-------------------------------------------------------------------
Thu Feb 16 23:29:18 CET 2006 - jsrain@suse.de

- several fixes of add-on product installation
- 2.13.18

-------------------------------------------------------------------
Tue Feb 14 23:40:31 CET 2006 - jsrain@suse.de

- added possibility to use standalone-installation proposals when
  installing with base product
- added support for replacing 2nd stage workflow
- added support for disabling individual proposal
- added support for inserting steps to inst_finish for add-on
  products
- added copying merged control files to installed system, merging
  them for 2nd stage workflow
- 2.13.17

-------------------------------------------------------------------
Tue Feb 14 18:32:18 CET 2006 - jdsn@suse.de

- new release notes module (multiple release notes) FATE: 120129
- 2.13.16

-------------------------------------------------------------------
Tue Feb 14 01:22:52 CET 2006 - jsrain@suse.de

- fixed add-on product workflow and proposal merging

-------------------------------------------------------------------
Mon Feb 13 22:33:37 CET 2006 - jsrain@suse.de

- updated patchs on add-on product CD according to spec
- 2.13.15

-------------------------------------------------------------------
Mon Feb 13 10:09:58 CET 2006 - visnov@suse.cz

- save zypp.log from instsys

-------------------------------------------------------------------
Sun Feb 12 20:41:09 CET 2006 - olh@suse.de

- umount /dev and /sys unconditionally in umount_finish.ycp

-------------------------------------------------------------------
Sun Feb 12 19:41:28 CET 2006 - olh@suse.de

- remove obsolete comment from umount_finish.ycp

-------------------------------------------------------------------
Sun Feb 12 18:35:41 CET 2006 - visnov@suse.cz

- revert redirect

-------------------------------------------------------------------
Sun Feb 12 16:45:43 CET 2006 - kkaempf@suse.de

- redirect stderr to /var/log/YaST2/zypp.log when running
  1st or 2nd stage installation. (#149001)

-------------------------------------------------------------------
Thu Feb  9 21:27:28 CET 2006 - jsrain@suse.de

- added add-on product installation in running system

-------------------------------------------------------------------
Thu Feb  9 00:56:18 CET 2006 - jsrain@suse.de

- added control file merging functionality

-------------------------------------------------------------------
Tue Feb  7 17:57:40 CET 2006 - mvidner@suse.cz

- control files: Configure the hostname in the main installation
  workflow also in SuSE Linux (#142758) and SLED (#137340).
- 2.13.13

-------------------------------------------------------------------
Mon Feb  6 10:43:59 CET 2006 - olh@suse.de

- remove the /usr/share/locale/br symlink creation, there is
  no user of /usr/share/locale files inside the inst-sys
- remove the hostname linux, domainname local calls
  the hostname is already set in inst_setup.
  yast can not be restarted with ssh installs

-------------------------------------------------------------------
Tue Jan 31 14:30:07 CET 2006 - fehr@suse.de

- disable proposal with separate /home for SLES

-------------------------------------------------------------------
Mon Jan 30 18:19:31 CET 2006 - ms@suse.de

- fixed PCI bus ID setup (#145938)

-------------------------------------------------------------------
Fri Jan 27 14:37:30 CET 2006 - ms@suse.de

- adding truetype font path to the vnc font path (#139351)

-------------------------------------------------------------------
Thu Jan 26 12:51:17 CET 2006 - fehr@suse.de

- remove loading of dm modules, if needed this is done in libstorage

-------------------------------------------------------------------
Tue Jan 24 13:00:43 CET 2006 - ms@suse.de

- added check for testutf8 binary (#144699)

-------------------------------------------------------------------
Tue Jan 24 08:29:29 CET 2006 - jsrain@suse.cz

- enable iSCSI dialog during installation
- 2.13.12

-------------------------------------------------------------------
Mon Jan 23 13:21:46 CET 2006 - mvidner@suse.cz

- Added networkmanager_proposal to the network proposal.
- 2.13.11

-------------------------------------------------------------------
Mon Jan 23 13:03:09 CET 2006 - ms@suse.de

- added y2start.log message if YaST exits abnormally (#141016)
- fixed repatching of xorg.conf file (#144538)

-------------------------------------------------------------------
Mon Jan 23 09:30:07 CET 2006 - jsrain@suse.cz

- added "enable_clone" option (#144101)

-------------------------------------------------------------------
Mon Jan 16 17:07:17 CET 2006 - mvidner@suse.cz

- Prefer the string product feature network/network_manager (always,
  laptop, never) over boolean network/network_manager_is_default.

-------------------------------------------------------------------
Fri Jan 13 14:12:31 CET 2006 - jsrain@suse.cz

- run the desktop dialog also on SLES (#142771)
- added iscsi installation to the installatino workflow
- 2.13.10

-------------------------------------------------------------------
Wed Jan 11 14:50:18 CET 2006 - jsrain@suse.cz

- call installation clients for DASD/zFCP configuration instead of
  the run-time ones

-------------------------------------------------------------------
Mon Jan  9 16:47:46 CET 2006 - jsrain@suse.cz

- write mouse information on PPC (#116406)
- UI mode set to expert for SLES
- reset storage after (de)activating any disk (#140936)
- 2.13.9

-------------------------------------------------------------------
Fri Jan  6 16:20:23 CET 2006 - ms@suse.de

- fixed HVC_CONSOLE_HINT text (#140386)

-------------------------------------------------------------------
Thu Jan  5 16:49:24 CET 2006 - jsrain@suse.cz

- Removed unneeded stuff from proposals on some architectures for
  SLES (#140999, #140991)
- Added iSCSI to installation workflow (real call still missing)
- moved DASD/zFCP disk activation prior installation mode selection
  (#140936)
- 2.13.8

-------------------------------------------------------------------
Thu Jan  5 14:29:12 CET 2006 - sh@suse.de

- V 2.13.7
- Fixed bugs #79289, #114037: trouble with y2cc at end of installation
  Dropped y2cc at end of installation (OK from aj + gp)

-------------------------------------------------------------------
Thu Jan  5 13:52:48 CET 2006 - mvidner@suse.cz

- control file: for SLES, ask for the host name in the main workflow (F4126)

-------------------------------------------------------------------
Thu Jan  5 13:04:46 CET 2006 - jsuchome@suse.cz

- control file: for NLD, do not enable autologin by default (#140990)

-------------------------------------------------------------------
Tue Jan  3 12:11:15 CET 2006 - ms@suse.de

- don't call initvicons on s390/s390x architectures (#140383)

-------------------------------------------------------------------
Thu Dec 22 12:25:26 CET 2005 - fehr@suse.de

- added try_separate_home to partitioning section of control.xml

-------------------------------------------------------------------
Wed Dec 21 11:30:11 CET 2005 - ms@suse.de

- fixed startup Makefile.am

-------------------------------------------------------------------
Wed Dec 21 10:36:13 CET 2005 - visnov@suse.cz

- merged proofread texts

-------------------------------------------------------------------
Tue Dec 20 13:14:02 CET 2005 - ms@suse.de

- added support for graphical installation on ia64 archs (#140142)

-------------------------------------------------------------------
Mon Dec 19 18:10:00 CET 2005 - sh@suse.de

- Implemented feature #300359: Show Beta notice during installation
  Now showing /info.txt in a popup (with a simple "OK" button)
  over the license agreement
- V 2.13.6

-------------------------------------------------------------------
Fri Dec 16 16:15:24 CET 2005 - jsrain@suse.cz

- do not call obsolete gnome-postinstall script
- added list of modules to offer clone at the end of installation
  to control files
- 2.13.5

-------------------------------------------------------------------
Wed Dec 14 12:07:13 CET 2005 - ms@suse.de

- make service startup more robust (#138433)

-------------------------------------------------------------------
Fri Dec  2 16:19:15 CET 2005 - mvidner@suse.cz

- Added control file variables network_manager_is_default,
  force_static_ip.
- 2.13.4

-------------------------------------------------------------------
Fri Dec  2 09:57:48 CET 2005 - jsrain@suse.cz

- mark missing texts for translation (#136021)

-------------------------------------------------------------------
Wed Nov 30 08:07:25 CET 2005 - lslezak@suse.cz

- removed Xen and UML sections from control files
  (moved to yast2-vm package)
- 2.13.4

-------------------------------------------------------------------
Tue Nov 29 14:19:05 CET 2005 - sh@suse.de

- Implemented feature #110081: License translations
- V 2.13.3

-------------------------------------------------------------------
Mon Nov 28 12:50:08 CET 2005 - jsrain@suse.cz

- adjusted default desktop in control files (#132491)

-------------------------------------------------------------------
Tue Nov 22 12:58:19 CET 2005 - jsrain@suse.cz

- added default desktop to control files

-------------------------------------------------------------------
Fri Nov 11 08:20:27 CET 2005 - jsrain@suse.cz

- write hwcfg-static-printer only if parallel port is present
  (#116406)
- 2.13.2

-------------------------------------------------------------------
Tue Nov  1 13:02:58 CET 2005 - jsrain@suse.cz

- adapted to inst_desktop_new.ycp -> inst_desktop.ycp rename

-------------------------------------------------------------------
Tue Oct 18 12:35:16 CEST 2005 - ms@suse.de

- added update check: update_xf86config to be called in case of
  update. The script will fix the mouse configuration if the device
  /dev/mouse or /dev/psaux is in use (#118755)

-------------------------------------------------------------------
Mon Oct 17 16:28:11 CEST 2005 - ms@suse.de

- added testX binary check

-------------------------------------------------------------------
Thu Oct 13 16:21:53 CEST 2005 - ms@suse.de

- fixed startup scripts because Stefan changed the X11 module
  naming from drv.o to drv.so :-(

-------------------------------------------------------------------
Fri Sep 30 14:22:28 CEST 2005 - jsrain@suse.cz

- remove checking whether to run language selection (language
  module knows better whether it is needed)

-------------------------------------------------------------------
Mon Sep 26 17:48:58 CEST 2005 - jsrain@suse.cz

- do close target before switching from update to bare metal
  installation (#115075)
- do not set default window manager in sysconfig if neither KDE
  nor GNOME are installed (#115412)
- 2.13.0

-------------------------------------------------------------------
Fri Sep  9 14:14:24 CEST 2005 - ms@suse.de

- fixed service startup sequence of HAL and DBUS (#115815)

-------------------------------------------------------------------
Wed Sep  7 16:00:24 CEST 2005 - jsrain@suse.cz

- fixed typo in the cursor scheme name for GNOME (#74309)
- 2.12.28

-------------------------------------------------------------------
Wed Sep  7 09:16:44 CEST 2005 - jsuchome@suse.cz

- 2.12.27

-------------------------------------------------------------------
Tue Sep  6 17:01:51 CEST 2005 - jsrain@suse.cz

- fixed freezing installation while saving configured hardware
 (#115387)

-------------------------------------------------------------------
Tue Sep  6 13:28:06 CEST 2005 - jsrain@suse.cz

- use correct icons for license agreement and installation mode
  dialogs (#105158)
- 2.12.26

-------------------------------------------------------------------
Mon Sep  5 17:30:18 CEST 2005 - ms@suse.de

- fixed braille setup (#115278)

-------------------------------------------------------------------
Mon Sep  5 16:25:44 CEST 2005 - ms@suse.de

- start dbus in Second-Stage/S06-services (#114667)

-------------------------------------------------------------------
Mon Sep  5 12:46:43 CEST 2005 - jsrain@suse.cz

- save all configured hardware at the end of installation (#104676)
- 2.12.25

-------------------------------------------------------------------
Thu Sep  1 13:45:29 CEST 2005 - ms@suse.de

- start hald in Second-Stage/S06-services (#114667)

-------------------------------------------------------------------
Mon Aug 29 09:56:30 CEST 2005 - jsrain@suse.cz

- reset package manager when switched installation mode (#105857)
- 2.12.24

-------------------------------------------------------------------
Fri Aug 26 10:23:24 CEST 2005 - jsrain@suse.cz

- set default cursor theme according to default desktop (#74309)
- 2.12.23

-------------------------------------------------------------------
Wed Aug 24 10:39:48 CEST 2005 - ms@suse.de

- fixed umount_result setting in /etc/install.inf. A space is
  needed between the colon and the value (#112620)

-------------------------------------------------------------------
Tue Aug 23 15:02:53 CEST 2005 - ms@suse.de

- fixed umount call in First-Stage setup -> added F03-umount (#103800)

-------------------------------------------------------------------
Tue Aug 23 12:46:16 CEST 2005 - jsrain@suse.cz

- mark correct tab selected after language is changed (#105995)
- reset target map when switching between installation and upgrade
  (#106627)

-------------------------------------------------------------------
Mon Aug 22 12:18:08 CEST 2005 - jsrain@suse.cz

- fixed title icons for proposal dialogs (#105165)
- 2.12.22

-------------------------------------------------------------------
Fri Aug 19 15:39:31 CEST 2005 - jsrain@suse.cz

- reverted forcing language dialog in NCurses (#102958)
- 2.12.21

-------------------------------------------------------------------
Fri Aug 19 15:33:08 CEST 2005 - ms@suse.de

- fixed mouse probing call, was never called in initial stage (#100665)

-------------------------------------------------------------------
Fri Aug 19 11:32:09 CEST 2005 - arvin@suse.de

- improved initialisation of libstorage callbacks (bug #105562)

-------------------------------------------------------------------
Wed Aug 17 17:37:02 CEST 2005 - ms@suse.de

- added umount_result key to /etc/install.inf containing the exit
  code from trying to umount the inst-sys (#103800)
- 2.12.19

-------------------------------------------------------------------
Wed Aug 17 15:45:40 CEST 2005 - jsrain@suse.cz

- handle correctly if _proposal client returns nil as warning level
  (#105154)

-------------------------------------------------------------------
Wed Aug 17 15:09:44 CEST 2005 - arvin@suse.de

- check if /sbin/splash exists (bug #105159)
- 2.12.18

-------------------------------------------------------------------
Tue Aug 16 08:51:16 CEST 2005 - jsrain@suse.cz

- build relation between old keys and new UDIs (#104676)

-------------------------------------------------------------------
Mon Aug 15 16:49:22 CEST 2005 - jsrain@suse.cz

- merged texts from proofread
- 2.12.17

-------------------------------------------------------------------
Mon Aug 15 14:45:43 CEST 2005 - ms@suse.de

- fixed vncpassword handling (#104377)

-------------------------------------------------------------------
Mon Aug 15 13:02:07 CEST 2005 - jsrain@suse.cz

- make the OK button in other installatino options popup default
  button (#104589)

-------------------------------------------------------------------
Fri Aug 12 14:35:19 CEST 2005 - jsrain@suse.cz

- force language selection in NCurses (#102958)
- 2.12.16

-------------------------------------------------------------------
Fri Aug 12 12:32:42 CEST 2005 - ms@suse.de

- fixed use of graphical installer within SSH session (#53767)

-------------------------------------------------------------------
Fri Aug 12 10:15:26 CEST 2005 - ms@suse.de

- fixed set_splash function to work with SuSE 10.0

-------------------------------------------------------------------
Tue Aug  9 15:22:24 CEST 2005 - ms@suse.de

- fixed shell warning (#100729)

-------------------------------------------------------------------
Mon Aug  8 14:06:10 CEST 2005 - jsrain@suse.cz

- show URL of product vendor in congratulation dialog (#102542)

-------------------------------------------------------------------
Fri Aug  5 13:00:16 CEST 2005 - lslezak@suse.cz

- added virtual machine proposal into contol file
- 2.12.15

-------------------------------------------------------------------
Wed Aug  3 13:01:20 CEST 2005 - jsrain@suse.cz

- fixed behavior in proposal with tabs if one of the submodules
  returned an error (#100203)
- 2.12.14

-------------------------------------------------------------------
Tue Aug  2 15:24:14 CEST 2005 - jsrain@suse.cz

- do not allow going back after 2nd stage installation is
  interrupted by reboot
- restore settings after reboot during 2nd stage installation

-------------------------------------------------------------------
Thu Jul 28 11:31:15 CEST 2005 - jsrain@suse.cz

- updated the installation confirmation popup (#98841)
- changed label of push button to access boot and repair (#98836),
  added help text
- 2.12.13

-------------------------------------------------------------------
Mon Jul 25 14:56:54 CEST 2005 - ms@suse.de

- include functions start_yast_and_reboot() and start_yast_again()
  according to a feature request for Jiri.

-------------------------------------------------------------------
Fri Jul 22 13:09:38 CEST 2005 - jsrain@suse.cz

- fixed dialog captions of proposals

-------------------------------------------------------------------
Thu Jul 21 17:01:57 CEST 2005 - fehr@suse.de

- replace obsolete SCR agent calls by call to Storage::ActivateHld()

-------------------------------------------------------------------
Thu Jul 21 11:54:19 CEST 2005 - ms@suse.de

- fixed YaST2.call::wait_for_x11() to set an initial value
  for server_running (#97381)
- 2.12.12

-------------------------------------------------------------------
Tue Jul 19 17:25:15 CEST 2005 - jsrain@suse.cz

- fixed switch from installation to update and vice versa
- added support for reboot and restart of YaST during 2nd stage
  installation
- updated control file to show 3 installation stages

-------------------------------------------------------------------
Mon Jul 18 13:38:50 CEST 2005 - jsrain@suse.cz

- updated control file
- minor inst_proposal clean-up
- 2.12.11

-------------------------------------------------------------------
Fri Jul 15 15:35:03 CEST 2005 - jsrain@suse.cz

- fixed behavior of several dialogs
- 2.12.10

-------------------------------------------------------------------
Thu Jul 14 18:18:42 CEST 2005 - jsrain@suse.cz

- added installation workflow
- added support for tabs in proposals
- adapted to new partitioner using storage-lib (arvin)
- moved inst_desktop.ycp to yast2-packager
- 2.12.9

-------------------------------------------------------------------
Mon Jul 11 16:21:58 CEST 2005 - jsrain@suse.cz

- removed dependency on vanished Display.ycp to fix build
- 2.12.8

-------------------------------------------------------------------
Mon Jul 11 11:14:18 CEST 2005 - ms@suse.de

- fixed race condition in checking servers exit code (#91342)
- fixed testX and xupdate paths

-------------------------------------------------------------------
Thu Jun  2 16:57:14 CEST 2005 - jsrain@suse.cz

- put focus on the release notes to allow scrolling without pushing
  Tab many times to move the focus (#80215)

-------------------------------------------------------------------
Wed Jun  1 14:12:06 CEST 2005 - mvidner@suse.cz

- Added a scr file for .etc.install_inf_options (#75720).
- 2.12.7

-------------------------------------------------------------------
Tue May 31 11:39:56 CEST 2005 - ms@suse.de

- implement check for driver update mode (#84155)

-------------------------------------------------------------------
Tue May 31 11:04:04 CEST 2005 - ms@suse.de

- applied patch from Olaf to avoid some time consuming calls (#86178)
- allow "vnc=1 usessh=1" as install and debug method (#45127)

-------------------------------------------------------------------
Mon May 30 15:55:55 CEST 2005 - jsrain@suse.cz

- display message when fallen into text mode installation (#53748)

-------------------------------------------------------------------
Mon May 16 10:53:27 CEST 2005 - jsrain@suse.cz

- renamed 'default' variable
- 2.12.6

-------------------------------------------------------------------
Tue May 10 14:05:01 CEST 2005 - jsrain@suse.cz

- copy /etc/X11/xorg.conf instead of XF86Config to the target
  system
- 2.12.5

-------------------------------------------------------------------
Mon May  9 18:27:54 CEST 2005 - ms@suse.de

- removed sed update of BusID (#78950)

-------------------------------------------------------------------
Wed Apr 27 12:56:15 CEST 2005 - jsrain@suse.cz

- modularized inst_finish.ycp
- 2.12.4

-------------------------------------------------------------------
Thu Apr 21 11:14:04 CEST 2005 - ms@suse.de

- fixed X11 config patching code, related to (#66989)

-------------------------------------------------------------------
Mon Apr 18 17:10:55 CEST 2005 - jsrain@suse.cz

- one more fix for new ProductFeatures.ycp interface
- 2.12.3

-------------------------------------------------------------------
Mon Apr 18 15:19:44 CEST 2005 - jsrain@suse.cz

- adapted to new interface of ProductFeatures.ycp
- 2.12.2

-------------------------------------------------------------------
Thu Apr 14 17:19:30 CEST 2005 - visnov@suse.cz

- 2.12.1

-------------------------------------------------------------------
Wed Apr  6 15:39:25 CEST 2005 - ms@suse.de

- inst-sys move XF86Config to xorg.conf (#66989)

-------------------------------------------------------------------
Tue Mar 29 14:23:17 CET 2005 - jsrain@suse.cz

- updated the layout of the source files in the repository
- 2.12.0

-------------------------------------------------------------------
Wed Mar 23 15:04:17 CET 2005 - ms@suse.de

- fixed vnc server arguments (#70896)

-------------------------------------------------------------------
Sat Mar 19 10:15:14 CET 2005 - ms@suse.de

- fixed second stage locale setup for textbased installation (#73631)

-------------------------------------------------------------------
Tue Mar 15 16:59:19 CET 2005 - ms@suse.de

- IMPORTANT: fixed locale setup (#72145)

-------------------------------------------------------------------
Tue Mar 15 09:44:32 CET 2005 - jsrain@suse.cz

- enable netdaemon if GNOME is default desktop (#72018)

-------------------------------------------------------------------
Mon Mar 14 15:23:17 CET 2005 - jsrain@suse.cz

- enable FAM daemon when GNOME is installed

-------------------------------------------------------------------
Mon Mar 14 14:15:34 CET 2005 - ms@suse.de

- fixed missing reboot on SSH installation (#67043)

-------------------------------------------------------------------
Fri Mar 11 16:50:14 CET 2005 - ms@suse.de

- added option --auto-fonts to Y2_QT_ARGS (#72174)

-------------------------------------------------------------------
Fri Mar 11 12:57:37 CET 2005 - ms@suse.de

- fixed setting TERM variable (#71771)

-------------------------------------------------------------------
Mon Mar  7 08:27:03 CET 2005 - jsrain@suse.cz

- initialize &product; macro in inst_suseconfig (#70899)
- set hwcfg file for parallel printer (#64412)

-------------------------------------------------------------------
Thu Mar  3 17:36:56 CET 2005 - ms@suse.de

- fixed LANG setting in F03-language (#66498)

-------------------------------------------------------------------
Thu Mar  3 12:53:00 CET 2005 - ms@suse.de

- fixed startup scripts for pcmcia/usb network installations (#65164)

-------------------------------------------------------------------
Wed Mar  2 10:53:37 CET 2005 - jsrain@suse.cz

- merged texts from proofread

-------------------------------------------------------------------
Wed Mar  2 06:42:11 CET 2005 - nashif@suse.de

- url in last dialog is set to www.novell.com/linux

-------------------------------------------------------------------
Tue Mar  1 12:13:09 CET 2005 - jsrain@suse.cz

- removed obsolete symlink juggling (#66016)

-------------------------------------------------------------------
Thu Feb 24 16:10:03 CET 2005 - ms@suse.de

- added logsize check to FirstStage/F07-logging

-------------------------------------------------------------------
Wed Feb 23 11:35:18 CET 2005 - jsrain@suse.cz

- fixed comments for translators

-------------------------------------------------------------------
Tue Feb 22 18:30:15 CET 2005 - ms@suse.de

- fixed check for X11 configuration in continue mode (#66224)

-------------------------------------------------------------------
Tue Feb 22 13:11:41 CET 2005 - sh@suse.de

- V 2.11.17

-------------------------------------------------------------------
Tue Feb 22 13:05:23 CET 2005 - ms@suse.de

- fixed Y2MAXLOGSIZE setting, which was set to 0 because df within
  inst-sys is not an option for checking the filesystem space

-------------------------------------------------------------------
Mon Feb 21 18:10:26 CET 2005 - sh@suse.de

- Proper log-rotating in inst_finish
- V 2.11.16

-------------------------------------------------------------------
Fri Feb 18 10:55:09 CET 2005 - jsrain@suse.cz

- added "Initializing..." title to installation before something
  else is shown (#51039)

-------------------------------------------------------------------
Thu Feb 17 12:41:33 CET 2005 - ms@suse.de

- fixed inst-sys copy process of XF86Config to take care
  about the new name xorg.conf

-------------------------------------------------------------------
Wed Feb 16 14:53:57 CET 2005 - jsrain@suse.cz

- fix displaying release notes if the localized version is not
  available (#50911)

-------------------------------------------------------------------
Thu Feb 10 13:13:50 CET 2005 - jsrain@suse.cz

- reduced forced minimal size of the release notes popup (#50637)
- fixed the order of proposal creation (and thus firewall
  is enabled again) (#50622)
- 2.11.15

-------------------------------------------------------------------
Wed Feb  9 19:16:22 CET 2005 - nashif@suse.de

- Save files control.xml and info.txt from installation into
  /etc/YaST2.

-------------------------------------------------------------------
Wed Feb  9 15:05:33 CET 2005 - jsrain@suse.cz

- additional kernel parameters in control file Prof moved to
  the new variable (#50369)

-------------------------------------------------------------------
Tue Feb  8 16:14:44 CET 2005 - nashif@suse.de

- Moved ProductControl to yast2 package

-------------------------------------------------------------------
Mon Feb  7 13:46:48 CET 2005 - jsrain@suse.cz

- fixed order of items in the "Change" button in proposals (#50204)
- merged texts from proofread
- added label informing about release notes from media
- fixed translating empty string in the installation steps
- 2.11.12

-------------------------------------------------------------------
Fri Feb  4 13:14:54 CET 2005 - jsrain@suse.cz

- display release notes from installation proposal

-------------------------------------------------------------------
Wed Feb  2 18:21:48 CET 2005 - ms@suse.de

- fixed control center call (#50389)

-------------------------------------------------------------------
Tue Feb  1 17:02:20 CET 2005 - nashif@suse.de

- Fixed left "steps" display problems (#50388)

-------------------------------------------------------------------
Wed Jan 26 16:12:23 CET 2005 - nashif@suse.de

- install inst_default_desktop.ycp (#49838)

-------------------------------------------------------------------
Tue Jan 25 07:21:53 CET 2005 - nashif@suse.de

- Fixed arguments in control file
- Fixed deleting completed steps
- 2.11.10

-------------------------------------------------------------------
Mon Jan 24 16:29:32 CET 2005 - nashif@suse.de

- Moved installation workflow routines out of installation.ycp
- Adapted arguments of installation clients
- Enhanced control file and made it more readable (arguments of clients
  are clearer now)

-------------------------------------------------------------------
Mon Jan 24 11:27:55 CET 2005 - ms@suse.de

- fixed language environment (#49811)

-------------------------------------------------------------------
Thu Jan 13 11:35:45 CET 2005 - jsrain@suse.cz

- changed the "System will boot now..." message at the end of
  isnt_finish.ycp (#41592)
- 2.11.8

-------------------------------------------------------------------
Wed Jan 12 12:44:29 CET 2005 - ms@suse.de

- removed xmset calls to disable/enable the mouse pointer.
- prevent patching X11 configuration in continue mode

-------------------------------------------------------------------
Wed Jan 12 11:39:31 CET 2005 - ms@suse.de

- fixed yast startup in continue mode. The evaluation of the
  variables USE_SSH and VNC was wrong in S08-start and
  S09-cleanup

-------------------------------------------------------------------
Tue Jan 11 16:16:38 CET 2005 - jsrain@suse.cz

- prevent disabling the Next button in the proposal (#46708)

-------------------------------------------------------------------
Wed Jan  5 17:30:11 CET 2005 - jsrain@suse.cz

- removed unneeded imports and variables from installation.ycp
- adapted to changed interface of Kernel.ycp
- 2.11.7

-------------------------------------------------------------------
Tue Jan  4 09:45:17 CET 2005 - jsrain@suse.cz

- on SGI Altix add fetchop and mmtimer to MODULES_LOADED_ON_BOOT
  (was disabled due to problems in Kernel.ycp) (bug #46971)
- disable Back/Accept buttons in inst_finish.ycp (#37025)

-------------------------------------------------------------------
Thu Dec 16 15:13:23 CET 2004 - sh@suse.de

- Applied patch from bug #49275: Enable user to skip proposal
  even if there is a blocker error in it

-------------------------------------------------------------------
Thu Dec 09 10:52:54 CET 2004 - arvin@suse.de

- disable inclusion of fetchop and mmtimer in
  MODULES_LOADED_ON_BOOT on SGI Altix (bug #46971)

-------------------------------------------------------------------
Fri Dec  3 15:05:57 CET 2004 - ms@suse.de

- include some patches from old startup code which has been
  changed while developing the new startup concept. Please note
  all architecture dependant code has to be part of the startup/arch
  directories and must be included in a clean way to the new scripts.
  I will not include any arch changes made in the last weeks because
  this will lead to the same horrible situation we had in the past.
  if there is anything which has to be handled differntly on another
  architecture this must be done separately to be able to maintain
  that code longer than two days

-------------------------------------------------------------------
Wed Dec  1 12:04:13 CET 2004 - sh@suse.de

- Fixed bug #48722: Inconsistent lower/upper case in mode dialog

-------------------------------------------------------------------
Mon Nov 29 12:32:36 CET 2004 - ms@suse.de

- startup scripts ready now. reports can be send using bug: (#46886)

-------------------------------------------------------------------
Thu Nov 11 18:11:38 CET 2004 - arvin@suse.de

- always use Directory::logdir

-------------------------------------------------------------------
Thu Nov 11 17:47:45 CET 2004 - sh@suse.de

- Record macros during installation:
  /var/log/YaST2/macro_inst_initial.ycp for initial stage,
  /var/log/YaST2/macro_inst_cont.ycp  for "continue" mode

-------------------------------------------------------------------
Tue Nov 02 08:45:57 CET 2004 - arvin@suse.de

- allow to select repair/boot in installation mode selection even
  when no update is possible (bug #39874)

-------------------------------------------------------------------
Mon Nov  1 14:32:25 CET 2004 - visnov@suse.cz

- set product name in wizard (#46247)

-------------------------------------------------------------------
Wed Oct 27 11:20:44 CEST 2004 - arvin@suse.de

- on SGI Altix add fetchop and mmtimer to MODULES_LOADED_ON_BOOT
  (bug #46971)

-------------------------------------------------------------------
Tue Oct 26 12:36:26 CEST 2004 - jsrain@suse.cz

- moved parts of Mode.ycp to Installation.ycp
- adapted to Mode.ycp clean-up
- 2.11.2

-------------------------------------------------------------------
Tue Oct 19 10:46:15 CEST 2004 - lslezak@suse.cz

- UML mode: copy /etc/mtab file to host system (#42859)
- version 2.11.1

-------------------------------------------------------------------
Mon Oct 11 15:04:26 CEST 2004 - jsrain@suse.cz

- adapted to functional interface of Arch.ycp

-------------------------------------------------------------------
Mon Oct 11 10:43:25 CEST 2004 - jsrain@suse.cz

- moved default logon/window manager setting to extra client,
  setting it according to the base package selection (#46619)
- 2.11.0

-------------------------------------------------------------------
Thu Sep 30 15:12:09 CEST 2004 - sh@suse.de

- V 2.10.30
- Made final confirmation popup higher to accomodate all text
  without scrolling even in more verbose languages (de, fr)

-------------------------------------------------------------------
Wed Sep 29 14:13:35 CEST 2004 - mls@suse.de

- stop splash animation before starting yast
- go to verbose mode if X didn't start

-------------------------------------------------------------------
Mon Sep 27 15:37:03 CEST 2004 - arvin@suse.de

- don't create top-level "media" convenience links (bug #46152)

-------------------------------------------------------------------
Wed Sep 22 16:48:43 CEST 2004 - sh@suse.de

- Made final installation confirmation dialog wider and higher
  to avoid scrolling even for more verbose languages (de, fr)
- V 2.10.27

-------------------------------------------------------------------
Wed Sep 22 09:30:45 CEST 2004 - visnov@suse.cz

- reinitialize dialog after mode chosen (#45784)

-------------------------------------------------------------------
Tue Sep 21 14:48:15 CEST 2004 - arvin@suse.de

- use suse marble in congratulation screen (bug #45712)

-------------------------------------------------------------------
Mon Sep 20 13:52:35 CEST 2004 - sh@suse.de

- V 2.10.24
- Merged accidentially split translatable messages

-------------------------------------------------------------------
Fri Sep 17 16:12:53 CEST 2004 - sh@suse.de

- V 2.10.23
- Changed final installation confirmation dialog according to
  bug #45279

-------------------------------------------------------------------
Fri Sep 17 12:12:12 CEST 2004 - arvin@suse.de

- moved popup with boot message further to the end (bug #45432)

-------------------------------------------------------------------
Thu Sep 16 17:00:17 CEST 2004 - snwint@suse.de

- use language info from linuxrc to set LANG in YaST.start; this is
  just to run ncurses yast in fbiterm for exotic languages

-------------------------------------------------------------------
Wed Sep 15 15:16:41 CEST 2004 - arvin@suse.de

- fixed back button in internet test dialog (bug #45319)

-------------------------------------------------------------------
Wed Sep 15 14:48:09 CEST 2004 - visnov@suse.cz

- initialize proposal heading before creating dialog (#45340)

-------------------------------------------------------------------
Tue Sep 14 18:22:06 CEST 2004 - sh@suse.de

- V 2.10.20
- Fixed bug #45271: Mixture of en_UK / en_US: "licence" / "license"

-------------------------------------------------------------------
Tue Sep 14 17:05:15 CEST 2004 - mvidner@suse.cz

- Copy the DHCP cache to the right place (#45150).

-------------------------------------------------------------------
Tue Sep 14 12:46:53 CEST 2004 - arvin@suse.de

- fixed help text in main proposal (bug #45093)

-------------------------------------------------------------------
Tue Sep 14 10:53:02 CEST 2004 - jsrain@suse.cz

- added enable_firewall and firewall_ssh_enable to control file
  for PROF
- added related handlinng to ProductControl

-------------------------------------------------------------------
Mon Sep 13 12:57:41 CEST 2004 - jsrain@suse.cz

- set FAM_ONLY_LOCAL and start fam according to default windowmanager
- 2.10.18

-------------------------------------------------------------------
Mon Sep 13 11:28:33 CEST 2004 - arvin@suse.de

- added system info entry to update proposal (bug #45096)

-------------------------------------------------------------------
Fri Sep 10 13:03:30 CEST 2004 - snwint@suse.de

- use vesa driver as fallback, not vga (see #38253, comment #11)

-------------------------------------------------------------------
Thu Sep  9 15:49:46 CEST 2004 - mvidner@suse.cz

- Added a client to test the network and hardware proposals (#44677).
- 2.10.16

-------------------------------------------------------------------
Wed Sep  8 15:47:16 CEST 2004 - visnov@suse.cz

- implemented reordering of proposal items
- implemented support for hyperlinks in proposal summaries

-------------------------------------------------------------------
Tue Sep 07 14:18:56 CEST 2004 - arvin@suse.de

- added proposal step to initialize sources during update before
  mounting filesystems (needed to solve bug #44724)

-------------------------------------------------------------------
Mon Sep  6 13:33:34 CEST 2004 - mvidner@suse.cz

- Copy the DHCP client cache so that we can request the same IP
  (#43974).
- 2.10.14

-------------------------------------------------------------------
Mon Sep  6 09:50:37 CEST 2004 - jsrain@suse.cz

- avoid asking to confirm one license multiple times (#44145)

-------------------------------------------------------------------
Fri Sep 03 14:33:07 CEST 2004 - arvin@suse.de

- call Bootloader::Update instead of Bootloader::Write during
  update (bug #44286)

-------------------------------------------------------------------
Mon Aug 30 17:23:29 CEST 2004 - jsrain@suse.cz

- ask to confirm licenses of packages before installing/updating
  (#44145)
- 2.10.12

-------------------------------------------------------------------
Fri Aug 27 16:59:56 CEST 2004 - mvidner@suse.cz

- When showing the address for a VNC installation, don't rely on
  install.inf, print the current IP (#43974).
- 2.10.11

-------------------------------------------------------------------
Fri Aug 27 15:09:13 CEST 2004 - arvin@suse.de

- merged proof read messages

-------------------------------------------------------------------
Wed Aug 25 11:56:57 CEST 2004 - arvin@suse.de

- avoid tmp file in /tmp (bug #39444)

-------------------------------------------------------------------
Wed Aug 18 09:10:38 CEST 2004 - arvin@suse.de

- updated fvwmrc.yast2 (see bug #43796)

-------------------------------------------------------------------
Tue Aug 17 15:27:40 CEST 2004 - nashif@suse.de

- XFree86 -> xorg-x11 (#43832)

-------------------------------------------------------------------
Fri Aug 13 22:12:31 CEST 2004 - nashif@suse.de

- Fixed update (#43795)

-------------------------------------------------------------------
Wed Aug 11 18:03:11 CEST 2004 - nashif@suse.de

- Copy EULA to installed system for later use in firstboot module

-------------------------------------------------------------------
Wed Aug 11 16:09:43 CEST 2004 - nashif@suse.de

- Added firewall to network proposal (#43718)

-------------------------------------------------------------------
Tue Aug 10 15:21:56 CEST 2004 - nashif@suse.de

- Add default label for proposals

-------------------------------------------------------------------
Tue Aug 10 14:31:34 CEST 2004 - mvidner@suse.cz

- Fixed arguments for proposals (`initial)

-------------------------------------------------------------------
Mon Aug  9 19:37:28 CEST 2004 - nashif@suse.de

- Enable locking of proposals in control file
- Updated DTD for control file

-------------------------------------------------------------------
Thu Jul 29 10:10:04 CEST 2004 - nashif@suse.de

- New variables for ui and language handling added to control file
- Use Linuxrc module for install.inf and yast.inf handling

-------------------------------------------------------------------
Tue Jul 20 11:18:33 CEST 2004 - arvin@suse.de

- use capitalized SUSE in congratulation screen (bug #38853)

-------------------------------------------------------------------
Tue Jun 15 19:16:26 CEST 2004 - sh@suse.de

- Fixed typo in ssh install script (#42058)

-------------------------------------------------------------------
Tue Jun 15 14:11:06 CEST 2004 - sh@suse.de

- Fixed bug #41597: EULA must be scrolled in both dimensions

-------------------------------------------------------------------
Tue Jun 15 12:23:23 CEST 2004 - arvin@suse.de

- added Requires for yast2-update (bug #42013)

-------------------------------------------------------------------
Fri Jun 11 00:58:40 CEST 2004 - nashif@suse.de

- Added variable software_proposal to control file (NLD)

-------------------------------------------------------------------
Thu Jun 10 03:53:14 CEST 2004 - nashif@suse.de

- Added control for NLD

-------------------------------------------------------------------
Tue Jun  8 04:55:22 CEST 2004 - nashif@suse.de

- Also install control file for SLES to avoid lots of possible
  confusion when control file is not found on installation media
  and fallback file is used.
  (#41696)

-------------------------------------------------------------------
Tue Jun  8 04:37:03 CEST 2004 - nashif@suse.de

- Fixed bug #41696: yast uses elevator=anticipatory instead of
  elevator=as

-------------------------------------------------------------------
Sun May 30 00:38:55 CEST 2004 - nashif@suse.de

- Added Services to main control file for translation (#41367)
- 2.9.83

-------------------------------------------------------------------
Thu May 27 14:40:46 CEST 2004 - mvidner@suse.cz

- Added variables to ProductFeatures
  so that yast2-nis-client testsuite passes (~#41038).
- 2.9.82

-------------------------------------------------------------------
Thu May 27 12:21:19 CEST 2004 - arvin@suse.de

- added special console handling for iSeries (bug #39025)

-------------------------------------------------------------------
Wed May 26 11:12:56 CEST 2004 - arvin@suse.de

- set LD_LIBRARY_PATH in 1st stage installation start script
  (bug #40833)

-------------------------------------------------------------------
Tue May 25 14:10:33 CEST 2004 - jsrain@suse.cz

- set the I/O scheduler in ProductFeatures (#41038)
- 2.9.79

-------------------------------------------------------------------
Mon May 24 14:58:50 CEST 2004 - arvin@suse.de

- again ask for TERM variable if it's set to "vt100" (bug #40991)

-------------------------------------------------------------------
Tue May 18 15:32:30 CEST 2004 - arvin@suse.de

- moved fvwmrc.notitle from sax2 here (bug #37480)

-------------------------------------------------------------------
Tue May 11 13:54:26 CEST 2004 - lslezak@suse.cz

- don't ask for TERM variable if it's already set to "xterm"
  or "vt100" from linuxrc (don't ask in UML installation) (#39947)
- version 2.9.76

-------------------------------------------------------------------
Tue May 04 11:13:53 CEST 2004 - arvin@suse.de

- merged proofread messages

-------------------------------------------------------------------
Fri Apr 30 16:30:13 CEST 2004 - arvin@suse.de

- readded vnc remote proposal to SLES workflow (bug #31023)

-------------------------------------------------------------------
Wed Apr 28 15:38:45 CEST 2004 - arvin@suse.de

- quick implementation of execution of update.post2 scripts
  (bug #38677)

-------------------------------------------------------------------
Wed Apr 28 15:26:30 CEST 2004 - lslezak@suse.cz

- set Ctrl+Alt+Del handler in /etc/inittab to halt (instead of
  reboot) in UML system (safe shutdown from host system using
  uml_mconsole)
- version 2.9.73

-------------------------------------------------------------------
Tue Apr 27 18:25:25 CEST 2004 - gs@suse.de

- write Console: entry for p690 hvc console before reading
  /etc/install.inf (bug #39527)

-------------------------------------------------------------------
Tue Apr 27 10:34:06 CEST 2004 - arvin@suse.de

- call Pkg::SetAdditionalLocales after language change from
  proposal (bug #38366)

-------------------------------------------------------------------
Mon Apr 26 12:34:02 CEST 2004 - arvin@suse.de

- activate lvm and md before booting into a installed system
  (bug #39423)

-------------------------------------------------------------------
Thu Apr 22 18:12:43 CEST 2004 - arvin@suse.de

- removed support of starting yast2 installation without keyboard
  (linuxrc always reports a keyboard now) (bug #39235)

-------------------------------------------------------------------
Thu Apr 22 11:08:53 CEST 2004 - arvin@suse.de

- run unicode_{start,stop} only if they are present (bug #35714)

-------------------------------------------------------------------
Wed Apr 21 13:23:17 CEST 2004 - arvin@suse.de

- uses special sles screen for user authentication on sles

-------------------------------------------------------------------
Mon Apr 19 08:44:01 CEST 2004 - lslezak@suse.cz

- UML mode fixes: don't copy mtab to the host (it's not needed),
  find kernel and initrd even when symlinks are missing
  (workaround for bug #39063)
- added help text in UML installation proposal
- version 2.9.64

-------------------------------------------------------------------
Fri Apr 16 17:58:43 CEST 2004 - nashif@suse.de

- store variables needed in run-time in a sysconfig like file
- first try to load saved control file before fallback to packaged one.

-------------------------------------------------------------------
Fri Apr 16 14:57:44 CEST 2004 - arvin@suse.de

- fixed network start for remote x11 installation (bug #38832)

-------------------------------------------------------------------
Fri Apr 16 14:26:09 CEST 2004 - lslezak@suse.cz

- UML mode fixes: don't copy mtab to the host (it's not needed),
  find kernel and initrd even when symlinks are missing
  (workaround for bug #39063)
- added help text in UML installation proposal

-------------------------------------------------------------------
Fri Apr 16 11:08:42 CEST 2004 - arvin@suse.de

- removed keyboard proposal from update proposal for the update
  in the running system (bug #37817)

-------------------------------------------------------------------
Fri Apr 16 10:57:57 CEST 2004 - arvin@suse.de

- don't run on serial console in case of vnc or ssh installation
  (bug #37325)

-------------------------------------------------------------------
Thu Apr 15 18:26:04 CEST 2004 - arvin@suse.de

- add "service" proposal to SLES installation

-------------------------------------------------------------------
Thu Apr 15 12:03:00 CEST 2004 - arvin@suse.de

- log fvwm output for vnc installation (bug #30061)

-------------------------------------------------------------------
Wed Apr 07 12:37:53 CEST 2004 - arvin@suse.de

- avoid tmp file creation in check.boot script (bug #38572)

-------------------------------------------------------------------
Tue Apr 06 19:04:33 CEST 2004 - arvin@suse.de

- use fbiterm for CJK locales if appropriate (bug #37823)

-------------------------------------------------------------------
Tue Apr  6 18:55:20 CEST 2004 - nashif@suse.de

- only_update_selected option added to product feature set
- V 2.9.56

-------------------------------------------------------------------
Tue Apr  6 16:26:14 CEST 2004 - sh@suse.de

- V 2.9.55
- Fixed bug #36908: Use dynamic fonts based on resolution

-------------------------------------------------------------------
Mon Apr  5 14:38:22 CEST 2004 - fehr@suse.de

- load module dm-snapshort at to prevent hangs if LVM contains
  snapshot LVs (#36422)

-------------------------------------------------------------------
Mon Apr 05 11:32:21 CEST 2004 - arvin@suse.de

- show correct warning in second stage installation when xserver
  can't be started (bug #38298)

-------------------------------------------------------------------
Mon Apr 05 11:04:34 CEST 2004 - arvin@suse.de

- adjusted decision of frontend depending on memory size to memory
  requirements of new interpreter (bug #38298)
- fixed memory value in warning popup

-------------------------------------------------------------------
Sat Apr 03 17:44:03 CEST 2004 - arvin@suse.de

- use fbiterm for CJK locales if appropriate (bug #37823)

-------------------------------------------------------------------
Fri Apr 02 15:59:59 CEST 2004 - arvin@suse.de

- finally changed license to GPL for good

-------------------------------------------------------------------
Thu Apr 01 11:34:10 CEST 2004 - arvin@suse.de

- symmetricalized calls to inst_netsetup (bug #37763)

-------------------------------------------------------------------
Thu Apr 01 11:03:37 CEST 2004 - arvin@suse.de

- removed step label for inst_netsetup (bug #37546)

-------------------------------------------------------------------
Wed Mar 31 19:41:34 CEST 2004 - nashif@suse.de

- Added 2 options to control file:
   inform_about_suboptimal_distribution
   use_desktop_scheduler

-------------------------------------------------------------------
Wed Mar 31 17:19:12 CEST 2004 - lslezak@suse.cz

- inst_finish.ycp - copy kernel image, initrd and /etc/mtab to
  the host system in UML installation mode

-------------------------------------------------------------------
Tue Mar 30 11:25:44 CEST 2004 - arvin@suse.de

- disable virtual desktops in fvwm during vnc installation
  (bug #37480)

-------------------------------------------------------------------
Mon Mar 29 14:48:56 CEST 2004 - fehr@suse.de

- call Storage::FinishInstall() at end of installation

-------------------------------------------------------------------
Mon Mar 29 14:46:51 CEST 2004 - sh@suse.de

- Fixed bug #36713 (relies on yast2-core with fix for bug #36711):
  textdomain for wizard steps should come from control.xml

-------------------------------------------------------------------
Mon Mar 29 05:22:12 CEST 2004 - nashif@suse.de

- fixed copying of hook script logs into installed system

-------------------------------------------------------------------
Sun Mar 28 16:05:19 CEST 2004 - nashif@suse.de

- fixed hook scrips, now using WFM::Read(.local...) (#36831 )
- Not executing any scripting after last client
- Detecting mode before installation steps are sets (#37070 )
- logging hook output to /var/log/YaST2 and copying those
file to installed system.

-------------------------------------------------------------------
Thu Mar 25 16:49:04 CET 2004 - sh@suse.de

- Fixed bug #34618: Don't use full-screen if started remotely

-------------------------------------------------------------------
Thu Mar 25 14:50:07 CET 2004 - ms@suse.de

- fixed driver to use on ia64 systems. there is no framebuffer
  available but the vesa driver is working now (#34909)
- fixed possible loop at installation. handle different exit codes
  from testX in scripts/YaST2. The needed changes to testX have
  been made within the sax2 package (#36794)

-------------------------------------------------------------------
Thu Mar 25 12:12:44 CET 2004 - arvin@suse.de

- removed network proposal from update work flow

-------------------------------------------------------------------
Wed Mar 24 16:10:31 CET 2004 - arvin@suse.de

- renamed usbdevfs to usbfs (bug #31869)

-------------------------------------------------------------------
Wed Mar 24 15:07:03 CET 2004 - sh@suse.de

- Fixed bug #36850: Strange texts in y2qt wizard side bar
- V 2.9.42

-------------------------------------------------------------------
Wed Mar 24 11:13:46 CET 2004 - gs@suse.de

- workaround beta3 pre bug: deactivate Hooks::Run
  (causes crash after inst_finish)
- V 2.9.41

-------------------------------------------------------------------
Mon Mar 22 20:32:41 CET 2004 - nashif@suse.de

- Execute features client if variables are set in control file
- V 2.9.40

-------------------------------------------------------------------
Mon Mar 22 15:58:33 CET 2004 - sh@suse.de

- V 2.9.39
- Fixed bug #36292: Wizard steps not translated
- Preliminary fix for bug #36713: Use textdomain from XML file

-------------------------------------------------------------------
Mon Mar 22 11:14:07 CET 2004 - arvin@suse.de

- introduced and handle new variable Installation::scr_destdir
  to be used by Storage (bug #34996)

-------------------------------------------------------------------
Sun Mar 21 19:48:42 CET 2004 - nashif@suse.de

- read/set language/keyboard/timezone
- added client to set product variables before entering proposal

-------------------------------------------------------------------
Fri Mar 19 15:47:08 CET 2004 - arvin@suse.de

- omit skip/don't skip buttons in uml proposal

-------------------------------------------------------------------
Thu Mar 18 16:18:30 CET 2004 - arvin@suse.de

- fixed update work flow setting (bug #36429 and #35007)

-------------------------------------------------------------------
Thu Mar 18 09:59:01 CET 2004 - mvidner@suse.cz

- Fall back to runlevel 3 if we accidentally don't set it
  in the installation proposal. It would be 0 (#35662).

-------------------------------------------------------------------
Wed Mar 17 22:56:12 CET 2004 - nashif@suse.de

- Add runlevel to s390 proposal
- remove x11 from autoinst workflow (handled differently)

-------------------------------------------------------------------
Wed Mar 17 05:46:03 CET 2004 - nashif@suse.de

- update wizard steps at the right spot to enable switching back
  to installation mode

-------------------------------------------------------------------
Tue Mar 16 21:18:06 CET 2004 - kkaempf@suse.de

- run cleanup script for GNOME (#36196)

-------------------------------------------------------------------
Tue Mar 16 16:02:52 CET 2004 - msvec@suse.cz

- added icons to network and hardware proposals

-------------------------------------------------------------------
Tue Mar 16 14:26:03 CET 2004 - fehr@suse.de

- fix typo devmap_mkmod.sh -> devmap_mknod.sh
- 2.9.32

-------------------------------------------------------------------
Tue Mar 16 01:53:54 CET 2004 - nashif@suse.de

- Enabled evms_config in control file

-------------------------------------------------------------------
Tue Mar 16 01:31:55 CET 2004 - nashif@suse.de

- Update steps when switching modes (#35590)

-------------------------------------------------------------------
Mon Mar 15 12:00:07 CET 2004 - arvin@suse.de

- don't ask for terminal type during vnc installation (bug #33534)

-------------------------------------------------------------------
Fri Mar 12 06:45:02 CET 2004 - nashif@suse.de

- Update control file for autoinst
- Enable swittching of steps upon mode change
- Added possibility to disable a workflow step in runtime

-------------------------------------------------------------------
Thu Mar 11 18:50:55 CET 2004 - sh@suse.de

- Fixed bug #34618: Don't use full screen in remote installation

-------------------------------------------------------------------
Wed Mar 10 14:40:11 CET 2004 - arvin@suse.de

- don't warn if only no disk controller can be found (bug #35546)

-------------------------------------------------------------------
Wed Mar 10 09:51:29 CET 2004 - arvin@suse.de

- extended uml installation work flow

-------------------------------------------------------------------
Wed Mar 10 07:08:09 CET 2004 - nashif@suse.de

- Set wizard steps depending on installation mode

-------------------------------------------------------------------
Wed Mar 10 03:04:53 CET 2004 - nashif@suse.de

- removed include dir from spec

-------------------------------------------------------------------
Wed Mar 10 01:07:58 CET 2004 - sh@suse.de

- V 2.9.24
- Migration to new wizard

-------------------------------------------------------------------
Tue Mar  9 13:08:25 CET 2004 - msvec@suse.cz

- replaced X11 version detection code with (simpler) YCP
- package could be noarch currently (reduced NFB a lot)

-------------------------------------------------------------------
Mon Mar 08 11:54:40 CET 2004 - arvin@suse.de

- call more generalized storage function during update

-------------------------------------------------------------------
Fri Mar 05 12:07:50 CET 2004 - arvin@suse.de

- load correct device mapper module and create nodes

-------------------------------------------------------------------
Thu Mar  4 16:40:36 CET 2004 - visnov@suse.cz

- added type info
- 2.9.20

-------------------------------------------------------------------
Wed Mar  3 17:48:49 CET 2004 - nashif@suse.de

- Moved product features to new feature module

-------------------------------------------------------------------
Wed Mar  3 17:43:45 CET 2004 - sh@suse.de

- Applied rw's patch for bug #34531

-------------------------------------------------------------------
Wed Mar 03 15:45:45 CET 2004 - arvin@suse.de

- call storage function to update fstab (bug #34996)

-------------------------------------------------------------------
Tue Mar  2 17:47:11 CET 2004 - sh@suse.de

- Added user-visible workflow step descriptions for new wizard
  layout

-------------------------------------------------------------------
Mon Mar 01 16:53:44 CET 2004 - arvin@suse.de

- work on UML installation

-------------------------------------------------------------------
Fri Feb 27 03:31:46 CET 2004 - nashif@suse.de

- New control file based installation merged

-------------------------------------------------------------------
Fri Feb 20 19:53:00 CET 2004 - arvin@suse.de

- handle abort button in inst_finish (bug #30303)

-------------------------------------------------------------------
Fri Feb 20 11:28:26 CET 2004 - arvin@suse.de

- removed obsolete code from start scripts (bug #31805)

-------------------------------------------------------------------
Mon Feb 16 16:52:00 CET 2004 - mvidner@suse.cz

- set the runlevel according to the proposal
- 2.9.15

-------------------------------------------------------------------
Mon Feb 16 16:01:35 CET 2004 - arvin@suse.de

- added more flexible package handling for products

-------------------------------------------------------------------
Mon Feb 16 13:49:50 CET 2004 - mvidner@suse.cz

- added runlevel_proposal to installation_proposals (#30028)
- 2.9.14

-------------------------------------------------------------------
Mon Feb 16 11:20:01 CET 2004 - arvin@suse.de

- removed obsolete Mode::hardBoot

-------------------------------------------------------------------
Fri Feb 13 15:16:41 CET 2004 - sh@suse.de

- Applied patch from bug #34531: Kernel 2.6 hotplug handling

-------------------------------------------------------------------
Wed Feb 11 16:11:02 CET 2004 - arvin@suse.de

- more control over base selection handling

-------------------------------------------------------------------
Tue Feb 10 17:59:40 CET 2004 - arvin@suse.de

- added type specification in inst_proposal.ycp

-------------------------------------------------------------------
Tue Feb 10 16:02:19 CET 2004 - nashif@suse.de

- remove x11 from workflow for autoyast

-------------------------------------------------------------------
Tue Feb 10 10:32:08 CET 2004 - arvin@suse.de

- fixed building on s390

-------------------------------------------------------------------
Sat Feb  7 09:33:56 CET 2004 - nashif@suse.de

- remove vendor.y2cc file

-------------------------------------------------------------------
Fri Feb 06 16:13:58 CET 2004 - arvin@suse.de

- set default runlevel to 3 or 5 during installation depending
  on the presents of X11 (see bug #32366)

-------------------------------------------------------------------
Fri Feb 06 11:46:47 CET 2004 - arvin@suse.de

- fixed copying of temporary X11 config

-------------------------------------------------------------------
Mon Feb  2 15:49:46 CET 2004 - lslezak@suse.cz

- InitHWinfo module enabled in installation proposal
- version 2.9.4

-------------------------------------------------------------------
Sat Jan 31 21:07:11 CET 2004 - arvin@suse.de

- removed useless 'global'

-------------------------------------------------------------------
Mon Jan 26 17:28:06 CET 2004 - jsrain@suse.de

- removed cfg_susecnfig.scr from file list (was moved to yast2.rpm)
- 2.9.2

-------------------------------------------------------------------
Fri Dec 12 14:23:14 CET 2003 - jsrain@suse.de

- don't check if module is present in initrd before loading it

-------------------------------------------------------------------
Fri Oct 24 15:58:50 CEST 2003 - ms@suse.de

- added stuff from yast2/library/x11 to installation package

-------------------------------------------------------------------
Fri Oct 24 13:09:25 CEST 2003 - arvin@suse.de

- added help text for "Repair Installed System" (bug #30402)

-------------------------------------------------------------------
Fri Oct 17 11:37:46 CEST 2003 - ms@suse.de

- inst_finish: (#32366)
  removed runlevel setup code which is handled within the X11
  module now (XProposal.ycp). The update code for initdefault
  is still present because during update the X11 configuration
  is not started

- inst_x11: (#32366)
  removed dead code which sets the default runlevel to 3 if there
  is no XF86Config file present. This task is done if the X11
  configuration is finished and if there is no X11 configuration
  the default initdefault with aaa_base is set to 3 already

-------------------------------------------------------------------
Wed Sep 24 12:25:08 CEST 2003 - snwint@suse.de

- look for x11 drivers in lib64 dir on x86_64 (#31649)

-------------------------------------------------------------------
Thu Sep 18 11:38:50 CEST 2003 - arvin@suse.de

- shut down temporary network before online test during update
  (bug #31030)

-------------------------------------------------------------------
Thu Sep 18 10:55:43 CEST 2003 - arvin@suse.de

- don't use external pcmcia during firstboot (bug #31252)

-------------------------------------------------------------------
Mon Sep 15 19:26:33 CEST 2003 - msvec@suse.cz

- 2.8.34

-------------------------------------------------------------------
Mon Sep 15 15:15:25 CEST 2003 - gs@suse.de

- YaST2.start: set default value for LANGUAGE

-------------------------------------------------------------------
Mon Sep 15 11:03:04 CEST 2003 - arvin@suse.de

- skip network probing during update (bug #30545)

-------------------------------------------------------------------
Sun Sep 14 15:07:36 CEST 2003 - arvin@suse.de

- reset packagemanager when changing installation mode (bug #27970)

-------------------------------------------------------------------
Sun Sep 14 14:27:12 CEST 2003 - snwint@suse.de

- added test for utf8 serial console to YaST2.{start,firstboot}

-------------------------------------------------------------------
Sat Sep 13 18:39:23 CEST 2003 - nashif@suse.de

- remove inst_startup from autoinst workflow, add it autoinst_init
  (bug #30678)

-------------------------------------------------------------------
Fri Sep 12 17:25:56 CEST 2003 - ms@suse.de

- added milestone texts for X11 config update/inject (#30612)
- fixed lookup path for XFree86 3.x config (#30612)

-------------------------------------------------------------------
Fri Sep 12 14:06:05 CEST 2003 - arvin@suse.de

- fixed permissions of /var/lib/YaST2/install.inf (bug #30630)

-------------------------------------------------------------------
Thu Sep 11 17:32:40 CEST 2003 - kkaempf@suse.de

- use kernel k_smp4G on SMP-systems with
  memory <= 4GB or without PAE support

-------------------------------------------------------------------
Thu Sep 11 11:12:36 CEST 2003 - arvin@suse.de

- check for /proc/splash (bug #30472)

-------------------------------------------------------------------
Wed Sep 10 11:34:10 CEST 2003 - sh@suse.de

- Fixed max log file size calculation:
  Set LANG only in subshell,
  don't rely on /dev in 'df' output - use last line instead

-------------------------------------------------------------------
Tue Sep  9 12:48:47 CEST 2003 - kkaempf@suse.de

- use kernel k_psmp on smp-systems with
  less than 4GB memory or without PAE support

-------------------------------------------------------------------
Tue Sep 09 12:42:20 CEST 2003 - arvin@suse.de

- added kernel option desktop

-------------------------------------------------------------------
Mon Sep  8 18:01:53 CEST 2003 - sh@suse.de

- V 2.8.24
- Fixed bug #29927: Logfile setting too restrictive
  Now checking free space on RAM disk with 'df' and using
  max 10% of that per log file (max 5000)

-------------------------------------------------------------------
Mon Sep  8 11:53:17 CEST 2003 - snwint@suse.de

- advance splash progress bar in YaST2{,.start}
- driver updates are applied in inst_setup (used to be in YaST2.start)
- don't clear screen in YaST2.start

-------------------------------------------------------------------
Thu Sep 04 17:45:53 CEST 2003 - arvin@suse.de

- proof-read messages

-------------------------------------------------------------------
Wed Sep  3 17:27:51 CEST 2003 - gs@suse.de

- installation.ycp: call UI::SetKeyboard in continue mode
  (enable unicode for ncurses in UTF-8 locale)

-------------------------------------------------------------------
Wed Sep  3 10:15:44 CEST 2003 - kkaempf@suse.de

- copy XF86Config from inst-sys to XF86Config.install in
  the system (#29910)

-------------------------------------------------------------------
Tue Sep  2 13:54:53 CEST 2003 - kkaempf@suse.de

- make repair system accessible

-------------------------------------------------------------------
Mon Sep 01 17:42:20 CEST 2003 - arvin@suse.de

- removed obsolete inst_hw_config.ycp and inst_confirm_abort.ycp

-------------------------------------------------------------------
Sun Aug 31 14:56:10 CEST 2003 - arvin@suse.de

- use Popup::ConfirmAbort

-------------------------------------------------------------------
Sat Aug 30 22:27:57 CEST 2003 - arvin@suse.de

- moved reactivation of network to yast2-network (bug #29561)
- moved display of into.txt into separate file

-------------------------------------------------------------------
Thu Aug 28 16:55:51 CEST 2003 - ms@suse.de

- fixed xmigrate call (#29535)

-------------------------------------------------------------------
Thu Aug 28 16:04:41 CEST 2003 - kkaempf@suse.de

- Install default kernel on SMP systems without 'PAE'
  (i.e. Pentium1-SMP)
- Drop check for unsupported Cyrix-CPUs without 'TSC'

-------------------------------------------------------------------
Tue Aug 26 11:49:21 CEST 2003 - arvin@suse.de

- don't gray out next button in proposal in case of blockers
  (bug #29320)

-------------------------------------------------------------------
Fri Aug 22 18:11:20 CEST 2003 - arvin@suse.de

- fixed reading of memory info (bug #29017)

-------------------------------------------------------------------
Fri Aug 22 11:27:23 CEST 2003 - arvin@suse.de

- fixed update workflow

-------------------------------------------------------------------
Thu Aug 21 14:42:12 CEST 2003 - arvin@suse.de

- removed obsolete installation_ui.ycp

-------------------------------------------------------------------
Thu Aug 21 10:04:25 CEST 2003 - kkaempf@suse.de

- copy badlist (if existing) to installed system (#29092)

-------------------------------------------------------------------
Tue Aug 19 08:13:17 CEST 2003 - arvin@suse.de

- better way for mouse probing in text mode (bug #29005)

-------------------------------------------------------------------
Mon Aug 18 11:22:04 CEST 2003 - arvin@suse.de

- don't probe mouse in text mode (bug #29005)

-------------------------------------------------------------------
Fri Aug 15 15:20:38 CEST 2003 - arvin@suse.de

- removed obsolete showlog_defines.ycp

-------------------------------------------------------------------
Tue Aug 12 20:31:12 CEST 2003 - arvin@suse.de

- added remote administration proposal to network proposal

-------------------------------------------------------------------
Tue Aug 12 14:38:03 CEST 2003 - gs@suse.de

- YaST2.start: don't run in UTF-8 mode on a console which is
  connected to a serial port

-------------------------------------------------------------------
Mon Aug 11 15:51:52 CEST 2003 - arvin@suse.de

- use ycp based ncurses menu at end of installation

-------------------------------------------------------------------
Fri Aug 08 10:54:34 CEST 2003 - arvin@suse.de

- variable handling of release notes url

-------------------------------------------------------------------
Wed Aug 06 09:37:19 CEST 2003 - arvin@suse.de

- don't copy kernel config from to /usr/src/linux (bug #28496)

-------------------------------------------------------------------
Fri Aug 01 20:10:11 CEST 2003 - arvin@suse.de

- call inst_netprobe during install
- added desktop files

-------------------------------------------------------------------
Wed Jul 30 11:42:24 CEST 2003 - arvin@suse.de

- don't complain when no storage controllers can be found
  (bug #23686)

-------------------------------------------------------------------
Wed Jul 30 10:23:01 CEST 2003 - arvin@suse.de

- always let YaST run in an UTF-8 environment during installation
  (bug #14751)

-------------------------------------------------------------------
Fri Jul 25 15:13:04 CEST 2003 - arvin@suse.de

- removed handling of XFree86 Version 3 from YaST2.start

-------------------------------------------------------------------
Fri Jul 25 15:12:25 CEST 2003 - gs@suse.de

- YaST2.firstboot: read RC_LANG from /etc/sysconfig/language and
                   export LANG accordingly;
		   call unicode_start/unicode_stop (if required)

-------------------------------------------------------------------
Thu Jul 24 13:39:36 CEST 2003 - gs@suse.de

- YaST2.start: call unicode_start/unicode_stop;
               export YAST_DOES_ACS removed

-------------------------------------------------------------------
Fri Jul 04 13:21:20 CEST 2003 - arvin@suse.de

- convert update workflow into a proposal

-------------------------------------------------------------------
Fri May 23 15:20:32 CEST 2003 - arvin@suse.de

- take kernel command line from install.inf (bug #25745)

-------------------------------------------------------------------
Mon Apr 28 17:25:45 CEST 2003 - arvin@suse.de

- fixes for live eval (bug #26457)

-------------------------------------------------------------------
Wed Apr 23 12:09:20 CEST 2003 - ms@suse.de

- add config migration from 3x to 4x if possible
- ensure XF86Config is available if someone performs an update
  within a XFree86 3.x environment

-------------------------------------------------------------------
Tue Apr 15 17:18:13 CEST 2003 - arvin@suse.de

- removed call of SuSEconfig.3ddiag and switch2mesasoft after
  reboot during installation since they don't exist anymore

-------------------------------------------------------------------
Thu Apr 10 15:49:20 CEST 2003 - ms@suse.de

- fixed conditions of xmset calls (#26214)

-------------------------------------------------------------------
Tue Apr  8 12:51:55 CEST 2003 - jsrain@suse.de

- fixed parsing of kernel parameters containing blank space
  (#26147)

-------------------------------------------------------------------
Tue Apr  1 15:44:12 CEST 2003 - jsrain@suse.de

- added init= kernel parameter to discard list (#25478)

-------------------------------------------------------------------
Tue Mar 18 13:37:15 CET 2003 - kkaempf@suse.de

- drop "insserv apache" again, opens port 80
- 2.7.43

-------------------------------------------------------------------
Mon Mar 17 18:11:40 CET 2003 - kkaempf@suse.de

- "insserv apache" if it's DOC_SERVER (#25436)
- 2.7.42

-------------------------------------------------------------------
Mon Mar 17 16:36:24 CET 2003 - arvin@suse.de

- start fvwm2 for vnc installation (bug #25405)

-------------------------------------------------------------------
Mon Mar 17 15:30:26 CET 2003 - arvin@suse.de

- turn of silent splash mode before displaying messages during
  vnc and ssh installation (bug #25407)

-------------------------------------------------------------------
Mon Mar 17 09:21:22 CET 2003 - kkaempf@suse.de

- start apache as doc_server if suse_help_viewer isn't provided
  by kdebase3-SuSE (25436)
- 2.7.39

-------------------------------------------------------------------
Sat Mar 15 22:54:09 CET 2003 - kkaempf@suse.de

- gdm2 might not be installed yet but earmarked for installation
  (#25410)
- 2.7.38

-------------------------------------------------------------------
Fri Mar 14 17:41:40 CET 2003 - sh@suse.de

- The final and super-great ultimate path for release notes:
  /usr/share/doc/release-notes/RELEASE-NOTES.*.rtf

-------------------------------------------------------------------
Fri Mar 14 17:38:44 CET 2003 - sh@suse.de

- Moved RTF version of release notes from /usr/share/doc to
  /usr/share/doc/release_notes

-------------------------------------------------------------------
Fri Mar 14 17:32:20 CET 2003 - sh@suse.de

- Using file name RELEASE_NOTES.rtf to allow coexistence with
  RELEASE_NOTES.html for Konqueror

-------------------------------------------------------------------
Fri Mar 14 11:14:01 CET 2003 - fehr@suse.de

- remove handling of IDE recorders from inst_finish.ycp
  this is now done much sooner in StorageDevices.ycp (bug #25293)

-------------------------------------------------------------------
Wed Mar 12 15:12:54 CET 2003 - arvin@suse.de

- fixed focus in last installation dialog (bug #25171)

-------------------------------------------------------------------
Wed Mar 12 10:19:51 CET 2003 - ms@suse.de

- fixed broken mouse bug in continue mode (#24914)

-------------------------------------------------------------------
Tue Mar 11 17:16:03 CET 2003 - kkaempf@suse.de

- also set /etc/sysconfig/displaymanager:DISPLAYMANAGER (#25087)

-------------------------------------------------------------------
Mon Mar 10 19:03:34 CET 2003 - kkaempf@suse.de

- check for existance of /usr/src/linux/include/linux before
  copying kernel config.
- 2.7.32

-------------------------------------------------------------------
Mon Mar 10 18:34:58 CET 2003 - mvidner@suse.de

- Added .etc.install_inf_alias to work around an ini-agent
  limitation (#24836).
- 2.7.31

-------------------------------------------------------------------
Mon Mar 10 16:10:27 CET 2003 - arvin@suse.de

- fixed compose characters for certain locales (bug #14751)

-------------------------------------------------------------------
Fri Mar  7 17:21:06 CET 2003 - nashif@suse.de

- Dont read product data from installed system if in config mode
  (#24772 )

-------------------------------------------------------------------
Fri Mar  7 14:04:21 CET 2003 - kkaempf@suse.de

- copy kernel config to /usr/src/linux/... (#24835)

-------------------------------------------------------------------
Thu Mar  6 13:33:40 CET 2003 - fehr@suse.de

- umount fs based on crypto loop files before all other umounts
  (#24751)

-------------------------------------------------------------------
Thu Mar  6 12:58:31 CET 2003 - ms@suse.de

- removed mouse probing code from inst_startup.ycp and put
  that code into installation.ycp. Changed the mouse probing
  code to disconnect the device in front of the probing and
  re-connect it after the probing is done to avoid any
  jumping mouse cursors (#24355)

-------------------------------------------------------------------
Tue Mar 04 21:13:02 CET 2003 - arvin@suse.de

- handle flags from content file in Product module (bug #21561)

-------------------------------------------------------------------
Tue Mar  4 13:07:02 CET 2003 - sh@suse.de

- Fixed bug #24542: Bad license agreement button text

-------------------------------------------------------------------
Mon Mar  3 16:47:07 CET 2003 - sh@suse.de

- Fixed bug #10990: Boot installed system does not unmount

-------------------------------------------------------------------
Mon Mar  3 11:06:28 CET 2003 - fehr@suse.de

- call win resize module not only on i386 but also on x86_64 and ia64

-------------------------------------------------------------------
Thu Feb 27 12:36:16 CET 2003 - arvin@suse.de

- kill (with SIGKILL) shell on tty2 after installation (bug #24404)

-------------------------------------------------------------------
Wed Feb 26 17:17:43 CET 2003 - kkaempf@suse.de

- pass language to packagemanager (#23828)

-------------------------------------------------------------------
Wed Feb 26 12:31:27 CET 2003 - arvin@suse.de

- disable all sources if user aborts installation (bug #24292)

-------------------------------------------------------------------
Tue Feb 25 11:19:26 CET 2003 - arvin@suse.de

- make Hardware Configuration Dialog unconfuseable (bug #24020)

-------------------------------------------------------------------
Mon Feb 24 19:55:43 CET 2003 - kkaempf@suse.de

- add debug hooks (#23787)

-------------------------------------------------------------------
Mon Feb 24 18:25:31 CET 2003 - sh@suse.de

- V 2.7.20
- Fixed bug #24038: Installation language re-selection does not work

-------------------------------------------------------------------
Mon Feb 24 18:00:37 CET 2003 - gs@suse.de

- don't add .UTF-8 to LANG variable (causes problems with ncurses)
  bug #23348

-------------------------------------------------------------------
Mon Feb 24 17:23:55 CET 2003 - mvidner@suse.de

- Added proxy to the network configuration proposal (#24204).

-------------------------------------------------------------------
Fri Feb 21 15:21:41 CET 2003 - arvin@suse.de

- better text for "abort installation" popup (bug #24019)

-------------------------------------------------------------------
Fri Feb 21 12:40:55 CET 2003 - arvin@suse.de

- fixed button labels and help texts (bug #23912)

-------------------------------------------------------------------
Fri Feb 21 12:00:14 CET 2003 - sh@suse.de

- Fixed bug #24027: Root exploit in inst_suseconfig

-------------------------------------------------------------------
Fri Feb 21 11:30:37 CET 2003 - arvin@suse.de

- always do hard reboot (bug #23903)

-------------------------------------------------------------------
Thu Feb 20 15:49:44 CET 2003 - kkaempf@suse.de

- drop /etc/XF86Config (#23965)

-------------------------------------------------------------------
Thu Feb 20 11:39:23 CET 2003 - arvin@suse.de

- use title-style capitalization for menu names (bug #23848)

-------------------------------------------------------------------
Thu Feb 20 09:51:29 CET 2003 - ms@suse.de

- add support for mouse wheel during installation (#21660)

-------------------------------------------------------------------
Wed Feb 19 16:42:22 CET 2003 - arvin@suse.de

- disable all sources if user aborts installation (bug #23776)

-------------------------------------------------------------------
Wed Feb 19 16:07:29 CET 2003 - fehr@suse.de

- fix wrong variable of keyboard module in inst_finish.ycp (#23782)

-------------------------------------------------------------------
Wed Feb 19 08:35:05 CET 2003 - arvin@suse.de

- run SuSEconfig fonts during inst_finish for anti aliased fonts
  (bug #23768)

-------------------------------------------------------------------
Tue Feb 18 20:47:55 CET 2003 - arvin@suse.de

- fixed reading of content file if FLAGS line is missing

-------------------------------------------------------------------
Sat Feb 15 16:26:26 CET 2003 - nashif@suse.de

- call inst_x11 in autoinst mode

-------------------------------------------------------------------
Wed Feb 12 15:23:00 CET 2003 - kkaempf@suse.de

- remove call to mkinfodir (#23588)

-------------------------------------------------------------------
Wed Feb 12 12:03:24 CET 2003 - fehr@suse.de

- Write keytable info to yast.inf again in inst_finish.ycp

-------------------------------------------------------------------
Tue Feb 11 21:39:29 CET 2003 - arvin@suse.de

- handle update flag from content file (bug #21561)

-------------------------------------------------------------------
Mon Feb 10 20:53:53 CET 2003 - arvin@suse.de

- setup complete environment for qt during installation

-------------------------------------------------------------------
Mon Feb 10 18:24:12 CET 2003 - arvin@suse.de

- skip proposal dialog if it's empty (bug #23520)

-------------------------------------------------------------------
Fri Feb  7 16:12:49 CET 2003 - jsuchome@suse.de

- adapted inst_confirm_abort for the use from yast2-repair

-------------------------------------------------------------------
Thu Feb  6 16:16:29 CET 2003 - jsrain@suse.de

- removed missleading help text about starting of network during
  hardware proposal, when network has already been started (#20912)

-------------------------------------------------------------------
Wed Feb 05 17:05:43 CET 2003 - arvin@suse.de

- merged proofread messages

-------------------------------------------------------------------
Mon Feb  3 18:18:08 CET 2003 - sh@suse.de

- V 2.7.7
- Added default function key handling

-------------------------------------------------------------------
Thu Jan 30 16:08:44 CET 2003 - kkaempf@suse.de

- call /usr/bin/mkinfodir in inst_suseconfig
  (replaces SuSEconfig.man_info)

-------------------------------------------------------------------
Wed Jan 29 14:42:42 CET 2003 - arvin@suse.de

- added dialog to ask for preferred method of user authentication

-------------------------------------------------------------------
Tue Jan 28 18:47:16 CET 2003 - arvin@suse.de

- added final congratulations dialog
- added dialog with release notes

-------------------------------------------------------------------
Mon Jan 27 17:47:38 CET 2003 - sh@suse.de

- V 2.7.5
- Use new y2base/qt command line options for better WM cooperation
- Don't start a WM any more in YaST2 start script
  (testX does that now)

-------------------------------------------------------------------
Wed Jan 22 17:11:20 CET 2003 - arvin@suse.de

- use newer interface to modules agent (bug #22995)

-------------------------------------------------------------------
Wed Jan 22 11:36:10 CET 2003 - jsrain@suse.de

- returned accidentally removed call of Bootloader::Write ()
  function (bug #23018)
- 2.7.3

-------------------------------------------------------------------
Fri Dec 20 17:25:00 CET 2002 - arvin@suse.de

- changed label of second button of popup with info.txt (EULA)
  from "Cancel" to "Do Not Accept" (bug #21874)

-------------------------------------------------------------------
Fri Dec 20 17:04:37 CET 2002 - arvin@suse.de

- merged from 8.1 branch:
  - only set hostname during vnc installation if necessary
    (bug #21454)
  - popup with info.txt (EULA) now has a timeout during
    autoinstallation (bug #21413)
  - remove /root/.vnc/passwd after installation (bug #21360)
  - popup with info.txt now has two buttons (accept and cancel)
  - start portmapper if instmode==nfs also on s390 (#21094)

-------------------------------------------------------------------
Thu Dec 12 12:40:22 CET 2002 - jsrain@suse.de

- added handling of modules required to be loaded early after
  mounting root
- not adding ide-scsi to initrd, but scheduling relevant modules
  to be loaded after boot (#19376)

-------------------------------------------------------------------
Wed Dec 11 16:51:45 CET 2002 - lslezak@suse.cz

- .proc.cpuinfo agent rewritten to INI-agent (now supports
  multiple CPU, all keys from /proc/cpuinfo can be read)

-------------------------------------------------------------------
Mon Dec 09 12:49:20 CET 2002 - arvin@suse.de

- add modules ide-cd and cdrom before ide-scsi to INITRD_MODULES
  when an ide cdwriter is found (bug #22343)

-------------------------------------------------------------------
Wed Dec  4 15:29:17 CET 2002 - jsrain@suse.cz

- adapted to new bootloader module interface
- 2.7.1

-------------------------------------------------------------------
Tue Oct 22 16:53:21 CEST 2002 - ms@suse.de

- removed inst_x11 to be part of the installation workflow
- add x11_proposal to:
  hw-config-proposals-home-pc.ycp
  hw-config-proposals-networked-pc.ycp

-------------------------------------------------------------------
Wed Oct 16 14:03:27 CEST 2002 - arvin@suse.de

- correctly handle quotes in /etc/install.inf (bug #20986)

-------------------------------------------------------------------
Wed Oct 16 11:10:07 CEST 2002 - kkaempf@suse.de

- use proper tmpdir for vendor-supplied script when loading
  vendor driver disk (#20967)
- 2.6.87

-------------------------------------------------------------------
Tue Oct 15 16:29:21 CEST 2002 - choeger@suse.de

- renamed product id text from "Open Team Server" to "Openexchange Server",
  because this text is shown into the installation window and the name of
  the cd is associated with this name

-------------------------------------------------------------------
Mon Oct 14 18:21:52 CEST 2002 - sh@suse.de

- V 2.6.85
- Fixed bug #19214: Return to proposal after update

-------------------------------------------------------------------
Mon Oct 14 15:57:34 CEST 2002 - kkaempf@suse.de

- use "UpdateDir" from install.inf when checking vendor
  update media (#19442)
- set /sysconfig/suseconfig/CWD_IN_USER_PATH="no" on non-box
  products (#17464)
- 2.6.84

-------------------------------------------------------------------
Mon Oct 14 15:41:33 CEST 2002 - sh@suse.de

- V 2.6.83
- Fixed bug #19628: Obsolete MediaUI::ChangeMedium() call

-------------------------------------------------------------------
Thu Oct 10 15:26:07 CEST 2002 - arvin@suse.de

- make info text (aka beta warning) scroll-able (bug #20063)

-------------------------------------------------------------------
Wed Oct  9 09:23:53 CEST 2002 - jsrain@suse.cz

- now not enabling 2 gettys on same serial line on p690 (#19788)

-------------------------------------------------------------------
Tue Oct  8 15:37:59 CEST 2002 - kkaempf@suse.de

- disable update for non-box products (#20695)
- 2.6.80

-------------------------------------------------------------------
Mon Oct  7 17:09:46 CEST 2002 - kkaempf@suse.de

- display media.1/info.txt if exists before starting installation
  (#18504)

-------------------------------------------------------------------
Tue Oct  1 17:01:15 CEST 2002 - kkaempf@suse.de

- runlevel 5 only where applicable (#20369)

-------------------------------------------------------------------
Thu Sep 26 18:17:35 CEST 2002 - arvin@suse.de

- remove console kernel option if it's autodectected like
  pseries can do (bug #20177)

-------------------------------------------------------------------
Thu Sep 26 12:56:01 CEST 2002 - choeger@suse.de

- call product specific YaST2 modules before finishing the
  installation

-------------------------------------------------------------------
Tue Sep 24 11:48:17 CEST 2002 - arvin@suse.de

- run depmod after network setup for ssh and vnc installation
  (bug #20040)

-------------------------------------------------------------------
Mon Sep 23 15:31:25 CEST 2002 - arvin@suse.de

- again fix for qt background color (bug #18926)

-------------------------------------------------------------------
Fri Sep 20 17:02:45 CEST 2002 - arvin@suse.de

- in final proposal screen hide button to start control center if
  the control center is not available (bug #19926)

-------------------------------------------------------------------
Fri Sep 20 16:58:14 CEST 2002 - kkaempf@suse.de

- re-init Product module in running system from cached
  product data properly
- 2.6.72

-------------------------------------------------------------------
Fri Sep 20 13:30:40 CEST 2002 - kkaempf@suse.de

- initialize Product module from content data
- 2.6.71

-------------------------------------------------------------------
Fri Sep 20 13:08:08 CEST 2002 - kkaempf@suse.de

- add agent to read "/content" file
- 2.6.69

-------------------------------------------------------------------
Fri Sep 20 11:47:05 CEST 2002 - kkaempf@suse.de

- linuxrc provides 'content' at / now, no need to mount the source.
- 2.6.70

-------------------------------------------------------------------
Fri Sep 20 11:32:26 CEST 2002 - kkaempf@suse.de

- force reboot on s390 after installation
- 2.6.69

-------------------------------------------------------------------
Thu Sep 19 21:17:17 CEST 2002 - kkaempf@suse.de

- umount /var/adm/mount after retrieving content file
- 2.6.68

-------------------------------------------------------------------
Wed Sep 18 17:49:20 CEST 2002 - kkaempf@suse.de

- added product hooks to installation workflow
- 2.6.67

-------------------------------------------------------------------
Wed Sep 18 16:28:57 CEST 2002 - arvin@suse.de

- removed all code regarding zilo (bug #19821)
- fixed qt background color (bug #18926)

-------------------------------------------------------------------
Wed Sep 18 16:00:39 CEST 2002 - arvin@suse.de

- provides/obsoletes the old yast

-------------------------------------------------------------------
Mon Sep 16 12:37:32 CEST 2002 - kkaempf@suse.de

- remove unneeded Save() functions (#19591)

-------------------------------------------------------------------
Thu Sep 12 22:14:45 CEST 2002 - fehr@suse.de

- remove obsolete LVM and MD initialisation in inst_mode.ycp
- 2.6.63

-------------------------------------------------------------------
Thu Sep 12 17:15:52 CEST 2002 - kkaempf@suse.de

- remove control files (#19564)
- 2.6.62

-------------------------------------------------------------------
Thu Sep 12 15:26:35 CEST 2002 - kkaempf@suse.de

- fix vendor path for UnitedLinux (#19442)
- 2.6.61

-------------------------------------------------------------------
Thu Sep 12 14:38:52 CEST 2002 - kkaempf@suse.de

- dont warn about kernel if not in update mode.
- 2.6.60

-------------------------------------------------------------------
Thu Sep 12 13:10:40 CEST 2002 - kkaempf@suse.de

- symlink *.shipped to *.suse on update for LILO compatibility
- 2.6.59

-------------------------------------------------------------------
Wed Sep 11 13:40:41 CEST 2002 - kkaempf@suse.de

- properly unmount sources also on abort and end of update
- move package log to yast2-packager
- handle run-time kernel switch extra
- 2.6.58

-------------------------------------------------------------------
Wed Sep 11 00:42:12 CEST 2002 - kkaempf@suse.de

- remove obsolete package data after update
- release source (CD) and target (rpmdb)
- 2.6.57

-------------------------------------------------------------------
Tue Sep 10 16:15:09 CEST 2002 - arvin@suse.de

- added more provides/obsoletes (bug #19325)

-------------------------------------------------------------------
Tue Sep 10 14:34:13 CEST 2002 - arvin@suse.de

- again fix initial language

-------------------------------------------------------------------
Mon Sep  9 15:46:39 CEST 2002 - kkaempf@suse.de

- fix initial language
- 2.6.54

-------------------------------------------------------------------
Mon Sep 09 15:41:19 CEST 2002 - arvin@suse.de

- run ncurses control center after installation (instead of ycp
  based one) (bug #19246)

-------------------------------------------------------------------
Mon Sep  9 12:48:38 CEST 2002 - kkaempf@suse.de

- drop "noarch"
- 2.6.53

-------------------------------------------------------------------
Mon Sep 09 12:24:03 CEST 2002 - arvin@suse.de

- setup proxy configuration for installation (bug #19189)

-------------------------------------------------------------------
Mon Sep  9 12:20:13 CEST 2002 - kkaempf@suse.de

- remove runme_at_boot at end
- 2.6.51

-------------------------------------------------------------------
Fri Sep  6 12:56:08 CEST 2002 - kkaempf@suse.de

- s390'ers want it different -> k_deflt on smp systems (#18990)
- 2.6.50

-------------------------------------------------------------------
Fri Sep  6 12:48:51 CEST 2002 - kkaempf@suse.de

- properly detect update_mode after restart
- 2.6.49

-------------------------------------------------------------------
Thu Sep  5 20:47:47 CEST 2002 - kkaempf@suse.de

- continue with inst_rpmcopy after update
- 2.6.48

-------------------------------------------------------------------
Thu Sep 05 19:10:43 CEST 2002 - arvin@suse.de

- more old trans-package fun

-------------------------------------------------------------------
Thu Sep 05 15:01:29 CEST 2002 - arvin@suse.de

- always run depmod after installation (bug #18382)
- set HOME=/root during installation (bug #18882)

-------------------------------------------------------------------
Wed Sep  4 16:12:19 CEST 2002 - kkaempf@suse.de

- move update branch to yast2-update (#18876)
- 2.6.45

-------------------------------------------------------------------
Wed Sep 04 12:48:03 CEST 2002 - arvin@suse.de

- fixed provide/obsolete of trans packages (bug #18691)

-------------------------------------------------------------------
Tue Sep  3 22:34:44 CEST 2002 - kkaempf@suse.de

- adapt update workflow to package manager
- 2.6.41

-------------------------------------------------------------------
Mon Sep 02 14:14:15 CEST 2002 - arvin@suse.de

- set default runlevel back to 3 if X11 is not configured
  (bug #18705)

-------------------------------------------------------------------
Mon Sep 02 11:04:17 CEST 2002 - arvin@suse.de

- set HOME=/tmp during installation so qt doesn't pollute root
  filesystem (bug #18663)

-------------------------------------------------------------------
Fri Aug 30 11:18:15 CEST 2002 - arvin@suse.de

- hide output of kill in YaST2.firstboot (bug #18585)
- moved X11Version.ycp to yast2 package

-------------------------------------------------------------------
Thu Aug 29 10:43:43 CEST 2002 - arvin@suse.de

- fixed network start for ssh installation (bug #18506)
- fixed password saving for ssh installation (bug #18507)
- start in textmode for ssh installation (bug #18571)

-------------------------------------------------------------------
Thu Aug 29 10:41:00 CEST 2002 - kkaempf@suse.de

- close source in inst_finish (#18508)

-------------------------------------------------------------------
Wed Aug 28 22:34:37 CEST 2002 - kkaempf@suse.de

- trigger cache copying at end
- 2.6.35

-------------------------------------------------------------------
Tue Aug 27 23:16:31 CEST 2002 - kkaempf@suse.de

- init packagemanager properly
- drop all references to old data (suse/setup/descr/info)

-------------------------------------------------------------------
Tue Aug 27 12:10:15 CEST 2002 - arvin@suse.de

- load firewire support during installation (bug #18379)
- create_interfaces has moved from / to /sbin

-------------------------------------------------------------------
Tue Aug 27 10:43:05 CEST 2002 - arvin@suse.de

- fixes for ssh installation

-------------------------------------------------------------------
Mon Aug 26 12:43:26 CEST 2002 - arvin@suse.de

- don't run x11 configuration if x11 is missing (bug #18208)

-------------------------------------------------------------------
Mon Aug 26 10:18:44 CEST 2002 - kkaempf@suse.de

- ignore even more boot options (#18154)

-------------------------------------------------------------------
Thu Aug 22 20:18:17 CEST 2002 - fehr@suse.de

- call /sbin/vgscan if root filesystem is on LVM before calling
  Boot::Save() (#18180)

-------------------------------------------------------------------
Thu Aug 22 14:43:26 CEST 2002 - arvin@suse.de

- use the same workflow on s390 as on other architectures

-------------------------------------------------------------------
Thu Aug 22 12:31:17 CEST 2002 - kkaempf@suse.de

- drop "ht" flag probing, done in libhd now (#13532).

-------------------------------------------------------------------
Thu Aug 22 10:45:21 CEST 2002 - kkaempf@suse.de

- run "SuSEconfig --module bootsplash" before bootloader
  V 2.6.29

-------------------------------------------------------------------
Thu Aug 22 09:46:46 CEST 2002 - kkaempf@suse.de

- selected packages are also provided after installation
  V 2.6.28

-------------------------------------------------------------------
Thu Aug 22 09:22:28 CEST 2002 - kkaempf@suse.de

- dont use .package agent in inst_finish
  V 2.6.27

-------------------------------------------------------------------
Wed Aug 21 18:01:05 CEST 2002 - kkaempf@suse.de

- fix for build
  V 2.6.26

-------------------------------------------------------------------
Wed Aug 21 16:31:59 CEST 2002 - kkaempf@suse.de

- adaptions to new packager
- V 2.6.25

-------------------------------------------------------------------
Tue Aug 20 19:08:14 CEST 2002 - arvin@suse.de

- use new Mode::x11_setup_needed and Arch::x11_setup_needed

-------------------------------------------------------------------
Tue Aug 20 12:00:23 CEST 2002 - arvin@suse.de

- don't probe for mouse, floppy and usb devices on iseries

-------------------------------------------------------------------
Mon Aug 19 17:58:45 CEST 2002 - olh@suse.de

- implemented starting of ssh in installed system (needed for
  some kinds of remote installation)

-------------------------------------------------------------------
Mon Aug 19 17:53:40 CEST 2002 - arvin@suse.de

- don't probe for mouse, floppy and usb devices on s390

-------------------------------------------------------------------
Mon Aug 19 16:24:31 CEST 2002 - arvin@suse.de

- don't run X11 configuration on S390 (bug #17371)

-------------------------------------------------------------------
Mon Aug 19 09:32:04 CEST 2002 - kkaempf@suse.de

- Moving target by ppc team. One bit more entered to #17739.

-------------------------------------------------------------------
Fri Aug 16 15:21:48 CEST 2002 - kkaempf@suse.de

- drop BOOT_IMAGE=apic evaluation. enableapic is passed
  as normal kernel parameter to k_deflt now.
- add "SuSE" to list of kernel parameters to discard.

-------------------------------------------------------------------
Thu Aug 15 13:53:54 CEST 2002 - kkaempf@suse.de

- linuxrc doesn't reboot on PCMCIA systems any more (#17739)

-------------------------------------------------------------------
Wed Aug 14 17:12:01 CEST 2002 - arvin@suse.de

- added special hardware configuration list for ppc64 and s390
  (bug #17742)

-------------------------------------------------------------------
Wed Aug 14 11:32:07 CEST 2002 - kkaempf@suse.de

- fix NoShell: check (#17714)

-------------------------------------------------------------------
Mon Aug 12 17:01:52 CEST 2002 - kkaempf@suse.de

- fix network parameters passing from /etc/install.inf
- install k_athlon if vendor_id == "AuthenticAMD"  && cpu family >= 6
- drop "acpismp=force" for hyperthreading SMP

-------------------------------------------------------------------
Mon Aug 12 15:48:57 CEST 2002 - kkaempf@suse.de

- read /etc/install.inf:InstMode correctly

-------------------------------------------------------------------
Thu Aug  8 16:23:00 CEST 2002 - kkaempf@suse.de

- honor "/etc/install.inf:NoShell" to suppress extra shell on tty2.

-------------------------------------------------------------------
Wed Aug  7 12:16:33 CEST 2002 - kkaempf@suse.de

- allow for multiple foreign primary partitions (#17458)

-------------------------------------------------------------------
Wed Aug 07 10:47:45 CEST 2002 - arvin@suse.de

- removed access to variable DEFAULT_LANGUAGE in YaST2 start
  script (now only RC_LANG is unsed)

-------------------------------------------------------------------
Tue Aug 06 12:51:33 CEST 2002 - arvin@suse.de

- don't start vnc server twice after reboot during installation
  (bug #17415)

-------------------------------------------------------------------
Mon Aug 05 18:56:15 CEST 2002 - arvin@suse.de

- even more changed for new /etc/install.inf agent

-------------------------------------------------------------------
Mon Aug  5 16:57:21 CEST 2002 - ms@suse.de

- do not call module x11 if serial_console or vnc session
  is active: (#17233)

-------------------------------------------------------------------
Mon Aug  5 15:17:53 CEST 2002 - kkaempf@suse.de

- call "/create_interface <destdir>" on S/390 in order to get network
  setup data to installed system.

-------------------------------------------------------------------
Mon Aug 05 12:10:21 CEST 2002 - arvin@suse.de

- further changed for new /etc/install.inf agent

-------------------------------------------------------------------
Sat Aug 03 15:33:51 CEST 2002 - arvin@suse.de

- removed option -noxim for qt frontend since bug #17161 is now
  solved by changes to yast2-qt

-------------------------------------------------------------------
Fri Aug 02 15:02:54 CEST 2002 - arvin@suse.de

- run qt frontend with option -noxim (bug #17161)
- configure only network card on iSeries

-------------------------------------------------------------------
Fri Aug  2 14:31:49 CEST 2002 - olh@suse.de

- export Y2DEBUG and increase logsize in YaST2.firstboot when
  booted with 'debug'

-------------------------------------------------------------------
Wed Jul 31 16:21:07 CEST 2002 - msvec@suse.cz

- remove MakeCDLinks from inst_finish.ycp (#17309)

-------------------------------------------------------------------
Wed Jul 31 16:21:07 CEST 2002 - msvec@suse.cz

- new agent for /etc/install.inf

-------------------------------------------------------------------
Mon Jul 29 18:15:45 CEST 2002 - arvin@suse.de

- fixed return value in inst_x11.ycp

-------------------------------------------------------------------
Fri Jul 26 13:35:24 CEST 2002 - ms@suse.de

- add subdirectory x11 and include the base modules
  X11Version and inst_x11 to be present at any time

-------------------------------------------------------------------
Tue Jul 23 15:29:46 CEST 2002 - olh@suse.de

- new kernel names and binaries for ppc.

-------------------------------------------------------------------
Tue Jul 23 12:17:48 CEST 2002 - olh@suse.de

- add -httpd /usr/share/vnc/classes to inst_setup_vnc

-------------------------------------------------------------------
Sat Jul 20 11:35:06 CEST 2002 - olh@suse.de

- use WFM::Execute (.local to copy vnc data to target directory

-------------------------------------------------------------------
Fri Jul 19 18:05:51 CEST 2002 - fehr@suse.de

- removed writing of /etc/fstab from inst_finish it is now in
  inst_prepdisk
- version 2.6.5

-------------------------------------------------------------------
Thu Jul 18 13:37:59 CEST 2002 - fehr@suse.de

- moved variable immediate_prepdisk from module Installation to
  module Storage.

-------------------------------------------------------------------
Wed Jul 17 16:29:25 CEST 2002 - arvin@suse.de

- fixed S390 reboot message (bug #17049)

-------------------------------------------------------------------
Tue Jul 16 17:25:31 CEST 2002 - sh@suse.de

- provide/obsolete yast2-trans-inst-proposal and
  yast2-trans-inst-general

-------------------------------------------------------------------
Wed Jul 10 15:51:00 CEST 2002 - arvin@suse.de

- omit keyboard, mouse and bootloader in initial proposal on s390
- fixed location of ycp data files

-------------------------------------------------------------------
Thu Jul 04 16:10:45 CEST 2002 - arvin@suse.de

- moved non binary files to /usr/share/YaST2

-------------------------------------------------------------------
Mon Jun 24 15:24:43 CEST 2002 - kkaempf@suse.de

- New package: split off purely installation related code
  from yast2.rpm<|MERGE_RESOLUTION|>--- conflicted
+++ resolved
@@ -1,14 +1,14 @@
 -------------------------------------------------------------------
-<<<<<<< HEAD
 Mon Mar 10 13:01:48 UTC 2014 - jsrain@suse.cz
 
 - don't hide ReleaseNotes button going back fron inst proposal
   (bnc#867389)
-=======
+- 3.1.52
+
+-------------------------------------------------------------------
 Fri Mar  7 16:00:42 UTC 2014 - lslezak@suse.cz
 
 - run scc_finish client if present (FATE#312012)
->>>>>>> 0f5d2ca1
 - 3.1.51
 
 -------------------------------------------------------------------
