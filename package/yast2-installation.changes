-------------------------------------------------------------------
<<<<<<< HEAD
Mon Feb 10 12:26:47 UTC 2014 - jreidinger@suse.com

- keep proper installation mode after cloning(BNC#861520)
- 3.1.32

-------------------------------------------------------------------
=======
Tue Feb 11 14:55:36 UTC 2014 - jreidinger@suse.com

- fix dependencies to properly require new ruby bindings
- 3.1.32

-------------------------------------------------------------------
Mon Feb 10 14:31:52 UTC 2014 - jsrain@suse.cz

- removed unused release_notes_popup.rb

-------------------------------------------------------------------
>>>>>>> c92e3bd6
Mon Feb 10 13:00:10 CET 2014 - fehr@suse.de

- Remove initialisation of Report in autoinst mode from 
  inst_system_analysis. Not needed any more since autoyast Profile 
  is now processed before inst_system_analysis gets called
  (bnc#862829).
- 3.1.31

-------------------------------------------------------------------
Fri Feb  7 09:36:00 UTC 2014 - jreidinger@suse.com

- Implement minimal installation feature (FATE#313149)
- 3.1.30

-------------------------------------------------------------------
Mon Feb  3 14:36:34 UTC 2014 - jreidinger@suse.com

- fix false positive errors in log for easier debugging in future
- 3.1.29

-------------------------------------------------------------------
Fri Jan 31 12:04:52 UTC 2014 - lslezak@suse.cz

- inst_inc_all.rb - added missing import (bnc#860263)
- 3.1.28

-------------------------------------------------------------------
Thu Jan 30 15:43:05 UTC 2014 - jreidinger@suse.com

- Remove write to non-existing /etc/sysconfig/suseconfig
  (FATE#100011)
- 3.1.27

-------------------------------------------------------------------
Thu Jan 30 15:42:52 CET 2014 - aschnell@suse.de

- fixed DASD detection (bnc#860398)
- 3.1.26

-------------------------------------------------------------------
Tue Jan 28 15:37:15 UTC 2014 - jreidinger@suse.com

- Fix exporting configuration in first stage (FATE#308539)
- 3.1.25

-------------------------------------------------------------------
Mon Jan 27 09:56:26 UTC 2014 - mfilka@suse.com

- fate#316768, bnc#854500
  - enable network service according product feature
- 3.1.24

-------------------------------------------------------------------
Fri Jan 24 12:01:29 UTC 2014 - lslezak@suse.cz

- removed inst_scc.rb client (moved to yast2-registration)
- 3.1.23

-------------------------------------------------------------------
Tue Jan 21 14:18:08 UTC 2014 - jreidinger@suse.com

- Remove icons from system analysis according to Ken's comments
  (fate#314695)
- 3.1.22

-------------------------------------------------------------------
Tue Jan 21 12:15:21 UTC 2014 - jreidinger@suse.com

- Remove "Change..." button in non-textual installation
- Add "Export Configuration" button in non-textual installation
  (FATE#308539)
- Add "Export Configuration" menu item in textual installation
  (FATE#308539)
- 3.1.21

-------------------------------------------------------------------
Tue Jan 21 08:48:17 UTC 2014 - jsrain@suse.cz

- adjusted UI according to Ken's comments (fate#314695)
- 3.1.20

-------------------------------------------------------------------
Mon Jan 13 09:58:46 UTC 2014 - jreidinger@suse.com

- add clone proposal and finish client (FATE#308539)
- 3.1.19

-------------------------------------------------------------------
Wed Jan  8 12:46:34 UTC 2014 - jsrain@suse.cz

- added capability to install OEM images (fate#316326)
- added handling Release Notes button (fate#314695)

-------------------------------------------------------------------
Fri Dec 20 09:32:08 UTC 2013 - vmoravec@suse.com

- Add abort and fail hooks for installation
- 3.1.18

-------------------------------------------------------------------
Thu Dec 12 14:50:32 UTC 2013 - lslezak@suse.cz

- control files have been moved to a separate package/git repo
  (https://github.com/yast/yast-installation-control)
- 3.1.17

-------------------------------------------------------------------
Wed Dec 11 09:54:10 UTC 2013 - lslezak@suse.cz

- fixed Makefile.am (added missing inst_scc.rb)
- 3.1.16

-------------------------------------------------------------------
Tue Dec 10 08:46:11 UTC 2013 - vmoravec@suse.com

- Show hook summary only if some hooks failed
- 3.1.15

-------------------------------------------------------------------
Thu Dec  5 15:32:24 UTC 2013 - jreidinger@suse.com

- fix opening zfcp client in disk activation on s390
- 3.1.14

-------------------------------------------------------------------
Thu Dec  5 15:25:18 UTC 2013 - lslezak@suse.cz

- added a new client for SCC registration (first iteration, UI
  only, does not work yet)

-------------------------------------------------------------------
Wed Dec  4 16:11:37 UTC 2013 - jreidinger@suse.com

- fix failure in remote disks activation client
- 3.1.13

-------------------------------------------------------------------
Wed Dec  4 08:30:37 UTC 2013 - lslezak@suse.cz

- removed "trang" dependency (requires complete Java stack, convert
  the file directly in the source repository)
- 3.1.12

-------------------------------------------------------------------
Tue Dec  3 15:11:17 UTC 2013 - jreidinger@suse.com

- remove server base scenario and media check clients from SLE
  installation (FATE#314695)
- add storage proposal dialog to SLE installation (FATE#314695)
- 3.1.11

-------------------------------------------------------------------
Tue Dec  3 13:40:27 UTC 2013 - vmoravec@suse.com

- Show popup window with used hooks before installation finished
- 3.1.10

-------------------------------------------------------------------
Mon Dec  2 12:28:26 UTC 2013 - jreidinger@suse.com

- Add direct link to network communication from remote disks
  activation (FATE#314695, part of NI requirements)
- 3.1.9

-------------------------------------------------------------------
Thu Nov 28 13:01:44 UTC 2013 - vmoravec@suse.com

- Add hooks to main installation client
- 3.1.8

-------------------------------------------------------------------
Wed Nov 20 13:21:57 UTC 2013 - lslezak@suse.cz

- removed support for automatic 2nd stage (the 2nd stage has been
  dropped completely) (FATE#314695)
- 3.1.7

-------------------------------------------------------------------
Tue Nov 19 10:19:13 CET 2013 - locilka@suse.com

- Proposing separate /home partition on SLES and SLES for VMware
  (FATE#316624)

-------------------------------------------------------------------
Mon Nov 18 13:28:32 UTC 2013 - lslezak@suse.cz

- move some steps from removed 2nd stage to the 1st stage
- "inst_mode" client: removed installation/update switch,
  renamed to "inst_installation_options" 
- 3.1.6

-------------------------------------------------------------------
Tue Nov 12 09:24:25 UTC 2013 - lslezak@suse.cz

- control file cleanup:
  * remove the 2nd stage in installation (FATE#314695)
  * removed autoconfiguration support in the 2nd stage (the 2nd
    stage has been removed completely)
  * repair mode removed (not supported) (FATE#308679)

-------------------------------------------------------------------
Mon Nov 11 14:21:37 UTC 2013 - vmoravec@suse.com

- 3.1.5
- replace runlevel entries in control files with default_target
  entries
- replace dependency on yast2-runlevel with yast2-services-manager

-------------------------------------------------------------------
Thu Nov  7 11:45:45 UTC 2013 - mfilka@suse.com

- bnc#849391
  - removed explicit start of second phase of SuSEfirewall2 
    initialization. Not needed when systemd is in use.
- 3.1.4

-------------------------------------------------------------------
Thu Oct 31 11:32:01 UTC 2013 - lslezak@suse.cz

- install "perl-Bootloader-YAML" package
- removed "Use Automatic Configuration" option from the
  installation mode dialog (the 2nd stage has been removed)
- 3.1.3

-------------------------------------------------------------------
Tue Oct 29 13:17:59 UTC 2013 - lslezak@suse.cz

- install only "perl-YAML-LibYAML" and "perl-bootloader" packages
  to the target system
- updated scr_switch_debugger.rb client

-------------------------------------------------------------------
Fri Oct 26 11:39:17 UTC 2013 - jsrain@suse.cz

- show release notes button (fate#314695)

-------------------------------------------------------------------
Fri Oct 25 10:06:07 CEST 2013 - aschnell@suse.de

- removed long obsolete EVMS entries from control file (see
  fate#305007)

-------------------------------------------------------------------
Wed Oct 23 07:27:28 UTC 2013 - lslezak@suse.cz

- removed autorepeat workaround for bnc#346186, not needed anymore,
  xset might not be installed (bnc#846768)
- 3.1.2

-------------------------------------------------------------------
Tue Oct 22 16:46:18 CEST 2013 - locilka@suse.com

- Extended support for ignored_features: They can be also mentioned
  in PTOptions and thus not appended to Kernel command line
  (FATE#314982)

-------------------------------------------------------------------
Tue Oct 15 14:15:31 CEST 2013 - locilka@suse.com

- Added support for ignore[d][_]feature[s] (FATE#314982) allowing
  to skip some unwanted features of the installer
- 3.1.1

-------------------------------------------------------------------
Thu Oct 10 14:48:46 CEST 2013 - locilka@suse.com

- Dropped modem and DSL detection (and configuration) from
  installation proposal (FATE#316263, FATE#316264)

-------------------------------------------------------------------
Fri Sep 27 16:34:11 UTC 2013 - lslezak@suse.cz

- do not use *.spec.in template, use *.spec file with RPM macros
  instead
- 3.1.0

-------------------------------------------------------------------
Fri Sep 27 14:17:54 CEST 2013 - jsuchome@suse.cz

- yast2-mouse was dropped, do not call its components (bnc#841960)
- 3.0.7 

-------------------------------------------------------------------
Thu Sep 26 10:47:32 CEST 2013 - jsuchome@suse.cz

- fix console status after the installation (bnc#750326)
- 3.0.6 

-------------------------------------------------------------------
Tue Sep  3 11:55:45 CEST 2013 - jsuchome@suse.cz

- do not mention xorg-x11 in the control files (bnc#837450) 
- remove obsoleted part of X11 related code
- 3.0.5

-------------------------------------------------------------------
Fri Aug  9 06:36:31 UTC 2013 - mfilka@suse.com

- bnc#798620
    - removed proposed hotfix for the bug. The hotfix could block 
    starting firewall under some circunstances.
    - (re)starting firewall is handled in yast2.rpm since 3.0.2
- 3.0.4 

-------------------------------------------------------------------
Wed Aug  7 12:57:05 CEST 2013 - jsuchome@suse.cz

- use pure ruby solution when sorting proposal items

-------------------------------------------------------------------
Tue Aug  6 11:30:53 CEST 2013 - jsuchome@suse.cz

- use pure ruby solution when sorting destkop items, so major desktop
  (with same order number) won't get resorted
- 3.0.3

-------------------------------------------------------------------
Mon Aug  5 13:16:04 CEST 2013 - jsuchome@suse.cz

- check the product profiles during system analysis and
  copy them to installed system (backport of fate#310730)
- 3.0.2

-------------------------------------------------------------------
Sun Aug  4 11:48:21 UTC 2013 - lslezak@suse.cz

- removed empty agents/Makefile.am and unused testsuite/Makefile.am
- removed obsolete BuildRequires: doxygen perl-XML-Writer sgml-skel
  yast2-testsuite yast2-storage yast2-pkg-bindings yast2-packager

-------------------------------------------------------------------
Fri Aug  2 14:25:07 CEST 2013 - jsuchome@suse.cz

- remove trang from BuildRequires: rng can be created during
  packaging, not needed during build

-------------------------------------------------------------------
Thu Aug  1 11:21:35 CEST 2013 - jsuchome@suse.cz

- correctly write supporturl (port of bnc#520169) 
- limit the number of the searched disks to 8 of each kind to
  shorten time needed for finding SSH keys (port of fate#305873)
- 3.0.1

-------------------------------------------------------------------
Wed Jul 31 08:30:58 UTC 2013 - yast-devel@opensuse.org

- converted from YCP to Ruby by YCP Killer
  (https://github.com/yast/ycp-killer)
- version 3.0.0

-------------------------------------------------------------------
Mon Jul 29 13:43:13 CEST 2013 - fehr@suse.de

- ignore SIGHUP in YaST2.Second-Stage to make autoyast installs
  with serial console succeed again (bnc#825728, bnc#823224)

-------------------------------------------------------------------
Thu Jul 11 12:23:36 CEST 2013 - aschnell@suse.de

- fixed sshd check (bnc#825160)
- 2.24.10

-------------------------------------------------------------------
Thu Jul  4 13:56:19 CEST 2013 - jsuchome@suse.cz

- show release notes of newest product first (bnc#827590)
- 2.24.9

-------------------------------------------------------------------
Tue Jun 25 10:17:46 CEST 2013 - jsuchome@suse.cz

- adapt control.xml to offical Factory one:
  added e17 desktop, enabled online repositories
- 2.24.8

-------------------------------------------------------------------
Fri Jun 21 16:55:50 CEST 2013 - jsuchome@suse.cz

- only show desktops for which their defined patterns are known
  (needed when desktop defined in control file is only available
  via some optional installation source - fate#315061)
- 2.24.7

-------------------------------------------------------------------
Wed Jun 19 11:42:59 CEST 2013 - aschnell@suse.de

- make check for sshd more robust (bnc#825160)
- 2.24.6

-------------------------------------------------------------------
Thu Jun  6 08:29:44 UTC 2013 - mfilka@suse.com

- bnc#774301
    - fixed udev events handling in kernel_finish 
- 2.24.5

-------------------------------------------------------------------
Wed Jun  5 13:02:06 UTC 2013 - lslezak@suse.cz

- use WFM::ClientExists() call instead of checking *.ycp file
  presence (works also with non-YCP clients and checks also e.g.
  /y2update/clients path)

-------------------------------------------------------------------
Mon May 27 15:27:12 CEST 2013 - locilka@suse.com

- Using unique IDs while calling rpmcopy_secondstage to prevent
  from disabling this step in AutoYaST or Upgrade while it should
  be disabled only in Installation (bnc#813072).

-------------------------------------------------------------------
Mon May 13 09:40:15 CEST 2013 - jsuchome@suse.cz

- startup scripts: if RC_LANG is not set, use en_US as default
  (bnc#815265)
- 2.24.4

-------------------------------------------------------------------
Fri May 03 12:18:43 CEST 2013 - aschnell@suse.de

- call unicode_start/stop and initviocons only on consoles
  (bnc#800790)
- fixed check for missing initviocons
- 2.24.3

-------------------------------------------------------------------
Mon Apr 22 14:59:35 CEST 2013 - jsuchome@suse.cz

- show dialog for all available disk controlers (bnc#807026)
- 2.24.2 

-------------------------------------------------------------------
Wed Apr 17 14:50:48 CEST 2013 - jsuchome@suse.cz

- force disk activation when Storage reports no disk was found
  (bnc#810823) 
- 2.24.1

-------------------------------------------------------------------
Fri Mar 29 11:58:02 CET 2013 - jsuchome@suse.cz

- always return boolean from DeployTarImage (bnc#804293)
- make the "Check drivers" error message depend on control.xml
  variable (fate#312875, bnc#805251) 
- 2.24.0

-------------------------------------------------------------------
Wed Mar 13 12:35:54 UTC 2013 - mfilka@suse.com

- NetworkManager is enabled and active after second stage (bnc#808039)
- 2.23.13 

-------------------------------------------------------------------
Mon Mar 04 14:42:03 CET 2013 - aschnell@suse.de

- deactivate RAID before going back to "Disk Activation" during
  installation (bnc#806454)

-------------------------------------------------------------------
Thu Feb 14 17:06:53 CET 2013 - fehr@suse.de

- fix got_kernel_param in misc.sh to not match substrings (so far 
  kernel parameters like systemd.log_level=debug activated Y2DEBUG)
- 2.23.12
 
-------------------------------------------------------------------
Wed Jan 23 16:00:21 CET 2013 - jsuchome@suse.cz

- prevent systemctl hang in 2nd stage (from fcrozat@suse.com,
  bnc#798620)
- 2.23.11

-------------------------------------------------------------------
Sun Jan 20 15:27:33 UTC 2013 - lslezak@suse.cz

- start the add-on module also when "addon" boot parameter is
  present (fate#314318)
- 2.23.10

-------------------------------------------------------------------
Mon Jan 14 13:45:23 UTC 2013 - locilka@suse.com

- Adding repositories that cannot be (re)added as enabled in
  a disabled state (bnc#779396).
- 2.23.9

-------------------------------------------------------------------
Fri Jan 11 10:47:11 CET 2013 - jsuchome@suse.cz

- adapted to changes in Storage.ycp API (bnc#797245)
- 2.23.8

-------------------------------------------------------------------
Mon Jan  7 13:06:32 CET 2013 - jsuchome@suse.cz

- set new keyboard layout right after selecting (bnc#796589)
- added SYSTEMCTL_OPTIONS to Firstboot/Second Stage services
  (bnc#791076)
- 2.23.7

-------------------------------------------------------------------
Fri Dec 21 08:23:47 CET 2012 - jsuchome@suse.cz

- show the info about possibility to download drivers
  from drivers.suse.com (fate#312875) 
- added KVM installation scenario (bnc#795067)
- 2.23.6

-------------------------------------------------------------------
Fri Dec 14 15:16:52 CET 2012 - jsuchome@suse.cz

- disable USB sources after installation (bnc#793709) 
- 2.23.5

-------------------------------------------------------------------
Tue Dec  4 16:54:56 CET 2012 - jsuchome@suse.cz

- allow using local repositories during update (bnc#779397)
- 2.23.4

-------------------------------------------------------------------
Mon Nov  5 08:21:41 CET 2012 - jsuchome@suse.cz

- fixed installation of systemd units (crrodriguez)
- 2.23.3

-------------------------------------------------------------------
Wed Oct 31 08:16:46 CET 2012 - jsuchome@suse.cz

- removed fonts_finish, its only action was to call obsolete
  SuSEconfig script
- removed inst_suseconfig client (fate#100011)
- 2.23.2 

-------------------------------------------------------------------
Fri Oct 26 08:44:43 CEST 2012 - jsuchome@suse.cz

- do not allow to go next without desktop selected (bnc#786507)
- 2.23.1

-------------------------------------------------------------------
Wed Oct 24 11:12:55 CEST 2012 - jsuchome@suse.cz

- removed suseconfig step from installation sequence (fate#100011)
- 2.23.0

-------------------------------------------------------------------
Wed Jul 11 15:56:38 CEST 2012 - jsuchome@suse.cz

- create simpler and non translated aliases for update sources 
  (bnc#768624)
- 2.22.10

-------------------------------------------------------------------
Thu Jun 28 14:36:08 CEST 2012 - jsuchome@suse.cz

- set TERM=linux for 2nd stage services, to keep ncurses nice
  (bnc#768356)
- 2.22.9

-------------------------------------------------------------------
Mon Jun 25 15:43:43 CEST 2012 - jsuchome@suse.cz

- ensure Plymouth is hiddent before 2nd start, to prevent system
  freeze (bnc#768185)
- ensure 2nd stage is started before SuSEfirewall2_init (bnc#733361)
- 2.22.8

-------------------------------------------------------------------
Tue Jun 19 14:49:52 CEST 2012 - aschnell@suse.de

- kill console before reboot (bnc#759627)
  (otherwise systemd will not proceed with system shutdown)

-------------------------------------------------------------------
Wed Jun  6 11:27:02 CEST 2012 - jsuchome@suse.cz

- require yast2-proxy for 2nd stage (bnc#764951)
- show a message if network config has failed (bnc#765129)
- 2.22.7

-------------------------------------------------------------------
Tue Apr 17 16:03:55 CEST 2012 - jsuchome@suse.cz

- enhanced image installation help text (bnc#732914)

-------------------------------------------------------------------
Tue Apr 03 14:56:55 CEST 2012 - aschnell@suse.de

- adapted to move of testX (see bnc#749184)
- 2.22.6

-------------------------------------------------------------------
Wed Mar 14 15:42:19 CET 2012 - aschnell@suse.de

- create link yast.ssh for 2nd stage ssh installation (bnc#745340)
- 2.22.5

-------------------------------------------------------------------
Wed Feb 15 11:46:45 CET 2012 - gs@suse.de

- Improve layout of the release notes dialog (bnc #550610)
- 2.22.4 

-------------------------------------------------------------------
Thu Feb  9 10:53:01 CET 2012 - jsuchome@suse.cz

- adapt the style only for ssh installation, not vnc (bnc#742777)
- 2.22.3 

-------------------------------------------------------------------
Tue Feb  7 17:22:46 CET 2012 - tgoettlicher@suse.de

- Fixed bnc #742777: ssh installation needs to much bandwidth
- 2.22.2

-------------------------------------------------------------------
Fri Jan 13 11:02:40 CET 2012 - jsuchome@suse.cz

- confirmed license
- 2.22.1

-------------------------------------------------------------------
Mon Jan  9 14:29:34 CET 2012 - locilka@suse.cz

- save ecdsa keys as well (bnc#726468) (added where missing)

-------------------------------------------------------------------
Mon Jan  9 13:39:10 CET 2012 - locilka@suse.cz

- Added ntp-client into list of cloned modules in control file
  (bnc #738019).

-------------------------------------------------------------------
Wed Jan  4 15:21:30 CET 2012 - locilka@suse.cz

- Reading the current random/poolsize from /proc to store the exact
  number of bytes (bnc#692799).

-------------------------------------------------------------------
Tue Jan  3 16:21:42 CET 2012 - locilka@suse.cz

- Modified saving state of the current randomness (bnc#692799).

-------------------------------------------------------------------
Thu Dec  8 16:45:15 CET 2011 - locilka@suse.cz

- Fixed saving state of the current randomness (bnc#692799).

-------------------------------------------------------------------
Fri Nov 25 11:35:04 CET 2011 - jsuchome@suse.cz

- ask for Abort confirmation in Update URLs step (bnc#728907)

-------------------------------------------------------------------
Wed Nov 16 13:18:40 CET 2011 - jsuchome@suse.cz

- merged texts from proofreading
- 2.22.0 

-------------------------------------------------------------------
Thu Nov 10 14:27:55 UTC 2011 - fcrozat@suse.com

- Disable routing initscript commands through systemd, prevent
  lockups.

-------------------------------------------------------------------
Thu Nov 03 11:52:08 CET 2011 - aschnell@suse.de

- use same code to display ip addresses during vnc and ssh
  installation (bnc#727802)
- 2.21.28

-------------------------------------------------------------------
Wed Nov  2 17:14:51 CET 2011 - fcrozat@suse.com

- Ensure network is not started by systemd before Firstboot /
  SecondStage (bnc#726823)
- 2.21.27

-------------------------------------------------------------------
Mon Oct 31 09:18:46 CET 2011 - jsuchome@suse.cz

- control files: save ecdsa keys (bnc#726468)
- 2.21.26 

-------------------------------------------------------------------
Wed Oct 19 16:25:41 CEST 2011 - locilka@suse.cz

- Creating /etc/mtab linking to /proc/self/mounts in umount_finish
  (bnc#725166)
- 2.21.25

-------------------------------------------------------------------
Fri Oct 14 11:27:58 CEST 2011 - fcrozat@suse.com

- Fix text mode handled in systemd (bnc#724115)
- 2.21.24

-------------------------------------------------------------------
Tue Oct 11 08:52:43 CEST 2011 - jsuchome@suse.cz

- compress the log file from 1st stage of installation (bnc#716938)
- 2.21.23

-------------------------------------------------------------------
Fri Oct  7 11:38:39 UTC 2011 - fcrozat@suse.com

- Use latest macros for systemd
- Drop workaround for bnc#719221, systemd is fixed now.
- 2.21.22

-------------------------------------------------------------------
Fri Oct  7 11:30:21 UTC 2011 - jsrain@suse.cz

- change the URL for congratulation dialog (bnc#720481)

-------------------------------------------------------------------
Mon Sep 26 10:41:38 CEST 2011 - jsuchome@suse.cz

- control.openSUSE: use lightdm as default DM for Xfce 
- 2.21.21

-------------------------------------------------------------------
Fri Sep 23 15:36:11 CEST 2011 - jsuchome@suse.cz

- updated systemd service files (bnc#719221)
- 2.21.20 

-------------------------------------------------------------------
Fri Sep 23 14:27:36 CEST 2011 - jsuchome@suse.cz

- unmount previously mounted /run (bnc#717321)
- 2.21.19

-------------------------------------------------------------------
Thu Sep 15 12:16:49 UTC 2011 - lslezak@suse.cz

- improved package update check - display only the repositories
  with an update available, display package updates in details
- 2.21.18

-------------------------------------------------------------------
Tue Sep  6 10:05:00 CEST 2011 - jsuchome@suse.cz

- enable system cloning only when autoyast2 is installed
  (bnc#692790)
- 2.21.17

-------------------------------------------------------------------
Wed Aug 31 14:33:50 CEST 2011 - jsuchome@suse.cz

- fix build for older distributions
- 2.21.16 

-------------------------------------------------------------------
Mon Aug 29 12:12:55 CEST 2011 - jsuchome@suse.cz

- added systemd .service files for second stage and firstboot
  (from fcrozat@suse.com, bnc#713760)
- 2.21.15

-------------------------------------------------------------------
Fri Aug 12 13:58:01 CEST 2011 - jsuchome@suse.cz

- expect there might me extra checks for disk controllers with
  s390 (bnc#706911)
- adapted help text and label in installation mode selection
  (bnc#711160)
- 2.21.14 

-------------------------------------------------------------------
Fri Aug  5 12:13:13 UTC 2011 - lslezak@suse.cz

- upgrade_urls.ycp - do not display reading and writing progress,
  it is pretty quick and just causes screen flickering
  (the write progress is displayed only when there is an enabled
  repo to add, refreshing it can take long time) (bnc#692614)
- 2.21.13

-------------------------------------------------------------------
Fri Aug  5 12:32:16 CEST 2011 - tgoettlicher@suse.de

- fixed .desktop file (bnc #681249)

-------------------------------------------------------------------
Thu Aug  4 14:50:33 UTC 2011 - lslezak@suse.cz

- 2.21.12

-------------------------------------------------------------------
Thu Aug  4 14:07:38 CEST 2011 - mvidner@suse.cz

- Copy network interface naming rules early to get them to initrd (bnc#666079).

-------------------------------------------------------------------
Thu Aug  4 11:37:02 UTC 2011 - lslezak@suse.cz

- extraurls: check whether there is an update candidate in the
  added extra repositories - openSUSE DVD does not contain all
  packages, packages from OSS repository which are not on DVD
  medium were not upgraded and were left in the old version even
  after adding new OSS repository with updated version (bnc#693230)

-------------------------------------------------------------------
Wed Aug  3 13:19:50 UTC 2011 - lslezak@suse.cz

- cleanup: removed obsoleted SourceManager::SyncAddedAndDeleted()
  call (zmd sync has been removed)
- 2.21.11

-------------------------------------------------------------------
Wed Aug  3 08:53:14 UTC 2011 - lslezak@suse.cz

- use term "Software manager" instead of "Package manager"
  (bnc#585679)
- 2.21.10

-------------------------------------------------------------------
Tue Aug  2 13:37:03 CEST 2011 - locilka@suse.cz

- Preserving the /dev/urandom state from inst-sys after the
  installation (bnc#692799)
- Automatically enabling haveged service if installed (bnc#692799)
- 2.21.9

-------------------------------------------------------------------
Mon Aug  1 15:38:32 CEST 2011 - locilka@suse.cz

- Added control.SLES-for-VMware into the SVN

-------------------------------------------------------------------
Fri Jul 22 15:00:30 CEST 2011 - locilka@suse.cz

- Removed obsoleted X-KDE-SubstituteUID from deploy_image.desktop
  (bnc#540627)
- 2.21.8

-------------------------------------------------------------------
Tue Jul 12 15:34:38 CEST 2011 - jsuchome@suse.cz

- Show Xen Virtualization Host Server Installation scenario
  only for x86_64 architecture (bnc#702103)
- 2.21.7

-------------------------------------------------------------------
Thu Jun 30 14:09:17 CEST 2011 - jsuchome@suse.cz

- fixed typos (bnc#703119)
- 2.21.6 

-------------------------------------------------------------------
Wed Jun  1 17:24:25 CEST 2011 - locilka@suse.cz

- always loading 'pciehp' kernel module on Dell hardware
  (FATE #311991)
- fixed control file validation
- stricter btrfs_increase_percentage definition in all control
  files (only 'integer' is allowed)

-------------------------------------------------------------------
Wed Jun  1 11:56:08 CEST 2011 - fehr@suse.de

- add btrfs_increase_percentage to to category "partitioning" in
  config.xml files
- 2.21.5 

-------------------------------------------------------------------
Thu May 19 14:22:10 CEST 2011 - jsuchome@suse.cz

- enable YaST restart in the 1st stage (bnc#694299)
- 2.21.4 

-------------------------------------------------------------------
Wed Apr 27 15:08:04 CEST 2011 - jsuchome@suse.cz

- added option to configure FCoE Interfaces when started with
  WithFCoE=1 argument (fate#307445)
- 2.21.3 

-------------------------------------------------------------------
Wed Apr 27 11:19:50 CEST 2011 - jsuchome@suse.cz

- Copy /media.1/build to the installed system (fate#311377)
- 2.21.2 

-------------------------------------------------------------------
Fri Mar 25 10:26:44 CET 2011 - jsuchome@suse.cz

- show the 'before-reboot' message in RichText, so possible command
  can be copy-pasted (bnc#383519)
- 2.21.1

-------------------------------------------------------------------
Thu Mar 24 16:14:02 CET 2011 - jsuchome@suse.cz

- do not start automatic configuration for autoYaST (bnc#679435)
- 2.21.0

-------------------------------------------------------------------
Mon Feb 28 14:52:26 CET 2011 - locilka@suse.cz

- Handling disabled installation steps also in Live Installation
  mode (BNC #675516)
- 2.20.6

-------------------------------------------------------------------
Thu Feb 17 13:49:19 CET 2011 - aschnell@suse.de

- fixed braille support during installation (bnc #672086)
- 2.20.5

-------------------------------------------------------------------
Tue Feb  8 15:10:25 CET 2011 - locilka@suse.cz

- Adapted openSUSE control file to the current naming schema of
  desktops (BNC #667408)

-------------------------------------------------------------------
Thu Jan 20 14:18:41 CET 2011 - jsrain@suse.cz

- fix initialization of AutoUpgrade for 2nd stage
- 2.20.4

-------------------------------------------------------------------
Wed Jan 19 15:38:20 CET 2011 - jsrain@suse.cz

- adaptations for unattended migration (fate#310481)
- don't delete /etc/mtab if it is a symlink (bnc#665437)
- 2.20.3

-------------------------------------------------------------------
Wed Jan 19 12:53:00 CET 2011 - jsrain@suse.cz

- fixed progress during live installation (bnc#665413)
- 2.20.2

-------------------------------------------------------------------
Fri Jan  7 13:43:01 CET 2011 - jsrain@suse.cz

- update XFCE desktop definition

-------------------------------------------------------------------
Thu Jan  6 10:47:00 CET 2011 - locilka@suse.cz

- Using wider space for licence displayed in non-textual interface
  (BNC #607135).
- Fixed DUD deployment (BNC #626337)

-------------------------------------------------------------------
Thu Nov 16 16:13:48 UTC 2010 - jsrain@suse.cz

- fixed behavior of window closing in installation proposal
  (bnc#636980)
- use df for estimating partition size for live installer
  (bnc#555288)
- 2.20.1

-------------------------------------------------------------------
Thu Sep 30 17:33:48 UTC 2010 - lslezak@suse.cz

- don't use spaces in repo alias (bnc#596950)
- inst_addon_update_sources.ycp - removed obsoleted ZMD sync call
- 2.20.0

-------------------------------------------------------------------
Wed Jun  2 13:52:02 CEST 2010 - jsrain@suse.cz

- removed link to repairing the system
- 2.19.20

-------------------------------------------------------------------
Wed May 12 15:33:24 CEST 2010 - ug@suse.de

- fixed the cloning at the end of a manual
  installation (bnc#605132)
- 2.19.7

-------------------------------------------------------------------
Mon Apr 19 12:29:08 CEST 2010 - aschnell@suse.de

- allow btrfs as root fs
- 2.19.6

-------------------------------------------------------------------
Thu Apr 15 17:12:28 CEST 2010 - locilka@suse.cz

- Script copy_files_finish copies files with --dereference to
  prevent from copying symlinks instead of the files content
  (BNC #596938).

-------------------------------------------------------------------
Fri Apr 09 17:09:27 CEST 2010 - aschnell@suse.de

- disable Qt/Gtk frontend if testX is unavailable (bnc #585432)
- 2.19.5

-------------------------------------------------------------------
Tue Apr  6 17:44:25 CEST 2010 - locilka@suse.cz

- Searching for LiveCD license in /usr/share/doc/licenses and /
  directories (BNC #594042).

-------------------------------------------------------------------
Fri Mar 26 11:26:04 CET 2010 - ug@suse.de

- fixed a broken yast2-installation.spec.in
- fixed broken schema validation files for control.xml files
- 2.19.4

-------------------------------------------------------------------
Wed Mar 24 07:42:19 UTC 2010 - lslezak@suse.cz

- inst_suseconfig.ycp - do not reset UI product name
  (&product; macro) (bnc#539906)

-------------------------------------------------------------------
Thu Mar 18 14:55:20 CET 2010 - locilka@suse.cz

- Previously used repositories switched from enabled/disabled mode
  to removed/enabled/disabled mode (BNC #588659).

-------------------------------------------------------------------
Fri Mar 12 13:19:15 CET 2010 - kmachalkova@suse.cz

- Port from SLE11 SP1: process files in _datadir/autoinstall/modules 
  with %suse_update_desktop_file. This passes their strings into
  translation (bnc#549944)

-------------------------------------------------------------------
Fri Mar 12 10:53:55 CET 2010 - locilka@suse.cz

- Unique identification in inst_upgrade_urls switched from URL to
  ALIAS (BNC #587517).
- In case of re-adding CD/DVD media, user is asked to insert
  correct media before adding it (BNC #587517).
- Only upgrade packages if upgrading from SLES 11, otherwise use
  patterns for upgrade (BNC #587544).

-------------------------------------------------------------------
Tue Mar  9 15:35:48 CET 2010 - locilka@suse.cz

- Fixed calling update.post from DUD (BNC #586609).

-------------------------------------------------------------------
Tue Mar  2 14:30:31 CET 2010 - locilka@suse.cz

- CIM service is proposed as disabled by default (BNC #584524).

-------------------------------------------------------------------
Mon Feb 22 17:48:57 CET 2010 - locilka@suse.cz

- Documented YaST RELAX NG schema (FATE #305551).
- Correctly re-added unique_id to RNC - AC steps and proposals
  (BNC #582094).

-------------------------------------------------------------------
Wed Feb 17 11:05:12 CET 2010 - ug@suse.de

- clone checkbox at the end of the installation is always
  enabled now and can install the autoyast2 package if needed
  (bnc#547486)

-------------------------------------------------------------------
Mon Feb 15 15:48:51 CET 2010 - ug@suse.de

- UI for autoinstallation images added to deploy_image_auto

-------------------------------------------------------------------
Tue Feb  9 17:06:15 CET 2010 - locilka@suse.cz

- Steps 'user' and 'auth' enabled again in Live mode (BNC #547931).

-------------------------------------------------------------------
Tue Feb  9 14:49:33 CET 2010 - locilka@suse.cz

- Fixed license agreement check box visibility (BNC #571846).
- 2.19.3

-------------------------------------------------------------------
Tue Feb  2 11:03:04 CET 2010 - locilka@suse.cz

- Added LXDE to openSUSE control file (FATE #307729).

-------------------------------------------------------------------
Mon Feb  1 11:35:15 CET 2010 - locilka@suse.cz

- Fixed 'going back' from services proposal BNC #572734.

-------------------------------------------------------------------
Fri Jan 22 15:56:07 CET 2010 - aschnell@suse.de

- fixed message during ssh installation (bnc #518616)

-------------------------------------------------------------------
Fri Jan 15 17:29:45 CET 2010 - aschnell@suse.de

- updated control.rnc
- 2.19.2

-------------------------------------------------------------------
Thu Jan  7 15:29:13 CET 2010 - jsuchome@suse.cz

- inst_complex_welcome adapted to Language::SwitchToEnglishIfNeeded
  (bnc#479529)
- 2.19.1

-------------------------------------------------------------------
Fri Dec 11 16:48:58 CET 2009 - locilka@suse.cz

- Adapted for new API to ProductLicense (FATE #306295).

-------------------------------------------------------------------
Wed Dec  9 16:44:34 CET 2009 - locilka@suse.cz

- Package kde4-kdm has been renamed to kdm (SLES, SLED control
  files) (bnc #561627).

-------------------------------------------------------------------
Wed Dec  9 14:58:38 CET 2009 - kmachalkova@suse.cz

- Un-check automatic configuration box when user selects update
  (bnc#537625)  

-------------------------------------------------------------------
Wed Dec  9 14:12:21 CET 2009 - locilka@suse.cz

- Enabled CIM by default (SLES and SLED) (FATE #305583)
- Adapted RNC for control files

-------------------------------------------------------------------
Wed Dec  9 12:49:08 CET 2009 - jsrain@suse.cz

- dereference hardlinks when deploying live CD so that it can
  be also deployed on multiple separate partitions (bnc#549158)

-------------------------------------------------------------------
Mon Nov 30 14:38:26 CET 2009 - locilka@suse.cz

- Repositories added by inst_addon_update_sources use
  Pkg::RepositoryAdd that does not need access to network
  (bnc #557723)

-------------------------------------------------------------------
Tue Nov 24 16:13:31 CET 2009 - kmachalkova@suse.cz

Cumulative patch with SLE11 SP1 features:
- In TUI (ncurses), use plain text (.txt) file with release notes, 
  if found (FaTE#306167)
- Set /etc/sysconfig/boot:RUN_PARALLEL according to corresponding
  value in control file (FaTE#307555) 
- 2.19.0

-------------------------------------------------------------------
Thu Nov 19 16:51:55 CET 2009 - locilka@suse.cz

- Added control file configuration option require_registration
  (FATE #305578).

-------------------------------------------------------------------
Wed Nov  4 16:31:17 CET 2009 - mzugec@suse.cz

- lan module in 1st stage (FaTE#303069)
- 2.18.34 

-------------------------------------------------------------------
Fri Oct 23 07:40:56 CEST 2009 - jsuchome@suse.cz

- during update, do not save timezone and console settings
  (bnc#547587)
- 2.18.33 

-------------------------------------------------------------------
Fri Oct 16 14:36:11 CEST 2009 - locilka@suse.cz

- Fixed handling repositories during upgrade (bnc #543468).
- 2.18.32

-------------------------------------------------------------------
Wed Oct  7 15:36:44 CEST 2009 - jsuchome@suse.cz

- set the time after chroot (bnc#538357)
- 2.18.31 

-------------------------------------------------------------------
Wed Oct  7 12:17:52 CEST 2009 - jsuchome@suse.cz

- correctly set the keyboard layout in 2nd stage (bnc#542009)
- 2.18.30

-------------------------------------------------------------------
Thu Oct  1 13:27:16 CEST 2009 - locilka@suse.cz

- Adjusting understandable name for update URLs added during second
  stage of installation (bnc #542792).
- 2.18.29

-------------------------------------------------------------------
Tue Sep 29 16:41:32 CEST 2009 - kmachalkova@suse.cz

- Correct HTML format tags in helptext (bnc#540784)
- Set firewall status according to user's choice also in non-automatic 
  2nd stage (missing call for AdjustDisabledSubProposals) (bnc#534862)
- 2.18.28 

-------------------------------------------------------------------
Thu Sep 24 15:51:15 CEST 2009 - kmachalkova@suse.cz

- Enable SSH service after reboot if this is SSH or VNC installation 
  (new ssh_service_finish client) (bnc#535206)
- 2.18.27 

-------------------------------------------------------------------
Mon Sep 14 15:27:19 CEST 2009 - jsrain@suse.cz

- enhanced display of release notes (fate#306237)
- 2.18.26

-------------------------------------------------------------------
Wed Sep  9 14:33:14 CEST 2009 - jsrain@suse.cz

- better error handling for image installation (bnc#533601)
- 2.18.25

-------------------------------------------------------------------
Fri Sep  4 19:00:27 CEST 2009 - kmachalkova@suse.cz

- Introducing unique IDs to unambiguously identify AC steps and 
  sub-proposals
- Writing disabled AC steps and subproposals at the end of 1st 
  stage, reading them back at the end of 2nd stage
- Filtering out disabled AC steps from AC workflow (FaTE #303859 and 
  bnc#534862)
- Require new yast2 base 
- 2.18.24

-------------------------------------------------------------------
Fri Sep  4 09:07:42 CEST 2009 - locilka@suse.cz

- Dropped unnecessary fallback text from the fallback control file
  (BNC #536288).

-------------------------------------------------------------------
Wed Aug 26 15:33:51 CEST 2009 - locilka@suse.cz

- Do not copy xorg.conf to installed system anymore (bnc #441404).
- 2.18.23

-------------------------------------------------------------------
Fri Aug 21 12:38:42 CEST 2009 - aschnell@suse.de

- do not disable qt/gtk frontends if xorg.conf is missing (bnc
  #533159)
- 2.18.22

-------------------------------------------------------------------
Fri Aug 14 18:26:49 CEST 2009 - kmachalkova@suse.cz

- Simple network (firewall) configuration in 1st stage (FaTE #303859) 

-------------------------------------------------------------------
Mon Aug 10 14:18:11 CEST 2009 - locilka@suse.cz

- added calling bootloader client bootloader_preupdate to control
  file to fix multiple grub entries (bnc #414490, bnc #477778).

-------------------------------------------------------------------
Thu Jul 30 20:26:30 CEST 2009 - jdsn@suse.de

- disable yast2-x11 during installation (bnc#441404) 
- 2.18.21

-------------------------------------------------------------------
Thu Jul 30 15:32:37 CEST 2009 - jsuchome@suse.cz

- adapted to changes in yast2-country: no saving of xorg.conf
  (bnc#441404) 
- 2.18.20

-------------------------------------------------------------------
Wed Jun 24 10:02:20 CEST 2009 - locilka@suse.cz

- Fixed Welcome dialog layout to have more license content visible
  and to align language and keyboard widgets with it.
- Not offering installation images if there are none (bnc #492745).
- 2.18.19

-------------------------------------------------------------------
Mon Jun 22 20:20:18 CEST 2009 - coolo@novell.com

- fix build with automake 1.11
- 2.18.18

-------------------------------------------------------------------
Thu Jun 11 12:57:14 CEST 2009 - jsrain@suse.cz

- adapted for unified progress during live installation
  (bnc#435680)
- 2.18.17

-------------------------------------------------------------------
Mon Jun 08 14:03:30 CEST 2009 - aschnell@suse.de

- use minimalistic xorg.conf during installation (bnc #510015)
- 2.18.16

-------------------------------------------------------------------
Wed May 20 12:45:47 CEST 2009 - aschnell@suse.de

- moved .proc.mounts agent from yast2-installation to yast2 (bnc
  #504429)

-------------------------------------------------------------------
Mon May 18 16:46:03 CEST 2009 - juhliarik@suse.cz

- added kdump support for autoyast installation (FATE#305588) 

-------------------------------------------------------------------
Thu May 14 13:45:08 CEST 2009 - locilka@suse.cz

- Installation/Upgrade newly require some packages essential for
  them to succeed (bnc #469730).

-------------------------------------------------------------------
Mon Apr 27 10:22:24 CEST 2009 - locilka@suse.cz

- Using a new yast-spanner (old yast icon) for Repair.
- 2.18.14

-------------------------------------------------------------------
Mon Apr 20 13:59:31 CEST 2009 - locilka@suse.cz

- Fixed Vendor module to use zypp history file instead of using
  y2logRPM (bnc #456446).
- 2.18.13

-------------------------------------------------------------------
Thu Apr 16 16:58:07 CEST 2009 - locilka@suse.cz

- Added documentation for installation images.

-------------------------------------------------------------------
Fri Apr 10 14:11:46 CEST 2009 - locilka@suse.cz

- KDE 3.x dropped from openSUSE control file (bnc #493547).

-------------------------------------------------------------------
Tue Apr  7 13:02:39 CEST 2009 - ug@suse.de

- changed the error message of missing hard disks during
  autoinstallation. Might confuse s390/iSCSI users. (bnc#476147)

-------------------------------------------------------------------
Mon Mar 30 14:20:57 CEST 2009 - locilka@suse.cz

- Fixing reevaluation of packages to remove, install and/or upgrade
  after images are deployed during first stage (bnc #489448).
- 2.18.12

-------------------------------------------------------------------
Fri Mar 27 18:15:15 CET 2009 - locilka@suse.cz

- Added new globals->ac_redraw_and_ignore control file item
  (openSUSE and SLED) that ignores if AC UI is missing and just
  redraws it. An error is still reported in case of missing Wizard
  widget (bnc #487565).

-------------------------------------------------------------------
Thu Mar 19 14:14:34 CET 2009 - locilka@suse.cz

- Continuing on Repair integration.
- Handling missing FLAGS in the content file.
- 2.18.11

-------------------------------------------------------------------
Wed Mar 18 13:17:58 CET 2009 - locilka@suse.cz

- Location /etc/modprobe.d/blacklist has been renamed to
  /etc/modprobe.d/50-blacklist.conf (bnc #485980).
- Unified inst_mode handling, especially correct handling of
  Automatic Configuration together with switching to Update mode
  (originally reported as bnc #469273).
- Repair workflow unified with the rest of installation.
- 2.18.10

-------------------------------------------------------------------
Mon Mar 16 14:47:46 CET 2009 - locilka@suse.cz

- Fixed help for "License Translations..." button (bnc #481113).

-------------------------------------------------------------------
Tue Mar 10 10:26:02 CET 2009 - locilka@suse.cz

- Obsolete 'tar --preserve' replaced with
  'tar --preserve-permissions --preserve-order' (bnc #483791).
- Added recovery support for AC (dialogs) possibly called by AC
  scripts (bnc #483211).

-------------------------------------------------------------------
Thu Feb 26 16:00:44 CET 2009 - ug@suse.de

- RPMs via driverupdate were not possible

-------------------------------------------------------------------
Tue Feb 24 13:30:15 CET 2009 - locilka@suse.cz

- Added support for .xz images deployment (bnc #476079).
- Added support for `reboot_same_step (bnc #475650).
- 2.18.9

-------------------------------------------------------------------
Mon Feb 23 16:36:56 CET 2009 - locilka@suse.cz

- Offering to configure network if remote repositories are used
  during upgrade (inst_upgrade_urls). Setup can be safely skipped
  and comes from the Online Repositories (bnc #478024).
- 2.18.8

-------------------------------------------------------------------
Fri Feb 20 20:40:09 CET 2009 - locilka@suse.cz

- save network configuration also for IPv6 only (bnc#477917)
- 2.18.7

-------------------------------------------------------------------
Tue Feb 17 16:56:09 CET 2009 - locilka@suse.cz

- Writing additional-control-files index file after removing and
  recreating the directory where it is stored (bnc #475516).
- 2.18.6

-------------------------------------------------------------------
Mon Feb  9 13:21:50 CET 2009 - locilka@suse.cz

- Enabling online update in (SLED) Automatic Configuration
  (bnc #449128).

-------------------------------------------------------------------
Fri Feb  6 10:39:20 CET 2009 - locilka@suse.cz

- InstError has been moved to yast2-2.18.6
- 2.18.5

-------------------------------------------------------------------
Thu Feb  5 18:16:17 CET 2009 - locilka@suse.cz

- InstError extended and documented.

-------------------------------------------------------------------
Mon Feb  2 13:09:08 CET 2009 - locilka@suse.cz

- Erasing all old additional control files in the final step of
  upgrade before rebooting to the second stage (bnc #471454).
- InstError can now save YaST logs on user request.
- 2.18.4

-------------------------------------------------------------------
Wed Jan 28 14:33:09 CET 2009 - locilka@suse.cz

- Added new InstError module for unified reporting of errors
  during installation.
- Better SlideShow support in inst_finish.
- Reporting more errors in inst_finish.
- 2.18.3

-------------------------------------------------------------------
Tue Jan 27 17:13:57 CET 2009 - locilka@suse.cz

- Added test for checking free space when SCR switch fails
  (bnc #460477).

-------------------------------------------------------------------
Mon Jan 26 13:58:00 CET 2009 - locilka@suse.cz

- Disabling [Back] buttons in the very first interactive dialogs
  in second stage, SLES and SLED control files (bnc #468677).

-------------------------------------------------------------------
Thu Jan 22 12:50:38 CET 2009 - locilka@suse.cz

- Dropping mode_proposal client - not in use anymore.
- 2.18.2

-------------------------------------------------------------------
Wed Jan 21 13:09:33 CET 2009 - locilka@suse.cz

- Removing dependency on yast2-runlevel (duplicate code in runlevel
  proposal).
- Removing dependency on yast2-mouse by moving the mouse-related
  scripts to yast2-mouse-2.18.0.
- Removing dependency on yast2-bootloader.
- inst_finish script newly uses the SlideShow module.

-------------------------------------------------------------------
Tue Jan 20 13:37:03 CET 2009 - locilka@suse.cz

- Possibility to move the base installation window has been
  disabled (bnc #466827)
- 2.18.1

-------------------------------------------------------------------
Tue Jan 13 12:15:42 CET 2009 - locilka@suse.cz

- Adapted the inst_proposal to better reflect the current situation
  'analyzing...' vs. 'adapting the proposal...' (bnc #463567).

-------------------------------------------------------------------
Fri Dec 19 13:07:49 CET 2008 - locilka@suse.cz

- Pattern WBEM added into two server scenarios (bnc #458332).

-------------------------------------------------------------------
Thu Dec 18 18:04:47 CET 2008 - locilka@suse.cz

- Updated control file documentation (bnc #438678).

-------------------------------------------------------------------
Wed Dec 17 14:42:22 CET 2008 - locilka@suse.cz

- Added yet another xset call (bnc #455771 comment #40)

-------------------------------------------------------------------
Tue Dec 16 17:13:38 CET 2008 - aschnell@suse.de

- adapted to storage API changes
- 2.18.0

-------------------------------------------------------------------
Tue Dec 16 12:29:27 CET 2008 - locilka@suse.cz

- Removed SLED control file labels that should be hidden
  (bnc #459080).
- Using a better help text for inst_new_desktop (bnc #432912).

-------------------------------------------------------------------
Mon Dec 15 14:32:27 CET 2008 - locilka@suse.cz

- Removed all (inst_)do_rezise calls from all control files on
  aschnell's request.

-------------------------------------------------------------------
Fri Dec 12 16:36:28 CET 2008 - aschnell@suse.de

- require initviocons (bnc #173426)
- 2.17.47

-------------------------------------------------------------------
Tue Dec  9 16:40:35 CET 2008 - locilka@suse.cz

- Updated control.rnc
- 2.17.46

-------------------------------------------------------------------
Mon Dec  8 13:16:33 CET 2008 - locilka@suse.cz

- Updated control.rnc
- Added two more control-file examples.
- Checking all control files during build.
- Adjusted control-file examples (all bnc #438678).
- Checking the process exit status returned after deploying an
  image (bnc #456337).
- 2.17.45

-------------------------------------------------------------------
Fri Dec  5 10:38:41 CET 2008 - locilka@suse.cz

- New control.rnc/rng for control file validation (bnc #455994).
- Added build-time control file validation.
- 2.17.44

-------------------------------------------------------------------
Wed Dec  3 18:33:59 CET 2008 - locilka@suse.cz

- inst_extrasources moved before inst_ask_online_update to register
  the online update repository before checking for patches
  (bnc #450229).

-------------------------------------------------------------------
Mon Dec  1 16:59:14 CET 2008 - locilka@suse.cz

- Fixed proposing the online update depending on the fact whether
  network is running (bnc #450229).
- 2.17.43

-------------------------------------------------------------------
Fri Nov 28 15:05:02 CET 2008 - locilka@suse.cz

- Updated labels of Installation Scenarios for SLES (bnc #428202).

-------------------------------------------------------------------
Fri Nov 28 12:16:03 CET 2008 - locilka@suse.cz

- Fixed behavior of inst_new_desktop when user switched to another
  language later (bnc #449818).
- 2.17.42

-------------------------------------------------------------------
Thu Nov 27 16:49:11 CET 2008 - locilka@suse.cz

- Using yast-live-install-finish icon when finishing LiveCD
  installation/inst_finish (bnc #438154).
- Fixed ImageInstallation SlideShow - download progress is shown
  only when downloading the images, not the other helper files
  (bnc #449792).
- Adjusting ImageInstallation-related SlideShow only if
  ImageInstallation is in use (bnc #439104).

-------------------------------------------------------------------
Thu Nov 27 15:05:11 CET 2008 - ug@suse.de

- the real fix for bnc#442691
  deploy_image_auto doesn't use the boolean variable 
  image_installation
- 2.17.41

-------------------------------------------------------------------
Tue Nov 25 14:42:31 CET 2008 - locilka@suse.cz

- Handling new feature of licenses ProductLicense::AcceptanceNeeded
  (bnc #448598).
- 2.17.40

-------------------------------------------------------------------
Mon Nov 24 12:51:48 CET 2008 - locilka@suse.cz

- Completely initializing the target and sources before checking
  for available patches and offering online update (bnc #447080).
- 2.17.39

-------------------------------------------------------------------
Thu Nov 20 18:21:32 CET 2008 - locilka@suse.cz

- Pkg::SourceStartManager in inst_ask_online_update to replace
  obsolete Pkg::PkgEstablish (bnc #447080).
- Reading all supported desktops to define the order of desktops
  in desktop_finish (bnc #446640).
- Added shadow desktops to SLES and SLED desktop files to have
  a fallback if user selects some other desktop than the default
  one (bnc #446640).
- 2.17.38

-------------------------------------------------------------------
Wed Nov 19 16:01:53 CET 2008 - locilka@suse.cz

- Added pciutils to Requires, lspci was called but not required
  (bnc #446533).
- 2.17.37

-------------------------------------------------------------------
Wed Nov 19 13:23:10 CET 2008 - locilka@suse.cz

- Added inst_fallback_controlfile client reporting about using
  a fallback control file.
- Calling inst_fallback_controlfile in the fallback control file
  (both bnc #440982).
- 2.17.36

-------------------------------------------------------------------
Fri Nov 14 12:17:47 CET 2008 - aschnell@suse.de

- don't start iscsid in second stage start scripts (bnc #444976)
- 2.17.35

-------------------------------------------------------------------
Thu Nov 13 17:36:53 CET 2008 - locilka@suse.cz

- Flushing the cache before calling a set_polkit_default_privs that
  uses the written data (bnc #440182).
- 2.17.34

-------------------------------------------------------------------
Thu Nov 13 11:21:11 CET 2008 - locilka@suse.cz

- Handling errors while deploying images, installation will abort
  (bnc #444209).
- 2.17.33

-------------------------------------------------------------------
Thu Nov 13 10:21:13 CET 2008 - ug@suse.de

- checkboxes in the congratulations dialog did not work anymore
  (bnc#444214)

-------------------------------------------------------------------
Tue Nov 11 13:58:17 CET 2008 - ug@suse.de

- fix for image deployment during autoinstallation

-------------------------------------------------------------------
Tue Nov 11 12:20:00 CET 2008 - juhliarik@suse.cz

- changed order of yast modules in Expert tab for installation
  (bnc #441434) 

-------------------------------------------------------------------
Tue Nov 11 10:53:25 CET 2008 - jsrain@suse.cz

- fixed switching to a tab with an error in the proposal
  (bnc #441434)
- 2.17.32

-------------------------------------------------------------------
Tue Nov 11 10:48:03 CET 2008 - aschnell@suse.de

- use accelerated xserver during installation for certain Intel
  cards (bnc #442413)
- 2.17.31

-------------------------------------------------------------------
Fri Nov  7 16:32:28 CET 2008 - locilka@suse.cz

- Fixed deploy_image_auto to handle AutoYaST settings correctly
  (bnc #442691).
- Removing the congrats dialog content before cloning, storing
  the sources, finishing (bnc #441452).
- Using Pkg::SourceProvideDigestedFile function when deploying
  images and in release_notes_popup (bnc #409927).
- 2.17.30

-------------------------------------------------------------------
Thu Nov  6 16:35:10 CET 2008 - locilka@suse.cz

- Fixed progress (SlideShow) information about images being
  deployed (bnc #442286).
- Changing inst_deploy_images to use PackagesUI for opening a
  package selector while debugging mode is turned on (bnc #435479).

-------------------------------------------------------------------
Thu Nov  6 16:19:59 CET 2008 - jsuchome@suse.cz

- S09-cleanup: check for additional services requiring restart
  (bnc#395402)

-------------------------------------------------------------------
Wed Nov  5 17:25:01 CET 2008 - locilka@suse.cz

- Calling set_polkit_default_privs without checking for it using
  FileUtils, checking by 'test -x' instead (bnc #440182).
- 2.17.29

-------------------------------------------------------------------
Wed Nov  5 13:09:04 CET 2008 - locilka@suse.cz

- Added yast2-storage >= 2.17.47 because of the previous fix
  implementation.
- 2.17.28

-------------------------------------------------------------------
Tue Nov 04 13:14:10 CET 2008 - aschnell@suse.de

- improved warning about partitioning (fate #302857)
- 2.17.27

-------------------------------------------------------------------
Mon Nov  3 18:34:30 CET 2008 - locilka@suse.cz

- Writing 'SecondStageRequired' 0/1 to /etc/install.inf even while
  rebooting during second stage (bnc #432005).
- 2.17.26

-------------------------------------------------------------------
Mon Nov 03 14:28:14 CET 2008 - aschnell@suse.de

- better reboot message during ssh installation (bnc #439572 and
  bnc #432005)
- 2.17.25

-------------------------------------------------------------------
Fri Oct 31 16:28:23 CET 2008 - locilka@suse.cz

- Fixed checking whether running the second stage is required.
- Added writing 'SecondStageRequired' 0/1 to /etc/install.inf
  (both bnc #439572)
- 2.17.24

-------------------------------------------------------------------
Thu Oct 30 14:42:15 CET 2008 - locilka@suse.cz

- Saving sources at the end of inst_extrasources if some were
  added (bnc #440184).
- 2.17.23

-------------------------------------------------------------------
Mon Oct 27 10:18:47 CET 2008 - locilka@suse.cz

- Added lnussel's patch to run set_polkit_default_privs at
  desktop_finish script (bnc #438698).
- Bigger license window (bnc #438100).
- Calling inst_prepareprogress also during Upgrade, all control
  files changed (bnc #438848).
- Disabling users and auth in LiveCD second stage (bnc #435965).
- Removing label for user_non_interactive (bnc #401319).
- Desktop 'startkde4' replaced with 'startkde' (bnc #438212).
- Added 'kdump' to 'clone_modules' (SLES) (bnc #436365).
- 2.17.22

-------------------------------------------------------------------
Tue Oct 21 16:46:00 CEST 2008 - locilka@suse.cz

- Added handling for globals->debug_deploying (bnc #436842).

-------------------------------------------------------------------
Mon Oct 20 12:56:32 CEST 2008 - locilka@suse.cz

- Fixed a typo (bnc #436471).

-------------------------------------------------------------------
Fri Oct 17 10:51:05 CEST 2008 - locilka@suse.cz

- Adapted SLES and SLED control files to write default desktop
  settings (bnc #436094).
- Added software->display_support_status flag to SLES/SLED
  (bnc #435479).

-------------------------------------------------------------------
Tue Oct 14 14:15:11 CEST 2008 - locilka@suse.cz

- Changed YaST icons while probing the system (bnc #404809).
- Enhanced scr_switch_debugger - Sending USR1 signal to the new SCR
  (bnc #433057).
- 2.17.21

-------------------------------------------------------------------
Mon Oct 13 13:29:04 CEST 2008 - locilka@suse.cz

- Enabled going_back in Add-Ons during installation (bnc #434735).

-------------------------------------------------------------------
Mon Oct 13 13:10:58 CEST 2008 - mzugec@suse.de

- configure supportconfig in installation (fate#305180)
- 2.17.20

-------------------------------------------------------------------
Mon Oct 13 09:45:23 CEST 2008 - locilka@suse.cz

- Fixed install/update confirmation dialog (bnc #433249).
- Fixed text in openSUSE control file (bnc #432911).
- Fixed typo (bnc #433794).

-------------------------------------------------------------------
Fri Oct 10 14:49:58 CEST 2008 - locilka@suse.cz

- Enhanced scr_switch_debugger (bnc #433057).
- Enabling key-repeating if not running in XEN (bnc #433338).

-------------------------------------------------------------------
Thu Oct  9 21:00:01 CEST 2008 - locilka@suse.cz

- Loading the Target while initializing libzypp in
  inst_upgrade_urls (bnc #429080).
- Running a simple SCR Test after chrooting to the installed system
  in scr_switch_finish, full-test is called in case of simple test
  failure (bnc #433057).
- Added more checking around 'searching for files' (bnc #427879).

-------------------------------------------------------------------
Wed Oct 08 12:51:01 CEST 2008 - aschnell@suse.de

- removed cp of proc/mounts to /etc/mtab (bnc #425464)
- 2.17.19

-------------------------------------------------------------------
Mon Oct  6 15:30:53 CEST 2008 - locilka@suse.cz

- Do not display any system type for SLES/SLED in installation
  overview (bnc #431336).
- Clients inst_new_desktop and inst_scenarios converted to use
  PackagesProposal API instead of using Pkg calls directly (bnc
  #432572)
- Dropping obsolete inst_software_selection client instead of
  convwerting it - not in use anymore (bnc #432572).
- Always change initial proposal [Next] button to [Install],
  resp. [Update] (bnc #431567).
- Removing desktop definitions and default_desktop from SLED
  control file, the required patterns are selected by PATTERNS
  in content file already (bnc #431902).
- Adding lnussel's patch for desktop_finish to write
  POLKIT_DEFAULT_PRIVS if defined in globals->polkit_default_privs
  (bnc #431158).
- Adding polkit_default_privs="restrictive" for SLES (bnc #431158).
- 2.17.18

-------------------------------------------------------------------
Fri Oct  3 16:31:10 CEST 2008 - locilka@suse.cz

- Enabling some steps in second stage even if Automatic
  Configuration is in use.
- Feature added into openSUSE and SLED control files
  (both bnc #428190).

-------------------------------------------------------------------
Thu Oct  2 22:00:46 CEST 2008 - mzugec@suse.de

- changed Release Notes into Support group (bnc#430005)

-------------------------------------------------------------------
Thu Oct  2 19:13:07 CEST 2008 - locilka@suse.cz

- Adjusted presentation_order for SLES and SLED installation
  proposals - software has to be proposed as almost the last one
  (bnc #431580).

-------------------------------------------------------------------
Thu Oct  2 14:00:49 CEST 2008 - locilka@suse.cz

- Added 'default_ntp_setup' into control files (SLES/D: false,
  openSUSE: true) (bnc #431259).

-------------------------------------------------------------------
Thu Oct  2 11:39:48 CEST 2008 - locilka@suse.cz

- Using two default desktops, one for inst_scenarios, another
  one (default) while inst_scenarios not used (bnc #431251,
  bnc #431503).
- Switching scenario_virtual_machine and
  scenario_virtualization_host in SLES control file (bnc #431251).
- 2.17.17

-------------------------------------------------------------------
Wed Oct  1 16:03:32 CEST 2008 - mzugec@suse.de

- use rpcbind instead of portmap for nfs installation (bnc#423026)
- 2.17.16

-------------------------------------------------------------------
Wed Oct  1 15:41:12 CEST 2008 - jsuchome@suse.cz

- if nn_NO language is selected, use nb_NO in YaST (bnc#426124)

-------------------------------------------------------------------
Wed Oct  1 13:42:18 CEST 2008 - locilka@suse.cz

- Changing pattern "Documentation" to "documentation" (bnc #431218)

-------------------------------------------------------------------
Tue Sep 30 13:20:09 CEST 2008 - locilka@suse.cz

- Replacing "networkmanager" proposal call with "general"
  (bnc #430704).

-------------------------------------------------------------------
Mon Sep 29 15:11:33 CEST 2008 - locilka@suse.cz

- Server scenarios work for i386, x86_64 archs only (bnc #430612).

-------------------------------------------------------------------
Mon Sep 29 14:56:45 CEST 2008 - kukuk@suse.de

- Replaced Minimal+Xen with Dom0.
- Removed xen_server from virtualization machine (bnc #429061).
- Added "XEN" suffix to Virtualization Host.

-------------------------------------------------------------------
Mon Sep 29 13:38:13 CEST 2008 - locilka@suse.cz

- Adding inst_lilo_convert to the update workflow (bnc #430579).

-------------------------------------------------------------------
Fri Sep 26 12:27:55 CEST 2008 - locilka@suse.cz

- Optimizing server_selections dialog layout (bnc #429977).
- Better text for installation initialization (bnc #428103).
- Better protection from removing the initial repository
  (bnc #429920).
- 2.17.15

-------------------------------------------------------------------
Thu Sep 25 14:33:36 CEST 2008 - juhliarik@suse.cz

- added calling kdump_finish to inst_finish.ycp (bnc #427732)

-------------------------------------------------------------------
Tue Sep 23 16:17:27 CEST 2008 - locilka@suse.cz

- Buggy SCR Agent run.get.suseconfig.modules replaced with
  .target.dir (bnc #429146).
- Added functionality to recover from failed read of previously
  used repositories in inst_upgrade_urls (bnc #429059).
- 2.17.14

-------------------------------------------------------------------
Mon Sep 22 16:14:54 CEST 2008 - locilka@suse.cz

- Fixed checking whether directory is mounted already (bnc #428368)

-------------------------------------------------------------------
Mon Sep 22 13:59:50 CEST 2008 - locilka@suse.cz

- KDE 3.5 moved to 'Others', removed KDE 3.5 description text.
- GNOME 2.22 changed to 2.24.
- Fixed Installation Mode dialog to show icons again (bnc #427344).
- 2.17.13

-------------------------------------------------------------------
Mon Sep 22 10:45:44 CEST 2008 - locilka@suse.cz

- Changing /sbin/udevtrigger & /sbin/udevsettle to /sbin/udevadm
  trigger & settle (bnc #427705).
- 2.17.12

-------------------------------------------------------------------
Thu Sep 18 10:35:32 CEST 2008 - locilka@suse.cz

- Definition of supported desktops added into SLES and SLED control
  files, added also default_desktop definition (bnc #427061).
- Added control file documentation for supported_desktops section.

-------------------------------------------------------------------
Fri Sep 12 15:01:46 CEST 2008 - locilka@suse.cz

- Disabling inst_suse_register in openSUSE control file
  (FATE #303458).

-------------------------------------------------------------------
Fri Sep 12 10:32:11 CEST 2008 - locilka@suse.cz

- Do not remove installation repository with the same URL as URL
  just being removed by inst_upgrade_urls (bnc #400823).
- 2.17.11

-------------------------------------------------------------------
Thu Sep 11 14:52:25 CEST 2008 - ug@suse.de

- deploy_image.desktop added (Fate #301321)
- deploy_image.rnc added

-------------------------------------------------------------------
Thu Sep 11 13:40:10 CEST 2008 - locilka@suse.cz

- Calling new client reipl_finish from yast2_inf_finish on s390
  (FATE #304960).

-------------------------------------------------------------------
Wed Sep 10 17:15:22 CEST 2008 - locilka@suse.cz

- Fixing control files to call 'inst_proposal' instead of
  'proposal' (bnc #425198).

-------------------------------------------------------------------
Wed Sep 10 15:53:44 CEST 2008 - locilka@suse.cz

- Desktop selection dialog definitions have been moved to control
  file (bnc #424678).
- 2.17.10

-------------------------------------------------------------------
Tue Sep  9 16:02:03 CEST 2008 - locilka@suse.cz

- Replacing usage of barexml with anyxml SCR  agent (bnc #424263).

-------------------------------------------------------------------
Mon Sep  8 17:49:11 CEST 2008 - locilka@suse.cz

- merged texts from proofread

-------------------------------------------------------------------
Mon Sep  8 15:57:09 CEST 2008 - locilka@suse.cz

- Added new AutoYaST client deploy_images_auto to support
  installation from images also in AutoYaST (FATE #301321).
- 2.17.9

-------------------------------------------------------------------
Fri Sep  5 12:45:00 CEST 2008 - locilka@suse.cz

- Some inst_finish steps are called in live installer only.
- Client vm_finish called only if yast2-vm is installed.
- Using WFM::ClientExists (new in yast2-core-2.17.10).
- Adjusted RPM dependencies.
- 2.17.8

-------------------------------------------------------------------
Thu Sep  4 15:02:01 CEST 2008 - sschober@suse.de

- cloning section in control.xml changed.

-------------------------------------------------------------------
Wed Sep 03 14:49:19 CEST 2008 - aschnell@suse.de

- adapted size values in control files to stricter parser in
  storage

-------------------------------------------------------------------
Tue Sep  2 15:20:09 CEST 2008 - locilka@suse.cz

- Using new <execute/> tag in control file to explicitly define
  a client to be called instead of guessing it from <name/> tag
  (openSUSE, SLED control files) (bnc #401319).
- Updated control files to call inst_prepareprogress to
  "Provide consistent progress during installation" (FATE #303860).
- All 'inst_proposal' calls changed to use the new 'execute'
  feature to have unique 'name's (needed for merging add-on control
  files).
- Adjusted RPM dependencies (FATE #303860).
- 2.17.7

-------------------------------------------------------------------
Tue Sep  2 11:10:01 CEST 2008 - visnov@suse.cz

- Use unified progressbar during installation (FATE #303860)

-------------------------------------------------------------------
Thu Aug 28 15:19:57 CEST 2008 - locilka@suse.cz

- Using new ButtonBox widget.
- Adjusted RPM dependencies.

-------------------------------------------------------------------
Thu Aug 21 13:01:40 CEST 2008 - jsuchome@suse.cz

- check for command line mode in inst_suseconfig (bnc#419132)

-------------------------------------------------------------------
Tue Aug 19 15:45:07 CEST 2008 - jsrain@suse.cz

- properly detect firstboot and do not destroy xorg.conf
  (bnc#354738)
- 2.17.6

-------------------------------------------------------------------
Fri Aug 15 10:41:24 CEST 2008 - locilka@suse.cz

- Added new globals->write_hostname_to_hosts control file option
  to configure the default for 127.0.0.2 issue (FATE #303875).
- 2.17.5

-------------------------------------------------------------------
Thu Aug 14 14:28:33 CEST 2008 - locilka@suse.cz

- Added documentation for add_on_products and its new format
  add_on_products.xml (FATE #303675).
- Fixed SCR Switch Debugger to show "Report Error" only once.

-------------------------------------------------------------------
Wed Aug 13 18:23:57 CEST 2008 - locilka@suse.cz

- Dropped some obsolete documentation.
- Started installation-features documentation (FATE #303675).
- Fixed building documentation for proposal-API.

-------------------------------------------------------------------
Tue Aug 12 10:28:24 CEST 2008 - locilka@suse.cz

- Added documentation and example for list of files to be copied
  from the previous installation.
- 2.17.4

-------------------------------------------------------------------
Mon Aug 11 17:35:47 CEST 2008 - locilka@suse.cz

- List of files to be copied from the previous installation moved
  to control file, added new API to define own list (module
  SystemFilesCopy) (FATE #305019).
- Adapted control files.

-------------------------------------------------------------------
Mon Aug 11 10:06:02 CEST 2008 - locilka@suse.cz

- Fixed WFM::Execute to use .local instead of .target in
  copy_files_finish script.

-------------------------------------------------------------------
Thu Aug  7 16:40:32 CEST 2008 - locilka@suse.cz

- Added new client inst_scenarios to offer main scenarios of the
  newly installed system.
- Configuration for inst_scenarios is defined in control file (Only
  SLES so far), client added into SLES workflow.
- Extended control file documentation (All FATE #304373).
- 2.17.3

-------------------------------------------------------------------
Wed Aug  6 13:54:07 CEST 2008 - locilka@suse.cz

- New control file entry globals->enable_kdump (default value)
  (FATE #303893).
- Adjusted control file documentation.

-------------------------------------------------------------------
Tue Aug  5 11:48:44 CEST 2008 - locilka@suse.cz

- Calling reiplauto client in SLES control file before reboot
  (FATE #304940).
- Running SCR Switch Debugger unconditionally if switching to
  installed system fails (bnc #411832).

-------------------------------------------------------------------
Mon Aug 04 16:22:55 CEST 2008 - aschnell@suse.de

- improved text during ssh installation (bnc #411079)

-------------------------------------------------------------------
Mon Aug  4 10:39:41 CEST 2008 - locilka@suse.cz

- Added kdump proposal to SLES control file (FATE #303893).

-------------------------------------------------------------------
Thu Jul 24 13:21:14 CEST 2008 - locilka@suse.cz

- Using button label "License Translations..." in complex welcome
  dialog (bnc #400616).
- SLES and SLED control files adapted to features added in 11.0.
- Added Automatic Configuration support into SLED (FATE #303396).

-------------------------------------------------------------------
Tue Jul 15 16:59:38 CEST 2008 - aschnell@suse.de

- fixed vnc connect message during installation (bnc #395834)
- 2.17.2

-------------------------------------------------------------------
Tue Jul 15 09:54:48 CEST 2008 - locilka@suse.cz

- Not only DPMS->off, but also screen-saver->off (FATE #304395).
- Added new control file feature globals->rle_offer_rulevel_4
  plus control file documentation (FATE #303798).

-------------------------------------------------------------------
Mon Jul 14 15:15:15 CEST 2008 - locilka@suse.cz

- Base-product license directory moved to control file
  (base_product_license_directory) (FATE #304865).
- Copying licenses to the system in copy_files_finish.
- Reading the license directory in inst_license.
- Icons for AC steps defined in control file.
- Adjusting DPMS 'off' when installation starts, DPMS 'on' when
  finishes (FATE #304395).
- Icons for inst_finish.
- 2.17.1

-------------------------------------------------------------------
Fri Jul 11 11:11:11 CEST 2008 - locilka@suse.cz

- Added documentation for AC Setup and for texts in control file.

-------------------------------------------------------------------
Thu Jul 10 17:48:59 CEST 2008 - locilka@suse.cz

- Settings for Automatic Configuration moved to control file
  because of code reuse for different AC in first boot
  (FATE #303939).

-------------------------------------------------------------------
Thu Jul 10 13:31:00 CEST 2008 - locilka@suse.cz

- Only directories in release-notes directory are considered to be
  real release notes (bnc #407922).
- 2.17.0

-------------------------------------------------------------------
Wed Jul  9 17:09:15 CEST 2008 - mvidner@suse.cz

- Fixed building in a prefix (/etc).

-------------------------------------------------------------------
Wed Jul  9 15:12:53 CEST 2008 - locilka@suse.cz

- Initializing the 'use_automatic_configuration' in first-stage
  installation worker (bnc #404122).
- Adjusted dependency on autoyast2-installation bacause of new
  function AutoinstConfig::getProposalList().

-------------------------------------------------------------------
Thu Jun 26 16:43:32 CEST 2008 - locilka@suse.cz

- Fixed help text for deploying images (bnc #391086).
- Fixed 'Do not panic!' text (bnc #388251).

-------------------------------------------------------------------
Wed Jun 25 16:44:33 CEST 2008 - ug@suse.de

- proposal selection possible via autoyast profile (fate#302946)

-------------------------------------------------------------------
Tue Jun 17 14:23:04 CEST 2008 - lslezak@suse.cz

- use Pkg::SourceSaveAll() instead of Pkg::SourceFinishAll()
  (bnc#395738)

-------------------------------------------------------------------
Fri Jun 13 15:37:24 CEST 2008 - locilka@suse.cz

- Removing Pkg//Source and Target finish from inst_inc_all that
  had been saving sources also in case of aborting the installation
  and moving it to inst_congratulate and umount_finish
  (bnc #398315).
- Freeing internal variables in ImageInstallation module after
  images are deployed (bnc #395030).

-------------------------------------------------------------------
Thu Jun 12 16:33:24 CEST 2008 - locilka@suse.cz

- Special mounts (such as /proc) are never remounted read-only
  in umount_finish anymore (bnc #395034)
- Added progress for adding / removing repositories in
  inst_upgrade_urls client (bnc #399223)

-------------------------------------------------------------------
Wed Jun  4 11:57:07 CEST 2008 - locilka@suse.cz

- Copying /license.tar.gz to /etc/YaST2/license/ (bnc #396444).
- Initial mouse probing has been disabled (bnc #395426).

-------------------------------------------------------------------
Tue Jun  3 13:44:56 CEST 2008 - locilka@suse.cz

- Umounting temporary directory in inst_pre_install (if already
  mounted) before new mount is called.
- Always use --numeric-owner (always use numbers for user/group
  names) when deploying images (bnc #396689).

-------------------------------------------------------------------
Mon Jun  2 12:33:57 CEST 2008 - locilka@suse.cz

- Return `next when going back to the automatic configuration
  dialog instead of returning `auto that would finish YaST and
  never start it again (bnc #395098).
- 2.16.49

-------------------------------------------------------------------
Wed May 28 16:23:22 CEST 2008 - ug@suse.de

- timeout in case of hardware probing problems
  when autoyast is in use (especially for harddisk Reports)
  bnc#395099
- 2.16.48

-------------------------------------------------------------------
Mon May 19 09:29:15 CEST 2008 - locilka@suse.cz

- Creating SuSEConfig hook file at installation_settings_finish
  in case of update. The file has to be created to force the
  SuSEConfig run on first boot (bnc #390930).
- Workaround for as-big-dialog-as-possible in License Agreement
  dialog (bnc #385257).
- Adding FACTORY repositories with priority 120, update source with
  priority 20 (bnc #392039).
- 2.16.47

-------------------------------------------------------------------
Fri May 16 16:40:22 CEST 2008 - jsrain@suse.cz

- added categories Settings and System into desktop file
  (bnc #382778)

-------------------------------------------------------------------
Thu May 15 13:13:13 CEST 2008 - locilka@suse.cz

- Changed dialog content for starting the installation
  (bnc #390614).
- Fixed sorting of repositories offered during upgrade to sort by
  repository name (bnc #390612).
- 2.16.46

-------------------------------------------------------------------
Thu May 15 10:32:09 CEST 2008 - jsuchome@suse.cz

- sort keyboard list according to translated items (bnc #390610)

-------------------------------------------------------------------
Wed May 14 15:22:50 CEST 2008 - kmachalkova@suse.cz

- inst_hostname client added to automatic configuration scripts -
  needed to generate random hostname and 127.0.0.2 line in
  /etc/hosts (bnc #383336)

-------------------------------------------------------------------
Wed May 14 14:29:21 CEST 2008 - jsrain@suse.cz

- use process agent instead of background agent when installing
  live image (bnc #384960)
- 2.16.45

-------------------------------------------------------------------
Mon May 12 15:10:50 CEST 2008 - locilka@suse.cz

- Added help to "Image Deployment" (bnc #388665).

-------------------------------------------------------------------
Tue May  6 17:37:22 CEST 2008 - locilka@suse.cz

- When reusing the old repositories during upgrade, copying also
  'autorefresh' and 'alias' (bnc #387261).
- Added software->dropped_packages into the control file to replace
  'delete old packages' (bnc #300540).
- 2.16.44

-------------------------------------------------------------------
Mon May  5 13:26:27 CEST 2008 - locilka@suse.cz

- Typofix (bnc #386606).

-------------------------------------------------------------------
Fri May  2 22:27:21 CEST 2008 - mzugec@suse.cz

- Don't stop network (by killing dhcpcd) at the end of 1.st stage
  (bnc #386588)

-------------------------------------------------------------------
Wed Apr 30 12:07:45 CEST 2008 - locilka@suse.cz

- Adding name and alias tags to extrasources (irc #yast/today).
- 2.16.43

-------------------------------------------------------------------
Wed Apr 30 10:24:19 CEST 2008 - locilka@suse.cz

- Making automatic installation more robust (bnc #384972).
- 2.16.42

-------------------------------------------------------------------
Tue Apr 29 12:59:49 CEST 2008 - locilka@suse.cz

- Disabling Progress when calling inst_finish scripts.

-------------------------------------------------------------------
Mon Apr 28 11:42:21 CEST 2008 - locilka@suse.cz

- Handling KDE3 vs KDE4 in default logon and window managers
  (bnc #381821).
- Optional and extra URLs moved to control file as well as default
  update repository (bnc #381360).
- Added possibility to abort installation during image deployment
  (bnc #382326).
- Progress for inst_proposal.
- 2.16.41

-------------------------------------------------------------------
Fri Apr 25 18:15:09 CEST 2008 - locilka@suse.cz

- New desktop selection dialog (bnc #379157).
- 2.16.40

-------------------------------------------------------------------
Thu Apr 24 14:54:53 CEST 2008 - locilka@suse.cz

- New  better shiny unified progress for image deployment.
- Showing also the just-handled image name (bnc #381188).
- 2.16.39

-------------------------------------------------------------------
Wed Apr 23 15:10:24 CEST 2008 - locilka@suse.cz

- Enabling inst_suseconfig in Automatic configuration (bnc #381751)
- Fixed run_df agent to ignore read errors on rootfs (bnc #382733)

-------------------------------------------------------------------
Tue Apr 22 18:46:51 CEST 2008 - locilka@suse.cz

- Adjusting automatic configuration UI to use two progress bars
  instead of one.

-------------------------------------------------------------------
Tue Apr 22 12:26:52 CEST 2008 - locilka@suse.cz

- Fixed filtering-out already registered repos (bnc #379051).
- Client inst_prepare_image moved to installation proposal make
  disabling 'installation from images' easy (bnc #381234).
- 2.16.38

-------------------------------------------------------------------
Mon Apr 21 15:28:24 CEST 2008 - locilka@suse.cz

- Calling 'xset r off' & 'xset m 1' (bnc #376945).
- Better help for Automatic configuration (bnc #381904).

-------------------------------------------------------------------
Mon Apr 21 14:48:58 CEST 2008 - locilka@suse.cz

- Using new DefaultDesktop::SelectedDesktops for writing the
  display manager configuration.

-------------------------------------------------------------------
Fri Apr 18 16:17:54 CEST 2008 - locilka@suse.cz

- Calling 'xset -r off' at the beginning of installation (both
  first and second stage) in X on XEN (bnc #376945).

-------------------------------------------------------------------
Fri Apr 18 16:01:13 CEST 2008 - juhliarik@suse.cz

- Added text for using kexec (yast_inf_finish.ycp)

-------------------------------------------------------------------
Thu Apr 17 17:15:02 CEST 2008 - locilka@suse.cz

- Added more debugging messages into ImageInstallation module.

-------------------------------------------------------------------
Thu Apr 17 14:01:46 CEST 2008 - locilka@suse.cz

- Added image-downloading progress (reusing existent progress bar).
- 2.16.37

-------------------------------------------------------------------
Wed Apr 16 14:20:06 CEST 2008 - locilka@suse.cz

- Running runlevel proposal after software proposal (bnc #380141).
- Using new possibility to disable and then reenable package
  callbacks (system_analysis, deploy_images).

-------------------------------------------------------------------
Tue Apr 15 11:45:18 CEST 2008 - locilka@suse.cz

- ImageInstallation tries to find details-<arch>.xml, then
  details.xml to provide useful progress while deploying images.
- 2.16.36

-------------------------------------------------------------------
Tue Apr 15 10:22:04 CEST 2008 - mvidner@suse.cz

- Enable printing the last few debugging log messages in the crash
  handler, even if Y2DEBUG is not set (fate#302166).
- 2.16.35

-------------------------------------------------------------------
Mon Apr 14 16:44:09 CEST 2008 - locilka@suse.cz

- Fixed typo in inst_network_check (bnc #379491).
- Fixed help for inst_mode (bnc #374360).

-------------------------------------------------------------------
Mon Apr 14 13:54:42 CEST 2008 - locilka@suse.cz

- Modifying SystemFilesCopy::CopyFilesToSystem to newly accept
  a parameter which defines where to extract cached files
  (fate #302980).
- Caching system files in the System Analysis dialog.
- Some better texts (bnc #377959).
- Better text for Software Selection dialog (bnc #379157).
- 2.16.34

-------------------------------------------------------------------
Fri Apr 11 18:21:53 CEST 2008 - locilka@suse.cz

- Changing Accept buttons to Install, Update and OK (FATE #120373).

-------------------------------------------------------------------
Fri Apr 11 17:55:32 CEST 2008 - locilka@suse.cz

- Added another per-image progress into the Installation images
  deployment (it requires details.xml).
- 2.16.33

-------------------------------------------------------------------
Fri Apr 11 15:33:17 CEST 2008 - juhliarik@suse.cz

- Added loading kernel via kexec (fate #303395)

-------------------------------------------------------------------
Thu Apr 10 12:02:07 CEST 2008 - locilka@suse.cz

- Filtering installation imagesets using the default architecture.
- Installation from images sets the download area (SourceManager).
- Removing image after it is deployed.
- Preparing image installation dialog for two progress-bars.
- 2.16.32

-------------------------------------------------------------------
Wed Apr  9 16:39:36 CEST 2008 - jsrain@suse.cz

- handle compressed logs properly at the end of first stage
  installation (fate #300637)
- 2.16.31

-------------------------------------------------------------------
Tue Apr  8 19:40:58 CEST 2008 - locilka@suse.cz

- Adjusted control file to sort installation overview via
  presentation_order and propose it via the real appearance.
- Fixed selecting the right imageset - the rule is currently that
  all patterns in imageset must be selected for installation
  (bnc #378032).

-------------------------------------------------------------------
Mon Apr  7 15:20:14 CEST 2008 - locilka@suse.cz

- Added new control file entry kexec_reboot that defines whether
  kexec should be used instead of reboot at the end of the first
  stage installation (FATE #303395).

-------------------------------------------------------------------
Fri Apr  4 17:02:23 CEST 2008 - locilka@suse.cz

- Improved user-feedback during automatic configuration.
- 2.16.30

-------------------------------------------------------------------
Fri Apr  4 14:06:22 CEST 2008 - jsrain@suse.cz

- added restart handling for live installation

-------------------------------------------------------------------
Wed Apr  3 16:40:16 CEST 2008 - locilka@suse.cz

- Removed Winkeys support during installation (bnc 376248).
- Fixed the decision-making process which images fits the best.
- Added new control file entries to adjust the Community
  Repositories and Add-Ons during installation.
- Cosmetic changes when initializing the wizard steps according to
  control file.
- Fixed untarring bzip2 or gzip-based images.
- Changed instalation from images to count the best image-set
  from patterns (list of patterns in image-set) in images.xml.
- 2.16.29

-------------------------------------------------------------------
Tue Apr  1 13:12:00 CEST 2008 - locilka@suse.cz

- Automatic configuration can be newly defined by control file. Two
  new variables have been added enable_autoconfiguration and
  autoconfiguration_default.
- New functionality to select the best-matching image for image
  installation if more than one fit.
- 2.16.28

-------------------------------------------------------------------
Tue Apr  1 12:36:52 CEST 2008 - jsrain@suse.cz

- added live installation workflow to default control file
- updated inst_finish clients handling for live installation

-------------------------------------------------------------------
Tue Apr  1 10:15:34 CEST 2008 - jsrain@suse.cz

- merged texts from proofread

-------------------------------------------------------------------
Mon Mar 31 16:42:40 CEST 2008 - locilka@suse.cz

- There are currently two possible patterns/desktops that can use
  kdm: kde4-kdm and kdebase3-kdm (bnc #372506).

-------------------------------------------------------------------
Fri Mar 28 13:33:31 CET 2008 - locilka@suse.cz

- Automatic configuration has been moved from the end of the first
  stage to the second stage. It's non-interactive (FATE #303396).
- Fixed installation from images (FATE #303554).
- ImageInstallation can newly handle .lzma images.
- 2.16.27

-------------------------------------------------------------------
Thu Mar 27 13:37:02 CET 2008 - locilka@suse.cz

- Fixed ZMD service handling, the correct name is novell-zmd
  (bnc #356655).

-------------------------------------------------------------------
Wed Mar 26 11:21:18 CET 2008 - locilka@suse.cz

- Added new entry to control file root_password_as_first_user to
  make it configurable (bnc #359115 comment #14).
- Control file modified to call installation-from-images clients.

-------------------------------------------------------------------
Tue Mar 25 13:12:39 CET 2008 - locilka@suse.cz

- Using Image-Installation clients (done by jsrain).
- Store/Restore resolvable-state functions added into
  ImageInstallation module.

-------------------------------------------------------------------
Fri Mar 21 10:48:20 CET 2008 - locilka@suse.cz

- Dropping keep_installed_patches support from control file as it
  is currently handled by libzypp itself (bnc #349533).

-------------------------------------------------------------------
Thu Mar 20 10:27:09 CET 2008 - locilka@suse.cz

- Added system_settings_finish call to the inst_finish
  (bnc #340733).

-------------------------------------------------------------------
Wed Mar 19 17:27:30 CET 2008 - locilka@suse.cz

- Agent anyxml has been renamed to barexml as it can't really read
  all possible XML files (bnc #366867)

-------------------------------------------------------------------
Wed Mar 19 13:53:05 CET 2008 - locilka@suse.cz

- When checking whether to run the second stage, considering also
  autoinstallation, not only installation (bnc #372322).
- 2.16.26

-------------------------------------------------------------------
Tue Mar 18 18:19:00 CET 2008 - locilka@suse.cz

- Fixed writing disabled modules and proposals during the
  inst_finish run (bnc #364066).
- Calling pre_umount_finish also in AutoYaST (bnc #372322).
- 2.16.25

-------------------------------------------------------------------
Mon Mar 17 12:43:32 CET 2008 - jsrain@suse.cz

- added 'StartupNotify=true' to the desktop file (bnc #304964)

-------------------------------------------------------------------
Mon Mar 17 11:04:38 CET 2008 - locilka@suse.cz

- Automatic configuration is now disabled for mode update.
- The whole second stage in now disabled for mode update.
- Added help text for "Use Automatic Configuration" check-box.
- 2.16.24

-------------------------------------------------------------------
Fri Mar 14 15:02:27 CET 2008 - locilka@suse.cz

- Added possibility to run automatic configuration instead of the
  whole second stage installation (fate #303396).
- Adjusted RPM dependencies.
- Creating and removing the file runme_at_boot is currently handled
  by YaST (YCP) installation scripts.
- Added new client inst_rpmcopy_secondstage that calls inst_rpmcopy
  because of DisabledModules disabling both first and second stage
  occurency of that script.
- Changed control file to call the new script in second stage.
- 2.16.23

-------------------------------------------------------------------
Mon Mar 10 11:25:57 CET 2008 - locilka@suse.cz

- Disabling the window menu in IceWM preferences to make the
  inst-sys 600 kB smaller (*.mo files). Thanks to mmarek.

-------------------------------------------------------------------
Fri Mar  7 11:35:29 CET 2008 - jsuchome@suse.cz

- control.openSUSE.xml: country_simple is for keyboard and language,
  not for timezone
- added 1st stage step for root password dialog (fate#302980)
- 2.16.22

-------------------------------------------------------------------
Thu Mar 06 10:57:42 CET 2008 - aschnell@suse.de

- call rcnetwork with option onboot during start of second stage
  (bnc #363423)
- 2.16.21

-------------------------------------------------------------------
Wed Mar  5 18:52:30 CET 2008 - locilka@suse.cz

- Remember (first stage) and restore (second stage) DisabledModules
  (bnc #364066).
- 2.16.20

-------------------------------------------------------------------
Wed Mar  5 16:30:22 CET 2008 - locilka@suse.cz

- Using client country_simple instead of timezone and language in
  the installation overview (FATE #302980).
- Using new users client in that overview too (FATE #302980).
- Do not remove already registered installation repositories during
  upgrade if they match the old repositories on system
  (bnc #360109).

-------------------------------------------------------------------
Mon Mar  3 21:12:25 CET 2008 - coolo@suse.de

- trying to change defaults for running gdb (arvin's patch)

-------------------------------------------------------------------
Mon Mar  3 15:17:23 CET 2008 - locilka@suse.cz

- Requiring the latest Language::Set functionality by RPM deps.

-------------------------------------------------------------------
Tue Feb 26 12:39:37 CET 2008 - jsuchome@suse.cz

- functionality of integrate_translation_extension.ycp moved into
  Language::Set, inst_complex_welcome adapted (F#302955)

-------------------------------------------------------------------
Fri Feb 22 11:27:13 CET 2008 - locilka@suse.cz

- "iscsi-client" added into modules to clone (bnc #363229 c#1).
- Removing focus from release notes content to make the default
  button focussed instead (bnc #363976).

-------------------------------------------------------------------
Thu Feb 21 06:26:22 CET 2008 - coolo@suse.de

- don't repeat the header

-------------------------------------------------------------------
Wed Feb 20 10:35:04 CET 2008 - locilka@suse.cz

- Showing release notes in tabs only if more than one product is
  installed (bnc #359137).
- Added better text for the complex welcome dialog (bnc #359528).
- Adjusted RPM dependencies (new Language API, see below).
- 2.16.19

-------------------------------------------------------------------
Wed Feb 20 10:24:26 CET 2008 - jsuchome@suse.cz

- inst_complex_welcome: save keyboard settings (bnc #360559),
  use the API from Language.ycp for generating items

-------------------------------------------------------------------
Fri Feb 15 14:28:45 CET 2008 - jsrain@suse.cz

- updated image-based installatoin not to use any hardcoded
  image names

-------------------------------------------------------------------
Thu Feb 14 11:20:04 CET 2008 - locilka@suse.cz

- Function FileSystemCopy from live-installer has been moved
  to ImageInstallation module (installation).
- Adjusted RPM dependencies (Installation module in yast2).

-------------------------------------------------------------------
Wed Feb 13 14:18:16 CET 2008 - jsrain@suse.cz

- added handling of update initiated from running system

-------------------------------------------------------------------
Tue Feb 12 10:26:15 CET 2008 - locilka@suse.cz

- Added new update_wizard_steps YCP client for easy updating or
  redrawing installation wizard steps from other modules.

-------------------------------------------------------------------
Mon Feb 11 18:28:00 CET 2008 - locilka@suse.cz

- Installation clients 'auth', 'user', and 'root' have been
  disabled by default. First-stage users will enable them only
  if needed.

-------------------------------------------------------------------
Fri Feb 08 13:06:19 CET 2008 - aschnell@suse.de

- during installation allow yast to be started from gdb with
  Y2GDB=1 on kernel command line (fate #302346)

-------------------------------------------------------------------
Fri Feb  8 10:37:02 CET 2008 - locilka@suse.cz

- Umount(s) used with -l and -f params.

-------------------------------------------------------------------
Thu Feb  7 14:19:11 CET 2008 - locilka@suse.cz

- Functionality that integrates the just-selected language
  translation has been moved to integrate_translation_extension
  client to make it available for other modules.
- New label for "Show in Fullscreen" button to better match what
  it really does (bnc #359527).
- Module InstExtensionImage moved to yast2.
- Added new disintegrate_all_extensions client that is called at
  the end of the initial installation to umount and remove all
  integrated inst-sys extensions.
- 2.16.18

-------------------------------------------------------------------
Wed Feb  6 13:23:35 CET 2008 - locilka@suse.cz

- Better /lbin/wget handling in InstExtensionImage.
- Speed-up inst_complex_welcome optimalizations (e.g., skipping
  downloading extension already by Linuxrc)

-------------------------------------------------------------------
Tue Feb  5 16:04:15 CET 2008 - locilka@suse.cz

- Squashfs image needs to be mounted using '-o loop'.
- Displaying busy cursor when downloading the extension.
- 2.16.17

-------------------------------------------------------------------
Mon Feb  4 19:04:29 CET 2008 - locilka@suse.cz

- Modular inst-sys used for localizations (FATE #302955).
- Tabs have been removed from installation proposal.
- 2.16.16

-------------------------------------------------------------------
Fri Feb  1 16:08:26 CET 2008 - locilka@suse.cz

- Added new InstExtensionImage module for integration of modular
  inst-sys images on-the-fly (FATE #302955).

-------------------------------------------------------------------
Thu Jan 31 19:05:49 CET 2008 - aschnell@suse.de

- reflect init-script rename from suse-blinux to sbl
- 2.16.15

-------------------------------------------------------------------
Thu Jan 31 15:02:56 CET 2008 - jsuchome@suse.cz

- call users_finish.ycp from inst_finish.ycp (FATE #302980)

-------------------------------------------------------------------
Thu Jan 31 12:58:42 CET 2008 - locilka@suse.cz

- Fixed inst_restore_settings client: NetworkDevices are now
  NetworkInterfaces.
- 2.16.14

-------------------------------------------------------------------
Thu Jan 31 11:14:46 CET 2008 - locilka@suse.cz

- Added docu. for *_finish scripts (needed for FATE #302980).
- Welcome dialog can newly show the license according to the just
  selected language and also show other lozalizations if needed.
- 2.16.13

-------------------------------------------------------------------
Wed Jan 30 15:22:29 CET 2008 - aschnell@suse.de

- Use icewm instead of fvwm during installation (bnc #357240)
- 2.16.12

-------------------------------------------------------------------
Wed Jan 30 14:15:50 CET 2008 - fehr@suse.de

- Add installation step for disk partitioning between time zone
  and software selection
- put user config after disk partitioning

-------------------------------------------------------------------
Wed Jan 30 09:51:42 CET 2008 - locilka@suse.cz

- Added -noreset option to the VNC startup script (bnc #351338).
- Added inst_user_first.ycp call to the control file right before
  the installation proposal.
- Fixed visibility of ZMD Turnoff checkbox (bnc #356655).

-------------------------------------------------------------------
Tue Jan 29 17:34:03 CET 2008 - locilka@suse.cz

- New desktop selection dialog without system task combo-boxes.
  System selection with icons (bnc #356926).
- More UI checking in dialogs.
- Unified DefaultDesktop module and software/desktop selection
  dialog in installation.

-------------------------------------------------------------------
Mon Jan 28 13:00:19 CET 2008 - aschnell@suse.de

- support Qt and Gtk frontend in startup scripts
- hack for key-autorepeat during installation (bnc #346186)
- 2.16.11

-------------------------------------------------------------------
Fri Jan 25 13:35:13 CET 2008 - locilka@suse.cz

- Reduced Wizard redrawing in the installation workflow.

-------------------------------------------------------------------
Thu Jan 24 15:21:39 CET 2008 - aschnell@suse.de

- start service brld before suse-blinux (bug #354769)
- 2.16.10

-------------------------------------------------------------------
Mon Jan 21 11:05:16 CET 2008 - kmachalkova@suse.cz

- Re-enabled thread support for ncurses UI in YaST2.call
  (bug #164999, FaTE #301899)

-------------------------------------------------------------------
Mon Jan 21 10:53:50 CET 2008 - locilka@suse.cz

- Release Notes UI facelifting.
- Splitting Welcome script dialog single-loop into functions.

-------------------------------------------------------------------
Wed Jan 16 15:49:59 CET 2008 - locilka@suse.cz

- Calling SetPackageLocale and SetTextLocale in the initial
  installation dialog (selecting language) (#354133).

-------------------------------------------------------------------
Mon Jan 14 13:39:00 CET 2008 - locilka@suse.cz

- Added new Language/Keyboard/License dialog (FATE #302957).
- Updated control files.
- 2.16.9

-------------------------------------------------------------------
Thu Jan 10 14:08:17 CET 2008 - locilka@suse.cz

- Extended system type and software selection dialog. Added base
  pattern (selected desktop) description, helps, default status
  for secondary selections, ...
- Added possibility to control visibility of Online Repositories
  via the installation control file (hidden by default).
- Added more control-file documentation.

-------------------------------------------------------------------
Tue Dec 18 16:54:39 CET 2007 - locilka@suse.cz

- Added new desktop and software selection dialog.
- 2.16.8

-------------------------------------------------------------------
Mon Dec 17 11:08:42 CET 2007 - locilka@suse.cz

- Hidden Mouse-probing busy popup.
- New YCP module InstData stores the installation data that should
  be shared among the installation clients.
- Installation repository initialization moved to the unified
  progress when probing the system.
- System analysis has been split into two scripts: inst_mode and
  inst_system_analysis to make the maintenance easier (also in
  control file).
- 2.16.7

-------------------------------------------------------------------
Thu Dec 13 14:25:30 CET 2007 - locilka@suse.cz

- Added a possibility to stop and disable the ZMD service in the
  last (congratulate) dialog of installation (FATE #302495).
- Adjusted the SLES control file: module arguments
  'show_zmd_turnoff_checkbox' and 'zmd_turnoff_default_state'.

-------------------------------------------------------------------
Mon Dec 10 12:13:14 CET 2007 - locilka@suse.cz

- Removed dependency on yast2-country, added dependency on
  yast2-country-data.

-------------------------------------------------------------------
Wed Dec  5 11:13:05 CET 2007 - mzugec@suse.cz

- description says network cards are wireless (#346133)

-------------------------------------------------------------------
Mon Dec  3 16:49:46 CET 2007 - locilka@suse.cz

- Installation Mode dialog adapted to new bright and better mod_UI.
- Using informative icon in some inst_network_check script.
- 2.16.6

-------------------------------------------------------------------
Mon Dec  3 14:34:38 CET 2007 - locilka@suse.cz

- Installation Mode dialog adapted to new mod-UI and to new
  Image-Dimming support in UI.

-------------------------------------------------------------------
Thu Nov 29 16:27:59 CET 2007 - locilka@suse.cz

- Using Progress::NewProgressIcons to show icons during the network
  setup in first stage and during system probing.

-------------------------------------------------------------------
Tue Nov 27 19:14:15 CET 2007 - sh@suse.de

- Use string ID "contents" rather than YCPSymbol `contents
  for Wizard ReplacePoint
- 2.16.5

-------------------------------------------------------------------
Fri Nov 23 13:36:54 CET 2007 - locilka@suse.cz

- Using translations for inst_finish steps (#343783).
- 2.16.4

-------------------------------------------------------------------
Tue Nov 20 11:08:23 CET 2007 - locilka@suse.cz

- Shutting down all dhcpcd clients when reconfiguring network in
  the first stage and when finishing the installation (#308577).
- 'Copy 70-persistent-cd.rules' functionality has been moved here
  from yast2-network (#328126).

-------------------------------------------------------------------
Mon Nov 19 15:35:10 CET 2007 - locilka@suse.cz

- Fixed busy texts for restarting YaST vs. finishing the instal.
- Unified used terminology (repositories) (FATE #302970).

-------------------------------------------------------------------
Tue Nov 13 13:54:13 CET 2007 - locilka@suse.cz

- Script copy_files_finish.ycp cleaned up.

-------------------------------------------------------------------
Fri Nov  9 13:30:34 CET 2007 - locilka@suse.cz

- Boot Installed System option has been removed (#327505).
- Installation Mode dialog has been redesigned using
  self-descriptive icons for all options.
- Return value from inst_repair is evaluated, error is reported in
  case of failure.
- 2.16.3

-------------------------------------------------------------------
Fri Nov  2 16:31:06 CET 2007 - locilka@suse.cz

- Adjusted RPM dependencies (Internet module has been moved from
  yast2-network to yast2).

-------------------------------------------------------------------
Tue Oct 30 17:26:51 CET 2007 - locilka@suse.cz

- Modules Hotplug and HwStatus moved to yast2.rpm to remove
  dependency of storage on installation.
- 2.16.2

-------------------------------------------------------------------
Wed Oct 24 16:32:41 CEST 2007 - locilka@suse.cz

- Changes in StorageDevice module API (#335582).
- 2.16.1

-------------------------------------------------------------------
Mon Oct 15 16:00:06 CEST 2007 - locilka@suse.cz

- Abort the installation instead of halting the system in case of
  declining the license when installing from LiveCD (#330730).

-------------------------------------------------------------------
Thu Oct 11 15:00:03 CEST 2007 - jsrain@suse.cz

- show release notes properly in live installation (#332862)

-------------------------------------------------------------------
Wed Oct  3 17:50:11 CEST 2007 - locilka@suse.cz

- Added "Network Type" information to the First Stage Network Setup
- 2.16.0

-------------------------------------------------------------------
Wed Oct  3 09:53:55 CEST 2007 - mvidner@suse.cz

- Do not try to package COPYRIGHT.english, it is gone from
  devtools (#299144).

-------------------------------------------------------------------
Tue Oct  2 16:04:55 CEST 2007 - ug@suse.de

- typo fixed (#328172)

-------------------------------------------------------------------
Mon Sep 24 16:43:11 CEST 2007 - locilka@suse.cz

- Changed default delete_old_packages back to 'true' after finding
  and fixing all remaining issues with 'false' (changed by coolo)
- Added new option 'online_repos_preselected' into the control file
  to make default status of Online Repositories easily configurable
  (#327791).
- Initializing the default behavior of Online Repositories in
  inst_features according to the control file (#327791).
- 2.15.54

-------------------------------------------------------------------
Fri Sep 21 16:35:18 CEST 2007 - locilka@suse.cz

- Start dhcpcd using WFM instead of SCR (#326342).
- 2.15.53

-------------------------------------------------------------------
Fri Sep 21 09:53:37 CEST 2007 - locilka@suse.cz

- When normal umount at the end of the installation fails, try
  at least: sync, remount read-only, umount --force.
- Report all services running in the installation directory
  (both #326478).
- 2.15.52

-------------------------------------------------------------------
Thu Sep 20 12:23:01 CEST 2007 - locilka@suse.cz

- Changed inst_upgrade_urls to add sources not enabled during the
  upgrade in a disabled state instead of ignoring them (#326342).
- 2.15.51

-------------------------------------------------------------------
Tue Sep 18 19:50:52 CEST 2007 - locilka@suse.cz

- Fixed tar syntax: --ignore-failed-read param. position (#326055).
- 2.15.50

-------------------------------------------------------------------
Thu Sep 13 16:18:30 CEST 2007 - locilka@suse.cz

- Fixed inst_upgrade_urls to re-register sources with their
  repository names taken from the upgraded system (#310209).
- 2.15.49

-------------------------------------------------------------------
Tue Sep 11 20:03:02 CEST 2007 - aschnell@suse.de

- don't swapoff after 1st stage installation (bug #308121)
- 2.15.48

-------------------------------------------------------------------
Tue Sep 11 11:07:20 CEST 2007 - locilka@suse.cz

- Calling ntp-client_finish instead of ntp_client_finish in the
  inst_finish script (#309430).

-------------------------------------------------------------------
Wed Sep  5 14:48:33 CEST 2007 - locilka@suse.cz

- Reinitializing variable for skipping add-on-related clients with
  its default value in inst_system_analysis (#305554).
- 2.15.47

-------------------------------------------------------------------
Wed Sep  5 13:24:32 CEST 2007 - jsrain@suse.cz

- removed inst_fam.ycp (also from control files) (#307378)

-------------------------------------------------------------------
Mon Sep  3 12:45:41 CEST 2007 - locilka@suse.cz

- Creating symlinks to .curlrc and .wgetrc files from the root.
- Adjusting RPM dependencies (yast2-core, new builtin 'setenv').
- Adjusting ENV variables with proxy settings (all three #305163).
- Writing also proxy setting into Install.inf (#298001#c5).
- 2.15.46

-------------------------------------------------------------------
Fri Aug 31 16:26:07 CEST 2007 - locilka@suse.cz

- Calling ntp_client_finish client at the end of the installation
  (#299238#c9).
- 2.15.45

-------------------------------------------------------------------
Fri Aug 24 09:25:53 CEST 2007 - locilka@suse.cz

- Changing forgotten "catalogs" to "initializing..." (#302384).
- 2.15.44

-------------------------------------------------------------------
Tue Aug 21 16:10:16 CEST 2007 - locilka@suse.cz

- Fixed evaluating of "enabled" tag in map of repositories in
  inst_upgrade_urls (#300901).
- Added ssh_host_dsa_key ssh_host_dsa_key.pub ssh_host_rsa_key
  ssh_host_rsa_key.pub to be optionally copied as well as the SSH1
  keys (#298798).
- Allowing to abort the "System Probing" dialog (#298049).
- 2.15.43

-------------------------------------------------------------------
Wed Aug 15 17:30:06 CEST 2007 - mzugec@suse.cz

- mark string for translation (#300268)

-------------------------------------------------------------------
Fri Aug 10 11:19:36 CEST 2007 - locilka@suse.cz

- Using "Online Repositories" for Internet/Web-based/Additional/...
  repositories downloaded from web during the first stage
  installation (#296407).
- 2.15.42

-------------------------------------------------------------------
Wed Aug  8 12:35:28 CEST 2007 - jsrain@suse.cz

- show reboot message within live installation without timeout
  (#297691)
- 2.15.41

-------------------------------------------------------------------
Mon Aug  6 08:58:02 CEST 2007 - locilka@suse.cz

- Renamed product/default repositories check-box to "Add Internet
  Repositories Before Installation" (#297580).
- Added help for that check-box (#296810).
- First stage network setup dialog - changes in dialog alignment
  (#295043).
- Initialize mouse after installation steps are displayed (#296406)
- 2.15.40

-------------------------------------------------------------------
Thu Aug  2 08:53:56 CEST 2007 - jsrain@suse.cz

- do not show "Clone" check box in live installation
- 2.15.39

-------------------------------------------------------------------
Wed Aug  1 11:00:15 CEST 2007 - locilka@suse.cz

- Changing remote repositories link to http://download.opensuse.org
  (#297628)

-------------------------------------------------------------------
Wed Aug  1 10:33:45 CEST 2007 - mvidner@suse.cz

- Removed Provides/Obsoletes for ancient yast package names,
  with the devel-doc subpackage they broke yast2-schema build.
- 2.15.38

-------------------------------------------------------------------
Tue Jul 31 11:29:53 CEST 2007 - lslezak@suse.cz

- inst_extrasources - register the extra repositories in content
  file automatically without asking user (#290040), do not download
  metadata from the extra sources (offline registration) (#290040,
  #288640)

-------------------------------------------------------------------
Mon Jul 30 12:38:31 CEST 2007 - locilka@suse.cz

- Added inst_upgrade_urls client which offers URLs used on the
  system to be used during the upgrade as well (FATE #301785).
- Calling the client from control file.
- Adjusted RPM dependencies (.anyxml SCR agent).
- 2.15.37

-------------------------------------------------------------------
Sun Jul 29 22:39:31 CEST 2007 - locilka@suse.cz

- Fixed curl parameters for network test in first stage (#295484).

-------------------------------------------------------------------
Thu Jul 26 17:51:29 CEST 2007 - mzugec@suse.cz

- set variables VNC and USE_SSH in S07-medium (#294485)
- 2.15.36

-------------------------------------------------------------------
Wed Jul 25 12:48:50 CEST 2007 - mvidner@suse.cz

- startup scripts: Call initviocons only if it exists (#173426).
- 2.15.35

-------------------------------------------------------------------
Wed Jul 25 10:58:29 CEST 2007 - locilka@suse.cz

- Renamed yast2-installation-doc to yast2-installation-devel-doc
  (FATE #302461).
- Removed ping-based internet test from the First-stage network
  setup test.
- Sped up internet test by adding timeouts and by downloading only
  the page header.
- Added help texts to the network setup dialogs.

-------------------------------------------------------------------
Tue Jul 24 13:20:36 CEST 2007 - locilka@suse.cz

- Control file: Unified wizard step names with dialogs, removed
  Clean Up step part of the Online Update is now Registration
  (#293095).
- Call inst_network_check (and setup) only in Add-On products
  and/or Additional Product Sources were requested to be used
  (#293808).

-------------------------------------------------------------------
Tue Jul 24 10:48:02 CEST 2007 - locilka@suse.cz

- Splitting auto-generated documentation into separate package
  yast2-installation-doc (FATE #302461).
- 2.15.34

-------------------------------------------------------------------
Thu Jul 19 16:36:19 CEST 2007 - locilka@suse.cz

- If network setup in the first-stage installation is cancelled,
  return to the previous dialog (network check).
- Several minor updates of the network setup workflow (#292379).
- 2.15.33

-------------------------------------------------------------------
Wed Jul 18 10:54:26 CEST 2007 - locilka@suse.cz

- New progress and help messages when initializing the second
  stage (#292617).
- More debugging in switch_scr_finish.

-------------------------------------------------------------------
Thu Jul 12 12:59:32 CEST 2007 - locilka@suse.cz

- Client inst_productsources.ycp moved to yast2-packager.
- Changed link to list of servers in control file.
- Adjusted RPM dependencies.
- Installation sources are now Repositories.
- 2.15.32

-------------------------------------------------------------------
Wed Jul 11 09:09:58 CEST 2007 - locilka@suse.cz

- Changed default delete_old_packages to 'false'.

-------------------------------------------------------------------
Wed Jul  4 16:16:37 CEST 2007 - locilka@suse.cz

- Fixed workflow when user selects to Boot the installed system and
  then cancels that decision.
- 2.15.31

-------------------------------------------------------------------
Mon Jul  2 15:38:27 CEST 2007 - locilka@suse.cz

- Applied patch from sassmann@novell.com for PS3 support with
  576x384 resolution (#273147).

-------------------------------------------------------------------
Fri Jun 29 11:50:47 CEST 2007 - locilka@suse.cz

- Extended "Suggested Installation Sources" to support two levels
  of linking. First link contains list of links to be downloaded
  in order to get lists of suggested repositories.

-------------------------------------------------------------------
Thu Jun 28 21:34:19 CEST 2007 - jsrain@suse.cz

- updated for live CD installation

-------------------------------------------------------------------
Thu Jun 21 17:38:09 CEST 2007 - adrian@suse.de

- fix changelog entry order

-------------------------------------------------------------------
Thu Jun 21 10:34:10 CEST 2007 - locilka@suse.cz

- Added handling for "Suggested Installation Sources" during the
  first stage installation, initial evrsion (FATE #300898).
- Enhanced SCR-Switch installation-debugger.
- Added case-insensitive filter into the "Suggested Installation
  Sources" dialog.

-------------------------------------------------------------------
Wed Jun 20 13:12:10 CEST 2007 - locilka@suse.cz

- Fixed inst_license to really halt the system when license is
  declined (#282958).
- Fixed writing proxy settings during First-Stage Installation,
  Network Setup. Wrong Proxy::Import keys were used).
- Pre-selecting first connected network card in Network Card dialog
  in First-Stage Installation, Network Setup to avoid confusions.
- Fixed canceled Network Setup not to abort the entire
  installation.

-------------------------------------------------------------------
Fri Jun 15 14:34:01 CEST 2007 - locilka@suse.cz

- Fixing inst_addon_update_sources to initialize the target
  and sources before using Pkg:: builtins (#270899#c29).

-------------------------------------------------------------------
Thu Jun 14 11:28:26 CEST 2007 - locilka@suse.cz

- Enhanced network-test in the fist stage installation, three
  different servers are tested with 'ping' instead of only one.
- Current network settings are logged in case of failed network
  test (both #283841).
- Enhanced network-test in the fist stage installation, three
  different web-servers are tested with curl instead of only one.

-------------------------------------------------------------------
Wed Jun 13 15:44:05 CEST 2007 - locilka@suse.cz

- Implemented new feature that saves the content defined in control
  file from the installation system to the just installed system.
  Function, that does it, is SaveInstSysContent in SystemFilesCopy
  module (FATE #301937).
- Added new entry into the control file that defines what and where
  to save it, initially /root/ -> /root/inst-sys/.
- Adjusted control-file documentation.
- Fixed inst_restore_settings to start SuSEfirewall2_setup if it is
  enabled in the system init scripts to prevent from having
  half-started firewall after YOU kernel-update (#282871).

-------------------------------------------------------------------
Mon Jun 11 18:30:48 CEST 2007 - locilka@suse.cz

- Added lost fix from Andreas Schwab for startup scripts. The patch
  fixes evaluation of bash expressions.
- 2.15.30

-------------------------------------------------------------------
Mon Jun 11 17:55:23 CEST 2007 - locilka@suse.cz

- Adjusted SCR for install.inf to provide read/write access.
- Writing install.inf for save_network script at the end of
  the initial stage.
- Changed internal data structure for NetworkSetup in the initial
  stage.
- Added Internet test to the end of the NetworkSetup in the initial
  stage.
- 2.15.29

-------------------------------------------------------------------
Fri Jun  8 17:52:57 CEST 2007 - locilka@suse.cz

- Added initial implementation of possibility to setup network
  in the first stage installation. New YCP clients have beed added:
  inst_network_check and inst_network_setup. Scripts are called
  from inst_system_analysis before sources are initialized
  (FATE #301967).

-------------------------------------------------------------------
Thu Jun  7 15:08:08 CEST 2007 - locilka@suse.cz

- A new label "Writing YaST Configuration..." used in case of
  restarting system or installation.

-------------------------------------------------------------------
Fri Jun  1 12:41:10 CEST 2007 - mzugec@suse.cz

- use shared isNetworkRunning() function in network_finish
- 2.15.28

-------------------------------------------------------------------
Wed May 30 11:33:52 CEST 2007 - mzugec@suse.cz

- fixed spec requirements

-------------------------------------------------------------------
Mon May 28 16:02:38 CEST 2007 - mzugec@suse.cz

- removed netsetup item from control files

-------------------------------------------------------------------
Mon May 28 13:33:08 CEST 2007 - mzugec@suse.cz

- removed inst_netsetup item from control files

-------------------------------------------------------------------
Sun May 27 14:49:37 CEST 2007 - mzugec@suse.de

- installation network changes:
http://lists.opensuse.org/yast-devel/2007-05/msg00025.html
- 2.15.27

-------------------------------------------------------------------
Tue May 22 10:51:57 CEST 2007 - ug@suse.de

- reactivate hardware detection during autoinstall
- 2.15.26

-------------------------------------------------------------------
Mon May 21 10:40:20 CEST 2007 - locilka@suse.cz

- Fixed release-notes desktop file.
- 2.15.25

-------------------------------------------------------------------
Thu May 17 22:18:29 CEST 2007 - locilka@suse.cz

- Progress dialog for initializing installation sources.
- 2.15.24

-------------------------------------------------------------------
Tue May 15 14:14:13 CEST 2007 - locilka@suse.cz

- Changed control file in partitioning/evms_config section from
  'true' to 'false' (#274702).

-------------------------------------------------------------------
Fri May 11 16:30:06 CEST 2007 - locilka@suse.cz

- Removing directories '/var/lib/zypp/cache' and '/var/lib/zypp/db'
  if they exist at the beginning of the installation (#267763).
- 2.15.23

-------------------------------------------------------------------
Thu May 10 17:16:49 CEST 2007 - locilka@suse.cz

- Merged hardware probing (inst_startup) and system probing
  (inst_system_analysis) into one script to have only one progress
  dialog instead of two (#271291).
- openSUSE control file clean-up: The default value for enable_next
  and enable_back is 'yes'. Only few steps do not allow to go back
  (#270893).
- 2.15.22

-------------------------------------------------------------------
Wed May  9 10:25:37 CEST 2007 - locilka@suse.cz

- Safe qouting of bash command in desktop_finish.
- CommandLine for inst_release_notes (#269914).

-------------------------------------------------------------------
Mon May  7 13:43:54 CEST 2007 - ms@suse.de

- don't clobber existing /root/.vnc/passwd file (#271734)

-------------------------------------------------------------------
Wed Apr 18 09:13:10 CEST 2007 - locilka@suse.cz

- Root password dialog has been moved to be the first dialog of the
  second stage installation workflow (FATE #301924).
- "Root Password" step is now called "root Password" (#249706).
- Created new 'Check Installation' entry to the 'Configuration'
  part of the workflow. This section contains setting up network
  if needed, initializing target if needed, and installing
  remaining software (needed by FATE #301924).
- Added new client inst_initialization that creates initialization
  progress UI instead of blank screen.
- 2.15.20

-------------------------------------------------------------------
Tue Apr 17 11:11:37 CEST 2007 - locilka@suse.cz

- Fixed Add-On template to use generic 'control' textdomain
- 2.15.19

-------------------------------------------------------------------
Fri Apr 13 09:45:10 CEST 2007 - locilka@suse.cz

- Replacing networkmanager_proposal with general_proposal (network)
  that includes also IPv6 settings (#263337, #260261).

-------------------------------------------------------------------
Thu Apr 12 11:57:03 CEST 2007 - locilka@suse.cz

- Initialize the target and sources before adding extra sources.
  They needn't be initialized after YaST is restarted during the
  online update (#263289).

-------------------------------------------------------------------
Wed Apr 11 10:21:24 CEST 2007 - locilka@suse.cz

- Release Notes dialog is using a [Close] button if not running in
  installation (#262440).

-------------------------------------------------------------------
Fri Apr  6 16:48:58 CEST 2007 - locilka@suse.cz

- In case of reboot during installation, network services status
  is stored to a reboot_network_settings file and their status
  is restored again when starting the installation after reboot.
  Restoring the status uses Progress library for user feedback
  (#258742).
- Adjusted RPM dependencies.
- 2.15.18

-------------------------------------------------------------------
Thu Apr  5 13:34:48 CEST 2007 - locilka@suse.cz

- Using function PackagesUI::ConfirmLicenses() instead of
  maintaining own code with almost the same functionality (#256627)
- Adjusted RPM dependencies
- Unified inst_startup UI to use the Progress library instead of
  sequence of busy pop-ups.
- Unified inst_system_analysis UI to use the Progress library
  instead of empty dialog.
- 2.15.17

-------------------------------------------------------------------
Wed Apr  4 10:35:55 CEST 2007 - locilka@suse.cz

- Removed IPv6 proposal from installation control file. IPv6
  proposal has been merged into Network Mode proposal (#260261).

-------------------------------------------------------------------
Wed Mar 28 16:17:37 CEST 2007 - locilka@suse.cz

- Adjusted to use WorkflowManager instead AddOnProduct module
  in some cases to make Pattern-based installation and
  configuration workflow (FATE #129).
- Adjusted RPM dependencies and BuildRequires.
- 2.15.16

-------------------------------------------------------------------
Tue Mar 27 14:22:46 CEST 2007 - ms@suse.de

- fixed X11 preparation by checking /etc/reconfig_system (#252763)

-------------------------------------------------------------------
Wed Mar 21 16:47:14 CET 2007 - locilka@suse.cz

- Handling CloneSystem functionality when the client for cloning is
  not installed (checkbox is disabled).

-------------------------------------------------------------------
Mon Mar 19 13:09:57 CET 2007 - locilka@suse.cz

- Creating an empty /etc/sysconfig/displaymanager in desktop_finish
  if the sysconfing doesn't exist (minimal installation).
- Handling missing .proc.parport.devices agent (RPM recommends
  yast2-printer for that).

-------------------------------------------------------------------
Tue Mar 13 13:43:42 CET 2007 - locilka@suse.cz

- Reboot in case of the declined license during the initial
  installation (#252132).

-------------------------------------------------------------------
Mon Mar 12 08:44:19 CET 2007 - locilka@suse.cz

- Modules 'Product' and 'Installation' (installation settings) were
  moved from 'yast2-installation' to 'yast2' to minimize
  cross-package dependencies.
- Adjusted package dependencies.
- 2.15.15

-------------------------------------------------------------------
Fri Mar  9 10:05:20 CET 2007 - locilka@suse.cz

- Module InstShowInfo has been moved from yast2-installation to
  yast2-packager because this module is used by Add-Ons and
  installation sources only.
- Adjusted RPM Requires (yast2-packager >= 2.15.22).
- 2.15.14

-------------------------------------------------------------------
Thu Mar  8 16:59:35 CET 2007 - locilka@suse.cz

- Module GetInstArgs moved from yast2-installation to yast2, many
  clients required yast2-installation only because of this module.

-------------------------------------------------------------------
Thu Mar  8 14:45:39 CET 2007 - locilka@suse.cz

- Tag 'PATTERNS' in product content file is depracated by
  'REQUIRES' and/or 'RECOMMENDS' tag (#252122).

-------------------------------------------------------------------
Tue Mar  6 16:44:49 CET 2007 - kmachalkova@suse.cz

- Do not export LINES and COLUMNS variables, so that terminal
  resize event is handled correctly (#184179)

-------------------------------------------------------------------
Tue Mar  6 16:44:48 CET 2007 - locilka@suse.cz

- AddOnProduct and ProductLicense finally moved to yast2-packager
  from yast2-installation to avoid build cycles.
- 2.15.13

-------------------------------------------------------------------
Mon Mar  5 17:14:58 CET 2007 - locilka@suse.cz

- Moving AddOnProduct module back to yast2-installation because
  this module is needed in the second-stage installation.
- AddOnProduct-related testsuites moved back to yast2-installation.
- 2.15.12

-------------------------------------------------------------------
Mon Mar  5 12:58:21 CET 2007 - locilka@suse.cz

- Adding new installation client mouse_finish which is called
  before SCR is switched. This removes the dependency of
  yast2-installation on yast2-mouse.
- 2.15.11

-------------------------------------------------------------------
Fri Mar  2 15:27:14 CET 2007 - locilka@suse.cz

- Providing feedback (busy message) in inst_restore_settings.
  Starting network by calling 'network start' with timeout.
- Adding yast2-bootloader into required packages because it is
  needed after the SCR is switched into the installed system just
  before reboot (#249679).
- Added more logging into inst_system_analysis (booting installed
  system).
- 2.15.10

-------------------------------------------------------------------
Wed Feb 28 14:11:16 CET 2007 - jsrain@suse.cz

- added more logging to umount_finish (#247594)

-------------------------------------------------------------------
Mon Feb 26 16:03:42 CET 2007 - jsrain@suse.cz

- updated popup in case of license is not accepted (#162499)

-------------------------------------------------------------------
Thu Feb 22 13:52:12 CET 2007 - locilka@suse.cz

- Splitting installation_worker (main installation script) into
  inst_worker_initial and inst_worker_continue.
- Testsuites related to Add-Ons moved to yast2-add-on package.
- 2.15.9

-------------------------------------------------------------------
Wed Feb 21 17:24:30 CET 2007 - locilka@suse.cz

- Added documentation for silently_downgrade_packages and
  keep_installed_patches control file entries (plus their reverse
  lists) (FATE #301990, Bugzilla #238488).

-------------------------------------------------------------------
Mon Feb 19 16:00:23 CET 2007 - locilka@suse.cz

- More concrete fix of bug #160301: Displaying information about
  how to continue the second stage installation if SSH is the only
  installation method. This informational pop-up has disabled
  time-out (#245742).
- Moving parts of installation_worker script to includes based on
  in which installation stage they are used.

-------------------------------------------------------------------
Fri Feb 16 16:18:28 CET 2007 - locilka@suse.cz

- Add-Ons moved to a new package yast2-add-on-2.15.0 (#238673)

-------------------------------------------------------------------
Thu Feb 15 12:21:46 CET 2007 - locilka@suse.cz

- New entries silently_downgrade_packages, plus reverse list, and
  keep_installed_patches, plus reverse list, were added into SLES
  and SLED control files (FATE #301990, Bugzilla #238488).

-------------------------------------------------------------------
Mon Feb 12 13:40:41 CET 2007 - locilka@suse.cz

- Making release_notes modular.
- Rewriting RPM dependencies (#238679).
- Moving parts of installation_worker client into functions.
- Moving Mouse-init functions into inst_init_mouse client.
- Moving Storage-related functions (autoinstall) into
  inst_check_autoinst_mode client.
- Moving vendor client and desktop file to the yast2-update to
  minimize yast2-installation dependencies.
- Remove obsolete /proc/bus/usb mounting (#244950).

-------------------------------------------------------------------
Wed Feb  7 11:01:02 CET 2007 - locilka@suse.cz

- Correct Installation::destdir quoting in .local or .target bash
  commands.
- 2.15.8

-------------------------------------------------------------------
Tue Feb  6 16:29:55 CET 2007 - locilka@suse.cz

- Hide &product; in inst_suseconfig call to remove dependency on
  Product.ycp and not to be so ugly (#241553).

-------------------------------------------------------------------
Mon Feb  5 11:31:52 CET 2007 - locilka@suse.cz

- Store Add-Ons at the end of first stage installation and restore
  them before AutoYaST cloning at the end of the second stage
  installation (bugzilla #187558).
- Set license content before it is displayed for the first time,
  select license language before it is displayed (#220847).
- 2.15.7

-------------------------------------------------------------------
Fri Feb  2 15:25:04 CET 2007 - locilka@suse.cz

- Removing dependency on yast2-slp package.
- Moving all SLP-related functionality to yast2-packager-2.15.7.
- Handling not installed yast2-slp package in Add-Ons (#238680).

-------------------------------------------------------------------
Thu Feb  1 12:41:36 CET 2007 - locilka@suse.cz

- When an Add-On product is added and removed later, correctly
  remove also cached control file of that Add-On (#238307).
- 2.15.6

-------------------------------------------------------------------
Wed Jan 31 09:34:11 CET 2007 - locilka@suse.cz

- Rereading all SCR Agents in case of installation workflow changed
  by Add-On product (#239055).
- Calling PackageLock::Check before Pkg calls (#238556).

-------------------------------------------------------------------
Sun Jan 28 22:27:48 CET 2007 - locilka@suse.cz

- Removed tv and bluetooth hardware proposals from SLES control
  file. There are no such modules in that product (#238759).

-------------------------------------------------------------------
Mon Jan 22 13:46:20 CET 2007 - locilka@suse.cz

- Correct handling of CD/DVD Add-Ons in installation (#237264).
- Fixed switching between Installation Settings tabs in case of
  error in proposal. Every time, only the more-detailed tab is
  selected (#237291).
- Appropriate buttons for Add-Ons dialog for both dialog in
  installation workflow and installation proposal (#237297).
- 2.15.5

-------------------------------------------------------------------
Fri Jan 19 16:25:44 CET 2007 - locilka@suse.cz

- Fixed cancelling of entering a new Add-On (#236315).
- Added zFCP and DASD to installation/update proposal on S/390
  (jsrain) (#160399)
- 2.15.4

-------------------------------------------------------------------
Wed Jan 17 10:50:02 CET 2007 - locilka@suse.cz

- Changed control file documentation for Flexible Partitioning
  (bugzilla #229651 comment #15).
- Changed option <clone_module> "lan" to "networking" (#235457).

-------------------------------------------------------------------
Fri Jan 12 19:05:56 CET 2007 - ms@suse.de

- fixed TERM type setup in case of ssh based installations.
  if the installation is ssh based, TERM is not allowed to
  be overwritten by the value of install.inf. The TERM value
  of install.inf points to the console and not to the remote
  terminal type (#234032)

-------------------------------------------------------------------
Fri Jan 12 17:41:05 CET 2007 - locilka@suse.cz

- control file variable for monthly suse_register run (F#301822)
  (change made by jdsn)

-------------------------------------------------------------------
Thu Jan 11 10:59:40 CET 2007 - locilka@suse.cz

- Changed SLD and SLE control files to reflect demands described in
  bugzilla bug #233156:
  * Old packages are removed by default, only for upgrading from
    SLD 10 or SLE 10, packages are not removed by default.
  * New packages are selected for installation by default, only for
    upgrading from SLD 10 or SLE 10, packages are only updated.
  * Upgrading to new SLE 10 from is only supported from SLES9 and
    SLE 10, upgrading from another product will display warning.

-------------------------------------------------------------------
Sat Jan  6 19:32:23 CET 2007 - ms@suse.de

- fixed usage of fbiterm (#225229)

-------------------------------------------------------------------
Thu Jan  4 14:27:12 CET 2007 - locilka@suse.cz

- Added documentation for new features in control file:
  * boolean delete_old_packages and list of products for which this
    rule is inverted.
  * boolean only_update_selected and list of products for which
    this rule is inverted.
  * list of products supported for upgrade
  (All described in FATE #301844)

-------------------------------------------------------------------
Tue Jan  2 13:07:24 CET 2007 - locilka@suse.cz

- Allowing to add the very same product that has been already
  installed or selected for installation in case the url is
  different than any of the current urls. There can be more sources
  for the product because product urls can be removed and added
  also by inst_source module (#227605).
- Consistent spelling of "Add-On" and "add-on" (#229934).
- 2.15.3

-------------------------------------------------------------------
Tue Dec 12 10:57:21 CET 2006 - locilka@suse.cz

- Consistent spelling of 'AutoYaST' (#221275).

-------------------------------------------------------------------
Mon Dec 11 16:11:21 CET 2006 - locilka@suse.cz

- Handling new flag REGISTERPRODUCT from add-on product content
  file. This flag demands running the registration client after
  an add-on product is installed (on a running system) and demands
  running the registration client even if it is disabled in
  the base-product's control file (during installation)
  (FATE #301312).
- 2.15.2

-------------------------------------------------------------------
Thu Dec  7 18:28:21 CET 2006 - locilka@suse.cz

- Release Notes dialog in the second stage installation now offers
  to select a different language for release notes than the default
  one (#224875).

-------------------------------------------------------------------
Thu Dec  7 10:46:00 CET 2006 - locilka@suse.cz

- Reworked adding and removing Add-Ons during the first stage
  installation. If some Add-Ons are added or removed, the entire
  workflow is created from scratch (#221377).
- Using a separate temporary directory for Add-On licenses not to
  be confused by the previous Add-On.
- Fixed Second Stage Installation script to handle rebooting
  after kernel-patch correctly (#224251).
- Fixed Add-On handling when cancelling adding an Add-On product,
  before that return value from the previous adding was evaluated.
- Fixing some texts (#223880)
- 2.15.1

-------------------------------------------------------------------
Mon Dec  4 16:27:21 CET 2006 - locilka@suse.cz

- Adding support for own help texts for particular submodules in
  installation proposal (FATE #301151). Use key "help" in
  "MakeProposal"'s function result.
- Adding root_password_ca_check item into the globals of control
  file set to true for SLES and false otherwise (FATE #300438).
- A better fix for disabling [Back] button in License Agreement
  dialog when the previous (Language) dialog has been skipped
  (223258).
- 2.15.0

-------------------------------------------------------------------
Mon Dec  4 08:34:02 CET 2006 - lslezak@suse.cz

- "en_EN" -> "en_GB" in list of the preferred languages for EULA

-------------------------------------------------------------------
Thu Nov 23 11:10:14 CET 2006 - locilka@suse.cz

- Disabling [Back] button in License Agreement dialog when the
  previous (Language) dialog has been skipped (223258).
- 2.14.15

-------------------------------------------------------------------
Wed Nov 22 18:51:10 CET 2006 - ms@suse.de

- added hostname/IP information to Xvnc setup (#223266)
- fixed call of initvicons, deactivate s390 exception (#192052)
- 2.14.14

-------------------------------------------------------------------
Tue Nov 21 14:42:50 CET 2006 - locilka@suse.cz

- Reporting the failed or aborted installation only when it has
  been really aborted or when it really failed. YaST or system
  restarts on purpose (online update) are now handled correctly -
  there is no question whether user wants to continue with
  the installation (#222896).
- 2.14.13

-------------------------------------------------------------------
Mon Nov 20 15:25:11 CET 2006 - locilka@suse.cz

- Wider list of extra-sources 56->76 characters (#221984).
- Adding modules listed in Linuxrc entry brokenmodules into the
  /etc/modprobe.d/blacklist file (#221815).
- 2.14.12

-------------------------------------------------------------------
Mon Nov 20 11:49:53 CET 2006 - ms@suse.de

- fixed framebuffer color depth setup (#221139)
- 2.14.11

-------------------------------------------------------------------
Mon Nov 20 08:55:16 CET 2006 - locilka@suse.cz

- Show update-confirmation dialog in Mode::update() only (#221571).
- Pressing [Abort] button in the Add-On dialog during installation
  now opens-up a correct pop-up dialog with correct text (#218677).

-------------------------------------------------------------------
Wed Nov 15 15:30:03 CET 2006 - ms@suse.de

- fixed i810 based installation (#220403)
- 2.14.10

-------------------------------------------------------------------
Wed Nov 15 14:38:21 CET 2006 - locilka@suse.cz

- Defining the minimal size for release_notes pop-up to have the
  minimal size 76x22 or 3/4x2/3 in text mode and 100x30 in graphic
  mode (#221222).

-------------------------------------------------------------------
Wed Nov 15 11:40:48 CET 2006 - locilka@suse.cz

- Restoring the [ Next ] button in the inst_congratlate client when
  the [ Back ] button is pressed (#221190).

-------------------------------------------------------------------
Tue Nov 14 13:20:24 CET 2006 - locilka@suse.cz

- Changes in openSUSE control file (#219878):
  * limit_try_home: 5 GB -> 7 GB
  * root_base_size: 3 GB -> 5 GB

-------------------------------------------------------------------
Thu Nov  9 15:21:14 CET 2006 - locilka@suse.cz

- Always run the fonts_finish's Write() function. Skip running
  "SuSEconfig --module fonts" if script SuSEconfig.fonts does not
  exist (#216079).
- 2.14.9

-------------------------------------------------------------------
Thu Nov  9 10:22:00 CET 2006 - locilka@suse.cz

- Added confirmation dialog into the update workflow on the running
  system before the update really proceeds (#219097).
- confirmInstallation function moved from inst_doit to misc to make
  confirmation dialog possible (#219097).
- Set Product Name only when any Product Name found (#218720).
- 2.14.8

-------------------------------------------------------------------
Fri Nov  3 14:39:53 CET 2006 - locilka@suse.cz

- Preselecting already installed languages in the Language Add-On
  script (FATE #301239) (#217052).
- 2.14.7

-------------------------------------------------------------------
Fri Nov  3 10:17:37 CET 2006 - locilka@suse.cz

- Changed text of question asking whether the second stage
  installation should start again (FATE #300422) in case of
  previous failure or user-abort (#215697).

-------------------------------------------------------------------
Wed Nov  1 17:43:41 CET 2006 - locilka@suse.cz

- "Installation->Other->Boot Installed System->Cancel" now doesn't
  abort the installation but returns to the Installation Mode
  dialog (#216887).
- Correct handling of pressing Cancel or Abort buttons in pop-up
  windows in Add-On installation (#216910).

-------------------------------------------------------------------
Mon Oct 30 15:10:07 CET 2006 - lslezak@suse.cz

- updated inst_extrasources client to not download files from the
  installation sources (#213031)
- requires yast2-pkg-bindings >= 2.13.101
- 2.14.6

-------------------------------------------------------------------
Mon Oct 30 12:59:31 CET 2006 - locilka@suse.cz

- Moving ProductFeatures::Save() from inst_kickoff client to
  save_config_finish - client that is called after the SCR is
  switched to the running system (#209119).
- Calling Storage::RemoveDmMapsTo (device) in after the disks are
  probed in inst_system_analysis (#208222).
- Fixed including packager.

-------------------------------------------------------------------
Thu Oct 26 14:51:12 CEST 2006 - locilka@suse.cz

- Enabling back button in the License Agreement dialog (#215236).
- Adding add-on.rnc for AutoYaST profile validation (#215248).
- Providing an easier switch to disable IPv6 by a new ipv6 client
  in the network proposal (FATE #300604) (mzugec).
- 2.14.5

-------------------------------------------------------------------
Wed Oct 25 16:28:14 CEST 2006 - locilka@suse.cz

- Adding more debugging messages in order to fix random crashing
  of the second stage installation (#214886).

-------------------------------------------------------------------
Tue Oct 24 13:57:57 CEST 2006 - locilka@suse.cz

- Renamed control file control.PROF.xml to control.openSUSE.xml

-------------------------------------------------------------------
Tue Oct 24 10:58:18 CEST 2006 - ms@suse.de

- fixed nic detection (#213870)

-------------------------------------------------------------------
Mon Oct 23 16:04:30 CEST 2006 - locilka@suse.cz

- Added special installation client for Language Add-Ons
  inst_language_add-on and it's XML workflow
  add-on-template_installation.xml for calling this client after
  the Add-On Product is added by the add-on client (FATE #301239).
- Adding add-on client to list of clients that are enabled for
  AutoYaST cloning (bugzilla #198927).
- Added summary of the Release Notes client for the Control Center
  (bugzilla #213878).
- 2.14.4

-------------------------------------------------------------------
Wed Oct 18 16:13:12 CEST 2006 - locilka@suse.cz

- Added a life-belt into the second stage installation. It can be
  restarted under these circumstances:

  1.) User aborts the installation
  2.) Installation process is killed during the installation
  3.) Computer is restarted during the installation (reset)

  The very next time the system is restarted. YaST starts and
  informs user that the previous installation was aborted/failed.
  Then users are asked whether they want to rerun the second stage
  installation (FATE #300422).

- Fixed setting own Y2MAXLOGSIZE up in order to save memory
  requirements during the first stage installation.
- 2.14.3

-------------------------------------------------------------------
Mon Oct 16 13:18:43 CEST 2006 - locilka@suse.cz

- Timeout license in AutoYaST after 2 seconds (#206706).
  This solution doesn't break ncurses.
- 2.14.2

-------------------------------------------------------------------
Mon Oct 16 12:24:10 CEST 2006 - fehr@suse.de

- added new configurable values for LVM/EVMS based proposals
  (feature 300169)
- change evms_config to true

-------------------------------------------------------------------
Mon Oct 16 11:12:51 CEST 2006 - ms@suse.de

- disable oom-killing for X-Server process (#211860)

-------------------------------------------------------------------
Thu Oct 12 16:28:07 CEST 2006 - locilka@suse.cz

- Handle Installation::destdir in *.bash properly (#211576).
- 2.14.1

-------------------------------------------------------------------
Mon Oct  9 16:52:14 CEST 2006 - locilka@suse.cz

- Merged SLES10 SP1 branch to openSUSE 10.2.
- 2.14.0

-------------------------------------------------------------------
Mon Oct  9 09:33:31 CEST 2006 - locilka@suse.cz

- Remove old eula.txt and then copy new one if exists (#208908).
- Using the fullscreen mode again, background images temporarily
  removed from the RPM build (#208307).
- The default "Other Option" is Repair, not Boot (#208841).
- Removed some unneeded imports from inst_clients.
- 2.13.159

-------------------------------------------------------------------
Mon Oct  2 16:44:25 CEST 2006 - locilka@suse.cz

- Merged proofread texts
- 2.13.158

-------------------------------------------------------------------
Mon Oct  2 11:06:29 CEST 2006 - lslezak@suse.cz

- inst_extrasources.ycp - fixed name of the text domain
- 2.13.157

-------------------------------------------------------------------
Wed Sep 27 15:22:15 CEST 2006 - lslezak@suse.cz

- new inst_extrasources.ycp client - add extra installation sources
  during installation (in 2nd stage, after online update)
  (fate #100168, #300910)
- 2.13.156

-------------------------------------------------------------------
Wed Sep 27 09:58:53 CEST 2006 - locilka@suse.cz

- YCP modules that originated at yast2-packager were moved back.
- Usage of dgettext replaced with standard gettext strings.
- Removed yast2-slp and yast2-firewall from build-requirements.
- 2.13.155

-------------------------------------------------------------------
Mon Sep 25 17:45:54 CEST 2006 - locilka@suse.cz

- New icon for Hardware Proposal.
- Root Password dialog moved before Hostname and Domain Name
  (#208032).

-------------------------------------------------------------------
Mon Sep 25 13:21:35 CEST 2006 - locilka@suse.cz

- A bit rewritten code for language selected for second stage of
  update (FATE #300572). Mode::Set is now called before Mode::Get.
- New installation images from jimmac (#203510).
- Timeout and accept the license dialog when installing using
  AutoYaST. By defualt, it's 8 seconds (#206706).
- New busy message when finishing the installation (closing
  sources, etc.).
- 2.13.154

-------------------------------------------------------------------
Mon Sep 25 10:59:16 CEST 2006 - jsrain@suse.cz

- check properly for existing files in /proc (#205408)

-------------------------------------------------------------------
Fri Sep 22 16:01:25 CEST 2006 - jsuchome@suse.cz

- Remember the selected language for update and use it also in the
  second stage (FATE #300572).
- 2.13.153

-------------------------------------------------------------------
Fri Sep 22 14:14:44 CEST 2006 - lslezak@suse.cz

- x11_finish.ycp - removed workaround for #201121

-------------------------------------------------------------------
Fri Sep 22 09:35:36 CEST 2006 - locilka@suse.cz

- Fixed starting Installation in window: Exception for PPC, 832x624
  still runs in fullscreen. Fixed using a fallback image when
  the current resolution is not supported (#207321).
- Fixed counting offset for installation in window. Exceptions are
  now handled correctly (#207310).
- Changed fallback background image - a pure black suits better.
- Visual speeding-up initializing the installation - adding
  a wrapper installation.ycp around installation_worker.ycp client
  to provide UI ASAP.

-------------------------------------------------------------------
Thu Sep 21 16:36:42 CEST 2006 - ms@suse.de

- added patch from Olaf Hering to remove the DefaultColorDepth
  for special fb devices which are not VESA VGA (#207338)

-------------------------------------------------------------------
Tue Sep 19 17:14:28 CEST 2006 - locilka@suse.cz

- Removed Installation background 1600x800 px.
- Added installation background 1280x800 px.

-------------------------------------------------------------------
Mon Sep 18 09:53:18 CEST 2006 - locilka@suse.cz

- Icon for release notes (inst_release_notes).
- List of available SLP sources based on Product Name (SLP label),
  also with filter when more than 15 sources are listed
  (FATE #300619).
- Added background images for installation (thanks to jimmac)
  [1024x768, 1280x1024, 1400x1050, 1600x800, 1600x1200] (Bugzilla
  #203510).
- Replacing "Product %1" with "%1" for list of selected Add-On
  products - the column is already called "Product".
- 2.13.152

-------------------------------------------------------------------
Thu Sep 14 14:45:54 CEST 2006 - locilka@suse.cz

- Finally! Corrected path for importing user-related data to the
  just installed system (FATE #120103, comments #17, #18).

-------------------------------------------------------------------
Thu Sep 14 00:46:19 CEST 2006 - ro@suse.de

- added yast2-core-devel to BuildRequires

-------------------------------------------------------------------
Wed Sep 13 09:27:51 CEST 2006 - locilka@suse.cz

- Calling languages.ycp client has been changed to a function call
  Language::GetLanguagesMap (#204791).
- Added new Requirement: yast2-country >= 2.13.35
- Calling copy_systemfiles_finish from inst_finish (FATE #300421).
- New icon for Finishing Basic Installation dialog.
- Calling new pre_umount_finish client before umount_finish,
  umount_finish closes SCR (#205389).
- Correctly quote files that are added into the temporary archive
  (FATE #300421).
- Removing the leading slashes from filenames when archiving them.
- Reporting error (into log) if save_hw_status_finish.ycp goes
  wrong (partly fixed #205408).
- 2.13.151

-------------------------------------------------------------------
Tue Sep 12 18:40:34 CEST 2006 - locilka@suse.cz

- Found a better place for calling 'inst_pre_install' client, by
  now it is really called...
- Enhanced logging.
- Disabling the License Language combo-box in case of less than
  two languages in it (#203543).

-------------------------------------------------------------------
Tue Sep 12 17:07:19 CEST 2006 - locilka@suse.cz

- Fixed displaying license: Language name should always be either
  shown or the license is disabled as invalid; If there are both
  license.en.txt and license.txt, one of them is hidden because
  they have the very same content; An installation language is also
  pre-selected as a language for a license (if such exists).
- Fixed initializing the known languages via WFM::call("languages")
  (#204791).
- Another icon for Installation Mode dialog, it was the same as for
  Initialization and Analyzing the Computer dialogs.
- 2.13.150

-------------------------------------------------------------------
Mon Sep 11 09:59:15 CEST 2006 - locilka@suse.cz

- Added 'inst_pre_install' and 'copy_systemfiles_finish' clients,
  and module 'SystemFilesCopy' as a solution for FATE requests
  #300421 and #120103, which means that SSH keys are, by now,
  copied from another already installed system (if such exists).
  If there are more installed systems, the best ones are selected
  considering the newest access-time.
- More verbose dialog when initializing the installation (+icon).

-------------------------------------------------------------------
Thu Sep  7 15:13:54 CEST 2006 - locilka@suse.cz

- Added dialog content and help into the initial dialog of add-on
  client. Progress will be even better.
- Temporarily disabled buttons that don't work there.
- Added more "busy messages" into the add-on dialogs.
- Added new functionality for filtering services in SLP services
  table. Allowed characters are "a-zA-Z0-9 .*-".

-------------------------------------------------------------------
Wed Sep  6 17:41:07 CEST 2006 - mvidner@suse.cz

- To allow adding unsigned sources, temporarily "rug set-pref
  security-level none" when syncing in inst_source (#190403).
- 2.13.149

-------------------------------------------------------------------
Wed Sep  6 12:47:51 CEST 2006 - locilka@suse.cz

- No such headline "Mode" in the Installation Settings dialog.
  Help fixed (#203811).
- Added help into the Add-On Product Installation dialog.
- Add and Delete buttons in the same dialog were moved to the left
  side according the YaST style guide.
- Disabling Delete button in case of no Products listed
  (all filed as bug #203809).
- Used a correct (another) icon in License Agreement dialog
  (#203808).

-------------------------------------------------------------------
Mon Sep  4 15:59:47 CEST 2006 - locilka@suse.cz

- Running Installation in Wizard Window (#203510).
- Needed binaries in inst-sys: xquery and fvwm-root.
- Initially, a plain colored image is used as a background.
- 2.13.148

-------------------------------------------------------------------
Mon Sep  4 15:49:40 CEST 2006 - ms@suse.de

- fixed -fp setup of Xvnc (#203531)

-------------------------------------------------------------------
Fri Sep  1 08:48:50 CEST 2006 - locilka@suse.cz

- Fixed Installation Mode dialog to redraw itself only when needed.

-------------------------------------------------------------------
Wed Aug 23 16:59:03 CEST 2006 - locilka@suse.cz

- Added a new debugger tool scr_switch_debugger.ycp that is called
  when switching to the installed system in switch_scr_finish.ycp
  fails (#201058).
- Additionally, YaST logs from installed system are stored under
  the /var/log/YaST2/InstalledSystemLogs/ directory.
- 2.13.147

-------------------------------------------------------------------
Wed Aug 23 16:44:18 CEST 2006 - jsrain@suse.cz

- use version specific Xvnc parameters
- 2.13.146

-------------------------------------------------------------------
Wed Aug 23 13:05:35 CEST 2006 - jsrain@suse.cz

- temporary fix to copy /etc/X11/xorg.conf to the system during
  installation (#201121)
- 2.13.145

-------------------------------------------------------------------
Tue Aug 22 19:26:28 CEST 2006 - mvidner@suse.cz

- test_proposal and test_inst_client: also call
  Mode::SetMode ("installation");

-------------------------------------------------------------------
Tue Aug 22 14:27:53 CEST 2006 - locilka@suse.cz

- New Installation Mode dialog (#156529)
- 2.13.144

-------------------------------------------------------------------
Tue Aug 22 13:41:54 CEST 2006 - jsrain@suse.cz

- weaken dependency on suseRegister (#183656)

-------------------------------------------------------------------
Fri Aug 18 09:49:41 CEST 2006 - jsrain@suse.cz

- fixed building documentation
- 2.13.143

-------------------------------------------------------------------
Thu Aug 10 11:18:24 CEST 2006 - jsrain@suse.cz

- fixed congratulation text for openSUSE (#198252)
- 2.13.142

-------------------------------------------------------------------
Wed Aug  9 15:30:57 CEST 2006 - jsrain@suse.cz

- read info about products from package manager without parsing all
  metadata and reading RPM database (#66046)
- added unzip to Requires (#195911)

-------------------------------------------------------------------
Tue Aug  8 09:54:38 CEST 2006 - jsrain@suse.cz

- fixed 'Requires'
- 2.13.141

-------------------------------------------------------------------
Fri Aug  4 16:33:11 CEST 2006 - jsrain@suse.cz

- updated for X.Org 7
- 2.13.140

-------------------------------------------------------------------
Fri Aug  4 09:21:28 CEST 2006 - jsrain@suse.cz

- moved SLP source scanning to SourceManager.ycp

-------------------------------------------------------------------
Wed Aug  2 14:10:41 CEST 2006 - mvidner@suse.cz

- Added a configure-time check for fvwm directory

-------------------------------------------------------------------
Fri Jul 28 09:42:00 CEST 2006 - jsrain@suse.cz

- offer to eject the CD drive when asking for add-on CD (#181992)

-------------------------------------------------------------------
Thu Jul 27 14:18:01 CEST 2006 - jsrain@suse.cz

- added support for merging multiple proposal items as one proposal
  item (eg. to group langage and keyboard)
- 2.13.139

-------------------------------------------------------------------
Wed Jul 26 09:18:36 CEST 2006 - jsrain@suse.cz

- get version from installed product proper way (#157924)

-------------------------------------------------------------------
Tue Jul 25 14:32:18 CEST 2006 - jsrain@suse.cz

- beep before rebooting the machine during installation (#144614)

-------------------------------------------------------------------
Mon Jul 24 13:56:22 CEST 2006 - jsrain@suse.cz

- fixed error reporting when creating a source (#159695)
- abort installation if package manager initialization fails
  (#167674)
- report proper message if no catalog found via SLP and firewall
  is running (#156444)

-------------------------------------------------------------------
Tue Jul 18 16:57:08 CEST 2006 - jsrain@suse.cz

- fixed displaying catalog selection dialog if multiple catalogs
  found on add-on media (#192761)

-------------------------------------------------------------------
Tue Jul 18 16:14:17 CEST 2006 - jsrain@suse.cz

- fixed vendor URL in congratulate dialog (#187358)
- 2.13.138

-------------------------------------------------------------------
Mon Jul 17 10:12:58 CEST 2006 - jsrain@suse.cz

- check if there are any patches available before offering online
  update (jsuchome)
- merged inst_default_desktop.ycp to desktop_finish.ycp

-------------------------------------------------------------------
Sun Jul 16 08:54:55 CEST 2006 - olh@suse.de

- introduce a Linuxrc::display_ip and use it instead of Arch::s390
- 2.13.137

-------------------------------------------------------------------
Fri Jul 14 15:16:00 CEST 2006 - jsrain@suse.cz

- adapted to changes in yast2-packager
- use only one implementation of product license handling (#191523)
- 2.13.136

-------------------------------------------------------------------
Fri Jul 14 14:51:37 CEST 2006 - olh@suse.de

- move /tmp/vncserver.log to /var/log/YaST2/vncserver.log

-------------------------------------------------------------------
Mon Jul 10 10:47:57 CEST 2006 - jsrain@suse.cz

- correctly import add-on product control file even if no
  additional YaST modules are present on the media (#185768)
- 2.13.135

-------------------------------------------------------------------
Mon Jul 10 09:23:29 CEST 2006 - mvidner@suse.cz

- When running Novell Customer Center Configuration the second time,
  do not add duplicate update sources for graphic card drivers
  (#188572).
- 2.13.134

-------------------------------------------------------------------
Fri Jun 30 11:42:11 CEST 2006 - ug@suse.de

- during autoinstall, timeout early warning popups

-------------------------------------------------------------------
Tue Jun 27 14:02:45 CEST 2006 - mvidner@suse.cz

- Don't show the URL passwords in registration success popup (#186978).
- Include the password in URLs passed to ZMD (#186842).
- Don't log the URL passwords.
- 2.13.133

-------------------------------------------------------------------
Mon Jun 26 08:54:43 CEST 2006 - jsrain@suse.cz

- preselect patterns according to selected desktop (#183944)

-------------------------------------------------------------------
Wed Jun 21 11:03:58 CEST 2006 - jsrain@suse.cz

- display the source URL dialog if adding add-on product update
  source fails in order to allow to enter password (#186804)

-------------------------------------------------------------------
Tue Jun 20 14:50:48 CEST 2006 - mvidner@suse.cz

- When registration succeeds, display only the actually added sources
(#180820#c26).

-------------------------------------------------------------------
Tue Jun 20 14:35:15 CEST 2006 - jsrain@suse.cz

- translate the congratulate string (#186567)

-------------------------------------------------------------------
Mon Jun 19 14:05:21 CEST 2006 - jsrain@suse.cz

- report an error when failed to register the update source for
  an add-on product (#185846)
- 2.13.132

-------------------------------------------------------------------
Mon Jun 19 12:54:36 CEST 2006 - jsrain@suse.cz

- ask about accepting license of add-on product added via the
  /add_on_product file (#186148)
- 2.13.131

-------------------------------------------------------------------
Thu Jun 15 18:47:05 CEST 2006 - mvidner@suse.cz

- Do not complain if ZMD cannot be stopped (#166900).
- When syncing the _original_ installation sources to ZMD,
  temporarily turn off signature checking because the user has
  already decided to trust the sources (#182747).
- SourceManager: factored out the rug pathname.
- 2.13.130

-------------------------------------------------------------------
Thu Jun 15 12:45:27 CEST 2006 - jsrain@suse.cz

- set installation server as host name (not IP address) if it is
  defined as host name during installation (#178933)
- 2.13.129

-------------------------------------------------------------------
Thu Jun 15 10:20:39 CEST 2006 - visnov@suse.cz

- fix the please-wait string

-------------------------------------------------------------------
Wed Jun 14 15:07:04 CEST 2006 - jdsn@suse.de

- added a please-wait string in registration (already translated)
- 2.13.128

-------------------------------------------------------------------
Mon Jun 12 16:07:52 CEST 2006 - mvidner@suse.cz

- Fillup /etc/sysconfig/security:CHECK_SIGNATURES and initialize it
  based on an install time kernel parameter.
- 2.13.127

-------------------------------------------------------------------
Mon Jun 12 13:22:08 CEST 2006 - jdsn@suse.de

- run pango module creation as root (#165891)
- fixed SLE desktop file of suse_register for autoyast (mc, ug)
- 2.13.126

-------------------------------------------------------------------
Fri Jun  9 11:02:57 CEST 2006 - locilka@suse.cz

- Identify the downloaded release notes by the product name during
  the internet test. Changes were made in the module Product
  (#180581).
- 2.13.125

-------------------------------------------------------------------
Thu Jun  8 11:49:04 CEST 2006 - jdsn@suse.de

- create pango modules for registration browser (#165891)
- sync zypp update sources in autoyast mode as well (#181183)
- 2.13.124

-------------------------------------------------------------------
Wed Jun  7 16:15:36 CEST 2006 - jsrain@suse.cz

- avoid adding update source of an add-on product twice during
  installation (#182434)
- 2.13.123

-------------------------------------------------------------------
Tue Jun  6 18:56:57 CEST 2006 - mvidner@suse.cz

- Moved SourceManager + deps from yast2-packager to yast2-installation
  to avoid circular BuildRequires.
- 2.13.122

-------------------------------------------------------------------
Tue Jun  6 18:32:04 CEST 2006 - mvidner@suse.cz

- Call suse_register with --nozypp meaning that we will tell rug
  ourselves which zypp/yum sources it should add. This enables
  rejecting broken or untrusted sources (#180820).
- Moved the major part of Register::add_update_sources to
  SourceManager::AddUpdateSources.
- 2.13.121

-------------------------------------------------------------------
Tue Jun  6 09:53:16 CEST 2006 - jsrain@suse.cz

- sync add-on product source to ZMD (#181743)
- 2.13.120

-------------------------------------------------------------------
Thu Jun  1 17:57:23 CEST 2006 - mvidner@suse.cz

- Do log Report::{Message,Warning,Error} messages by default (#180862).
- 2.13.119

-------------------------------------------------------------------
Thu Jun  1 14:55:44 CEST 2006 - jsrain@suse.cz

- honor UPDATEURLS if installing add-on product in running system
  (#180417)
- 2.13.118

-------------------------------------------------------------------
Wed May 31 12:58:33 CEST 2006 - jsrain@suse.cz

- avoid calling Pkg::SourceStartCache during 1st stage of the
  installation (#178007)
- 2.13.117

-------------------------------------------------------------------
Tue May 30 18:02:54 CEST 2006 - jdsn@suse.de

- set correct title of installation step Customer Center (#179921)
- 2.13.116

-------------------------------------------------------------------
Fri May 26 14:27:56 CEST 2006 - jsrain@suse.cz

- fixed behavior if SLP source detection fails (#179036)
- 2.13.115

-------------------------------------------------------------------
Thu May 25 08:46:56 CEST 2006 - jsrain@suse.cz

- added possibility to specify add-on product URL as command-line
  parameter of add-on.ycp (to run add-on product workflow via
  autorun.sh)
- 2.13.114

-------------------------------------------------------------------
Wed May 24 12:52:21 CEST 2006 - jsrain@suse.cz

- properly integrate YCP code for add-on product installation in
  running system (if YCP code present) (#178311)
- 2.13.113

-------------------------------------------------------------------
Tue May 23 18:58:20 CEST 2006 - jdsn@suse.de

- gray out checkboxes in inst_suse_register when skipping (#178042)
- 2.13.112

-------------------------------------------------------------------
Tue May 23 15:07:42 CEST 2006 - jsrain@suse.cz

- added different desktop files for SLE and BOX/openSUSE
- 2.13.111

-------------------------------------------------------------------
Tue May 23 13:20:03 CEST 2006 - jdsn@suse.de

- fixed layouting in inst_ask_online_update (#177559)

-------------------------------------------------------------------
Fri May 19 17:57:10 CEST 2006 - jdsn@suse.de

- let inst_suse_register ask to install mozilla-xulrunner if
  missing (#175166)
- prevent non-root user to run inst_suse_register (#170736)
- 2.13.110

-------------------------------------------------------------------
Fri May 19 15:36:36 CEST 2006 - jsrain@suse.cz

- more verbose logging of storing hardware status (#170188)
- 2.13.109

-------------------------------------------------------------------
Thu May 18 17:07:13 CEST 2006 - hare@suse.de

- start iscsid if root is on iSCSI (#176804)

-------------------------------------------------------------------
Wed May 17 13:08:52 CEST 2006 - jsrain@suse.cz

- set DISPLAYMANAGER_SHUTDOWN according to control file (#169639)
- 2.13.108

-------------------------------------------------------------------
Tue May 16 13:29:38 CEST 2006 - jsrain@suse.cz

- marked missed text for translation (#175930)
- 2.13.107

-------------------------------------------------------------------
Mon May 15 12:59:58 CEST 2006 - jsrain@suse.cz

- handle additional data for installation restart (#167561)

-------------------------------------------------------------------
Fri May 12 14:11:18 CEST 2006 - jsrain@suse.cz

- initialize callbacks before adding an add-on product, properly
  handle installation sources of add-on products (both if preparing
  AutoYaST configuration (#172837)
- 2.13.106

-------------------------------------------------------------------
Thu May 11 13:50:29 CEST 2006 - jsrain@suse.cz

- do not disable automatic modprobe before adding add-on products
  (#172149)
- 2.13.105

-------------------------------------------------------------------
Thu May 11 12:02:13 CEST 2006 - ms@suse.de

- fixed message text (#172766)

-------------------------------------------------------------------
Thu May 11 09:55:08 CEST 2006 - ms@suse.de

- prevent ssh message from being displayed if vnc+ssh has
  been specified as installation method (#173486)

-------------------------------------------------------------------
Wed May 10 13:40:16 CEST 2006 - jdsn@suse.de

- removed search bar from registration browser (#169092)
- 2.13.104

-------------------------------------------------------------------
Tue May  9 19:35:47 CEST 2006 - jdsl@suse.de

- switched to Enterprise wording for inst_suse_register (#173970)
- 2.13.103

-------------------------------------------------------------------
Tue May  9 19:30:47 CEST 2006 - mvidner@suse.cz

- Save the update sources if registration is done later after the
  installation (#172665).
- When adding upate sources, do not add duplicates (check by the alias
  passed by suse_register on SLE), delete the duplicate beforehand
  (#168740#c3).
- 2.13.102

-------------------------------------------------------------------
Tue May  9 11:32:20 CEST 2006 - mvidner@suse.cz

- Start the network also when doing a remote X11 installation (#165458,
  hare).
- 2.13.101

-------------------------------------------------------------------
Mon May  8 17:32:59 CEST 2006 - jdsl@suse.de

- added hard require from y2-installation to suseRegister (hmuelle)
- added new w3m-jail for registration (#167225)
- fixed passing of url to browser(s) for registration (#167225)
- switched to Enterprise strings for inst_suse_register (shorn)
- 2.13.100

-------------------------------------------------------------------
Thu May  4 14:31:29 CEST 2006 - jsrain@suse.cz

- added congratulate text to the control file (#170881)
- 2.13.99

-------------------------------------------------------------------
Thu May  4 13:10:48 CEST 2006 - jsrain@suse.cz

- disable timeout in popup before installation reboot in case
  of SSH installation (#160301)

-------------------------------------------------------------------
Thu May  4 11:21:32 CEST 2006 - locilka@suse.cz

- include proofread message texts

-------------------------------------------------------------------
Wed May  3 10:26:29 CEST 2006 - locilka@suse.cz

- Busy cursor when "Contacting server" in suse_register (#171061).
- 2.13.97

-------------------------------------------------------------------
Tue May  2 15:25:35 CEST 2006 - locilka@suse.cz

- Display KDE-related help in the Congratulations dialog only
  in case of KDE as the default windowmanager (#170880).
- 2.13.96

-------------------------------------------------------------------
Fri Apr 28 14:10:50 CEST 2006 - locilka@suse.cz

- Proper checking for available network when adding an Add-On
  product. Network-related options are disabled in case of missing
  network both in installation and running system (#170147).
- 2.13.95

-------------------------------------------------------------------
Fri Apr 28 11:32:03 CEST 2006 - jsuchome@suse.cz

- initialize package callbacks for add on product workflow (#170317)
- 2.13.94

-------------------------------------------------------------------
Thu Apr 27 16:50:50 CEST 2006 - mvidner@suse.cz

- Tell libzypp-zmd-backend not to write sources to zypp db,
  we are going to do it ourselves (#170113).
- 2.13.93

-------------------------------------------------------------------
Thu Apr 27 16:03:39 CEST 2006 - jsrain@suse.de

- handle missing SHORTLABEL in content file (#170129)
- 2.13.92

-------------------------------------------------------------------
Thu Apr 27 14:57:23 CEST 2006 - fehr@suse.de

- set limit for separate /home to 14G for SLED (#169232)

-------------------------------------------------------------------
Thu Apr 27 11:16:56 CEST 2006 - ms@suse.de

- removed update_xf86config call, checking for /dev/psaux was
  broken and is no longer needed because the default mouse device
  is /dev/input/mice since many versions now (#168816)

-------------------------------------------------------------------
Thu Apr 27 10:52:08 CEST 2006 - mvidner@suse.cz

- When asking for update URLs, go trough products, not patterns (#169836).
- 2.13.91

-------------------------------------------------------------------
Thu Apr 27 08:34:33 CEST 2006 - locilka@suse.cz

- Making "SLP Catalog" selection bigger (maximum ncurses size)
  (#168718)
- 2.13.90

-------------------------------------------------------------------
Tue Apr 25 22:58:52 CEST 2006 - jsrain@suse.de

- fixed service proposal in SLES control file (#159771)

-------------------------------------------------------------------
Tue Apr 25 16:19:11 CEST 2006 - locilka@suse.cz

- Return `next instead of `ok in case of SLP Add-On Source (#165989)
- 2.13.89

-------------------------------------------------------------------
Mon Apr 24 16:22:14 CEST 2006 - jsrain@suse.de

- GDM is default if both KDE and GNOME installed (#155095)
- 2.13.88

-------------------------------------------------------------------
Mon Apr 24 13:30:50 CEST 2006 - sh@suse.de

- V 2.13.87
- Removed "Disagree with all" button (bug #163001)

-------------------------------------------------------------------
Mon Apr 24 12:35:52 CEST 2006 - ug@suse.de

- 2.13.86

-------------------------------------------------------------------
Mon Apr 24 11:52:47 CEST 2006 - ug@suse.de

- X-SuSE-YaST-AutoInstRequires=lan
  added to desktop file of suse register.
  Otherwise the registration fails.

-------------------------------------------------------------------
Mon Apr 24 09:37:57 CEST 2006 - lnussel@suse.de

- run rcSuSEfirewall2 reload when installing via vnc or ssh (#153467)
- 2.13.85

-------------------------------------------------------------------
Fri Apr 21 23:26:26 CEST 2006 - jsrain@suse.de

- determine base product accordign to flag (#160585)
- 2.13.84

-------------------------------------------------------------------
Fri Apr 21 17:26:15 CEST 2006 - jdsn@suse.de

- added proxy support for registration browser (#165891)
- 2.13.83

-------------------------------------------------------------------
Thu Apr 20 22:22:59 CEST 2006 - jsrain@suse.de

- handle installation restart with repeating last step (#167561)
- 2.13.82

-------------------------------------------------------------------
Thu Apr 20 18:51:55 CEST 2006 - jdsn@suse.de

- proxy support for registration process (#165891)
- disable w3m registration by control variable (aj)
- 2.13.81

-------------------------------------------------------------------
Thu Apr 20 16:09:23 CEST 2006 - mvidner@suse.cz

- When cloning, save installation sources beforehand (#165860).
- 2.13.80

-------------------------------------------------------------------
Wed Apr 19 19:55:47 CEST 2006 - jsrain@suse.de

- restore buttons after calling DASD or zFCP module (#160399)
- 2.13.79

-------------------------------------------------------------------
Wed Apr 19 15:04:03 CEST 2006 - locilka@suse.cz

- Added more debugging messages to the inst_proposal (#162831)
- 2.13.78

-------------------------------------------------------------------
Tue Apr 18 22:58:41 CEST 2006 - jsrain@suse.de

- display proper popup when aborting add-on product installation
  (#159689)

-------------------------------------------------------------------
Tue Apr 18 22:22:02 CEST 2006 - jdsn@suse.de

- in inst_suse_register:
- busy/waiting popups (#163366, #164794)
- text changes (#165509)
- autodisable checkbox "Registration Code" (# 165841)
- error handling in case no browser is available
- cleanup
- 2.13.77

-------------------------------------------------------------------
Tue Apr 18 21:44:45 CEST 2006 - jsrain@suse.de

- do not initialize catalogs before booting installed system (#162899)
- 2.13.76

-------------------------------------------------------------------
Tue Apr 18 18:08:18 CEST 2006 - mvidner@suse.cz

- Do not try to add empty URL as an update source (#165860#c12).

-------------------------------------------------------------------
Tue Apr 18 17:02:05 CEST 2006 - mvidner@suse.cz

- Fixed a typo in the previous change.
- 2.13.75

-------------------------------------------------------------------
Tue Apr 18 14:06:21 CEST 2006 - locilka@suse.cz

- Add-On SLP source was allways returning `back also in case
  of `ok (`next) (#165989)
- 2.13.74

-------------------------------------------------------------------
Tue Apr 18 10:12:19 CEST 2006 - mvidner@suse.cz

- Skip popup and unnecessary work if there are no online update
  sources for add-ons (#167233).
- 2.13.73

-------------------------------------------------------------------
Fri Apr 14 22:25:11 CEST 2006 - jsrain@suse.de

- prevent from changing installation mode and system for update once
  it is selected (#165832)
- added add-on products to installation/update proposal for SLES/SLED
- 2.13.72

-------------------------------------------------------------------
Fri Apr 14 13:19:52 CEST 2006 - lslezak@suse.cz

- call vm_finish client at the end of installation - disable
  some services in Xen domU (#161720, #161721, #161756)
- 2.13.71

-------------------------------------------------------------------
Thu Apr 13 18:17:52 CEST 2006 - jdsn@suse.de

- changed control files according to (#165509)

-------------------------------------------------------------------
Thu Apr 13 10:35:42 CEST 2006 - mvidner@suse.cz

- Do not display errors if language specific release notes are missing
  on the installation source (#165767).
- 2.13.70

-------------------------------------------------------------------
Wed Apr 12 16:24:48 CEST 2006 - jdsn@suse.de

- added missing autoyast entries in suse_register.desktop
- 2.13.69

-------------------------------------------------------------------
Wed Apr 12 12:57:53 CEST 2006 - jsuchome@suse.cz

- control files updated for manual online update run (#165503)
- 2.13.68

-------------------------------------------------------------------
Wed Apr 12 11:39:08 CEST 2006 - ms@suse.de

- fixed displaying ftp password in plaintext in y2start.log (#164824)

-------------------------------------------------------------------
Wed Apr 12 11:05:34 CEST 2006 - mvidner@suse.cz

- Do not mangle the URL obtained from suse_register (#165499).
- 2.13.67

-------------------------------------------------------------------
Wed Apr 12 09:15:48 CEST 2006 - locilka@suse.cz

- fixed Product.ycp - relnotes_url might be defined as an empty
  string (#165314).
- 2.13.66

-------------------------------------------------------------------
Tue Apr 11 22:19:03 CEST 2006 - jsrain@suse.de

- fixed boot if root is on LVM (initialize udev symlinks) (#163073)
- 2.13.65

-------------------------------------------------------------------
Tue Apr 11 16:01:40 CEST 2006 - jdsn@suse.de

- in inst_suse_register:
  - resized popups (hmuelle)
  - new info pupop showing new update server (aj)
  - removed cancel button (#164801, shorn)
- 2.13.64

-------------------------------------------------------------------
Tue Apr 11 11:28:23 CEST 2006 - fehr@suse.de

- flag for evms in control.SLES.xml needs to be true

-------------------------------------------------------------------
Mon Apr 10 17:08:10 CEST 2006 - mvidner@suse.cz

- Add installation sources for online update (#163192).
- 2.13.63

-------------------------------------------------------------------
Fri Apr  7 23:01:33 CEST 2006 - jsrain@suse.de

- provide Product::short_name (#163702)
- 2.13.62

-------------------------------------------------------------------
Fri Apr  7 15:14:01 CEST 2006 - jdsn@suse.de

- fixed evaluation of control file variables (#162988)
- 2.13.61

-------------------------------------------------------------------
Fri Apr  7 09:39:20 CEST 2006 - jsuchome@suse.cz

- 2.13.60

-------------------------------------------------------------------
Thu Apr  6 17:10:07 CEST 2006 - ms@suse.de

- allow huge memory allocations (#151515)

-------------------------------------------------------------------
Thu Apr  6 15:19:13 CEST 2006 - jsuchome@suse.cz

- Product.ycp: read SHORTLABEL value from content file (#163702)

-------------------------------------------------------------------
Wed Apr  5 18:13:11 CEST 2006 - mvidner@suse.cz

- Call SourceManager::SyncYaSTInstSourceWithZMD () in
  inst_rpmcopy(continue) because inst_suse_register does not run
  without a network connection (#156030#c30).

-------------------------------------------------------------------
Wed Apr  5 17:05:27 CEST 2006 - jsrain@suse.de

- do not rewrite log from SCR running in chroot during installation
- fix checking for duplicate sources (#159662)
- 2.13.59

-------------------------------------------------------------------
Tue Apr  4 18:11:34 CEST 2006 - jdsn@suse.de

- fixed w3m registration again (#162462)
- changed Requires to Recommends for suseRegister (hmuelle, aj)
- 2.13.58

-------------------------------------------------------------------
Mon Apr  3 18:27:15 CEST 2006 - jdsn@suse.de

- fixed w3m in ncuses registration (#162462)
- changes in suse_register to test new server side business logic
- 2.13.57

-------------------------------------------------------------------
Mon Apr  3 14:33:44 CEST 2006 - locilka@suse.cz

- Using yast-addon icon in the .desktop file and also in the source
  code (#154930).
- 2.13.56

-------------------------------------------------------------------
Mon Apr  3 14:32:08 CEST 2006 - ug@suse.de

- by default, enable clone box on SLD

-------------------------------------------------------------------
Mon Apr  3 14:22:22 CEST 2006 - ug@suse.de

- uncheck clone checkbox if cloning is greyed out (#162457)

-------------------------------------------------------------------
Fri Mar 31 17:32:03 CEST 2006 - mvidner@suse.cz

- Tell ZMD to get the inst source (#156030)
- No unlocking after all (#160319)
  - Don't reset zypp
  - Reenable Back
  - Fetch update source from suse_resigster and add it
- 2.13.55

-------------------------------------------------------------------
Thu Mar 30 13:42:35 CEST 2006 - mvidner@suse.cz

- Reset zypp and release its lock before suse_register (#160319).
  Therefore disabled the Back button.
- Don't run add-on.ycp if another process has the zypp lock (#160319).
- 2.13.53

-------------------------------------------------------------------
Thu Mar 30 12:31:49 CEST 2006 - jdsn@suse.de

- included new desktop file in Makefile (162112)

-------------------------------------------------------------------
Wed Mar 29 17:57:35 CEST 2006 - jsrain@suse.de

- prevent from installing one product multiple times (#159662)
- 2.13.54

-------------------------------------------------------------------
Wed Mar 29 16:43:02 CEST 2006 - locilka@suse.cz

- Fixed adding SLP-based Add-On product (#161270)
- SLP-based Add-On product handling moved to separate function
- Add-On MediaSelect dialog creation moved to separate function
- Changed icon for License
- 2.13.52

-------------------------------------------------------------------
Tue Mar 29 16:06:23 CEST 2006 - jdsn@suse.de

- late feature "force registration" for suse_register (aj, shorn)

-------------------------------------------------------------------
Tue Mar 28 21:29:07 CEST 2006 - jdsn@suse.de

- added 'rm -f /var/lib/zypp/zmd_updated_the_sources'
  flag file to be deleted if suse_register runs during installation
  file checked by online update - deletion requested by mvidner
- 2.13.51

-------------------------------------------------------------------
Tue Mar 28 20:53:13 CEST 2006 - jdsn@suse.de

- added autoyast part of suse_register
- icon for product registration (#160293)
- fixes for inst_suse_register
- 2.13.50

-------------------------------------------------------------------
Mon Mar 27 23:47:38 CEST 2006 - jsrain@suse.de

- removed desktop selection from NLD workflow (#160650)

-------------------------------------------------------------------
Fri Mar 24 15:15:30 CET 2006 - locilka@suse.cz

- Filling up list of release_notes urls for all installed products
  in the Product.ycp. Needed for internet_test (#160563).
- 2.13.49

-------------------------------------------------------------------
Fri Mar 24 11:00:06 CET 2006 - ms@suse.de

- added initvicons call in second stage S05-config (#160299)

-------------------------------------------------------------------
Thu Mar 23 18:34:18 CET 2006 - jdsn@suse.de

- fixed security issue: suse-ncc dummy user got his own group

-------------------------------------------------------------------
Thu Mar 23 18:33:25 CET 2006 - jdsn@suse.de

- added controlfile configured default settings for suse_register
- 2.13.47

-------------------------------------------------------------------
Thu Mar 23 16:23:37 CET 2006 - locilka@suse.cz

- Display license immediately after the Add-On product is scanned
  and added. Handle user interaction.
- 2.13.46

-------------------------------------------------------------------
Thu Mar 23 14:16:46 CET 2006 - jdsn@suse.de

- final texts for suse_register
- nonroot - warning for suse_register
- 2.13.45

-------------------------------------------------------------------
Thu Mar 23 13:19:03 CET 2006 - locilka@suse.cz

- Displaying license of the Add-On product if exists. Trying the
  localized version first. Waiting for user interaction if needed.
- Displaying info.txt if exists (#160017)
- Adjusting testsuites
- 2.13.44

-------------------------------------------------------------------
Mon Mar 22 19:04:55 CET 2006 - jdsn@suse.de

- fixed missing module in makefile
- 2.13.43

-------------------------------------------------------------------
Wed Mar 22 19:03:57 CET 2006 - locilka@suse.cz

- Added fallback for adding add-on products without file
  installation.xml. In this case, the product is added as a normal
  installation source and sw_single is called.
- 2.13.42

-------------------------------------------------------------------
Mon Mar 22 18:45:17 CET 2006 - jdsn@suse.de

- fixed ssh bug in suse_register
- suse_register reads and writes configuration to sysconfig
- final texts in suse_register
- 2.13.41

-------------------------------------------------------------------
Wed Mar 22 13:43:12 CET 2006 - mvidner@suse.cz

- Fixed release notes download (by Product::FindBaseProducts), #159490.

-------------------------------------------------------------------
Wed Mar 22 11:40:18 CET 2006 - jdsn@suse.de

- changed help text in suse_register
- patch to make the ComboBox appear longer in release_notes

-------------------------------------------------------------------
Tue Mar 21 16:33:32 CET 2006 - locilka@suse.cz

- adding "Local Directory" option for Add-On Products when no
  network is available (#159779).
- avoid from adding "Unknown" Add-On Product when Cancel button
  pressed in the Add New Add-On popup (#159784).

-------------------------------------------------------------------
Tue Mar 21 08:57:51 CET 2006 - jsuchome@suse.cz

- returned dependency on yast2-online-update

-------------------------------------------------------------------
Tue Mar 21 07:57:37 CET 2006 - visnov@suse.cz

- try to get add-on product control files only optionally (#159116)
- 2.13.40

-------------------------------------------------------------------
Mon Mar 20 10:08:13 CET 2006 - locilka@suse.cz

- disabled skipping the 'Installation Mode' dialog when no other
  installed Linux found. Just disabling 'Update' and 'Other'
  options in that case (#157695).
- removed calling uml_finish, client doesn't has been dropped.

-------------------------------------------------------------------
Fri Mar 17 22:50:06 CET 2006 - jsrain@suse.de

- added AytoYaST support for add-on products
- 2.13.39

-------------------------------------------------------------------
Fri Mar 17 09:30:02 CET 2006 - locilka@suse.cz

- fixed .desktop file for Add-On Products, now it starts add-on
  instead of sw_single when launched from YaST Control Center
  (#158869).

-------------------------------------------------------------------
Thu Mar 16 23:24:11 CET 2006 - jsrain@suse.de

- added zFCP and DASD modules to list of modules to be cloned after
  SLES installation (#153378)
- 2.13.38

-------------------------------------------------------------------
Thu Mar 16 23:10:06 CET 2006 - jsrain@suse.de

- fixed product handling (&product; macro) (#151050)
- allow multiple installation sources (#151755)

-------------------------------------------------------------------
Thu Mar 16 15:51:42 CET 2006 - jdsn@suse.de

- fixed blocker bug (#158628), suse_register call in all products

-------------------------------------------------------------------
Thu Mar 16 14:56:36 CET 2006 - fehr@suse.de

- increase maximal size of root fs to 20 Gig (#158608)
- 2.13.37

-------------------------------------------------------------------
Wed Mar 15 18:21:54 CET 2006 - jsrain@suse.de

- do not overwrite language settings during update (#156562)
- do not offer network sources for Add-On products if no network is
  configured (#156467)
- 2.13.36

-------------------------------------------------------------------
Tue Mar 14 18:16:32 CET 2006 - jdsn@suse.de

- corrected titles in control file
- 2.13.35

-------------------------------------------------------------------
Tue Mar 14 18:11:53 CET 2006 - jdsn@suse.de

- 2.13.34

-------------------------------------------------------------------
Tue Mar 14 18:09:58 CET 2006 - jdsn@suse.de

- new browser for registration
- new texts for registration module

-------------------------------------------------------------------
Mon Mar 13 16:26:00 CET 2006 - jsrain@suse.de

- report an error if creating catalog for add-on product fails
  (#157566)
- 2.13.33

-------------------------------------------------------------------
Fri Mar 10 19:02:04 CET 2006 - jsrain@suse.de

- disable add-on products if inst-sys is mounted from CD
- 2.13.32

-------------------------------------------------------------------
Fri Mar 10 18:33:55 CET 2006 - jdsn@suse.de

- fixed security bug (#157008)
- added link to browser for Novell privacy statement

-------------------------------------------------------------------
Fri Mar 10 17:55:11 CET 2006 - mvidner@suse.cz

- Start ncurses UI in non-threaded mode to enable spawning of
  interactive processes (like w3m for suseRegister, #150799).
- 2.13.31

-------------------------------------------------------------------
Fri Mar 10 12:17:56 CET 2006 - ms@suse.de

- forcing using xim for Qt Input (#156962)

-------------------------------------------------------------------
Thu Mar  9 17:36:39 CET 2006 - mvidner@suse.cz

- Control files: added network/startmode, being ifplugd for SL and
  SLED, auto for SLES (#156388).
- 2.13.30

-------------------------------------------------------------------
Thu Mar  9 17:35:30 CET 2006 - jsrain@suse.de

- fixed asking for add-on product CD (#156469)

-------------------------------------------------------------------
Thu Mar  9 12:01:07 CET 2006 - ms@suse.de

- include proofread message texts

-------------------------------------------------------------------
Wed Mar  8 17:00:41 CET 2006 - jdsn@suse.de

- fixed launch of yastbrowser (during installation)
- 2.13.29

-------------------------------------------------------------------
Wed Mar  8 15:25:57 CET 2006 - ms@suse.de

- fixed createStageList() function to be more restrictive on checking
  for stage files. Adapt startup documentation according to this
  change (#144783)

-------------------------------------------------------------------
Wed Mar  8 14:25:02 CET 2006 - lrupp@suse.de

- added suseRegister to Requires

-------------------------------------------------------------------
Tue Mar  7 22:27:45 CET 2006 - jdsn@suse.de

- added functionality to skip suse register and/or online update
- 2.13.28

-------------------------------------------------------------------
Tue Mar  7 20:07:43 CET 2006 - jsrain@suse.de

- added yastbrowser

-------------------------------------------------------------------
Tue Mar  7 00:26:26 CET 2006 - jsrain@suse.de

- fixed back button behavior in installation mode dialog (#155044)

-------------------------------------------------------------------
Mon Mar  6 10:47:31 CET 2006 - visnov@suse.cz

- enable media callbacks in the add-on product handling

-------------------------------------------------------------------
Fri Mar  3 23:30:36 CET 2006 - jsrain@suse.de

- added .desktop file for add-on product installation (#154930)
- properly initialize source for add-on product (#154980)
- 2.13.27

-------------------------------------------------------------------
Fri Mar  3 10:43:12 CET 2006 - visnov@suse.cz

- reset package manager before installing patches

-------------------------------------------------------------------
Wed Mar  1 23:19:47 CET 2006 - jsrain@suse.de

- release all medias before registering add-on product CD or DVD
  (#154348)
- check whether files are on the add-on product media before using
  them (#154314)
- 2.13.26

-------------------------------------------------------------------
Mon Feb 27 18:32:05 CET 2006 - jsrain@suse.de

- fixed setting default desktop according to destop dialog (#152709)
- 2.13.25

-------------------------------------------------------------------
Fri Feb 24 19:40:37 CET 2006 - jsrain@suse.de

- select base product before runing add-on products dialog
- 2.13.24

-------------------------------------------------------------------
Fri Feb 24 16:57:03 CET 2006 - ms@suse.de

- added qt plugin check to check_network function (#149025)

-------------------------------------------------------------------
Thu Feb 23 16:15:50 CET 2006 - jsrain@suse.de

- changed the name of the add-on product control file (#152770)
- 2.13.23

-------------------------------------------------------------------
Wed Feb 22 23:05:28 CET 2006 - jsrain@suse.de

- using correct icon (#151630)
- 2.13.22

-------------------------------------------------------------------
Wed Feb 22 12:45:54 CET 2006 - ms@suse.de

- added console startup message when y2base is called (#148165)

-------------------------------------------------------------------
Wed Feb 22 10:28:42 CET 2006 - visnov@suse.cz

- adapt BuildRequires
- 2.13.21

-------------------------------------------------------------------
Wed Feb 22 01:20:18 CET 2006 - jsrain@suse.de

- do not offer creating AutoYaST profile in first boot mode
  (#152285)
- 2.13.20

-------------------------------------------------------------------
Sun Feb 19 17:48:17 CET 2006 - jsrain@suse.de

- made inst_proposal more resistent to incorrect data returned from
  client modules (#148271)

-------------------------------------------------------------------
Fri Feb 17 23:58:34 CET 2006 - jsrain@suse.de

- removed dependency on yast2-online-update
- integrated add-on product selection to installation workflow
- 2.13.19

-------------------------------------------------------------------
Fri Feb 17 14:19:46 CET 2006 - mvidner@suse.cz

- inst_release_notes: Let the combo box have a label.
- inst_disks_activate: fixed the textdomain (s390 -> installation)

-------------------------------------------------------------------
Thu Feb 16 23:29:18 CET 2006 - jsrain@suse.de

- several fixes of add-on product installation
- 2.13.18

-------------------------------------------------------------------
Tue Feb 14 23:40:31 CET 2006 - jsrain@suse.de

- added possibility to use standalone-installation proposals when
  installing with base product
- added support for replacing 2nd stage workflow
- added support for disabling individual proposal
- added support for inserting steps to inst_finish for add-on
  products
- added copying merged control files to installed system, merging
  them for 2nd stage workflow
- 2.13.17

-------------------------------------------------------------------
Tue Feb 14 18:32:18 CET 2006 - jdsn@suse.de

- new release notes module (multiple release notes) FATE: 120129
- 2.13.16

-------------------------------------------------------------------
Tue Feb 14 01:22:52 CET 2006 - jsrain@suse.de

- fixed add-on product workflow and proposal merging

-------------------------------------------------------------------
Mon Feb 13 22:33:37 CET 2006 - jsrain@suse.de

- updated patchs on add-on product CD according to spec
- 2.13.15

-------------------------------------------------------------------
Mon Feb 13 10:09:58 CET 2006 - visnov@suse.cz

- save zypp.log from instsys

-------------------------------------------------------------------
Sun Feb 12 20:41:09 CET 2006 - olh@suse.de

- umount /dev and /sys unconditionally in umount_finish.ycp

-------------------------------------------------------------------
Sun Feb 12 19:41:28 CET 2006 - olh@suse.de

- remove obsolete comment from umount_finish.ycp

-------------------------------------------------------------------
Sun Feb 12 18:35:41 CET 2006 - visnov@suse.cz

- revert redirect

-------------------------------------------------------------------
Sun Feb 12 16:45:43 CET 2006 - kkaempf@suse.de

- redirect stderr to /var/log/YaST2/zypp.log when running
  1st or 2nd stage installation. (#149001)

-------------------------------------------------------------------
Thu Feb  9 21:27:28 CET 2006 - jsrain@suse.de

- added add-on product installation in running system

-------------------------------------------------------------------
Thu Feb  9 00:56:18 CET 2006 - jsrain@suse.de

- added control file merging functionality

-------------------------------------------------------------------
Tue Feb  7 17:57:40 CET 2006 - mvidner@suse.cz

- control files: Configure the hostname in the main installation
  workflow also in SuSE Linux (#142758) and SLED (#137340).
- 2.13.13

-------------------------------------------------------------------
Mon Feb  6 10:43:59 CET 2006 - olh@suse.de

- remove the /usr/share/locale/br symlink creation, there is
  no user of /usr/share/locale files inside the inst-sys
- remove the hostname linux, domainname local calls
  the hostname is already set in inst_setup.
  yast can not be restarted with ssh installs

-------------------------------------------------------------------
Tue Jan 31 14:30:07 CET 2006 - fehr@suse.de

- disable proposal with separate /home for SLES

-------------------------------------------------------------------
Mon Jan 30 18:19:31 CET 2006 - ms@suse.de

- fixed PCI bus ID setup (#145938)

-------------------------------------------------------------------
Fri Jan 27 14:37:30 CET 2006 - ms@suse.de

- adding truetype font path to the vnc font path (#139351)

-------------------------------------------------------------------
Thu Jan 26 12:51:17 CET 2006 - fehr@suse.de

- remove loading of dm modules, if needed this is done in libstorage

-------------------------------------------------------------------
Tue Jan 24 13:00:43 CET 2006 - ms@suse.de

- added check for testutf8 binary (#144699)

-------------------------------------------------------------------
Tue Jan 24 08:29:29 CET 2006 - jsrain@suse.cz

- enable iSCSI dialog during installation
- 2.13.12

-------------------------------------------------------------------
Mon Jan 23 13:21:46 CET 2006 - mvidner@suse.cz

- Added networkmanager_proposal to the network proposal.
- 2.13.11

-------------------------------------------------------------------
Mon Jan 23 13:03:09 CET 2006 - ms@suse.de

- added y2start.log message if YaST exits abnormally (#141016)
- fixed repatching of xorg.conf file (#144538)

-------------------------------------------------------------------
Mon Jan 23 09:30:07 CET 2006 - jsrain@suse.cz

- added "enable_clone" option (#144101)

-------------------------------------------------------------------
Mon Jan 16 17:07:17 CET 2006 - mvidner@suse.cz

- Prefer the string product feature network/network_manager (always,
  laptop, never) over boolean network/network_manager_is_default.

-------------------------------------------------------------------
Fri Jan 13 14:12:31 CET 2006 - jsrain@suse.cz

- run the desktop dialog also on SLES (#142771)
- added iscsi installation to the installatino workflow
- 2.13.10

-------------------------------------------------------------------
Wed Jan 11 14:50:18 CET 2006 - jsrain@suse.cz

- call installation clients for DASD/zFCP configuration instead of
  the run-time ones

-------------------------------------------------------------------
Mon Jan  9 16:47:46 CET 2006 - jsrain@suse.cz

- write mouse information on PPC (#116406)
- UI mode set to expert for SLES
- reset storage after (de)activating any disk (#140936)
- 2.13.9

-------------------------------------------------------------------
Fri Jan  6 16:20:23 CET 2006 - ms@suse.de

- fixed HVC_CONSOLE_HINT text (#140386)

-------------------------------------------------------------------
Thu Jan  5 16:49:24 CET 2006 - jsrain@suse.cz

- Removed unneeded stuff from proposals on some architectures for
  SLES (#140999, #140991)
- Added iSCSI to installation workflow (real call still missing)
- moved DASD/zFCP disk activation prior installation mode selection
  (#140936)
- 2.13.8

-------------------------------------------------------------------
Thu Jan  5 14:29:12 CET 2006 - sh@suse.de

- V 2.13.7
- Fixed bugs #79289, #114037: trouble with y2cc at end of installation
  Dropped y2cc at end of installation (OK from aj + gp)

-------------------------------------------------------------------
Thu Jan  5 13:52:48 CET 2006 - mvidner@suse.cz

- control file: for SLES, ask for the host name in the main workflow (F4126)

-------------------------------------------------------------------
Thu Jan  5 13:04:46 CET 2006 - jsuchome@suse.cz

- control file: for NLD, do not enable autologin by default (#140990)

-------------------------------------------------------------------
Tue Jan  3 12:11:15 CET 2006 - ms@suse.de

- don't call initvicons on s390/s390x architectures (#140383)

-------------------------------------------------------------------
Thu Dec 22 12:25:26 CET 2005 - fehr@suse.de

- added try_separate_home to partitioning section of control.xml

-------------------------------------------------------------------
Wed Dec 21 11:30:11 CET 2005 - ms@suse.de

- fixed startup Makefile.am

-------------------------------------------------------------------
Wed Dec 21 10:36:13 CET 2005 - visnov@suse.cz

- merged proofread texts

-------------------------------------------------------------------
Tue Dec 20 13:14:02 CET 2005 - ms@suse.de

- added support for graphical installation on ia64 archs (#140142)

-------------------------------------------------------------------
Mon Dec 19 18:10:00 CET 2005 - sh@suse.de

- Implemented feature #300359: Show Beta notice during installation
  Now showing /info.txt in a popup (with a simple "OK" button)
  over the license agreement
- V 2.13.6

-------------------------------------------------------------------
Fri Dec 16 16:15:24 CET 2005 - jsrain@suse.cz

- do not call obsolete gnome-postinstall script
- added list of modules to offer clone at the end of installation
  to control files
- 2.13.5

-------------------------------------------------------------------
Wed Dec 14 12:07:13 CET 2005 - ms@suse.de

- make service startup more robust (#138433)

-------------------------------------------------------------------
Fri Dec  2 16:19:15 CET 2005 - mvidner@suse.cz

- Added control file variables network_manager_is_default,
  force_static_ip.
- 2.13.4

-------------------------------------------------------------------
Fri Dec  2 09:57:48 CET 2005 - jsrain@suse.cz

- mark missing texts for translation (#136021)

-------------------------------------------------------------------
Wed Nov 30 08:07:25 CET 2005 - lslezak@suse.cz

- removed Xen and UML sections from control files
  (moved to yast2-vm package)
- 2.13.4

-------------------------------------------------------------------
Tue Nov 29 14:19:05 CET 2005 - sh@suse.de

- Implemented feature #110081: License translations
- V 2.13.3

-------------------------------------------------------------------
Mon Nov 28 12:50:08 CET 2005 - jsrain@suse.cz

- adjusted default desktop in control files (#132491)

-------------------------------------------------------------------
Tue Nov 22 12:58:19 CET 2005 - jsrain@suse.cz

- added default desktop to control files

-------------------------------------------------------------------
Fri Nov 11 08:20:27 CET 2005 - jsrain@suse.cz

- write hwcfg-static-printer only if parallel port is present
  (#116406)
- 2.13.2

-------------------------------------------------------------------
Tue Nov  1 13:02:58 CET 2005 - jsrain@suse.cz

- adapted to inst_desktop_new.ycp -> inst_desktop.ycp rename

-------------------------------------------------------------------
Tue Oct 18 12:35:16 CEST 2005 - ms@suse.de

- added update check: update_xf86config to be called in case of
  update. The script will fix the mouse configuration if the device
  /dev/mouse or /dev/psaux is in use (#118755)

-------------------------------------------------------------------
Mon Oct 17 16:28:11 CEST 2005 - ms@suse.de

- added testX binary check

-------------------------------------------------------------------
Thu Oct 13 16:21:53 CEST 2005 - ms@suse.de

- fixed startup scripts because Stefan changed the X11 module
  naming from drv.o to drv.so :-(

-------------------------------------------------------------------
Fri Sep 30 14:22:28 CEST 2005 - jsrain@suse.cz

- remove checking whether to run language selection (language
  module knows better whether it is needed)

-------------------------------------------------------------------
Mon Sep 26 17:48:58 CEST 2005 - jsrain@suse.cz

- do close target before switching from update to bare metal
  installation (#115075)
- do not set default window manager in sysconfig if neither KDE
  nor GNOME are installed (#115412)
- 2.13.0

-------------------------------------------------------------------
Fri Sep  9 14:14:24 CEST 2005 - ms@suse.de

- fixed service startup sequence of HAL and DBUS (#115815)

-------------------------------------------------------------------
Wed Sep  7 16:00:24 CEST 2005 - jsrain@suse.cz

- fixed typo in the cursor scheme name for GNOME (#74309)
- 2.12.28

-------------------------------------------------------------------
Wed Sep  7 09:16:44 CEST 2005 - jsuchome@suse.cz

- 2.12.27

-------------------------------------------------------------------
Tue Sep  6 17:01:51 CEST 2005 - jsrain@suse.cz

- fixed freezing installation while saving configured hardware
 (#115387)

-------------------------------------------------------------------
Tue Sep  6 13:28:06 CEST 2005 - jsrain@suse.cz

- use correct icons for license agreement and installation mode
  dialogs (#105158)
- 2.12.26

-------------------------------------------------------------------
Mon Sep  5 17:30:18 CEST 2005 - ms@suse.de

- fixed braille setup (#115278)

-------------------------------------------------------------------
Mon Sep  5 16:25:44 CEST 2005 - ms@suse.de

- start dbus in Second-Stage/S06-services (#114667)

-------------------------------------------------------------------
Mon Sep  5 12:46:43 CEST 2005 - jsrain@suse.cz

- save all configured hardware at the end of installation (#104676)
- 2.12.25

-------------------------------------------------------------------
Thu Sep  1 13:45:29 CEST 2005 - ms@suse.de

- start hald in Second-Stage/S06-services (#114667)

-------------------------------------------------------------------
Mon Aug 29 09:56:30 CEST 2005 - jsrain@suse.cz

- reset package manager when switched installation mode (#105857)
- 2.12.24

-------------------------------------------------------------------
Fri Aug 26 10:23:24 CEST 2005 - jsrain@suse.cz

- set default cursor theme according to default desktop (#74309)
- 2.12.23

-------------------------------------------------------------------
Wed Aug 24 10:39:48 CEST 2005 - ms@suse.de

- fixed umount_result setting in /etc/install.inf. A space is
  needed between the colon and the value (#112620)

-------------------------------------------------------------------
Tue Aug 23 15:02:53 CEST 2005 - ms@suse.de

- fixed umount call in First-Stage setup -> added F03-umount (#103800)

-------------------------------------------------------------------
Tue Aug 23 12:46:16 CEST 2005 - jsrain@suse.cz

- mark correct tab selected after language is changed (#105995)
- reset target map when switching between installation and upgrade
  (#106627)

-------------------------------------------------------------------
Mon Aug 22 12:18:08 CEST 2005 - jsrain@suse.cz

- fixed title icons for proposal dialogs (#105165)
- 2.12.22

-------------------------------------------------------------------
Fri Aug 19 15:39:31 CEST 2005 - jsrain@suse.cz

- reverted forcing language dialog in NCurses (#102958)
- 2.12.21

-------------------------------------------------------------------
Fri Aug 19 15:33:08 CEST 2005 - ms@suse.de

- fixed mouse probing call, was never called in initial stage (#100665)

-------------------------------------------------------------------
Fri Aug 19 11:32:09 CEST 2005 - arvin@suse.de

- improved initialisation of libstorage callbacks (bug #105562)

-------------------------------------------------------------------
Wed Aug 17 17:37:02 CEST 2005 - ms@suse.de

- added umount_result key to /etc/install.inf containing the exit
  code from trying to umount the inst-sys (#103800)
- 2.12.19

-------------------------------------------------------------------
Wed Aug 17 15:45:40 CEST 2005 - jsrain@suse.cz

- handle correctly if _proposal client returns nil as warning level
  (#105154)

-------------------------------------------------------------------
Wed Aug 17 15:09:44 CEST 2005 - arvin@suse.de

- check if /sbin/splash exists (bug #105159)
- 2.12.18

-------------------------------------------------------------------
Tue Aug 16 08:51:16 CEST 2005 - jsrain@suse.cz

- build relation between old keys and new UDIs (#104676)

-------------------------------------------------------------------
Mon Aug 15 16:49:22 CEST 2005 - jsrain@suse.cz

- merged texts from proofread
- 2.12.17

-------------------------------------------------------------------
Mon Aug 15 14:45:43 CEST 2005 - ms@suse.de

- fixed vncpassword handling (#104377)

-------------------------------------------------------------------
Mon Aug 15 13:02:07 CEST 2005 - jsrain@suse.cz

- make the OK button in other installatino options popup default
  button (#104589)

-------------------------------------------------------------------
Fri Aug 12 14:35:19 CEST 2005 - jsrain@suse.cz

- force language selection in NCurses (#102958)
- 2.12.16

-------------------------------------------------------------------
Fri Aug 12 12:32:42 CEST 2005 - ms@suse.de

- fixed use of graphical installer within SSH session (#53767)

-------------------------------------------------------------------
Fri Aug 12 10:15:26 CEST 2005 - ms@suse.de

- fixed set_splash function to work with SuSE 10.0

-------------------------------------------------------------------
Tue Aug  9 15:22:24 CEST 2005 - ms@suse.de

- fixed shell warning (#100729)

-------------------------------------------------------------------
Mon Aug  8 14:06:10 CEST 2005 - jsrain@suse.cz

- show URL of product vendor in congratulation dialog (#102542)

-------------------------------------------------------------------
Fri Aug  5 13:00:16 CEST 2005 - lslezak@suse.cz

- added virtual machine proposal into contol file
- 2.12.15

-------------------------------------------------------------------
Wed Aug  3 13:01:20 CEST 2005 - jsrain@suse.cz

- fixed behavior in proposal with tabs if one of the submodules
  returned an error (#100203)
- 2.12.14

-------------------------------------------------------------------
Tue Aug  2 15:24:14 CEST 2005 - jsrain@suse.cz

- do not allow going back after 2nd stage installation is
  interrupted by reboot
- restore settings after reboot during 2nd stage installation

-------------------------------------------------------------------
Thu Jul 28 11:31:15 CEST 2005 - jsrain@suse.cz

- updated the installation confirmation popup (#98841)
- changed label of push button to access boot and repair (#98836),
  added help text
- 2.12.13

-------------------------------------------------------------------
Mon Jul 25 14:56:54 CEST 2005 - ms@suse.de

- include functions start_yast_and_reboot() and start_yast_again()
  according to a feature request for Jiri.

-------------------------------------------------------------------
Fri Jul 22 13:09:38 CEST 2005 - jsrain@suse.cz

- fixed dialog captions of proposals

-------------------------------------------------------------------
Thu Jul 21 17:01:57 CEST 2005 - fehr@suse.de

- replace obsolete SCR agent calls by call to Storage::ActivateHld()

-------------------------------------------------------------------
Thu Jul 21 11:54:19 CEST 2005 - ms@suse.de

- fixed YaST2.call::wait_for_x11() to set an initial value
  for server_running (#97381)
- 2.12.12

-------------------------------------------------------------------
Tue Jul 19 17:25:15 CEST 2005 - jsrain@suse.cz

- fixed switch from installation to update and vice versa
- added support for reboot and restart of YaST during 2nd stage
  installation
- updated control file to show 3 installation stages

-------------------------------------------------------------------
Mon Jul 18 13:38:50 CEST 2005 - jsrain@suse.cz

- updated control file
- minor inst_proposal clean-up
- 2.12.11

-------------------------------------------------------------------
Fri Jul 15 15:35:03 CEST 2005 - jsrain@suse.cz

- fixed behavior of several dialogs
- 2.12.10

-------------------------------------------------------------------
Thu Jul 14 18:18:42 CEST 2005 - jsrain@suse.cz

- added installation workflow
- added support for tabs in proposals
- adapted to new partitioner using storage-lib (arvin)
- moved inst_desktop.ycp to yast2-packager
- 2.12.9

-------------------------------------------------------------------
Mon Jul 11 16:21:58 CEST 2005 - jsrain@suse.cz

- removed dependency on vanished Display.ycp to fix build
- 2.12.8

-------------------------------------------------------------------
Mon Jul 11 11:14:18 CEST 2005 - ms@suse.de

- fixed race condition in checking servers exit code (#91342)
- fixed testX and xupdate paths

-------------------------------------------------------------------
Thu Jun  2 16:57:14 CEST 2005 - jsrain@suse.cz

- put focus on the release notes to allow scrolling without pushing
  Tab many times to move the focus (#80215)

-------------------------------------------------------------------
Wed Jun  1 14:12:06 CEST 2005 - mvidner@suse.cz

- Added a scr file for .etc.install_inf_options (#75720).
- 2.12.7

-------------------------------------------------------------------
Tue May 31 11:39:56 CEST 2005 - ms@suse.de

- implement check for driver update mode (#84155)

-------------------------------------------------------------------
Tue May 31 11:04:04 CEST 2005 - ms@suse.de

- applied patch from Olaf to avoid some time consuming calls (#86178)
- allow "vnc=1 usessh=1" as install and debug method (#45127)

-------------------------------------------------------------------
Mon May 30 15:55:55 CEST 2005 - jsrain@suse.cz

- display message when fallen into text mode installation (#53748)

-------------------------------------------------------------------
Mon May 16 10:53:27 CEST 2005 - jsrain@suse.cz

- renamed 'default' variable
- 2.12.6

-------------------------------------------------------------------
Tue May 10 14:05:01 CEST 2005 - jsrain@suse.cz

- copy /etc/X11/xorg.conf instead of XF86Config to the target
  system
- 2.12.5

-------------------------------------------------------------------
Mon May  9 18:27:54 CEST 2005 - ms@suse.de

- removed sed update of BusID (#78950)

-------------------------------------------------------------------
Wed Apr 27 12:56:15 CEST 2005 - jsrain@suse.cz

- modularized inst_finish.ycp
- 2.12.4

-------------------------------------------------------------------
Thu Apr 21 11:14:04 CEST 2005 - ms@suse.de

- fixed X11 config patching code, related to (#66989)

-------------------------------------------------------------------
Mon Apr 18 17:10:55 CEST 2005 - jsrain@suse.cz

- one more fix for new ProductFeatures.ycp interface
- 2.12.3

-------------------------------------------------------------------
Mon Apr 18 15:19:44 CEST 2005 - jsrain@suse.cz

- adapted to new interface of ProductFeatures.ycp
- 2.12.2

-------------------------------------------------------------------
Thu Apr 14 17:19:30 CEST 2005 - visnov@suse.cz

- 2.12.1

-------------------------------------------------------------------
Wed Apr  6 15:39:25 CEST 2005 - ms@suse.de

- inst-sys move XF86Config to xorg.conf (#66989)

-------------------------------------------------------------------
Tue Mar 29 14:23:17 CET 2005 - jsrain@suse.cz

- updated the layout of the source files in the repository
- 2.12.0

-------------------------------------------------------------------
Wed Mar 23 15:04:17 CET 2005 - ms@suse.de

- fixed vnc server arguments (#70896)

-------------------------------------------------------------------
Sat Mar 19 10:15:14 CET 2005 - ms@suse.de

- fixed second stage locale setup for textbased installation (#73631)

-------------------------------------------------------------------
Tue Mar 15 16:59:19 CET 2005 - ms@suse.de

- IMPORTANT: fixed locale setup (#72145)

-------------------------------------------------------------------
Tue Mar 15 09:44:32 CET 2005 - jsrain@suse.cz

- enable netdaemon if GNOME is default desktop (#72018)

-------------------------------------------------------------------
Mon Mar 14 15:23:17 CET 2005 - jsrain@suse.cz

- enable FAM daemon when GNOME is installed

-------------------------------------------------------------------
Mon Mar 14 14:15:34 CET 2005 - ms@suse.de

- fixed missing reboot on SSH installation (#67043)

-------------------------------------------------------------------
Fri Mar 11 16:50:14 CET 2005 - ms@suse.de

- added option --auto-fonts to Y2_QT_ARGS (#72174)

-------------------------------------------------------------------
Fri Mar 11 12:57:37 CET 2005 - ms@suse.de

- fixed setting TERM variable (#71771)

-------------------------------------------------------------------
Mon Mar  7 08:27:03 CET 2005 - jsrain@suse.cz

- initialize &product; macro in inst_suseconfig (#70899)
- set hwcfg file for parallel printer (#64412)

-------------------------------------------------------------------
Thu Mar  3 17:36:56 CET 2005 - ms@suse.de

- fixed LANG setting in F03-language (#66498)

-------------------------------------------------------------------
Thu Mar  3 12:53:00 CET 2005 - ms@suse.de

- fixed startup scripts for pcmcia/usb network installations (#65164)

-------------------------------------------------------------------
Wed Mar  2 10:53:37 CET 2005 - jsrain@suse.cz

- merged texts from proofread

-------------------------------------------------------------------
Wed Mar  2 06:42:11 CET 2005 - nashif@suse.de

- url in last dialog is set to www.novell.com/linux

-------------------------------------------------------------------
Tue Mar  1 12:13:09 CET 2005 - jsrain@suse.cz

- removed obsolete symlink juggling (#66016)

-------------------------------------------------------------------
Thu Feb 24 16:10:03 CET 2005 - ms@suse.de

- added logsize check to FirstStage/F07-logging

-------------------------------------------------------------------
Wed Feb 23 11:35:18 CET 2005 - jsrain@suse.cz

- fixed comments for translators

-------------------------------------------------------------------
Tue Feb 22 18:30:15 CET 2005 - ms@suse.de

- fixed check for X11 configuration in continue mode (#66224)

-------------------------------------------------------------------
Tue Feb 22 13:11:41 CET 2005 - sh@suse.de

- V 2.11.17

-------------------------------------------------------------------
Tue Feb 22 13:05:23 CET 2005 - ms@suse.de

- fixed Y2MAXLOGSIZE setting, which was set to 0 because df within
  inst-sys is not an option for checking the filesystem space

-------------------------------------------------------------------
Mon Feb 21 18:10:26 CET 2005 - sh@suse.de

- Proper log-rotating in inst_finish
- V 2.11.16

-------------------------------------------------------------------
Fri Feb 18 10:55:09 CET 2005 - jsrain@suse.cz

- added "Initializing..." title to installation before something
  else is shown (#51039)

-------------------------------------------------------------------
Thu Feb 17 12:41:33 CET 2005 - ms@suse.de

- fixed inst-sys copy process of XF86Config to take care
  about the new name xorg.conf

-------------------------------------------------------------------
Wed Feb 16 14:53:57 CET 2005 - jsrain@suse.cz

- fix displaying release notes if the localized version is not
  available (#50911)

-------------------------------------------------------------------
Thu Feb 10 13:13:50 CET 2005 - jsrain@suse.cz

- reduced forced minimal size of the release notes popup (#50637)
- fixed the order of proposal creation (and thus firewall
  is enabled again) (#50622)
- 2.11.15

-------------------------------------------------------------------
Wed Feb  9 19:16:22 CET 2005 - nashif@suse.de

- Save files control.xml and info.txt from installation into
  /etc/YaST2.

-------------------------------------------------------------------
Wed Feb  9 15:05:33 CET 2005 - jsrain@suse.cz

- additional kernel parameters in control file Prof moved to
  the new variable (#50369)

-------------------------------------------------------------------
Tue Feb  8 16:14:44 CET 2005 - nashif@suse.de

- Moved ProductControl to yast2 package

-------------------------------------------------------------------
Mon Feb  7 13:46:48 CET 2005 - jsrain@suse.cz

- fixed order of items in the "Change" button in proposals (#50204)
- merged texts from proofread
- added label informing about release notes from media
- fixed translating empty string in the installation steps
- 2.11.12

-------------------------------------------------------------------
Fri Feb  4 13:14:54 CET 2005 - jsrain@suse.cz

- display release notes from installation proposal

-------------------------------------------------------------------
Wed Feb  2 18:21:48 CET 2005 - ms@suse.de

- fixed control center call (#50389)

-------------------------------------------------------------------
Tue Feb  1 17:02:20 CET 2005 - nashif@suse.de

- Fixed left "steps" display problems (#50388)

-------------------------------------------------------------------
Wed Jan 26 16:12:23 CET 2005 - nashif@suse.de

- install inst_default_desktop.ycp (#49838)

-------------------------------------------------------------------
Tue Jan 25 07:21:53 CET 2005 - nashif@suse.de

- Fixed arguments in control file
- Fixed deleting completed steps
- 2.11.10

-------------------------------------------------------------------
Mon Jan 24 16:29:32 CET 2005 - nashif@suse.de

- Moved installation workflow routines out of installation.ycp
- Adapted arguments of installation clients
- Enhanced control file and made it more readable (arguments of clients
  are clearer now)

-------------------------------------------------------------------
Mon Jan 24 11:27:55 CET 2005 - ms@suse.de

- fixed language environment (#49811)

-------------------------------------------------------------------
Thu Jan 13 11:35:45 CET 2005 - jsrain@suse.cz

- changed the "System will boot now..." message at the end of
  isnt_finish.ycp (#41592)
- 2.11.8

-------------------------------------------------------------------
Wed Jan 12 12:44:29 CET 2005 - ms@suse.de

- removed xmset calls to disable/enable the mouse pointer.
- prevent patching X11 configuration in continue mode

-------------------------------------------------------------------
Wed Jan 12 11:39:31 CET 2005 - ms@suse.de

- fixed yast startup in continue mode. The evaluation of the
  variables USE_SSH and VNC was wrong in S08-start and
  S09-cleanup

-------------------------------------------------------------------
Tue Jan 11 16:16:38 CET 2005 - jsrain@suse.cz

- prevent disabling the Next button in the proposal (#46708)

-------------------------------------------------------------------
Wed Jan  5 17:30:11 CET 2005 - jsrain@suse.cz

- removed unneeded imports and variables from installation.ycp
- adapted to changed interface of Kernel.ycp
- 2.11.7

-------------------------------------------------------------------
Tue Jan  4 09:45:17 CET 2005 - jsrain@suse.cz

- on SGI Altix add fetchop and mmtimer to MODULES_LOADED_ON_BOOT
  (was disabled due to problems in Kernel.ycp) (bug #46971)
- disable Back/Accept buttons in inst_finish.ycp (#37025)

-------------------------------------------------------------------
Thu Dec 16 15:13:23 CET 2004 - sh@suse.de

- Applied patch from bug #49275: Enable user to skip proposal
  even if there is a blocker error in it

-------------------------------------------------------------------
Thu Dec 09 10:52:54 CET 2004 - arvin@suse.de

- disable inclusion of fetchop and mmtimer in
  MODULES_LOADED_ON_BOOT on SGI Altix (bug #46971)

-------------------------------------------------------------------
Fri Dec  3 15:05:57 CET 2004 - ms@suse.de

- include some patches from old startup code which has been
  changed while developing the new startup concept. Please note
  all architecture dependant code has to be part of the startup/arch
  directories and must be included in a clean way to the new scripts.
  I will not include any arch changes made in the last weeks because
  this will lead to the same horrible situation we had in the past.
  if there is anything which has to be handled differntly on another
  architecture this must be done separately to be able to maintain
  that code longer than two days

-------------------------------------------------------------------
Wed Dec  1 12:04:13 CET 2004 - sh@suse.de

- Fixed bug #48722: Inconsistent lower/upper case in mode dialog

-------------------------------------------------------------------
Mon Nov 29 12:32:36 CET 2004 - ms@suse.de

- startup scripts ready now. reports can be send using bug: (#46886)

-------------------------------------------------------------------
Thu Nov 11 18:11:38 CET 2004 - arvin@suse.de

- always use Directory::logdir

-------------------------------------------------------------------
Thu Nov 11 17:47:45 CET 2004 - sh@suse.de

- Record macros during installation:
  /var/log/YaST2/macro_inst_initial.ycp for initial stage,
  /var/log/YaST2/macro_inst_cont.ycp  for "continue" mode

-------------------------------------------------------------------
Tue Nov 02 08:45:57 CET 2004 - arvin@suse.de

- allow to select repair/boot in installation mode selection even
  when no update is possible (bug #39874)

-------------------------------------------------------------------
Mon Nov  1 14:32:25 CET 2004 - visnov@suse.cz

- set product name in wizard (#46247)

-------------------------------------------------------------------
Wed Oct 27 11:20:44 CEST 2004 - arvin@suse.de

- on SGI Altix add fetchop and mmtimer to MODULES_LOADED_ON_BOOT
  (bug #46971)

-------------------------------------------------------------------
Tue Oct 26 12:36:26 CEST 2004 - jsrain@suse.cz

- moved parts of Mode.ycp to Installation.ycp
- adapted to Mode.ycp clean-up
- 2.11.2

-------------------------------------------------------------------
Tue Oct 19 10:46:15 CEST 2004 - lslezak@suse.cz

- UML mode: copy /etc/mtab file to host system (#42859)
- version 2.11.1

-------------------------------------------------------------------
Mon Oct 11 15:04:26 CEST 2004 - jsrain@suse.cz

- adapted to functional interface of Arch.ycp

-------------------------------------------------------------------
Mon Oct 11 10:43:25 CEST 2004 - jsrain@suse.cz

- moved default logon/window manager setting to extra client,
  setting it according to the base package selection (#46619)
- 2.11.0

-------------------------------------------------------------------
Thu Sep 30 15:12:09 CEST 2004 - sh@suse.de

- V 2.10.30
- Made final confirmation popup higher to accomodate all text
  without scrolling even in more verbose languages (de, fr)

-------------------------------------------------------------------
Wed Sep 29 14:13:35 CEST 2004 - mls@suse.de

- stop splash animation before starting yast
- go to verbose mode if X didn't start

-------------------------------------------------------------------
Mon Sep 27 15:37:03 CEST 2004 - arvin@suse.de

- don't create top-level "media" convenience links (bug #46152)

-------------------------------------------------------------------
Wed Sep 22 16:48:43 CEST 2004 - sh@suse.de

- Made final installation confirmation dialog wider and higher
  to avoid scrolling even for more verbose languages (de, fr)
- V 2.10.27

-------------------------------------------------------------------
Wed Sep 22 09:30:45 CEST 2004 - visnov@suse.cz

- reinitialize dialog after mode chosen (#45784)

-------------------------------------------------------------------
Tue Sep 21 14:48:15 CEST 2004 - arvin@suse.de

- use suse marble in congratulation screen (bug #45712)

-------------------------------------------------------------------
Mon Sep 20 13:52:35 CEST 2004 - sh@suse.de

- V 2.10.24
- Merged accidentially split translatable messages

-------------------------------------------------------------------
Fri Sep 17 16:12:53 CEST 2004 - sh@suse.de

- V 2.10.23
- Changed final installation confirmation dialog according to
  bug #45279

-------------------------------------------------------------------
Fri Sep 17 12:12:12 CEST 2004 - arvin@suse.de

- moved popup with boot message further to the end (bug #45432)

-------------------------------------------------------------------
Thu Sep 16 17:00:17 CEST 2004 - snwint@suse.de

- use language info from linuxrc to set LANG in YaST.start; this is
  just to run ncurses yast in fbiterm for exotic languages

-------------------------------------------------------------------
Wed Sep 15 15:16:41 CEST 2004 - arvin@suse.de

- fixed back button in internet test dialog (bug #45319)

-------------------------------------------------------------------
Wed Sep 15 14:48:09 CEST 2004 - visnov@suse.cz

- initialize proposal heading before creating dialog (#45340)

-------------------------------------------------------------------
Tue Sep 14 18:22:06 CEST 2004 - sh@suse.de

- V 2.10.20
- Fixed bug #45271: Mixture of en_UK / en_US: "licence" / "license"

-------------------------------------------------------------------
Tue Sep 14 17:05:15 CEST 2004 - mvidner@suse.cz

- Copy the DHCP cache to the right place (#45150).

-------------------------------------------------------------------
Tue Sep 14 12:46:53 CEST 2004 - arvin@suse.de

- fixed help text in main proposal (bug #45093)

-------------------------------------------------------------------
Tue Sep 14 10:53:02 CEST 2004 - jsrain@suse.cz

- added enable_firewall and firewall_ssh_enable to control file
  for PROF
- added related handlinng to ProductControl

-------------------------------------------------------------------
Mon Sep 13 12:57:41 CEST 2004 - jsrain@suse.cz

- set FAM_ONLY_LOCAL and start fam according to default windowmanager
- 2.10.18

-------------------------------------------------------------------
Mon Sep 13 11:28:33 CEST 2004 - arvin@suse.de

- added system info entry to update proposal (bug #45096)

-------------------------------------------------------------------
Fri Sep 10 13:03:30 CEST 2004 - snwint@suse.de

- use vesa driver as fallback, not vga (see #38253, comment #11)

-------------------------------------------------------------------
Thu Sep  9 15:49:46 CEST 2004 - mvidner@suse.cz

- Added a client to test the network and hardware proposals (#44677).
- 2.10.16

-------------------------------------------------------------------
Wed Sep  8 15:47:16 CEST 2004 - visnov@suse.cz

- implemented reordering of proposal items
- implemented support for hyperlinks in proposal summaries

-------------------------------------------------------------------
Tue Sep 07 14:18:56 CEST 2004 - arvin@suse.de

- added proposal step to initialize sources during update before
  mounting filesystems (needed to solve bug #44724)

-------------------------------------------------------------------
Mon Sep  6 13:33:34 CEST 2004 - mvidner@suse.cz

- Copy the DHCP client cache so that we can request the same IP
  (#43974).
- 2.10.14

-------------------------------------------------------------------
Mon Sep  6 09:50:37 CEST 2004 - jsrain@suse.cz

- avoid asking to confirm one license multiple times (#44145)

-------------------------------------------------------------------
Fri Sep 03 14:33:07 CEST 2004 - arvin@suse.de

- call Bootloader::Update instead of Bootloader::Write during
  update (bug #44286)

-------------------------------------------------------------------
Mon Aug 30 17:23:29 CEST 2004 - jsrain@suse.cz

- ask to confirm licenses of packages before installing/updating
  (#44145)
- 2.10.12

-------------------------------------------------------------------
Fri Aug 27 16:59:56 CEST 2004 - mvidner@suse.cz

- When showing the address for a VNC installation, don't rely on
  install.inf, print the current IP (#43974).
- 2.10.11

-------------------------------------------------------------------
Fri Aug 27 15:09:13 CEST 2004 - arvin@suse.de

- merged proof read messages

-------------------------------------------------------------------
Wed Aug 25 11:56:57 CEST 2004 - arvin@suse.de

- avoid tmp file in /tmp (bug #39444)

-------------------------------------------------------------------
Wed Aug 18 09:10:38 CEST 2004 - arvin@suse.de

- updated fvwmrc.yast2 (see bug #43796)

-------------------------------------------------------------------
Tue Aug 17 15:27:40 CEST 2004 - nashif@suse.de

- XFree86 -> xorg-x11 (#43832)

-------------------------------------------------------------------
Fri Aug 13 22:12:31 CEST 2004 - nashif@suse.de

- Fixed update (#43795)

-------------------------------------------------------------------
Wed Aug 11 18:03:11 CEST 2004 - nashif@suse.de

- Copy EULA to installed system for later use in firstboot module

-------------------------------------------------------------------
Wed Aug 11 16:09:43 CEST 2004 - nashif@suse.de

- Added firewall to network proposal (#43718)

-------------------------------------------------------------------
Tue Aug 10 15:21:56 CEST 2004 - nashif@suse.de

- Add default label for proposals

-------------------------------------------------------------------
Tue Aug 10 14:31:34 CEST 2004 - mvidner@suse.cz

- Fixed arguments for proposals (`initial)

-------------------------------------------------------------------
Mon Aug  9 19:37:28 CEST 2004 - nashif@suse.de

- Enable locking of proposals in control file
- Updated DTD for control file

-------------------------------------------------------------------
Thu Jul 29 10:10:04 CEST 2004 - nashif@suse.de

- New variables for ui and language handling added to control file
- Use Linuxrc module for install.inf and yast.inf handling

-------------------------------------------------------------------
Tue Jul 20 11:18:33 CEST 2004 - arvin@suse.de

- use capitalized SUSE in congratulation screen (bug #38853)

-------------------------------------------------------------------
Tue Jun 15 19:16:26 CEST 2004 - sh@suse.de

- Fixed typo in ssh install script (#42058)

-------------------------------------------------------------------
Tue Jun 15 14:11:06 CEST 2004 - sh@suse.de

- Fixed bug #41597: EULA must be scrolled in both dimensions

-------------------------------------------------------------------
Tue Jun 15 12:23:23 CEST 2004 - arvin@suse.de

- added Requires for yast2-update (bug #42013)

-------------------------------------------------------------------
Fri Jun 11 00:58:40 CEST 2004 - nashif@suse.de

- Added variable software_proposal to control file (NLD)

-------------------------------------------------------------------
Thu Jun 10 03:53:14 CEST 2004 - nashif@suse.de

- Added control for NLD

-------------------------------------------------------------------
Tue Jun  8 04:55:22 CEST 2004 - nashif@suse.de

- Also install control file for SLES to avoid lots of possible
  confusion when control file is not found on installation media
  and fallback file is used.
  (#41696)

-------------------------------------------------------------------
Tue Jun  8 04:37:03 CEST 2004 - nashif@suse.de

- Fixed bug #41696: yast uses elevator=anticipatory instead of
  elevator=as

-------------------------------------------------------------------
Sun May 30 00:38:55 CEST 2004 - nashif@suse.de

- Added Services to main control file for translation (#41367)
- 2.9.83

-------------------------------------------------------------------
Thu May 27 14:40:46 CEST 2004 - mvidner@suse.cz

- Added variables to ProductFeatures
  so that yast2-nis-client testsuite passes (~#41038).
- 2.9.82

-------------------------------------------------------------------
Thu May 27 12:21:19 CEST 2004 - arvin@suse.de

- added special console handling for iSeries (bug #39025)

-------------------------------------------------------------------
Wed May 26 11:12:56 CEST 2004 - arvin@suse.de

- set LD_LIBRARY_PATH in 1st stage installation start script
  (bug #40833)

-------------------------------------------------------------------
Tue May 25 14:10:33 CEST 2004 - jsrain@suse.cz

- set the I/O scheduler in ProductFeatures (#41038)
- 2.9.79

-------------------------------------------------------------------
Mon May 24 14:58:50 CEST 2004 - arvin@suse.de

- again ask for TERM variable if it's set to "vt100" (bug #40991)

-------------------------------------------------------------------
Tue May 18 15:32:30 CEST 2004 - arvin@suse.de

- moved fvwmrc.notitle from sax2 here (bug #37480)

-------------------------------------------------------------------
Tue May 11 13:54:26 CEST 2004 - lslezak@suse.cz

- don't ask for TERM variable if it's already set to "xterm"
  or "vt100" from linuxrc (don't ask in UML installation) (#39947)
- version 2.9.76

-------------------------------------------------------------------
Tue May 04 11:13:53 CEST 2004 - arvin@suse.de

- merged proofread messages

-------------------------------------------------------------------
Fri Apr 30 16:30:13 CEST 2004 - arvin@suse.de

- readded vnc remote proposal to SLES workflow (bug #31023)

-------------------------------------------------------------------
Wed Apr 28 15:38:45 CEST 2004 - arvin@suse.de

- quick implementation of execution of update.post2 scripts
  (bug #38677)

-------------------------------------------------------------------
Wed Apr 28 15:26:30 CEST 2004 - lslezak@suse.cz

- set Ctrl+Alt+Del handler in /etc/inittab to halt (instead of
  reboot) in UML system (safe shutdown from host system using
  uml_mconsole)
- version 2.9.73

-------------------------------------------------------------------
Tue Apr 27 18:25:25 CEST 2004 - gs@suse.de

- write Console: entry for p690 hvc console before reading
  /etc/install.inf (bug #39527)

-------------------------------------------------------------------
Tue Apr 27 10:34:06 CEST 2004 - arvin@suse.de

- call Pkg::SetAdditionalLocales after language change from
  proposal (bug #38366)

-------------------------------------------------------------------
Mon Apr 26 12:34:02 CEST 2004 - arvin@suse.de

- activate lvm and md before booting into a installed system
  (bug #39423)

-------------------------------------------------------------------
Thu Apr 22 18:12:43 CEST 2004 - arvin@suse.de

- removed support of starting yast2 installation without keyboard
  (linuxrc always reports a keyboard now) (bug #39235)

-------------------------------------------------------------------
Thu Apr 22 11:08:53 CEST 2004 - arvin@suse.de

- run unicode_{start,stop} only if they are present (bug #35714)

-------------------------------------------------------------------
Wed Apr 21 13:23:17 CEST 2004 - arvin@suse.de

- uses special sles screen for user authentication on sles

-------------------------------------------------------------------
Mon Apr 19 08:44:01 CEST 2004 - lslezak@suse.cz

- UML mode fixes: don't copy mtab to the host (it's not needed),
  find kernel and initrd even when symlinks are missing
  (workaround for bug #39063)
- added help text in UML installation proposal
- version 2.9.64

-------------------------------------------------------------------
Fri Apr 16 17:58:43 CEST 2004 - nashif@suse.de

- store variables needed in run-time in a sysconfig like file
- first try to load saved control file before fallback to packaged one.

-------------------------------------------------------------------
Fri Apr 16 14:57:44 CEST 2004 - arvin@suse.de

- fixed network start for remote x11 installation (bug #38832)

-------------------------------------------------------------------
Fri Apr 16 14:26:09 CEST 2004 - lslezak@suse.cz

- UML mode fixes: don't copy mtab to the host (it's not needed),
  find kernel and initrd even when symlinks are missing
  (workaround for bug #39063)
- added help text in UML installation proposal

-------------------------------------------------------------------
Fri Apr 16 11:08:42 CEST 2004 - arvin@suse.de

- removed keyboard proposal from update proposal for the update
  in the running system (bug #37817)

-------------------------------------------------------------------
Fri Apr 16 10:57:57 CEST 2004 - arvin@suse.de

- don't run on serial console in case of vnc or ssh installation
  (bug #37325)

-------------------------------------------------------------------
Thu Apr 15 18:26:04 CEST 2004 - arvin@suse.de

- add "service" proposal to SLES installation

-------------------------------------------------------------------
Thu Apr 15 12:03:00 CEST 2004 - arvin@suse.de

- log fvwm output for vnc installation (bug #30061)

-------------------------------------------------------------------
Wed Apr 07 12:37:53 CEST 2004 - arvin@suse.de

- avoid tmp file creation in check.boot script (bug #38572)

-------------------------------------------------------------------
Tue Apr 06 19:04:33 CEST 2004 - arvin@suse.de

- use fbiterm for CJK locales if appropriate (bug #37823)

-------------------------------------------------------------------
Tue Apr  6 18:55:20 CEST 2004 - nashif@suse.de

- only_update_selected option added to product feature set
- V 2.9.56

-------------------------------------------------------------------
Tue Apr  6 16:26:14 CEST 2004 - sh@suse.de

- V 2.9.55
- Fixed bug #36908: Use dynamic fonts based on resolution

-------------------------------------------------------------------
Mon Apr  5 14:38:22 CEST 2004 - fehr@suse.de

- load module dm-snapshort at to prevent hangs if LVM contains
  snapshot LVs (#36422)

-------------------------------------------------------------------
Mon Apr 05 11:32:21 CEST 2004 - arvin@suse.de

- show correct warning in second stage installation when xserver
  can't be started (bug #38298)

-------------------------------------------------------------------
Mon Apr 05 11:04:34 CEST 2004 - arvin@suse.de

- adjusted decision of frontend depending on memory size to memory
  requirements of new interpreter (bug #38298)
- fixed memory value in warning popup

-------------------------------------------------------------------
Sat Apr 03 17:44:03 CEST 2004 - arvin@suse.de

- use fbiterm for CJK locales if appropriate (bug #37823)

-------------------------------------------------------------------
Fri Apr 02 15:59:59 CEST 2004 - arvin@suse.de

- finally changed license to GPL for good

-------------------------------------------------------------------
Thu Apr 01 11:34:10 CEST 2004 - arvin@suse.de

- symmetricalized calls to inst_netsetup (bug #37763)

-------------------------------------------------------------------
Thu Apr 01 11:03:37 CEST 2004 - arvin@suse.de

- removed step label for inst_netsetup (bug #37546)

-------------------------------------------------------------------
Wed Mar 31 19:41:34 CEST 2004 - nashif@suse.de

- Added 2 options to control file:
   inform_about_suboptimal_distribution
   use_desktop_scheduler

-------------------------------------------------------------------
Wed Mar 31 17:19:12 CEST 2004 - lslezak@suse.cz

- inst_finish.ycp - copy kernel image, initrd and /etc/mtab to
  the host system in UML installation mode

-------------------------------------------------------------------
Tue Mar 30 11:25:44 CEST 2004 - arvin@suse.de

- disable virtual desktops in fvwm during vnc installation
  (bug #37480)

-------------------------------------------------------------------
Mon Mar 29 14:48:56 CEST 2004 - fehr@suse.de

- call Storage::FinishInstall() at end of installation

-------------------------------------------------------------------
Mon Mar 29 14:46:51 CEST 2004 - sh@suse.de

- Fixed bug #36713 (relies on yast2-core with fix for bug #36711):
  textdomain for wizard steps should come from control.xml

-------------------------------------------------------------------
Mon Mar 29 05:22:12 CEST 2004 - nashif@suse.de

- fixed copying of hook script logs into installed system

-------------------------------------------------------------------
Sun Mar 28 16:05:19 CEST 2004 - nashif@suse.de

- fixed hook scrips, now using WFM::Read(.local...) (#36831 )
- Not executing any scripting after last client
- Detecting mode before installation steps are sets (#37070 )
- logging hook output to /var/log/YaST2 and copying those
file to installed system.

-------------------------------------------------------------------
Thu Mar 25 16:49:04 CET 2004 - sh@suse.de

- Fixed bug #34618: Don't use full-screen if started remotely

-------------------------------------------------------------------
Thu Mar 25 14:50:07 CET 2004 - ms@suse.de

- fixed driver to use on ia64 systems. there is no framebuffer
  available but the vesa driver is working now (#34909)
- fixed possible loop at installation. handle different exit codes
  from testX in scripts/YaST2. The needed changes to testX have
  been made within the sax2 package (#36794)

-------------------------------------------------------------------
Thu Mar 25 12:12:44 CET 2004 - arvin@suse.de

- removed network proposal from update work flow

-------------------------------------------------------------------
Wed Mar 24 16:10:31 CET 2004 - arvin@suse.de

- renamed usbdevfs to usbfs (bug #31869)

-------------------------------------------------------------------
Wed Mar 24 15:07:03 CET 2004 - sh@suse.de

- Fixed bug #36850: Strange texts in y2qt wizard side bar
- V 2.9.42

-------------------------------------------------------------------
Wed Mar 24 11:13:46 CET 2004 - gs@suse.de

- workaround beta3 pre bug: deactivate Hooks::Run
  (causes crash after inst_finish)
- V 2.9.41

-------------------------------------------------------------------
Mon Mar 22 20:32:41 CET 2004 - nashif@suse.de

- Execute features client if variables are set in control file
- V 2.9.40

-------------------------------------------------------------------
Mon Mar 22 15:58:33 CET 2004 - sh@suse.de

- V 2.9.39
- Fixed bug #36292: Wizard steps not translated
- Preliminary fix for bug #36713: Use textdomain from XML file

-------------------------------------------------------------------
Mon Mar 22 11:14:07 CET 2004 - arvin@suse.de

- introduced and handle new variable Installation::scr_destdir
  to be used by Storage (bug #34996)

-------------------------------------------------------------------
Sun Mar 21 19:48:42 CET 2004 - nashif@suse.de

- read/set language/keyboard/timezone
- added client to set product variables before entering proposal

-------------------------------------------------------------------
Fri Mar 19 15:47:08 CET 2004 - arvin@suse.de

- omit skip/don't skip buttons in uml proposal

-------------------------------------------------------------------
Thu Mar 18 16:18:30 CET 2004 - arvin@suse.de

- fixed update work flow setting (bug #36429 and #35007)

-------------------------------------------------------------------
Thu Mar 18 09:59:01 CET 2004 - mvidner@suse.cz

- Fall back to runlevel 3 if we accidentally don't set it
  in the installation proposal. It would be 0 (#35662).

-------------------------------------------------------------------
Wed Mar 17 22:56:12 CET 2004 - nashif@suse.de

- Add runlevel to s390 proposal
- remove x11 from autoinst workflow (handled differently)

-------------------------------------------------------------------
Wed Mar 17 05:46:03 CET 2004 - nashif@suse.de

- update wizard steps at the right spot to enable switching back
  to installation mode

-------------------------------------------------------------------
Tue Mar 16 21:18:06 CET 2004 - kkaempf@suse.de

- run cleanup script for GNOME (#36196)

-------------------------------------------------------------------
Tue Mar 16 16:02:52 CET 2004 - msvec@suse.cz

- added icons to network and hardware proposals

-------------------------------------------------------------------
Tue Mar 16 14:26:03 CET 2004 - fehr@suse.de

- fix typo devmap_mkmod.sh -> devmap_mknod.sh
- 2.9.32

-------------------------------------------------------------------
Tue Mar 16 01:53:54 CET 2004 - nashif@suse.de

- Enabled evms_config in control file

-------------------------------------------------------------------
Tue Mar 16 01:31:55 CET 2004 - nashif@suse.de

- Update steps when switching modes (#35590)

-------------------------------------------------------------------
Mon Mar 15 12:00:07 CET 2004 - arvin@suse.de

- don't ask for terminal type during vnc installation (bug #33534)

-------------------------------------------------------------------
Fri Mar 12 06:45:02 CET 2004 - nashif@suse.de

- Update control file for autoinst
- Enable swittching of steps upon mode change
- Added possibility to disable a workflow step in runtime

-------------------------------------------------------------------
Thu Mar 11 18:50:55 CET 2004 - sh@suse.de

- Fixed bug #34618: Don't use full screen in remote installation

-------------------------------------------------------------------
Wed Mar 10 14:40:11 CET 2004 - arvin@suse.de

- don't warn if only no disk controller can be found (bug #35546)

-------------------------------------------------------------------
Wed Mar 10 09:51:29 CET 2004 - arvin@suse.de

- extended uml installation work flow

-------------------------------------------------------------------
Wed Mar 10 07:08:09 CET 2004 - nashif@suse.de

- Set wizard steps depending on installation mode

-------------------------------------------------------------------
Wed Mar 10 03:04:53 CET 2004 - nashif@suse.de

- removed include dir from spec

-------------------------------------------------------------------
Wed Mar 10 01:07:58 CET 2004 - sh@suse.de

- V 2.9.24
- Migration to new wizard

-------------------------------------------------------------------
Tue Mar  9 13:08:25 CET 2004 - msvec@suse.cz

- replaced X11 version detection code with (simpler) YCP
- package could be noarch currently (reduced NFB a lot)

-------------------------------------------------------------------
Mon Mar 08 11:54:40 CET 2004 - arvin@suse.de

- call more generalized storage function during update

-------------------------------------------------------------------
Fri Mar 05 12:07:50 CET 2004 - arvin@suse.de

- load correct device mapper module and create nodes

-------------------------------------------------------------------
Thu Mar  4 16:40:36 CET 2004 - visnov@suse.cz

- added type info
- 2.9.20

-------------------------------------------------------------------
Wed Mar  3 17:48:49 CET 2004 - nashif@suse.de

- Moved product features to new feature module

-------------------------------------------------------------------
Wed Mar  3 17:43:45 CET 2004 - sh@suse.de

- Applied rw's patch for bug #34531

-------------------------------------------------------------------
Wed Mar 03 15:45:45 CET 2004 - arvin@suse.de

- call storage function to update fstab (bug #34996)

-------------------------------------------------------------------
Tue Mar  2 17:47:11 CET 2004 - sh@suse.de

- Added user-visible workflow step descriptions for new wizard
  layout

-------------------------------------------------------------------
Mon Mar 01 16:53:44 CET 2004 - arvin@suse.de

- work on UML installation

-------------------------------------------------------------------
Fri Feb 27 03:31:46 CET 2004 - nashif@suse.de

- New control file based installation merged

-------------------------------------------------------------------
Fri Feb 20 19:53:00 CET 2004 - arvin@suse.de

- handle abort button in inst_finish (bug #30303)

-------------------------------------------------------------------
Fri Feb 20 11:28:26 CET 2004 - arvin@suse.de

- removed obsolete code from start scripts (bug #31805)

-------------------------------------------------------------------
Mon Feb 16 16:52:00 CET 2004 - mvidner@suse.cz

- set the runlevel according to the proposal
- 2.9.15

-------------------------------------------------------------------
Mon Feb 16 16:01:35 CET 2004 - arvin@suse.de

- added more flexible package handling for products

-------------------------------------------------------------------
Mon Feb 16 13:49:50 CET 2004 - mvidner@suse.cz

- added runlevel_proposal to installation_proposals (#30028)
- 2.9.14

-------------------------------------------------------------------
Mon Feb 16 11:20:01 CET 2004 - arvin@suse.de

- removed obsolete Mode::hardBoot

-------------------------------------------------------------------
Fri Feb 13 15:16:41 CET 2004 - sh@suse.de

- Applied patch from bug #34531: Kernel 2.6 hotplug handling

-------------------------------------------------------------------
Wed Feb 11 16:11:02 CET 2004 - arvin@suse.de

- more control over base selection handling

-------------------------------------------------------------------
Tue Feb 10 17:59:40 CET 2004 - arvin@suse.de

- added type specification in inst_proposal.ycp

-------------------------------------------------------------------
Tue Feb 10 16:02:19 CET 2004 - nashif@suse.de

- remove x11 from workflow for autoyast

-------------------------------------------------------------------
Tue Feb 10 10:32:08 CET 2004 - arvin@suse.de

- fixed building on s390

-------------------------------------------------------------------
Sat Feb  7 09:33:56 CET 2004 - nashif@suse.de

- remove vendor.y2cc file

-------------------------------------------------------------------
Fri Feb 06 16:13:58 CET 2004 - arvin@suse.de

- set default runlevel to 3 or 5 during installation depending
  on the presents of X11 (see bug #32366)

-------------------------------------------------------------------
Fri Feb 06 11:46:47 CET 2004 - arvin@suse.de

- fixed copying of temporary X11 config

-------------------------------------------------------------------
Mon Feb  2 15:49:46 CET 2004 - lslezak@suse.cz

- InitHWinfo module enabled in installation proposal
- version 2.9.4

-------------------------------------------------------------------
Sat Jan 31 21:07:11 CET 2004 - arvin@suse.de

- removed useless 'global'

-------------------------------------------------------------------
Mon Jan 26 17:28:06 CET 2004 - jsrain@suse.de

- removed cfg_susecnfig.scr from file list (was moved to yast2.rpm)
- 2.9.2

-------------------------------------------------------------------
Fri Dec 12 14:23:14 CET 2003 - jsrain@suse.de

- don't check if module is present in initrd before loading it

-------------------------------------------------------------------
Fri Oct 24 15:58:50 CEST 2003 - ms@suse.de

- added stuff from yast2/library/x11 to installation package

-------------------------------------------------------------------
Fri Oct 24 13:09:25 CEST 2003 - arvin@suse.de

- added help text for "Repair Installed System" (bug #30402)

-------------------------------------------------------------------
Fri Oct 17 11:37:46 CEST 2003 - ms@suse.de

- inst_finish: (#32366)
  removed runlevel setup code which is handled within the X11
  module now (XProposal.ycp). The update code for initdefault
  is still present because during update the X11 configuration
  is not started

- inst_x11: (#32366)
  removed dead code which sets the default runlevel to 3 if there
  is no XF86Config file present. This task is done if the X11
  configuration is finished and if there is no X11 configuration
  the default initdefault with aaa_base is set to 3 already

-------------------------------------------------------------------
Wed Sep 24 12:25:08 CEST 2003 - snwint@suse.de

- look for x11 drivers in lib64 dir on x86_64 (#31649)

-------------------------------------------------------------------
Thu Sep 18 11:38:50 CEST 2003 - arvin@suse.de

- shut down temporary network before online test during update
  (bug #31030)

-------------------------------------------------------------------
Thu Sep 18 10:55:43 CEST 2003 - arvin@suse.de

- don't use external pcmcia during firstboot (bug #31252)

-------------------------------------------------------------------
Mon Sep 15 19:26:33 CEST 2003 - msvec@suse.cz

- 2.8.34

-------------------------------------------------------------------
Mon Sep 15 15:15:25 CEST 2003 - gs@suse.de

- YaST2.start: set default value for LANGUAGE

-------------------------------------------------------------------
Mon Sep 15 11:03:04 CEST 2003 - arvin@suse.de

- skip network probing during update (bug #30545)

-------------------------------------------------------------------
Sun Sep 14 15:07:36 CEST 2003 - arvin@suse.de

- reset packagemanager when changing installation mode (bug #27970)

-------------------------------------------------------------------
Sun Sep 14 14:27:12 CEST 2003 - snwint@suse.de

- added test for utf8 serial console to YaST2.{start,firstboot}

-------------------------------------------------------------------
Sat Sep 13 18:39:23 CEST 2003 - nashif@suse.de

- remove inst_startup from autoinst workflow, add it autoinst_init
  (bug #30678)

-------------------------------------------------------------------
Fri Sep 12 17:25:56 CEST 2003 - ms@suse.de

- added milestone texts for X11 config update/inject (#30612)
- fixed lookup path for XFree86 3.x config (#30612)

-------------------------------------------------------------------
Fri Sep 12 14:06:05 CEST 2003 - arvin@suse.de

- fixed permissions of /var/lib/YaST2/install.inf (bug #30630)

-------------------------------------------------------------------
Thu Sep 11 17:32:40 CEST 2003 - kkaempf@suse.de

- use kernel k_smp4G on SMP-systems with
  memory <= 4GB or without PAE support

-------------------------------------------------------------------
Thu Sep 11 11:12:36 CEST 2003 - arvin@suse.de

- check for /proc/splash (bug #30472)

-------------------------------------------------------------------
Wed Sep 10 11:34:10 CEST 2003 - sh@suse.de

- Fixed max log file size calculation:
  Set LANG only in subshell,
  don't rely on /dev in 'df' output - use last line instead

-------------------------------------------------------------------
Tue Sep  9 12:48:47 CEST 2003 - kkaempf@suse.de

- use kernel k_psmp on smp-systems with
  less than 4GB memory or without PAE support

-------------------------------------------------------------------
Tue Sep 09 12:42:20 CEST 2003 - arvin@suse.de

- added kernel option desktop

-------------------------------------------------------------------
Mon Sep  8 18:01:53 CEST 2003 - sh@suse.de

- V 2.8.24
- Fixed bug #29927: Logfile setting too restrictive
  Now checking free space on RAM disk with 'df' and using
  max 10% of that per log file (max 5000)

-------------------------------------------------------------------
Mon Sep  8 11:53:17 CEST 2003 - snwint@suse.de

- advance splash progress bar in YaST2{,.start}
- driver updates are applied in inst_setup (used to be in YaST2.start)
- don't clear screen in YaST2.start

-------------------------------------------------------------------
Thu Sep 04 17:45:53 CEST 2003 - arvin@suse.de

- proof-read messages

-------------------------------------------------------------------
Wed Sep  3 17:27:51 CEST 2003 - gs@suse.de

- installation.ycp: call UI::SetKeyboard in continue mode
  (enable unicode for ncurses in UTF-8 locale)

-------------------------------------------------------------------
Wed Sep  3 10:15:44 CEST 2003 - kkaempf@suse.de

- copy XF86Config from inst-sys to XF86Config.install in
  the system (#29910)

-------------------------------------------------------------------
Tue Sep  2 13:54:53 CEST 2003 - kkaempf@suse.de

- make repair system accessible

-------------------------------------------------------------------
Mon Sep 01 17:42:20 CEST 2003 - arvin@suse.de

- removed obsolete inst_hw_config.ycp and inst_confirm_abort.ycp

-------------------------------------------------------------------
Sun Aug 31 14:56:10 CEST 2003 - arvin@suse.de

- use Popup::ConfirmAbort

-------------------------------------------------------------------
Sat Aug 30 22:27:57 CEST 2003 - arvin@suse.de

- moved reactivation of network to yast2-network (bug #29561)
- moved display of into.txt into separate file

-------------------------------------------------------------------
Thu Aug 28 16:55:51 CEST 2003 - ms@suse.de

- fixed xmigrate call (#29535)

-------------------------------------------------------------------
Thu Aug 28 16:04:41 CEST 2003 - kkaempf@suse.de

- Install default kernel on SMP systems without 'PAE'
  (i.e. Pentium1-SMP)
- Drop check for unsupported Cyrix-CPUs without 'TSC'

-------------------------------------------------------------------
Tue Aug 26 11:49:21 CEST 2003 - arvin@suse.de

- don't gray out next button in proposal in case of blockers
  (bug #29320)

-------------------------------------------------------------------
Fri Aug 22 18:11:20 CEST 2003 - arvin@suse.de

- fixed reading of memory info (bug #29017)

-------------------------------------------------------------------
Fri Aug 22 11:27:23 CEST 2003 - arvin@suse.de

- fixed update workflow

-------------------------------------------------------------------
Thu Aug 21 14:42:12 CEST 2003 - arvin@suse.de

- removed obsolete installation_ui.ycp

-------------------------------------------------------------------
Thu Aug 21 10:04:25 CEST 2003 - kkaempf@suse.de

- copy badlist (if existing) to installed system (#29092)

-------------------------------------------------------------------
Tue Aug 19 08:13:17 CEST 2003 - arvin@suse.de

- better way for mouse probing in text mode (bug #29005)

-------------------------------------------------------------------
Mon Aug 18 11:22:04 CEST 2003 - arvin@suse.de

- don't probe mouse in text mode (bug #29005)

-------------------------------------------------------------------
Fri Aug 15 15:20:38 CEST 2003 - arvin@suse.de

- removed obsolete showlog_defines.ycp

-------------------------------------------------------------------
Tue Aug 12 20:31:12 CEST 2003 - arvin@suse.de

- added remote administration proposal to network proposal

-------------------------------------------------------------------
Tue Aug 12 14:38:03 CEST 2003 - gs@suse.de

- YaST2.start: don't run in UTF-8 mode on a console which is
  connected to a serial port

-------------------------------------------------------------------
Mon Aug 11 15:51:52 CEST 2003 - arvin@suse.de

- use ycp based ncurses menu at end of installation

-------------------------------------------------------------------
Fri Aug 08 10:54:34 CEST 2003 - arvin@suse.de

- variable handling of release notes url

-------------------------------------------------------------------
Wed Aug 06 09:37:19 CEST 2003 - arvin@suse.de

- don't copy kernel config from to /usr/src/linux (bug #28496)

-------------------------------------------------------------------
Fri Aug 01 20:10:11 CEST 2003 - arvin@suse.de

- call inst_netprobe during install
- added desktop files

-------------------------------------------------------------------
Wed Jul 30 11:42:24 CEST 2003 - arvin@suse.de

- don't complain when no storage controllers can be found
  (bug #23686)

-------------------------------------------------------------------
Wed Jul 30 10:23:01 CEST 2003 - arvin@suse.de

- always let YaST run in an UTF-8 environment during installation
  (bug #14751)

-------------------------------------------------------------------
Fri Jul 25 15:13:04 CEST 2003 - arvin@suse.de

- removed handling of XFree86 Version 3 from YaST2.start

-------------------------------------------------------------------
Fri Jul 25 15:12:25 CEST 2003 - gs@suse.de

- YaST2.firstboot: read RC_LANG from /etc/sysconfig/language and
                   export LANG accordingly;
		   call unicode_start/unicode_stop (if required)

-------------------------------------------------------------------
Thu Jul 24 13:39:36 CEST 2003 - gs@suse.de

- YaST2.start: call unicode_start/unicode_stop;
               export YAST_DOES_ACS removed

-------------------------------------------------------------------
Fri Jul 04 13:21:20 CEST 2003 - arvin@suse.de

- convert update workflow into a proposal

-------------------------------------------------------------------
Fri May 23 15:20:32 CEST 2003 - arvin@suse.de

- take kernel command line from install.inf (bug #25745)

-------------------------------------------------------------------
Mon Apr 28 17:25:45 CEST 2003 - arvin@suse.de

- fixes for live eval (bug #26457)

-------------------------------------------------------------------
Wed Apr 23 12:09:20 CEST 2003 - ms@suse.de

- add config migration from 3x to 4x if possible
- ensure XF86Config is available if someone performs an update
  within a XFree86 3.x environment

-------------------------------------------------------------------
Tue Apr 15 17:18:13 CEST 2003 - arvin@suse.de

- removed call of SuSEconfig.3ddiag and switch2mesasoft after
  reboot during installation since they don't exist anymore

-------------------------------------------------------------------
Thu Apr 10 15:49:20 CEST 2003 - ms@suse.de

- fixed conditions of xmset calls (#26214)

-------------------------------------------------------------------
Tue Apr  8 12:51:55 CEST 2003 - jsrain@suse.de

- fixed parsing of kernel parameters containing blank space
  (#26147)

-------------------------------------------------------------------
Tue Apr  1 15:44:12 CEST 2003 - jsrain@suse.de

- added init= kernel parameter to discard list (#25478)

-------------------------------------------------------------------
Tue Mar 18 13:37:15 CET 2003 - kkaempf@suse.de

- drop "insserv apache" again, opens port 80
- 2.7.43

-------------------------------------------------------------------
Mon Mar 17 18:11:40 CET 2003 - kkaempf@suse.de

- "insserv apache" if it's DOC_SERVER (#25436)
- 2.7.42

-------------------------------------------------------------------
Mon Mar 17 16:36:24 CET 2003 - arvin@suse.de

- start fvwm2 for vnc installation (bug #25405)

-------------------------------------------------------------------
Mon Mar 17 15:30:26 CET 2003 - arvin@suse.de

- turn of silent splash mode before displaying messages during
  vnc and ssh installation (bug #25407)

-------------------------------------------------------------------
Mon Mar 17 09:21:22 CET 2003 - kkaempf@suse.de

- start apache as doc_server if suse_help_viewer isn't provided
  by kdebase3-SuSE (25436)
- 2.7.39

-------------------------------------------------------------------
Sat Mar 15 22:54:09 CET 2003 - kkaempf@suse.de

- gdm2 might not be installed yet but earmarked for installation
  (#25410)
- 2.7.38

-------------------------------------------------------------------
Fri Mar 14 17:41:40 CET 2003 - sh@suse.de

- The final and super-great ultimate path for release notes:
  /usr/share/doc/release-notes/RELEASE-NOTES.*.rtf

-------------------------------------------------------------------
Fri Mar 14 17:38:44 CET 2003 - sh@suse.de

- Moved RTF version of release notes from /usr/share/doc to
  /usr/share/doc/release_notes

-------------------------------------------------------------------
Fri Mar 14 17:32:20 CET 2003 - sh@suse.de

- Using file name RELEASE_NOTES.rtf to allow coexistence with
  RELEASE_NOTES.html for Konqueror

-------------------------------------------------------------------
Fri Mar 14 11:14:01 CET 2003 - fehr@suse.de

- remove handling of IDE recorders from inst_finish.ycp
  this is now done much sooner in StorageDevices.ycp (bug #25293)

-------------------------------------------------------------------
Wed Mar 12 15:12:54 CET 2003 - arvin@suse.de

- fixed focus in last installation dialog (bug #25171)

-------------------------------------------------------------------
Wed Mar 12 10:19:51 CET 2003 - ms@suse.de

- fixed broken mouse bug in continue mode (#24914)

-------------------------------------------------------------------
Tue Mar 11 17:16:03 CET 2003 - kkaempf@suse.de

- also set /etc/sysconfig/displaymanager:DISPLAYMANAGER (#25087)

-------------------------------------------------------------------
Mon Mar 10 19:03:34 CET 2003 - kkaempf@suse.de

- check for existance of /usr/src/linux/include/linux before
  copying kernel config.
- 2.7.32

-------------------------------------------------------------------
Mon Mar 10 18:34:58 CET 2003 - mvidner@suse.de

- Added .etc.install_inf_alias to work around an ini-agent
  limitation (#24836).
- 2.7.31

-------------------------------------------------------------------
Mon Mar 10 16:10:27 CET 2003 - arvin@suse.de

- fixed compose characters for certain locales (bug #14751)

-------------------------------------------------------------------
Fri Mar  7 17:21:06 CET 2003 - nashif@suse.de

- Dont read product data from installed system if in config mode
  (#24772 )

-------------------------------------------------------------------
Fri Mar  7 14:04:21 CET 2003 - kkaempf@suse.de

- copy kernel config to /usr/src/linux/... (#24835)

-------------------------------------------------------------------
Thu Mar  6 13:33:40 CET 2003 - fehr@suse.de

- umount fs based on crypto loop files before all other umounts
  (#24751)

-------------------------------------------------------------------
Thu Mar  6 12:58:31 CET 2003 - ms@suse.de

- removed mouse probing code from inst_startup.ycp and put
  that code into installation.ycp. Changed the mouse probing
  code to disconnect the device in front of the probing and
  re-connect it after the probing is done to avoid any
  jumping mouse cursors (#24355)

-------------------------------------------------------------------
Tue Mar 04 21:13:02 CET 2003 - arvin@suse.de

- handle flags from content file in Product module (bug #21561)

-------------------------------------------------------------------
Tue Mar  4 13:07:02 CET 2003 - sh@suse.de

- Fixed bug #24542: Bad license agreement button text

-------------------------------------------------------------------
Mon Mar  3 16:47:07 CET 2003 - sh@suse.de

- Fixed bug #10990: Boot installed system does not unmount

-------------------------------------------------------------------
Mon Mar  3 11:06:28 CET 2003 - fehr@suse.de

- call win resize module not only on i386 but also on x86_64 and ia64

-------------------------------------------------------------------
Thu Feb 27 12:36:16 CET 2003 - arvin@suse.de

- kill (with SIGKILL) shell on tty2 after installation (bug #24404)

-------------------------------------------------------------------
Wed Feb 26 17:17:43 CET 2003 - kkaempf@suse.de

- pass language to packagemanager (#23828)

-------------------------------------------------------------------
Wed Feb 26 12:31:27 CET 2003 - arvin@suse.de

- disable all sources if user aborts installation (bug #24292)

-------------------------------------------------------------------
Tue Feb 25 11:19:26 CET 2003 - arvin@suse.de

- make Hardware Configuration Dialog unconfuseable (bug #24020)

-------------------------------------------------------------------
Mon Feb 24 19:55:43 CET 2003 - kkaempf@suse.de

- add debug hooks (#23787)

-------------------------------------------------------------------
Mon Feb 24 18:25:31 CET 2003 - sh@suse.de

- V 2.7.20
- Fixed bug #24038: Installation language re-selection does not work

-------------------------------------------------------------------
Mon Feb 24 18:00:37 CET 2003 - gs@suse.de

- don't add .UTF-8 to LANG variable (causes problems with ncurses)
  bug #23348

-------------------------------------------------------------------
Mon Feb 24 17:23:55 CET 2003 - mvidner@suse.de

- Added proxy to the network configuration proposal (#24204).

-------------------------------------------------------------------
Fri Feb 21 15:21:41 CET 2003 - arvin@suse.de

- better text for "abort installation" popup (bug #24019)

-------------------------------------------------------------------
Fri Feb 21 12:40:55 CET 2003 - arvin@suse.de

- fixed button labels and help texts (bug #23912)

-------------------------------------------------------------------
Fri Feb 21 12:00:14 CET 2003 - sh@suse.de

- Fixed bug #24027: Root exploit in inst_suseconfig

-------------------------------------------------------------------
Fri Feb 21 11:30:37 CET 2003 - arvin@suse.de

- always do hard reboot (bug #23903)

-------------------------------------------------------------------
Thu Feb 20 15:49:44 CET 2003 - kkaempf@suse.de

- drop /etc/XF86Config (#23965)

-------------------------------------------------------------------
Thu Feb 20 11:39:23 CET 2003 - arvin@suse.de

- use title-style capitalization for menu names (bug #23848)

-------------------------------------------------------------------
Thu Feb 20 09:51:29 CET 2003 - ms@suse.de

- add support for mouse wheel during installation (#21660)

-------------------------------------------------------------------
Wed Feb 19 16:42:22 CET 2003 - arvin@suse.de

- disable all sources if user aborts installation (bug #23776)

-------------------------------------------------------------------
Wed Feb 19 16:07:29 CET 2003 - fehr@suse.de

- fix wrong variable of keyboard module in inst_finish.ycp (#23782)

-------------------------------------------------------------------
Wed Feb 19 08:35:05 CET 2003 - arvin@suse.de

- run SuSEconfig fonts during inst_finish for anti aliased fonts
  (bug #23768)

-------------------------------------------------------------------
Tue Feb 18 20:47:55 CET 2003 - arvin@suse.de

- fixed reading of content file if FLAGS line is missing

-------------------------------------------------------------------
Sat Feb 15 16:26:26 CET 2003 - nashif@suse.de

- call inst_x11 in autoinst mode

-------------------------------------------------------------------
Wed Feb 12 15:23:00 CET 2003 - kkaempf@suse.de

- remove call to mkinfodir (#23588)

-------------------------------------------------------------------
Wed Feb 12 12:03:24 CET 2003 - fehr@suse.de

- Write keytable info to yast.inf again in inst_finish.ycp

-------------------------------------------------------------------
Tue Feb 11 21:39:29 CET 2003 - arvin@suse.de

- handle update flag from content file (bug #21561)

-------------------------------------------------------------------
Mon Feb 10 20:53:53 CET 2003 - arvin@suse.de

- setup complete environment for qt during installation

-------------------------------------------------------------------
Mon Feb 10 18:24:12 CET 2003 - arvin@suse.de

- skip proposal dialog if it's empty (bug #23520)

-------------------------------------------------------------------
Fri Feb  7 16:12:49 CET 2003 - jsuchome@suse.de

- adapted inst_confirm_abort for the use from yast2-repair

-------------------------------------------------------------------
Thu Feb  6 16:16:29 CET 2003 - jsrain@suse.de

- removed missleading help text about starting of network during
  hardware proposal, when network has already been started (#20912)

-------------------------------------------------------------------
Wed Feb 05 17:05:43 CET 2003 - arvin@suse.de

- merged proofread messages

-------------------------------------------------------------------
Mon Feb  3 18:18:08 CET 2003 - sh@suse.de

- V 2.7.7
- Added default function key handling

-------------------------------------------------------------------
Thu Jan 30 16:08:44 CET 2003 - kkaempf@suse.de

- call /usr/bin/mkinfodir in inst_suseconfig
  (replaces SuSEconfig.man_info)

-------------------------------------------------------------------
Wed Jan 29 14:42:42 CET 2003 - arvin@suse.de

- added dialog to ask for preferred method of user authentication

-------------------------------------------------------------------
Tue Jan 28 18:47:16 CET 2003 - arvin@suse.de

- added final congratulations dialog
- added dialog with release notes

-------------------------------------------------------------------
Mon Jan 27 17:47:38 CET 2003 - sh@suse.de

- V 2.7.5
- Use new y2base/qt command line options for better WM cooperation
- Don't start a WM any more in YaST2 start script
  (testX does that now)

-------------------------------------------------------------------
Wed Jan 22 17:11:20 CET 2003 - arvin@suse.de

- use newer interface to modules agent (bug #22995)

-------------------------------------------------------------------
Wed Jan 22 11:36:10 CET 2003 - jsrain@suse.de

- returned accidentally removed call of Bootloader::Write ()
  function (bug #23018)
- 2.7.3

-------------------------------------------------------------------
Fri Dec 20 17:25:00 CET 2002 - arvin@suse.de

- changed label of second button of popup with info.txt (EULA)
  from "Cancel" to "Do Not Accept" (bug #21874)

-------------------------------------------------------------------
Fri Dec 20 17:04:37 CET 2002 - arvin@suse.de

- merged from 8.1 branch:
  - only set hostname during vnc installation if necessary
    (bug #21454)
  - popup with info.txt (EULA) now has a timeout during
    autoinstallation (bug #21413)
  - remove /root/.vnc/passwd after installation (bug #21360)
  - popup with info.txt now has two buttons (accept and cancel)
  - start portmapper if instmode==nfs also on s390 (#21094)

-------------------------------------------------------------------
Thu Dec 12 12:40:22 CET 2002 - jsrain@suse.de

- added handling of modules required to be loaded early after
  mounting root
- not adding ide-scsi to initrd, but scheduling relevant modules
  to be loaded after boot (#19376)

-------------------------------------------------------------------
Wed Dec 11 16:51:45 CET 2002 - lslezak@suse.cz

- .proc.cpuinfo agent rewritten to INI-agent (now supports
  multiple CPU, all keys from /proc/cpuinfo can be read)

-------------------------------------------------------------------
Mon Dec 09 12:49:20 CET 2002 - arvin@suse.de

- add modules ide-cd and cdrom before ide-scsi to INITRD_MODULES
  when an ide cdwriter is found (bug #22343)

-------------------------------------------------------------------
Wed Dec  4 15:29:17 CET 2002 - jsrain@suse.cz

- adapted to new bootloader module interface
- 2.7.1

-------------------------------------------------------------------
Tue Oct 22 16:53:21 CEST 2002 - ms@suse.de

- removed inst_x11 to be part of the installation workflow
- add x11_proposal to:
  hw-config-proposals-home-pc.ycp
  hw-config-proposals-networked-pc.ycp

-------------------------------------------------------------------
Wed Oct 16 14:03:27 CEST 2002 - arvin@suse.de

- correctly handle quotes in /etc/install.inf (bug #20986)

-------------------------------------------------------------------
Wed Oct 16 11:10:07 CEST 2002 - kkaempf@suse.de

- use proper tmpdir for vendor-supplied script when loading
  vendor driver disk (#20967)
- 2.6.87

-------------------------------------------------------------------
Tue Oct 15 16:29:21 CEST 2002 - choeger@suse.de

- renamed product id text from "Open Team Server" to "Openexchange Server",
  because this text is shown into the installation window and the name of
  the cd is associated with this name

-------------------------------------------------------------------
Mon Oct 14 18:21:52 CEST 2002 - sh@suse.de

- V 2.6.85
- Fixed bug #19214: Return to proposal after update

-------------------------------------------------------------------
Mon Oct 14 15:57:34 CEST 2002 - kkaempf@suse.de

- use "UpdateDir" from install.inf when checking vendor
  update media (#19442)
- set /sysconfig/suseconfig/CWD_IN_USER_PATH="no" on non-box
  products (#17464)
- 2.6.84

-------------------------------------------------------------------
Mon Oct 14 15:41:33 CEST 2002 - sh@suse.de

- V 2.6.83
- Fixed bug #19628: Obsolete MediaUI::ChangeMedium() call

-------------------------------------------------------------------
Thu Oct 10 15:26:07 CEST 2002 - arvin@suse.de

- make info text (aka beta warning) scroll-able (bug #20063)

-------------------------------------------------------------------
Wed Oct  9 09:23:53 CEST 2002 - jsrain@suse.cz

- now not enabling 2 gettys on same serial line on p690 (#19788)

-------------------------------------------------------------------
Tue Oct  8 15:37:59 CEST 2002 - kkaempf@suse.de

- disable update for non-box products (#20695)
- 2.6.80

-------------------------------------------------------------------
Mon Oct  7 17:09:46 CEST 2002 - kkaempf@suse.de

- display media.1/info.txt if exists before starting installation
  (#18504)

-------------------------------------------------------------------
Tue Oct  1 17:01:15 CEST 2002 - kkaempf@suse.de

- runlevel 5 only where applicable (#20369)

-------------------------------------------------------------------
Thu Sep 26 18:17:35 CEST 2002 - arvin@suse.de

- remove console kernel option if it's autodectected like
  pseries can do (bug #20177)

-------------------------------------------------------------------
Thu Sep 26 12:56:01 CEST 2002 - choeger@suse.de

- call product specific YaST2 modules before finishing the
  installation

-------------------------------------------------------------------
Tue Sep 24 11:48:17 CEST 2002 - arvin@suse.de

- run depmod after network setup for ssh and vnc installation
  (bug #20040)

-------------------------------------------------------------------
Mon Sep 23 15:31:25 CEST 2002 - arvin@suse.de

- again fix for qt background color (bug #18926)

-------------------------------------------------------------------
Fri Sep 20 17:02:45 CEST 2002 - arvin@suse.de

- in final proposal screen hide button to start control center if
  the control center is not available (bug #19926)

-------------------------------------------------------------------
Fri Sep 20 16:58:14 CEST 2002 - kkaempf@suse.de

- re-init Product module in running system from cached
  product data properly
- 2.6.72

-------------------------------------------------------------------
Fri Sep 20 13:30:40 CEST 2002 - kkaempf@suse.de

- initialize Product module from content data
- 2.6.71

-------------------------------------------------------------------
Fri Sep 20 13:08:08 CEST 2002 - kkaempf@suse.de

- add agent to read "/content" file
- 2.6.69

-------------------------------------------------------------------
Fri Sep 20 11:47:05 CEST 2002 - kkaempf@suse.de

- linuxrc provides 'content' at / now, no need to mount the source.
- 2.6.70

-------------------------------------------------------------------
Fri Sep 20 11:32:26 CEST 2002 - kkaempf@suse.de

- force reboot on s390 after installation
- 2.6.69

-------------------------------------------------------------------
Thu Sep 19 21:17:17 CEST 2002 - kkaempf@suse.de

- umount /var/adm/mount after retrieving content file
- 2.6.68

-------------------------------------------------------------------
Wed Sep 18 17:49:20 CEST 2002 - kkaempf@suse.de

- added product hooks to installation workflow
- 2.6.67

-------------------------------------------------------------------
Wed Sep 18 16:28:57 CEST 2002 - arvin@suse.de

- removed all code regarding zilo (bug #19821)
- fixed qt background color (bug #18926)

-------------------------------------------------------------------
Wed Sep 18 16:00:39 CEST 2002 - arvin@suse.de

- provides/obsoletes the old yast

-------------------------------------------------------------------
Mon Sep 16 12:37:32 CEST 2002 - kkaempf@suse.de

- remove unneeded Save() functions (#19591)

-------------------------------------------------------------------
Thu Sep 12 22:14:45 CEST 2002 - fehr@suse.de

- remove obsolete LVM and MD initialisation in inst_mode.ycp
- 2.6.63

-------------------------------------------------------------------
Thu Sep 12 17:15:52 CEST 2002 - kkaempf@suse.de

- remove control files (#19564)
- 2.6.62

-------------------------------------------------------------------
Thu Sep 12 15:26:35 CEST 2002 - kkaempf@suse.de

- fix vendor path for UnitedLinux (#19442)
- 2.6.61

-------------------------------------------------------------------
Thu Sep 12 14:38:52 CEST 2002 - kkaempf@suse.de

- dont warn about kernel if not in update mode.
- 2.6.60

-------------------------------------------------------------------
Thu Sep 12 13:10:40 CEST 2002 - kkaempf@suse.de

- symlink *.shipped to *.suse on update for LILO compatibility
- 2.6.59

-------------------------------------------------------------------
Wed Sep 11 13:40:41 CEST 2002 - kkaempf@suse.de

- properly unmount sources also on abort and end of update
- move package log to yast2-packager
- handle run-time kernel switch extra
- 2.6.58

-------------------------------------------------------------------
Wed Sep 11 00:42:12 CEST 2002 - kkaempf@suse.de

- remove obsolete package data after update
- release source (CD) and target (rpmdb)
- 2.6.57

-------------------------------------------------------------------
Tue Sep 10 16:15:09 CEST 2002 - arvin@suse.de

- added more provides/obsoletes (bug #19325)

-------------------------------------------------------------------
Tue Sep 10 14:34:13 CEST 2002 - arvin@suse.de

- again fix initial language

-------------------------------------------------------------------
Mon Sep  9 15:46:39 CEST 2002 - kkaempf@suse.de

- fix initial language
- 2.6.54

-------------------------------------------------------------------
Mon Sep 09 15:41:19 CEST 2002 - arvin@suse.de

- run ncurses control center after installation (instead of ycp
  based one) (bug #19246)

-------------------------------------------------------------------
Mon Sep  9 12:48:38 CEST 2002 - kkaempf@suse.de

- drop "noarch"
- 2.6.53

-------------------------------------------------------------------
Mon Sep 09 12:24:03 CEST 2002 - arvin@suse.de

- setup proxy configuration for installation (bug #19189)

-------------------------------------------------------------------
Mon Sep  9 12:20:13 CEST 2002 - kkaempf@suse.de

- remove runme_at_boot at end
- 2.6.51

-------------------------------------------------------------------
Fri Sep  6 12:56:08 CEST 2002 - kkaempf@suse.de

- s390'ers want it different -> k_deflt on smp systems (#18990)
- 2.6.50

-------------------------------------------------------------------
Fri Sep  6 12:48:51 CEST 2002 - kkaempf@suse.de

- properly detect update_mode after restart
- 2.6.49

-------------------------------------------------------------------
Thu Sep  5 20:47:47 CEST 2002 - kkaempf@suse.de

- continue with inst_rpmcopy after update
- 2.6.48

-------------------------------------------------------------------
Thu Sep 05 19:10:43 CEST 2002 - arvin@suse.de

- more old trans-package fun

-------------------------------------------------------------------
Thu Sep 05 15:01:29 CEST 2002 - arvin@suse.de

- always run depmod after installation (bug #18382)
- set HOME=/root during installation (bug #18882)

-------------------------------------------------------------------
Wed Sep  4 16:12:19 CEST 2002 - kkaempf@suse.de

- move update branch to yast2-update (#18876)
- 2.6.45

-------------------------------------------------------------------
Wed Sep 04 12:48:03 CEST 2002 - arvin@suse.de

- fixed provide/obsolete of trans packages (bug #18691)

-------------------------------------------------------------------
Tue Sep  3 22:34:44 CEST 2002 - kkaempf@suse.de

- adapt update workflow to package manager
- 2.6.41

-------------------------------------------------------------------
Mon Sep 02 14:14:15 CEST 2002 - arvin@suse.de

- set default runlevel back to 3 if X11 is not configured
  (bug #18705)

-------------------------------------------------------------------
Mon Sep 02 11:04:17 CEST 2002 - arvin@suse.de

- set HOME=/tmp during installation so qt doesn't pollute root
  filesystem (bug #18663)

-------------------------------------------------------------------
Fri Aug 30 11:18:15 CEST 2002 - arvin@suse.de

- hide output of kill in YaST2.firstboot (bug #18585)
- moved X11Version.ycp to yast2 package

-------------------------------------------------------------------
Thu Aug 29 10:43:43 CEST 2002 - arvin@suse.de

- fixed network start for ssh installation (bug #18506)
- fixed password saving for ssh installation (bug #18507)
- start in textmode for ssh installation (bug #18571)

-------------------------------------------------------------------
Thu Aug 29 10:41:00 CEST 2002 - kkaempf@suse.de

- close source in inst_finish (#18508)

-------------------------------------------------------------------
Wed Aug 28 22:34:37 CEST 2002 - kkaempf@suse.de

- trigger cache copying at end
- 2.6.35

-------------------------------------------------------------------
Tue Aug 27 23:16:31 CEST 2002 - kkaempf@suse.de

- init packagemanager properly
- drop all references to old data (suse/setup/descr/info)

-------------------------------------------------------------------
Tue Aug 27 12:10:15 CEST 2002 - arvin@suse.de

- load firewire support during installation (bug #18379)
- create_interfaces has moved from / to /sbin

-------------------------------------------------------------------
Tue Aug 27 10:43:05 CEST 2002 - arvin@suse.de

- fixes for ssh installation

-------------------------------------------------------------------
Mon Aug 26 12:43:26 CEST 2002 - arvin@suse.de

- don't run x11 configuration if x11 is missing (bug #18208)

-------------------------------------------------------------------
Mon Aug 26 10:18:44 CEST 2002 - kkaempf@suse.de

- ignore even more boot options (#18154)

-------------------------------------------------------------------
Thu Aug 22 20:18:17 CEST 2002 - fehr@suse.de

- call /sbin/vgscan if root filesystem is on LVM before calling
  Boot::Save() (#18180)

-------------------------------------------------------------------
Thu Aug 22 14:43:26 CEST 2002 - arvin@suse.de

- use the same workflow on s390 as on other architectures

-------------------------------------------------------------------
Thu Aug 22 12:31:17 CEST 2002 - kkaempf@suse.de

- drop "ht" flag probing, done in libhd now (#13532).

-------------------------------------------------------------------
Thu Aug 22 10:45:21 CEST 2002 - kkaempf@suse.de

- run "SuSEconfig --module bootsplash" before bootloader
  V 2.6.29

-------------------------------------------------------------------
Thu Aug 22 09:46:46 CEST 2002 - kkaempf@suse.de

- selected packages are also provided after installation
  V 2.6.28

-------------------------------------------------------------------
Thu Aug 22 09:22:28 CEST 2002 - kkaempf@suse.de

- dont use .package agent in inst_finish
  V 2.6.27

-------------------------------------------------------------------
Wed Aug 21 18:01:05 CEST 2002 - kkaempf@suse.de

- fix for build
  V 2.6.26

-------------------------------------------------------------------
Wed Aug 21 16:31:59 CEST 2002 - kkaempf@suse.de

- adaptions to new packager
- V 2.6.25

-------------------------------------------------------------------
Tue Aug 20 19:08:14 CEST 2002 - arvin@suse.de

- use new Mode::x11_setup_needed and Arch::x11_setup_needed

-------------------------------------------------------------------
Tue Aug 20 12:00:23 CEST 2002 - arvin@suse.de

- don't probe for mouse, floppy and usb devices on iseries

-------------------------------------------------------------------
Mon Aug 19 17:58:45 CEST 2002 - olh@suse.de

- implemented starting of ssh in installed system (needed for
  some kinds of remote installation)

-------------------------------------------------------------------
Mon Aug 19 17:53:40 CEST 2002 - arvin@suse.de

- don't probe for mouse, floppy and usb devices on s390

-------------------------------------------------------------------
Mon Aug 19 16:24:31 CEST 2002 - arvin@suse.de

- don't run X11 configuration on S390 (bug #17371)

-------------------------------------------------------------------
Mon Aug 19 09:32:04 CEST 2002 - kkaempf@suse.de

- Moving target by ppc team. One bit more entered to #17739.

-------------------------------------------------------------------
Fri Aug 16 15:21:48 CEST 2002 - kkaempf@suse.de

- drop BOOT_IMAGE=apic evaluation. enableapic is passed
  as normal kernel parameter to k_deflt now.
- add "SuSE" to list of kernel parameters to discard.

-------------------------------------------------------------------
Thu Aug 15 13:53:54 CEST 2002 - kkaempf@suse.de

- linuxrc doesn't reboot on PCMCIA systems any more (#17739)

-------------------------------------------------------------------
Wed Aug 14 17:12:01 CEST 2002 - arvin@suse.de

- added special hardware configuration list for ppc64 and s390
  (bug #17742)

-------------------------------------------------------------------
Wed Aug 14 11:32:07 CEST 2002 - kkaempf@suse.de

- fix NoShell: check (#17714)

-------------------------------------------------------------------
Mon Aug 12 17:01:52 CEST 2002 - kkaempf@suse.de

- fix network parameters passing from /etc/install.inf
- install k_athlon if vendor_id == "AuthenticAMD"  && cpu family >= 6
- drop "acpismp=force" for hyperthreading SMP

-------------------------------------------------------------------
Mon Aug 12 15:48:57 CEST 2002 - kkaempf@suse.de

- read /etc/install.inf:InstMode correctly

-------------------------------------------------------------------
Thu Aug  8 16:23:00 CEST 2002 - kkaempf@suse.de

- honor "/etc/install.inf:NoShell" to suppress extra shell on tty2.

-------------------------------------------------------------------
Wed Aug  7 12:16:33 CEST 2002 - kkaempf@suse.de

- allow for multiple foreign primary partitions (#17458)

-------------------------------------------------------------------
Wed Aug 07 10:47:45 CEST 2002 - arvin@suse.de

- removed access to variable DEFAULT_LANGUAGE in YaST2 start
  script (now only RC_LANG is unsed)

-------------------------------------------------------------------
Tue Aug 06 12:51:33 CEST 2002 - arvin@suse.de

- don't start vnc server twice after reboot during installation
  (bug #17415)

-------------------------------------------------------------------
Mon Aug 05 18:56:15 CEST 2002 - arvin@suse.de

- even more changed for new /etc/install.inf agent

-------------------------------------------------------------------
Mon Aug  5 16:57:21 CEST 2002 - ms@suse.de

- do not call module x11 if serial_console or vnc session
  is active: (#17233)

-------------------------------------------------------------------
Mon Aug  5 15:17:53 CEST 2002 - kkaempf@suse.de

- call "/create_interface <destdir>" on S/390 in order to get network
  setup data to installed system.

-------------------------------------------------------------------
Mon Aug 05 12:10:21 CEST 2002 - arvin@suse.de

- further changed for new /etc/install.inf agent

-------------------------------------------------------------------
Sat Aug 03 15:33:51 CEST 2002 - arvin@suse.de

- removed option -noxim for qt frontend since bug #17161 is now
  solved by changes to yast2-qt

-------------------------------------------------------------------
Fri Aug 02 15:02:54 CEST 2002 - arvin@suse.de

- run qt frontend with option -noxim (bug #17161)
- configure only network card on iSeries

-------------------------------------------------------------------
Fri Aug  2 14:31:49 CEST 2002 - olh@suse.de

- export Y2DEBUG and increase logsize in YaST2.firstboot when
  booted with 'debug'

-------------------------------------------------------------------
Wed Jul 31 16:21:07 CEST 2002 - msvec@suse.cz

- remove MakeCDLinks from inst_finish.ycp (#17309)

-------------------------------------------------------------------
Wed Jul 31 16:21:07 CEST 2002 - msvec@suse.cz

- new agent for /etc/install.inf

-------------------------------------------------------------------
Mon Jul 29 18:15:45 CEST 2002 - arvin@suse.de

- fixed return value in inst_x11.ycp

-------------------------------------------------------------------
Fri Jul 26 13:35:24 CEST 2002 - ms@suse.de

- add subdirectory x11 and include the base modules
  X11Version and inst_x11 to be present at any time

-------------------------------------------------------------------
Tue Jul 23 15:29:46 CEST 2002 - olh@suse.de

- new kernel names and binaries for ppc.

-------------------------------------------------------------------
Tue Jul 23 12:17:48 CEST 2002 - olh@suse.de

- add -httpd /usr/share/vnc/classes to inst_setup_vnc

-------------------------------------------------------------------
Sat Jul 20 11:35:06 CEST 2002 - olh@suse.de

- use WFM::Execute (.local to copy vnc data to target directory

-------------------------------------------------------------------
Fri Jul 19 18:05:51 CEST 2002 - fehr@suse.de

- removed writing of /etc/fstab from inst_finish it is now in
  inst_prepdisk
- version 2.6.5

-------------------------------------------------------------------
Thu Jul 18 13:37:59 CEST 2002 - fehr@suse.de

- moved variable immediate_prepdisk from module Installation to
  module Storage.

-------------------------------------------------------------------
Wed Jul 17 16:29:25 CEST 2002 - arvin@suse.de

- fixed S390 reboot message (bug #17049)

-------------------------------------------------------------------
Tue Jul 16 17:25:31 CEST 2002 - sh@suse.de

- provide/obsolete yast2-trans-inst-proposal and
  yast2-trans-inst-general

-------------------------------------------------------------------
Wed Jul 10 15:51:00 CEST 2002 - arvin@suse.de

- omit keyboard, mouse and bootloader in initial proposal on s390
- fixed location of ycp data files

-------------------------------------------------------------------
Thu Jul 04 16:10:45 CEST 2002 - arvin@suse.de

- moved non binary files to /usr/share/YaST2

-------------------------------------------------------------------
Mon Jun 24 15:24:43 CEST 2002 - kkaempf@suse.de

- New package: split off purely installation related code
  from yast2.rpm<|MERGE_RESOLUTION|>--- conflicted
+++ resolved
@@ -1,12 +1,10 @@
 -------------------------------------------------------------------
-<<<<<<< HEAD
-Mon Feb 10 12:26:47 UTC 2014 - jreidinger@suse.com
+Mon Feb 11 15:26:47 UTC 2014 - jreidinger@suse.com
 
 - keep proper installation mode after cloning(BNC#861520)
-- 3.1.32
-
--------------------------------------------------------------------
-=======
+- 3.1.33
+
+-------------------------------------------------------------------
 Tue Feb 11 14:55:36 UTC 2014 - jreidinger@suse.com
 
 - fix dependencies to properly require new ruby bindings
@@ -17,9 +15,6 @@
 
 - removed unused release_notes_popup.rb
 
--------------------------------------------------------------------
->>>>>>> c92e3bd6
-Mon Feb 10 13:00:10 CET 2014 - fehr@suse.de
 
 - Remove initialisation of Report in autoinst mode from 
   inst_system_analysis. Not needed any more since autoyast Profile 
