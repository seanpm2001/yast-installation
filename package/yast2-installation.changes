--- conflicted
+++ resolved
@@ -1,5 +1,11 @@
 -------------------------------------------------------------------
-<<<<<<< HEAD
+Tue Mar  8 19:25:42 UTC 2022 - José Iván López González <jlopez@suse.com>
+
+- Prevent getty auto-generation because it makes xvnc to fail when
+  it is started in YaST second stage (bsc#1196614).
+- 4.4.48
+
+-------------------------------------------------------------------
 Tue Mar  4 13:14:15 UTC 2022 - José Iván López González <jlopez@suse.com>
 
 - Avoid terminal login prompt when running Second Stage service
@@ -26,20 +32,6 @@
   "installation_slim" theme does not exist anymore (bsc#1196287)
 - memsample-archive-to-csv - handle "ps" errors in the data file
 - 4.4.44
-=======
-Tue Mar  8 19:25:42 UTC 2022 - José Iván López González <jlopez@suse.com>
-
-- Prevent getty auto-generation because it makes xvnc to fail when
-  it is started in YaST second stage (bsc#1196614).
-- 4.3.48
-
--------------------------------------------------------------------
-Tue Mar  1 13:32:31 UTC 2022 - José Iván López González <jlopez@suse.com>
-
-- Avoid terminal login prompt when running Second Stage service
-  (bsc#1196594 and related to bsc#1195059).
-- 4.3.47
->>>>>>> bdd70f54
 
 -------------------------------------------------------------------
 Mon Feb 21 14:59:55 UTC 2022 - Knut Anderssen <kanderssen@suse.com>
