-------------------------------------------------------------------
<<<<<<< HEAD
Tue Feb 17 14:24:19 CET 2015 - aschnell@suse.de

- get list of mounts from /proc/mounts in umount_finish (for
  fate#318392)
=======
Mon Feb 16 12:44:16 UTC 2015 - cwh@suse.com

- Delete or copy install.inf as applicable (bnc#897066)
>>>>>>> 888ac8f8
- 3.1.133

-------------------------------------------------------------------
Wed Feb 11 09:03:38 UTC 2015 - lslezak@suse.cz

- removed redundant initialization label (bnc#878538)
- 3.1.132

-------------------------------------------------------------------
Fri Feb  6 12:56:53 UTC 2015 - ancor@suse.com

- The unit tests are now compatible with RSpec 3 (bnc#916364)
- 3.1.131

-------------------------------------------------------------------
Wed Feb  4 13:15:43 UTC 2015 - lslezak@suse.cz

- support custom display number in "display_ip" boot option
  (bnc#913888)
- 3.1.130

-------------------------------------------------------------------
Tue Feb  3 11:11:49 CET 2015 - schubi@suse.de

- AutoYaST: If the system starts in multi-user mode plymouth will
  be quit while installation in order to ensure that installation
  will be finished on console 1 and the login prompt will be
  shown.
  (bnc#903682,889757,897956)

-------------------------------------------------------------------
Thu Jan 29 17:10:44 UTC 2015 - jsrain@suse.cz

- allow keyboard layout testing in language dialog (bsc#889549)
- 3.1.129

-------------------------------------------------------------------
Tue Jan 27 13:39:57 CET 2015 - jsuchome@suse.cz

- explicitely set language packages for installation during the
  live install (bnc#904103)
- 3.1.128

-------------------------------------------------------------------
Mon Jan 26 16:09:01 UTC 2015 - jreidinger@suse.com

- fix typo causing error in installation ( catched by openQA ) 

-------------------------------------------------------------------
Mon Jan 26 10:21:19 UTC 2015 - jreidinger@suse.com

- Properly install new Proposal* libs to fix installation

-------------------------------------------------------------------
Tue Jan 13 12:27:52 UTC 2015 - jreidinger@suse.com

- Refactored inst_proposal into Installation::ProposalRunner and
  Installation::ProposalStore.
- 3.1.127

-------------------------------------------------------------------
Tue Jan 13 12:27:40 UTC 2015 - jsrain@suse.cz

- fixed progress bar during (live) image installation (bsc#854378)

-------------------------------------------------------------------
Wed Jan  7 14:27:28 UTC 2015 - jreidinger@suse.com

- do not stuck during copy of logs files (bnc#897091)
- 3.1.126

-------------------------------------------------------------------
Thu Dec 18 20:12:47 UTC 2014 - lslezak@suse.cz

- Fix bashisms and shebangs in scripts (by "Ledest")
- 3.1.125

-------------------------------------------------------------------
Wed Dec 10 15:57:59 CET 2014 - aschnell@suse.de

- drop check for Gtk since Gtk UI of YaST is no longer supported
  (bsc#908607)
- 3.1.124

-------------------------------------------------------------------
Thu Dec  4 09:50:16 UTC 2014 - jreidinger@suse.com

- remove X-KDE-Library from desktop file (bnc#899104)

-------------------------------------------------------------------
Wed Nov 26 16:53:17 UTC 2014 - ancor@suse.com

- Added more debug information in order to track bnc#897091
- 3.1.122

-------------------------------------------------------------------
Fri Nov 14 09:51:04 UTC 2014 - ancor@suse.com

- Merging changes from 3.1.116.1 (SLE12 maintenance branch)
- Fixed the "previously used repositories" step to work properly
  when reached using the back button (bnc#889791)
- 3.1.121

-------------------------------------------------------------------
Tue Nov  4 08:32:27 UTC 2014 - jreidinger@suse.com

- Improve dialog asking if system should be cloned (bnc#900028)
- 3.1.120

-------------------------------------------------------------------
Mon Nov  3 16:19:30 CET 2014 - schubi@suse.de

- AutoYaST Second Stage: Fixed a crash in package management when
  running in Qt UI with libproxy1-config-kde4 package installed.
  (bnc#866692)
- 3.1.119

-------------------------------------------------------------------
Fri Oct 31 07:41:09 UTC 2014 - jreidinger@suse.com

- do not write obsolete /etc/syconfig/boot RUN_PARALLEL key
  (bnc#896207)
- 3.1.118

-------------------------------------------------------------------
Thu Oct 30 07:35:52 UTC 2014 - lslezak@suse.cz

- properly setup locale in installation start script to display
  texts and labels correctly in a texmode installation and also
  to translate all buttons in graphical mode (removed "testutf8"
  calls, it has been dropped, always set UTF-8 locale) (bnc#902411)
- 3.1.117

-------------------------------------------------------------------
Wed Sep 17 16:04:11 UTC 2014 - lslezak@suse.cz

- additionaly return file system type in ".run.df" agent result,
  (to use it in the disk usage calculation bnc#896176)
- 3.1.116

-------------------------------------------------------------------
Thu Sep  4 12:21:25 UTC 2014 - mvidner@suse.com

- Use a more flexible rubygem requirement syntax (bnc#895069)
- 3.1.115

-------------------------------------------------------------------
Wed Aug 28 15:31:55 UTC 2014 - ancor@suse.com

- Enabled remote access on systems installed using VNC (bnc#893501)
- 3.1.114

-------------------------------------------------------------------
Thu Aug 28 15:04:59 CEST 2014 - locilka@suse.com

- Setting data for &product; macro (used in helps) as soon as
  the base-product repository is initialized (bnc#886608)
- 3.1.113

-------------------------------------------------------------------
Wed Aug 27 15:39:52 CEST 2014 - locilka@suse.com

- Fixed [Abort] button handling in Disks Activation dialog
  (bnc#893281)
- 3.1.112

-------------------------------------------------------------------
Wed Aug 27 10:33:03 CEST 2014 - schubi@suse.de

- Autoyast: Second stage will not be called at all. This bug has
  been generated due the fix in bnc#886464.
- 3.1.111

-------------------------------------------------------------------
Mon Aug 25 09:15:13 CEST 2014 - schubi@suse.de

- Autoyast
  -- Disabling second installation stage via autoyast
     configuration "second_stage".
  -- Centralized minimal configuration and disabling more
     configuration steps like X11, user, default_desktop,...
  -- bnc#886464 and bnc#892091
- 3.1.110

-------------------------------------------------------------------
Mon Aug 18 12:30:53 UTC 2014 - jreidinger@suse.com

- workaround problem with missing capabilities in image deployment
  (bnc#889489)
- 3.1.109

-------------------------------------------------------------------
Thu Aug  7 11:50:28 CEST 2014 - snwint@suse.de

- use oom_score_adj instead of oom_adj (bnc #890432)
- 3.1.108

-------------------------------------------------------------------
Thu Aug  7 08:20:36 UTC 2014 - jreidinger@suse.com

- update ca certificates after upgrade (bnc#889616)
- 3.1.107

-------------------------------------------------------------------
Mon Jul 28 11:52:43 UTC 2014 - lslezak@suse.cz

- use short product name for the default base product release notes
  (read from the installation medium) (bnc#885247)
- display at least an empty dialog when downloading release notes
  to hide the previous dialog in the installation workflow
  (bnc#889196)
- 3.1.106

-------------------------------------------------------------------
Thu Jul 24 14:42:59 UTC 2014 - lslezak@suse.cz

- do not repeat release notes downloading on network time out
  (bnc#885486)
- 3.1.105

-------------------------------------------------------------------
Thu Jul 24 11:52:43 CEST 2014 - aschnell@suse.de

- do not log sensitive information in y2start.log (bnc#888645)
- 3.1.104

-------------------------------------------------------------------
Tue Jul 22 08:13:41 CEST 2014 - snwint@suse.de

- linuxrc already provides proxy settings in URL form - so use it
- 3.1.103

-------------------------------------------------------------------
Mon Jul 21 12:10:43 CEST 2014 - schubi@suse.de

- taking display-manager.service instead of xdm.service in the
  second boot stage (bnc#886654, 884447)
- Workaround of bug in plymouth --> using deactivate option
  in second boot stage in order to start ncurses yast correctly
  (bnc#886488)
- 3.1.102

-------------------------------------------------------------------
Wed Jul 16 09:15:10 UTC 2014 - jsrain@suse.cz

- retranslate release notes button when going back in workflow
  (bnc#886660)
- 3.1.101

-------------------------------------------------------------------
Tue Jul 15 15:44:41 CEST 2014 - locilka@suse.com

- Asking user for confirmation while aborting the installation in
  disk activation dialog (bnc#886662)
- 3.1.100

-------------------------------------------------------------------
Fri Jul  4 08:48:03 UTC 2014 - jreidinger@suse.com

- Copy multipath blacklist to target system (bnc#885628)
- 3.1.99

-------------------------------------------------------------------
Thu Jul  3 09:14:53 UTC 2014 - jreidinger@suse.com

- remove useless steps from system analysis because it confuses
  users (bnc#885609)
- 3.1.98

-------------------------------------------------------------------
Mon Jun 30 14:34:59 UTC 2014 - jreidinger@suse.cz

- restore: use restore script instead of manual unpacking tarball
  to also remove newly generated content when rollbacking
  (bnc#882039)
- 3.1.97

-------------------------------------------------------------------
Mon Jun 23 16:09:32 CEST 2014 - locilka@suse.com

- Changed /bin/rm path to /usr/bin/rm path (bnc#882453)
- 3.1.96

-------------------------------------------------------------------
Mon Jun 23 13:02:27 UTC 2014 - jreidinger@suse.com

- directly export autoyast profile to target file (bnc#881108)
- 3.1.95

-------------------------------------------------------------------
Thu Jun 19 19:05:10 UTC 2014 - lslezak@suse.cz

- removed random_finish client, haveged service is by default
  enabled, no need for explicit enabling by Yast
  (gh#yast/yast-installation#214)
- 3.1.94

-------------------------------------------------------------------
Wed Jun 18 11:47:26 UTC 2014 - lslezak@suse.cz

- make sure the CIO ignore config file ends with a new line
  (bnc#883198)
- 3.1.93

-------------------------------------------------------------------
Tue Jun 17 12:34:33 UTC 2014 - lslezak@suse.cz

- inst_upgrade_urls.rb: set the future target distribution to not
  ignore the SCC online repositories in libzypp (bnc#881320)
- 3.1.92

-------------------------------------------------------------------
Mon Jun 16 12:33:18 UTC 2014 - jreidinger@suse.com

- write list of active devices for cio_ignore ( partially written
  by Ihno )
- 3.1.91

-------------------------------------------------------------------
Thu Jun 12 15:20:04 UTC 2014 - jreidinger@suse.com

- restore backup if yast failed during installation/upgrade
  (bnc#882039)
- 3.1.90

-------------------------------------------------------------------
Thu Jun 12 08:27:01 UTC 2014 - lslezak@suse.cz

- properly enable the add-on module in the installation workflow
- 3.1.89

-------------------------------------------------------------------
Tue Jun  3 13:53:15 UTC 2014 - lslezak@suse.cz

- inst_upgrade_urls.rb client:
  - remove old repositories (repo files) to avoid loading old
    SLE11 repositories when refreshing a registered service
    (bnc#880971)
  - remove old services to get rid of the old NCC service
  (Note: everything is backed up into /var/adm/backup/upgrade/zypp
  directory)
- 3.1.88

-------------------------------------------------------------------
Thu May 29 08:23:21 UTC 2014 - lslezak@suse.cz

- better error message for accepting the license (bnc#875183)
- 3.1.87

-------------------------------------------------------------------
Wed May 28 11:00:51 CEST 2014 - aschnell@suse.de

- close port 6000 during installation (bnc#879262)
- 3.1.86

-------------------------------------------------------------------
Wed May 21 10:32:51 UTC 2014 - jreidinger@suse.com

- do not call reipl multiple times (patch by Ihno)
- 3.1.85

-------------------------------------------------------------------
Fri May 16 12:19:30 UTC 2014 - jsrain@suse.cz

- reduced time-out for downloading release notes when behind
  firewall (bnc#878265)
- 3.1.84

-------------------------------------------------------------------
Fri May 16 08:37:23 UTC 2014 - mvidner@suse.com

- Fixed "undefined method" if an add-on has empty release notes URL
  (bnc#877705)
- 3.1.83

-------------------------------------------------------------------
Fri May 16 07:11:52 UTC 2014 - jsrain@suse.cz

- adjusted wording when deploying image to disk (bnc#877666)
- 3.1.82

-------------------------------------------------------------------
Wed May 14 11:10:05 UTC 2014 - jreidinger@suse.com

- Use new bootloader API to set kernel parameters (bnc#869608)
- 3.1.81

-------------------------------------------------------------------
Tue May 13 13:51:52 UTC 2014 - jreidinger@suse.com

- Fix haveged path to kill it properly (patch by Ihno) (bnc#876876)
- 3.1.80

-------------------------------------------------------------------
Tue May 13 10:09:55 CEST 2014 - gs@suse.de

- enable services for FCoE by calling fcoe-client finish script
  (bnc#877352)
- 3.1.79

-------------------------------------------------------------------
Fri May  9 10:44:11 UTC 2014 - jreidinger@suse.com

- ensure maximum size of prep partition for ppc64 (bnc#867345)
  ( part of patch made by dinaar@suse.com )
- 3.1.78

-------------------------------------------------------------------
Fri May  9 10:15:34 UTC 2014 - jsrain@suse.cz

- adjusted downloading release notes to work also for extensions
  (bnc#876700)
- 3.1.77

-------------------------------------------------------------------
Wed Apr 30 11:01:12 UTC 2014 - jreidinger@suse.com

- use correct keywords for cio ignore kernel params (bnc#874902)
- move cio_ignore step after bootloader step to have sections 
  generated (bnc#873996)
- 3.1.76

-------------------------------------------------------------------
Fri Apr 25 13:21:52 UTC 2014 - mfilka@suse.com

- bnc#872086
  - always copy network configuration. Even if network is not
    running during installation
- 3.1.75

-------------------------------------------------------------------
Fri Apr 25 08:22:06 UTC 2014 - jsrain@suse.cz

- enhanced handling of release notes from media (contrary to those
  downloaded on-line) (bnc#874996)
- 3.1.74

-------------------------------------------------------------------
Thu Apr 24 16:02:13 CEST 2014 - locilka@suse.com

- Changed inst_system_analysis to read Product information
  (that uses libzypp) after initializing libzypp (bnc#873877)
- 3.1.73

-------------------------------------------------------------------
Wed Apr 23 08:48:13 UTC 2014 - jsrain@suse.cz

- enable top bar with logo during installation (bnc#868722)
- 3.1.72

-------------------------------------------------------------------
Tue Apr 15 16:51:58 CEST 2014 - locilka@suse.com

- Switched from the old to the new network setup client for remote
  repositories (bnc#869640)
- 3.1.71

-------------------------------------------------------------------
Tue Apr 15 07:02:35 UTC 2014 - jreidinger@suse.com

- fix crash from last fix and adapt it to cooperate nice with
  autoinstallation (bnc#873458)
- 3.1.70

-------------------------------------------------------------------
Mon Apr 14 14:38:22 UTC 2014 - jreidinger@suse.com

- return error message if base product not found and continue in
  installation(bnc#873458)
- 3.1.69

-------------------------------------------------------------------
Mon Apr 14 10:11:52 CEST 2014 - locilka@suse.com

- removed loading 'pciehp' Kernel module (added for SLE 11 by FATE
  #311991) - it is now built-in Kernel (bnc#865834)
- 3.1.68

-------------------------------------------------------------------
Fri Apr 11 08:44:10 UTC 2014 - jsrain@suse.cz

- added missing files to package (bnc#872925)
- 3.1.67

-------------------------------------------------------------------
Thu Apr 10 09:34:30 UTC 2014 - mvidner@suse.com

- Put wizard title on the left instead of on top (bnc#868859)
- 3.1.66

-------------------------------------------------------------------
Thu Apr 10 09:15:56 UTC 2014 - jsrain@suse.cz

- added handling of release notes for slide show (bnc#871158)
- 3.1.65

-------------------------------------------------------------------
Wed Apr  9 10:07:02 CEST 2014 - snwint@suse.de

- save a copy of pbl.log
- 3.1.64

-------------------------------------------------------------------
Fri Apr  4 15:33:40 CEST 2014 - snwint@suse.de

- remove LIBGL_ALWAYS_INDIRECT (bnc #869172)
- 3.1.63

-------------------------------------------------------------------
Thu Apr  3 12:15:49 UTC 2014 - jreidinger@suse.com

- do not write network configuration from upgrade to system
  (bnc#871178)
- 3.1.62

-------------------------------------------------------------------
Wed Apr  2 09:25:38 UTC 2014 - jreidinger@suse.com

- remove ssh_service_finish as it is handle in
  firewall_stage1_finish due to split of ssh port open and sshd
  enablement (bnc#865056)
- 3.1.61

-------------------------------------------------------------------
Sun Mar 30 17:15:03 UTC 2014 - mfilka@suse.com

- bnc#869719
  - fixed parameters forcing manual network configuration on user's
    request at disks activation screen
- 3.1.60 

-------------------------------------------------------------------
Mon Mar 24 14:48:36 UTC 2014 - jreidinger@suse.com

- change cio_ignore kernel parameter according to kernel changes
  (bnc#869463)
- 3.1.59

-------------------------------------------------------------------
Mon Mar 24 12:33:47 UTC 2014 - jreidinger@suse.com

- avoid constant redefinition warning(BNC#869202)
- 3.1.58

-------------------------------------------------------------------
Wed Mar 19 12:45:27 UTC 2014 - lslezak@suse.cz

- skip "Installation Options" dialog when online repository option
  should not be displayed (part of bnc#868942)
- 3.1.57

-------------------------------------------------------------------
Fri Mar 14 14:43:06 CET 2014 - snwint@suse.de

- set LIBGL_ALWAYS_INDIRECT in ssh mode (bnc #868175)
- enable yast theme in ssh mode
- 3.1.56

-------------------------------------------------------------------
Fri Mar 14 08:15:01 UTC 2014 - jsrain@suse.cz

- download on-line version of release notes (fate#314695)
- 3.1.55

-------------------------------------------------------------------
Thu Mar 13 09:46:18 UTC 2014 - jreidinger@suse.com

- add kernel parameters for s390 when cio_ignore enabled to never
  blacklist console or ipl devices (fate#315318)
- 3.1.54

-------------------------------------------------------------------
Wed Mar 12 12:00:40 UTC 2014 - mfilka@suse.com

- bnc#858523
  - dropped disabling network configuration code. yast2-network is
    in charge of it now.
- 3.1.53 

-------------------------------------------------------------------
Mon Mar 10 13:01:48 UTC 2014 - jsrain@suse.cz

- don't hide ReleaseNotes button going back fron inst proposal
  (bnc#867389)
- 3.1.52

-------------------------------------------------------------------
Fri Mar  7 16:00:42 UTC 2014 - lslezak@suse.cz

- run scc_finish client if present (FATE#312012)
- 3.1.51

-------------------------------------------------------------------
Thu Mar  6 09:15:24 UTC 2014 - jreidinger@suse.com

- fix malformed string exception if cio ignore is disabled
  (bnc#866995)
- 3.1.50

-------------------------------------------------------------------
Tue Mar  4 09:13:41 UTC 2014 - jreidinger@suse.com

- call proper bash agent otherwise cio ignore feature do not work
  (bnc#866614)
- 3.1.49

-------------------------------------------------------------------
Mon Mar  3 12:57:24 UTC 2014 - jreidinger@suse.com

- do not crash if there is no general section in autoyast profile
  (BNC#866529)
- 3.1.48

-------------------------------------------------------------------
Thu Feb 27 15:08:12 CET 2014 - aschnell@suse.de

- reset proposal after rescanning storage (bnc#865579)
- 3.1.47

-------------------------------------------------------------------
Thu Feb 27 13:55:16 UTC 2014 - jreidinger@suse.com

- revert back complete skip of probing due to disks with activation
  (BNC#865579)
- 3.1.46

-------------------------------------------------------------------
Thu Feb 27 12:54:37 UTC 2014 - jreidinger@suse.com

- Do not rerun system probing as it is already done (BNC#865579)
- 3.1.45

-------------------------------------------------------------------
Wed Feb 26 09:15:50 UTC 2014 - jreidinger@suse.com

- implement cio ignore feature during installation for s390x
  (FATE#315586)
- 3.1.44

-------------------------------------------------------------------
Tue Feb 25 16:11:08 CET 2014 - locilka@suse.com

- Removed an icon from License Agreement dialog (bnc#865575)
- 3.1.43

-------------------------------------------------------------------
Tue Feb 25 14:14:59 CET 2014 - locilka@suse.com

- Adapted ignored_features to handle possibly missing Cmdline entry
  from Linuxrc (bnc#861465)
- 3.1.42

-------------------------------------------------------------------
Tue Feb 25 13:27:34 CET 2014 - locilka@suse.cz

- Removed hard-coded color and RichText formatting from
  installation confirmation dialog (#bnc#865371)
- 3.1.41

-------------------------------------------------------------------
Fri Feb 21 14:54:01 CET 2014 - snwint@suse.de

- Make vnc use real yast theme (bnc #855246) and make vnc screen size configurable.
- 3.1.40

-------------------------------------------------------------------
Fri Feb 21 09:16:18 UTC 2014 - mvidner@suse.com

- ssh installation: fix network start after reboot (bnc#850446)
- 3.1.39

-------------------------------------------------------------------
Wed Feb 19 15:22:00 CET 2014 - locilka@suse.com

- Prevent from re-defining CopyFilesFinishClient class (bnc#864631)
- 3.1.38

-------------------------------------------------------------------
Wed Feb 19 14:51:24 CET 2014 - locilka@suse.com

- Writing bootloader as late as possible, several configs need to
  be written and coppied to the installed system first (bnc#860089)
- 3.1.37

-------------------------------------------------------------------
Tue Feb 18 17:09:08 CET 2014 - locilka@suse.com

- Copying all udev rules from inst-sys to installed system
  (bnc#860089)
- 3.1.36

-------------------------------------------------------------------
Mon Feb 17 13:45:08 UTC 2014 - jreidinger@suse.com

- fix detection if ssh daemon run otherwise ssh installation do not
  reboot after first stage(BNC#864260)
- 3.1.35

-------------------------------------------------------------------
Wed Feb 12 11:44:20 UTC 2014 - jreidinger@suse.com

- fix namespace collision that cause error in installation
- 3.1.34

-------------------------------------------------------------------
Mon Feb 11 15:26:47 UTC 2014 - jreidinger@suse.com

- keep proper installation mode after cloning(BNC#861520)
- 3.1.33

-------------------------------------------------------------------
Tue Feb 11 14:55:36 UTC 2014 - jreidinger@suse.com

- fix dependencies to properly require new ruby bindings
- 3.1.32

-------------------------------------------------------------------
Mon Feb 10 14:31:52 UTC 2014 - jsrain@suse.cz

- removed unused release_notes_popup.rb


- Remove initialisation of Report in autoinst mode from 
  inst_system_analysis. Not needed any more since autoyast Profile 
  is now processed before inst_system_analysis gets called
  (bnc#862829).
- 3.1.31

-------------------------------------------------------------------
Fri Feb  7 09:36:00 UTC 2014 - jreidinger@suse.com

- Implement minimal installation feature (FATE#313149)
- 3.1.30

-------------------------------------------------------------------
Mon Feb  3 14:36:34 UTC 2014 - jreidinger@suse.com

- fix false positive errors in log for easier debugging in future
- 3.1.29

-------------------------------------------------------------------
Fri Jan 31 12:04:52 UTC 2014 - lslezak@suse.cz

- inst_inc_all.rb - added missing import (bnc#860263)
- 3.1.28

-------------------------------------------------------------------
Thu Jan 30 15:43:05 UTC 2014 - jreidinger@suse.com

- Remove write to non-existing /etc/sysconfig/suseconfig
  (FATE#100011)
- 3.1.27

-------------------------------------------------------------------
Thu Jan 30 15:42:52 CET 2014 - aschnell@suse.de

- fixed DASD detection (bnc#860398)
- 3.1.26

-------------------------------------------------------------------
Tue Jan 28 15:37:15 UTC 2014 - jreidinger@suse.com

- Fix exporting configuration in first stage (FATE#308539)
- 3.1.25

-------------------------------------------------------------------
Mon Jan 27 09:56:26 UTC 2014 - mfilka@suse.com

- fate#316768, bnc#854500
  - enable network service according product feature
- 3.1.24

-------------------------------------------------------------------
Fri Jan 24 12:01:29 UTC 2014 - lslezak@suse.cz

- removed inst_scc.rb client (moved to yast2-registration)
- 3.1.23

-------------------------------------------------------------------
Tue Jan 21 14:18:08 UTC 2014 - jreidinger@suse.com

- Remove icons from system analysis according to Ken's comments
  (fate#314695)
- 3.1.22

-------------------------------------------------------------------
Tue Jan 21 12:15:21 UTC 2014 - jreidinger@suse.com

- Remove "Change..." button in non-textual installation
- Add "Export Configuration" button in non-textual installation
  (FATE#308539)
- Add "Export Configuration" menu item in textual installation
  (FATE#308539)
- 3.1.21

-------------------------------------------------------------------
Tue Jan 21 08:48:17 UTC 2014 - jsrain@suse.cz

- adjusted UI according to Ken's comments (fate#314695)
- 3.1.20

-------------------------------------------------------------------
Mon Jan 13 09:58:46 UTC 2014 - jreidinger@suse.com

- add clone proposal and finish client (FATE#308539)
- 3.1.19

-------------------------------------------------------------------
Wed Jan  8 12:46:34 UTC 2014 - jsrain@suse.cz

- added capability to install OEM images (fate#316326)
- added handling Release Notes button (fate#314695)

-------------------------------------------------------------------
Fri Dec 20 09:32:08 UTC 2013 - vmoravec@suse.com

- Add abort and fail hooks for installation
- 3.1.18

-------------------------------------------------------------------
Thu Dec 12 14:50:32 UTC 2013 - lslezak@suse.cz

- control files have been moved to a separate package/git repo
  (https://github.com/yast/yast-installation-control)
- 3.1.17

-------------------------------------------------------------------
Wed Dec 11 09:54:10 UTC 2013 - lslezak@suse.cz

- fixed Makefile.am (added missing inst_scc.rb)
- 3.1.16

-------------------------------------------------------------------
Tue Dec 10 08:46:11 UTC 2013 - vmoravec@suse.com

- Show hook summary only if some hooks failed
- 3.1.15

-------------------------------------------------------------------
Thu Dec  5 15:32:24 UTC 2013 - jreidinger@suse.com

- fix opening zfcp client in disk activation on s390
- 3.1.14

-------------------------------------------------------------------
Thu Dec  5 15:25:18 UTC 2013 - lslezak@suse.cz

- added a new client for SCC registration (first iteration, UI
  only, does not work yet)

-------------------------------------------------------------------
Wed Dec  4 16:11:37 UTC 2013 - jreidinger@suse.com

- fix failure in remote disks activation client
- 3.1.13

-------------------------------------------------------------------
Wed Dec  4 08:30:37 UTC 2013 - lslezak@suse.cz

- removed "trang" dependency (requires complete Java stack, convert
  the file directly in the source repository)
- 3.1.12

-------------------------------------------------------------------
Tue Dec  3 15:11:17 UTC 2013 - jreidinger@suse.com

- remove server base scenario and media check clients from SLE
  installation (FATE#314695)
- add storage proposal dialog to SLE installation (FATE#314695)
- 3.1.11

-------------------------------------------------------------------
Tue Dec  3 13:40:27 UTC 2013 - vmoravec@suse.com

- Show popup window with used hooks before installation finished
- 3.1.10

-------------------------------------------------------------------
Mon Dec  2 12:28:26 UTC 2013 - jreidinger@suse.com

- Add direct link to network communication from remote disks
  activation (FATE#314695, part of NI requirements)
- 3.1.9

-------------------------------------------------------------------
Thu Nov 28 13:01:44 UTC 2013 - vmoravec@suse.com

- Add hooks to main installation client
- 3.1.8

-------------------------------------------------------------------
Wed Nov 20 13:21:57 UTC 2013 - lslezak@suse.cz

- removed support for automatic 2nd stage (the 2nd stage has been
  dropped completely) (FATE#314695)
- 3.1.7

-------------------------------------------------------------------
Tue Nov 19 10:19:13 CET 2013 - locilka@suse.com

- Proposing separate /home partition on SLES and SLES for VMware
  (FATE#316624)

-------------------------------------------------------------------
Mon Nov 18 13:28:32 UTC 2013 - lslezak@suse.cz

- move some steps from removed 2nd stage to the 1st stage
- "inst_mode" client: removed installation/update switch,
  renamed to "inst_installation_options" 
- 3.1.6

-------------------------------------------------------------------
Tue Nov 12 09:24:25 UTC 2013 - lslezak@suse.cz

- control file cleanup:
  * remove the 2nd stage in installation (FATE#314695)
  * removed autoconfiguration support in the 2nd stage (the 2nd
    stage has been removed completely)
  * repair mode removed (not supported) (FATE#308679)

-------------------------------------------------------------------
Mon Nov 11 14:21:37 UTC 2013 - vmoravec@suse.com

- 3.1.5
- replace runlevel entries in control files with default_target
  entries
- replace dependency on yast2-runlevel with yast2-services-manager

-------------------------------------------------------------------
Thu Nov  7 11:45:45 UTC 2013 - mfilka@suse.com

- bnc#849391
  - removed explicit start of second phase of SuSEfirewall2 
    initialization. Not needed when systemd is in use.
- 3.1.4

-------------------------------------------------------------------
Thu Oct 31 11:32:01 UTC 2013 - lslezak@suse.cz

- install "perl-Bootloader-YAML" package
- removed "Use Automatic Configuration" option from the
  installation mode dialog (the 2nd stage has been removed)
- 3.1.3

-------------------------------------------------------------------
Tue Oct 29 13:17:59 UTC 2013 - lslezak@suse.cz

- install only "perl-YAML-LibYAML" and "perl-bootloader" packages
  to the target system
- updated scr_switch_debugger.rb client

-------------------------------------------------------------------
Fri Oct 26 11:39:17 UTC 2013 - jsrain@suse.cz

- show release notes button (fate#314695)

-------------------------------------------------------------------
Fri Oct 25 10:06:07 CEST 2013 - aschnell@suse.de

- removed long obsolete EVMS entries from control file (see
  fate#305007)

-------------------------------------------------------------------
Wed Oct 23 07:27:28 UTC 2013 - lslezak@suse.cz

- removed autorepeat workaround for bnc#346186, not needed anymore,
  xset might not be installed (bnc#846768)
- 3.1.2

-------------------------------------------------------------------
Tue Oct 22 16:46:18 CEST 2013 - locilka@suse.com

- Extended support for ignored_features: They can be also mentioned
  in PTOptions and thus not appended to Kernel command line
  (FATE#314982)

-------------------------------------------------------------------
Tue Oct 15 14:15:31 CEST 2013 - locilka@suse.com

- Added support for ignore[d][_]feature[s] (FATE#314982) allowing
  to skip some unwanted features of the installer
- 3.1.1

-------------------------------------------------------------------
Thu Oct 10 14:48:46 CEST 2013 - locilka@suse.com

- Dropped modem and DSL detection (and configuration) from
  installation proposal (FATE#316263, FATE#316264)

-------------------------------------------------------------------
Fri Sep 27 16:34:11 UTC 2013 - lslezak@suse.cz

- do not use *.spec.in template, use *.spec file with RPM macros
  instead
- 3.1.0

-------------------------------------------------------------------
Fri Sep 27 14:17:54 CEST 2013 - jsuchome@suse.cz

- yast2-mouse was dropped, do not call its components (bnc#841960)
- 3.0.7 

-------------------------------------------------------------------
Thu Sep 26 10:47:32 CEST 2013 - jsuchome@suse.cz

- fix console status after the installation (bnc#750326)
- 3.0.6 

-------------------------------------------------------------------
Tue Sep  3 11:55:45 CEST 2013 - jsuchome@suse.cz

- do not mention xorg-x11 in the control files (bnc#837450) 
- remove obsoleted part of X11 related code
- 3.0.5

-------------------------------------------------------------------
Fri Aug  9 06:36:31 UTC 2013 - mfilka@suse.com

- bnc#798620
    - removed proposed hotfix for the bug. The hotfix could block 
    starting firewall under some circunstances.
    - (re)starting firewall is handled in yast2.rpm since 3.0.2
- 3.0.4 

-------------------------------------------------------------------
Wed Aug  7 12:57:05 CEST 2013 - jsuchome@suse.cz

- use pure ruby solution when sorting proposal items

-------------------------------------------------------------------
Tue Aug  6 11:30:53 CEST 2013 - jsuchome@suse.cz

- use pure ruby solution when sorting destkop items, so major desktop
  (with same order number) won't get resorted
- 3.0.3

-------------------------------------------------------------------
Mon Aug  5 13:16:04 CEST 2013 - jsuchome@suse.cz

- check the product profiles during system analysis and
  copy them to installed system (backport of fate#310730)
- 3.0.2

-------------------------------------------------------------------
Sun Aug  4 11:48:21 UTC 2013 - lslezak@suse.cz

- removed empty agents/Makefile.am and unused testsuite/Makefile.am
- removed obsolete BuildRequires: doxygen perl-XML-Writer sgml-skel
  yast2-testsuite yast2-storage yast2-pkg-bindings yast2-packager

-------------------------------------------------------------------
Fri Aug  2 14:25:07 CEST 2013 - jsuchome@suse.cz

- remove trang from BuildRequires: rng can be created during
  packaging, not needed during build

-------------------------------------------------------------------
Thu Aug  1 11:21:35 CEST 2013 - jsuchome@suse.cz

- correctly write supporturl (port of bnc#520169) 
- limit the number of the searched disks to 8 of each kind to
  shorten time needed for finding SSH keys (port of fate#305873)
- 3.0.1

-------------------------------------------------------------------
Wed Jul 31 08:30:58 UTC 2013 - yast-devel@opensuse.org

- converted from YCP to Ruby by YCP Killer
  (https://github.com/yast/ycp-killer)
- version 3.0.0

-------------------------------------------------------------------
Mon Jul 29 13:43:13 CEST 2013 - fehr@suse.de

- ignore SIGHUP in YaST2.Second-Stage to make autoyast installs
  with serial console succeed again (bnc#825728, bnc#823224)

-------------------------------------------------------------------
Thu Jul 11 12:23:36 CEST 2013 - aschnell@suse.de

- fixed sshd check (bnc#825160)
- 2.24.10

-------------------------------------------------------------------
Thu Jul  4 13:56:19 CEST 2013 - jsuchome@suse.cz

- show release notes of newest product first (bnc#827590)
- 2.24.9

-------------------------------------------------------------------
Tue Jun 25 10:17:46 CEST 2013 - jsuchome@suse.cz

- adapt control.xml to offical Factory one:
  added e17 desktop, enabled online repositories
- 2.24.8

-------------------------------------------------------------------
Fri Jun 21 16:55:50 CEST 2013 - jsuchome@suse.cz

- only show desktops for which their defined patterns are known
  (needed when desktop defined in control file is only available
  via some optional installation source - fate#315061)
- 2.24.7

-------------------------------------------------------------------
Wed Jun 19 11:42:59 CEST 2013 - aschnell@suse.de

- make check for sshd more robust (bnc#825160)
- 2.24.6

-------------------------------------------------------------------
Thu Jun  6 08:29:44 UTC 2013 - mfilka@suse.com

- bnc#774301
    - fixed udev events handling in kernel_finish 
- 2.24.5

-------------------------------------------------------------------
Wed Jun  5 13:02:06 UTC 2013 - lslezak@suse.cz

- use WFM::ClientExists() call instead of checking *.ycp file
  presence (works also with non-YCP clients and checks also e.g.
  /y2update/clients path)

-------------------------------------------------------------------
Mon May 27 15:27:12 CEST 2013 - locilka@suse.com

- Using unique IDs while calling rpmcopy_secondstage to prevent
  from disabling this step in AutoYaST or Upgrade while it should
  be disabled only in Installation (bnc#813072).

-------------------------------------------------------------------
Mon May 13 09:40:15 CEST 2013 - jsuchome@suse.cz

- startup scripts: if RC_LANG is not set, use en_US as default
  (bnc#815265)
- 2.24.4

-------------------------------------------------------------------
Fri May 03 12:18:43 CEST 2013 - aschnell@suse.de

- call unicode_start/stop and initviocons only on consoles
  (bnc#800790)
- fixed check for missing initviocons
- 2.24.3

-------------------------------------------------------------------
Mon Apr 22 14:59:35 CEST 2013 - jsuchome@suse.cz

- show dialog for all available disk controlers (bnc#807026)
- 2.24.2 

-------------------------------------------------------------------
Wed Apr 17 14:50:48 CEST 2013 - jsuchome@suse.cz

- force disk activation when Storage reports no disk was found
  (bnc#810823) 
- 2.24.1

-------------------------------------------------------------------
Fri Mar 29 11:58:02 CET 2013 - jsuchome@suse.cz

- always return boolean from DeployTarImage (bnc#804293)
- make the "Check drivers" error message depend on control.xml
  variable (fate#312875, bnc#805251) 
- 2.24.0

-------------------------------------------------------------------
Wed Mar 13 12:35:54 UTC 2013 - mfilka@suse.com

- NetworkManager is enabled and active after second stage (bnc#808039)
- 2.23.13 

-------------------------------------------------------------------
Mon Mar 04 14:42:03 CET 2013 - aschnell@suse.de

- deactivate RAID before going back to "Disk Activation" during
  installation (bnc#806454)

-------------------------------------------------------------------
Thu Feb 14 17:06:53 CET 2013 - fehr@suse.de

- fix got_kernel_param in misc.sh to not match substrings (so far 
  kernel parameters like systemd.log_level=debug activated Y2DEBUG)
- 2.23.12
 
-------------------------------------------------------------------
Wed Jan 23 16:00:21 CET 2013 - jsuchome@suse.cz

- prevent systemctl hang in 2nd stage (from fcrozat@suse.com,
  bnc#798620)
- 2.23.11

-------------------------------------------------------------------
Sun Jan 20 15:27:33 UTC 2013 - lslezak@suse.cz

- start the add-on module also when "addon" boot parameter is
  present (fate#314318)
- 2.23.10

-------------------------------------------------------------------
Mon Jan 14 13:45:23 UTC 2013 - locilka@suse.com

- Adding repositories that cannot be (re)added as enabled in
  a disabled state (bnc#779396).
- 2.23.9

-------------------------------------------------------------------
Fri Jan 11 10:47:11 CET 2013 - jsuchome@suse.cz

- adapted to changes in Storage.ycp API (bnc#797245)
- 2.23.8

-------------------------------------------------------------------
Mon Jan  7 13:06:32 CET 2013 - jsuchome@suse.cz

- set new keyboard layout right after selecting (bnc#796589)
- added SYSTEMCTL_OPTIONS to Firstboot/Second Stage services
  (bnc#791076)
- 2.23.7

-------------------------------------------------------------------
Fri Dec 21 08:23:47 CET 2012 - jsuchome@suse.cz

- show the info about possibility to download drivers
  from drivers.suse.com (fate#312875) 
- added KVM installation scenario (bnc#795067)
- 2.23.6

-------------------------------------------------------------------
Fri Dec 14 15:16:52 CET 2012 - jsuchome@suse.cz

- disable USB sources after installation (bnc#793709) 
- 2.23.5

-------------------------------------------------------------------
Tue Dec  4 16:54:56 CET 2012 - jsuchome@suse.cz

- allow using local repositories during update (bnc#779397)
- 2.23.4

-------------------------------------------------------------------
Mon Nov  5 08:21:41 CET 2012 - jsuchome@suse.cz

- fixed installation of systemd units (crrodriguez)
- 2.23.3

-------------------------------------------------------------------
Wed Oct 31 08:16:46 CET 2012 - jsuchome@suse.cz

- removed fonts_finish, its only action was to call obsolete
  SuSEconfig script
- removed inst_suseconfig client (fate#100011)
- 2.23.2 

-------------------------------------------------------------------
Fri Oct 26 08:44:43 CEST 2012 - jsuchome@suse.cz

- do not allow to go next without desktop selected (bnc#786507)
- 2.23.1

-------------------------------------------------------------------
Wed Oct 24 11:12:55 CEST 2012 - jsuchome@suse.cz

- removed suseconfig step from installation sequence (fate#100011)
- 2.23.0

-------------------------------------------------------------------
Wed Jul 11 15:56:38 CEST 2012 - jsuchome@suse.cz

- create simpler and non translated aliases for update sources 
  (bnc#768624)
- 2.22.10

-------------------------------------------------------------------
Thu Jun 28 14:36:08 CEST 2012 - jsuchome@suse.cz

- set TERM=linux for 2nd stage services, to keep ncurses nice
  (bnc#768356)
- 2.22.9

-------------------------------------------------------------------
Mon Jun 25 15:43:43 CEST 2012 - jsuchome@suse.cz

- ensure Plymouth is hiddent before 2nd start, to prevent system
  freeze (bnc#768185)
- ensure 2nd stage is started before SuSEfirewall2_init (bnc#733361)
- 2.22.8

-------------------------------------------------------------------
Tue Jun 19 14:49:52 CEST 2012 - aschnell@suse.de

- kill console before reboot (bnc#759627)
  (otherwise systemd will not proceed with system shutdown)

-------------------------------------------------------------------
Wed Jun  6 11:27:02 CEST 2012 - jsuchome@suse.cz

- require yast2-proxy for 2nd stage (bnc#764951)
- show a message if network config has failed (bnc#765129)
- 2.22.7

-------------------------------------------------------------------
Tue Apr 17 16:03:55 CEST 2012 - jsuchome@suse.cz

- enhanced image installation help text (bnc#732914)

-------------------------------------------------------------------
Tue Apr 03 14:56:55 CEST 2012 - aschnell@suse.de

- adapted to move of testX (see bnc#749184)
- 2.22.6

-------------------------------------------------------------------
Wed Mar 14 15:42:19 CET 2012 - aschnell@suse.de

- create link yast.ssh for 2nd stage ssh installation (bnc#745340)
- 2.22.5

-------------------------------------------------------------------
Wed Feb 15 11:46:45 CET 2012 - gs@suse.de

- Improve layout of the release notes dialog (bnc #550610)
- 2.22.4 

-------------------------------------------------------------------
Thu Feb  9 10:53:01 CET 2012 - jsuchome@suse.cz

- adapt the style only for ssh installation, not vnc (bnc#742777)
- 2.22.3 

-------------------------------------------------------------------
Tue Feb  7 17:22:46 CET 2012 - tgoettlicher@suse.de

- Fixed bnc #742777: ssh installation needs to much bandwidth
- 2.22.2

-------------------------------------------------------------------
Fri Jan 13 11:02:40 CET 2012 - jsuchome@suse.cz

- confirmed license
- 2.22.1

-------------------------------------------------------------------
Mon Jan  9 14:29:34 CET 2012 - locilka@suse.cz

- save ecdsa keys as well (bnc#726468) (added where missing)

-------------------------------------------------------------------
Mon Jan  9 13:39:10 CET 2012 - locilka@suse.cz

- Added ntp-client into list of cloned modules in control file
  (bnc #738019).

-------------------------------------------------------------------
Wed Jan  4 15:21:30 CET 2012 - locilka@suse.cz

- Reading the current random/poolsize from /proc to store the exact
  number of bytes (bnc#692799).

-------------------------------------------------------------------
Tue Jan  3 16:21:42 CET 2012 - locilka@suse.cz

- Modified saving state of the current randomness (bnc#692799).

-------------------------------------------------------------------
Thu Dec  8 16:45:15 CET 2011 - locilka@suse.cz

- Fixed saving state of the current randomness (bnc#692799).

-------------------------------------------------------------------
Fri Nov 25 11:35:04 CET 2011 - jsuchome@suse.cz

- ask for Abort confirmation in Update URLs step (bnc#728907)

-------------------------------------------------------------------
Wed Nov 16 13:18:40 CET 2011 - jsuchome@suse.cz

- merged texts from proofreading
- 2.22.0 

-------------------------------------------------------------------
Thu Nov 10 14:27:55 UTC 2011 - fcrozat@suse.com

- Disable routing initscript commands through systemd, prevent
  lockups.

-------------------------------------------------------------------
Thu Nov 03 11:52:08 CET 2011 - aschnell@suse.de

- use same code to display ip addresses during vnc and ssh
  installation (bnc#727802)
- 2.21.28

-------------------------------------------------------------------
Wed Nov  2 17:14:51 CET 2011 - fcrozat@suse.com

- Ensure network is not started by systemd before Firstboot /
  SecondStage (bnc#726823)
- 2.21.27

-------------------------------------------------------------------
Mon Oct 31 09:18:46 CET 2011 - jsuchome@suse.cz

- control files: save ecdsa keys (bnc#726468)
- 2.21.26 

-------------------------------------------------------------------
Wed Oct 19 16:25:41 CEST 2011 - locilka@suse.cz

- Creating /etc/mtab linking to /proc/self/mounts in umount_finish
  (bnc#725166)
- 2.21.25

-------------------------------------------------------------------
Fri Oct 14 11:27:58 CEST 2011 - fcrozat@suse.com

- Fix text mode handled in systemd (bnc#724115)
- 2.21.24

-------------------------------------------------------------------
Tue Oct 11 08:52:43 CEST 2011 - jsuchome@suse.cz

- compress the log file from 1st stage of installation (bnc#716938)
- 2.21.23

-------------------------------------------------------------------
Fri Oct  7 11:38:39 UTC 2011 - fcrozat@suse.com

- Use latest macros for systemd
- Drop workaround for bnc#719221, systemd is fixed now.
- 2.21.22

-------------------------------------------------------------------
Fri Oct  7 11:30:21 UTC 2011 - jsrain@suse.cz

- change the URL for congratulation dialog (bnc#720481)

-------------------------------------------------------------------
Mon Sep 26 10:41:38 CEST 2011 - jsuchome@suse.cz

- control.openSUSE: use lightdm as default DM for Xfce 
- 2.21.21

-------------------------------------------------------------------
Fri Sep 23 15:36:11 CEST 2011 - jsuchome@suse.cz

- updated systemd service files (bnc#719221)
- 2.21.20 

-------------------------------------------------------------------
Fri Sep 23 14:27:36 CEST 2011 - jsuchome@suse.cz

- unmount previously mounted /run (bnc#717321)
- 2.21.19

-------------------------------------------------------------------
Thu Sep 15 12:16:49 UTC 2011 - lslezak@suse.cz

- improved package update check - display only the repositories
  with an update available, display package updates in details
- 2.21.18

-------------------------------------------------------------------
Tue Sep  6 10:05:00 CEST 2011 - jsuchome@suse.cz

- enable system cloning only when autoyast2 is installed
  (bnc#692790)
- 2.21.17

-------------------------------------------------------------------
Wed Aug 31 14:33:50 CEST 2011 - jsuchome@suse.cz

- fix build for older distributions
- 2.21.16 

-------------------------------------------------------------------
Mon Aug 29 12:12:55 CEST 2011 - jsuchome@suse.cz

- added systemd .service files for second stage and firstboot
  (from fcrozat@suse.com, bnc#713760)
- 2.21.15

-------------------------------------------------------------------
Fri Aug 12 13:58:01 CEST 2011 - jsuchome@suse.cz

- expect there might me extra checks for disk controllers with
  s390 (bnc#706911)
- adapted help text and label in installation mode selection
  (bnc#711160)
- 2.21.14 

-------------------------------------------------------------------
Fri Aug  5 12:13:13 UTC 2011 - lslezak@suse.cz

- upgrade_urls.ycp - do not display reading and writing progress,
  it is pretty quick and just causes screen flickering
  (the write progress is displayed only when there is an enabled
  repo to add, refreshing it can take long time) (bnc#692614)
- 2.21.13

-------------------------------------------------------------------
Fri Aug  5 12:32:16 CEST 2011 - tgoettlicher@suse.de

- fixed .desktop file (bnc #681249)

-------------------------------------------------------------------
Thu Aug  4 14:50:33 UTC 2011 - lslezak@suse.cz

- 2.21.12

-------------------------------------------------------------------
Thu Aug  4 14:07:38 CEST 2011 - mvidner@suse.cz

- Copy network interface naming rules early to get them to initrd (bnc#666079).

-------------------------------------------------------------------
Thu Aug  4 11:37:02 UTC 2011 - lslezak@suse.cz

- extraurls: check whether there is an update candidate in the
  added extra repositories - openSUSE DVD does not contain all
  packages, packages from OSS repository which are not on DVD
  medium were not upgraded and were left in the old version even
  after adding new OSS repository with updated version (bnc#693230)

-------------------------------------------------------------------
Wed Aug  3 13:19:50 UTC 2011 - lslezak@suse.cz

- cleanup: removed obsoleted SourceManager::SyncAddedAndDeleted()
  call (zmd sync has been removed)
- 2.21.11

-------------------------------------------------------------------
Wed Aug  3 08:53:14 UTC 2011 - lslezak@suse.cz

- use term "Software manager" instead of "Package manager"
  (bnc#585679)
- 2.21.10

-------------------------------------------------------------------
Tue Aug  2 13:37:03 CEST 2011 - locilka@suse.cz

- Preserving the /dev/urandom state from inst-sys after the
  installation (bnc#692799)
- Automatically enabling haveged service if installed (bnc#692799)
- 2.21.9

-------------------------------------------------------------------
Mon Aug  1 15:38:32 CEST 2011 - locilka@suse.cz

- Added control.SLES-for-VMware into the SVN

-------------------------------------------------------------------
Fri Jul 22 15:00:30 CEST 2011 - locilka@suse.cz

- Removed obsoleted X-KDE-SubstituteUID from deploy_image.desktop
  (bnc#540627)
- 2.21.8

-------------------------------------------------------------------
Tue Jul 12 15:34:38 CEST 2011 - jsuchome@suse.cz

- Show Xen Virtualization Host Server Installation scenario
  only for x86_64 architecture (bnc#702103)
- 2.21.7

-------------------------------------------------------------------
Thu Jun 30 14:09:17 CEST 2011 - jsuchome@suse.cz

- fixed typos (bnc#703119)
- 2.21.6 

-------------------------------------------------------------------
Wed Jun  1 17:24:25 CEST 2011 - locilka@suse.cz

- always loading 'pciehp' kernel module on Dell hardware
  (FATE #311991)
- fixed control file validation
- stricter btrfs_increase_percentage definition in all control
  files (only 'integer' is allowed)

-------------------------------------------------------------------
Wed Jun  1 11:56:08 CEST 2011 - fehr@suse.de

- add btrfs_increase_percentage to to category "partitioning" in
  config.xml files
- 2.21.5 

-------------------------------------------------------------------
Thu May 19 14:22:10 CEST 2011 - jsuchome@suse.cz

- enable YaST restart in the 1st stage (bnc#694299)
- 2.21.4 

-------------------------------------------------------------------
Wed Apr 27 15:08:04 CEST 2011 - jsuchome@suse.cz

- added option to configure FCoE Interfaces when started with
  WithFCoE=1 argument (fate#307445)
- 2.21.3 

-------------------------------------------------------------------
Wed Apr 27 11:19:50 CEST 2011 - jsuchome@suse.cz

- Copy /media.1/build to the installed system (fate#311377)
- 2.21.2 

-------------------------------------------------------------------
Fri Mar 25 10:26:44 CET 2011 - jsuchome@suse.cz

- show the 'before-reboot' message in RichText, so possible command
  can be copy-pasted (bnc#383519)
- 2.21.1

-------------------------------------------------------------------
Thu Mar 24 16:14:02 CET 2011 - jsuchome@suse.cz

- do not start automatic configuration for autoYaST (bnc#679435)
- 2.21.0

-------------------------------------------------------------------
Mon Feb 28 14:52:26 CET 2011 - locilka@suse.cz

- Handling disabled installation steps also in Live Installation
  mode (BNC #675516)
- 2.20.6

-------------------------------------------------------------------
Thu Feb 17 13:49:19 CET 2011 - aschnell@suse.de

- fixed braille support during installation (bnc #672086)
- 2.20.5

-------------------------------------------------------------------
Tue Feb  8 15:10:25 CET 2011 - locilka@suse.cz

- Adapted openSUSE control file to the current naming schema of
  desktops (BNC #667408)

-------------------------------------------------------------------
Thu Jan 20 14:18:41 CET 2011 - jsrain@suse.cz

- fix initialization of AutoUpgrade for 2nd stage
- 2.20.4

-------------------------------------------------------------------
Wed Jan 19 15:38:20 CET 2011 - jsrain@suse.cz

- adaptations for unattended migration (fate#310481)
- don't delete /etc/mtab if it is a symlink (bnc#665437)
- 2.20.3

-------------------------------------------------------------------
Wed Jan 19 12:53:00 CET 2011 - jsrain@suse.cz

- fixed progress during live installation (bnc#665413)
- 2.20.2

-------------------------------------------------------------------
Fri Jan  7 13:43:01 CET 2011 - jsrain@suse.cz

- update XFCE desktop definition

-------------------------------------------------------------------
Thu Jan  6 10:47:00 CET 2011 - locilka@suse.cz

- Using wider space for licence displayed in non-textual interface
  (BNC #607135).
- Fixed DUD deployment (BNC #626337)

-------------------------------------------------------------------
Thu Nov 16 16:13:48 UTC 2010 - jsrain@suse.cz

- fixed behavior of window closing in installation proposal
  (bnc#636980)
- use df for estimating partition size for live installer
  (bnc#555288)
- 2.20.1

-------------------------------------------------------------------
Thu Sep 30 17:33:48 UTC 2010 - lslezak@suse.cz

- don't use spaces in repo alias (bnc#596950)
- inst_addon_update_sources.ycp - removed obsoleted ZMD sync call
- 2.20.0

-------------------------------------------------------------------
Wed Jun  2 13:52:02 CEST 2010 - jsrain@suse.cz

- removed link to repairing the system
- 2.19.20

-------------------------------------------------------------------
Wed May 12 15:33:24 CEST 2010 - ug@suse.de

- fixed the cloning at the end of a manual
  installation (bnc#605132)
- 2.19.7

-------------------------------------------------------------------
Mon Apr 19 12:29:08 CEST 2010 - aschnell@suse.de

- allow btrfs as root fs
- 2.19.6

-------------------------------------------------------------------
Thu Apr 15 17:12:28 CEST 2010 - locilka@suse.cz

- Script copy_files_finish copies files with --dereference to
  prevent from copying symlinks instead of the files content
  (BNC #596938).

-------------------------------------------------------------------
Fri Apr 09 17:09:27 CEST 2010 - aschnell@suse.de

- disable Qt/Gtk frontend if testX is unavailable (bnc #585432)
- 2.19.5

-------------------------------------------------------------------
Tue Apr  6 17:44:25 CEST 2010 - locilka@suse.cz

- Searching for LiveCD license in /usr/share/doc/licenses and /
  directories (BNC #594042).

-------------------------------------------------------------------
Fri Mar 26 11:26:04 CET 2010 - ug@suse.de

- fixed a broken yast2-installation.spec.in
- fixed broken schema validation files for control.xml files
- 2.19.4

-------------------------------------------------------------------
Wed Mar 24 07:42:19 UTC 2010 - lslezak@suse.cz

- inst_suseconfig.ycp - do not reset UI product name
  (&product; macro) (bnc#539906)

-------------------------------------------------------------------
Thu Mar 18 14:55:20 CET 2010 - locilka@suse.cz

- Previously used repositories switched from enabled/disabled mode
  to removed/enabled/disabled mode (BNC #588659).

-------------------------------------------------------------------
Fri Mar 12 13:19:15 CET 2010 - kmachalkova@suse.cz

- Port from SLE11 SP1: process files in _datadir/autoinstall/modules 
  with %suse_update_desktop_file. This passes their strings into
  translation (bnc#549944)

-------------------------------------------------------------------
Fri Mar 12 10:53:55 CET 2010 - locilka@suse.cz

- Unique identification in inst_upgrade_urls switched from URL to
  ALIAS (BNC #587517).
- In case of re-adding CD/DVD media, user is asked to insert
  correct media before adding it (BNC #587517).
- Only upgrade packages if upgrading from SLES 11, otherwise use
  patterns for upgrade (BNC #587544).

-------------------------------------------------------------------
Tue Mar  9 15:35:48 CET 2010 - locilka@suse.cz

- Fixed calling update.post from DUD (BNC #586609).

-------------------------------------------------------------------
Tue Mar  2 14:30:31 CET 2010 - locilka@suse.cz

- CIM service is proposed as disabled by default (BNC #584524).

-------------------------------------------------------------------
Mon Feb 22 17:48:57 CET 2010 - locilka@suse.cz

- Documented YaST RELAX NG schema (FATE #305551).
- Correctly re-added unique_id to RNC - AC steps and proposals
  (BNC #582094).

-------------------------------------------------------------------
Wed Feb 17 11:05:12 CET 2010 - ug@suse.de

- clone checkbox at the end of the installation is always
  enabled now and can install the autoyast2 package if needed
  (bnc#547486)

-------------------------------------------------------------------
Mon Feb 15 15:48:51 CET 2010 - ug@suse.de

- UI for autoinstallation images added to deploy_image_auto

-------------------------------------------------------------------
Tue Feb  9 17:06:15 CET 2010 - locilka@suse.cz

- Steps 'user' and 'auth' enabled again in Live mode (BNC #547931).

-------------------------------------------------------------------
Tue Feb  9 14:49:33 CET 2010 - locilka@suse.cz

- Fixed license agreement check box visibility (BNC #571846).
- 2.19.3

-------------------------------------------------------------------
Tue Feb  2 11:03:04 CET 2010 - locilka@suse.cz

- Added LXDE to openSUSE control file (FATE #307729).

-------------------------------------------------------------------
Mon Feb  1 11:35:15 CET 2010 - locilka@suse.cz

- Fixed 'going back' from services proposal BNC #572734.

-------------------------------------------------------------------
Fri Jan 22 15:56:07 CET 2010 - aschnell@suse.de

- fixed message during ssh installation (bnc #518616)

-------------------------------------------------------------------
Fri Jan 15 17:29:45 CET 2010 - aschnell@suse.de

- updated control.rnc
- 2.19.2

-------------------------------------------------------------------
Thu Jan  7 15:29:13 CET 2010 - jsuchome@suse.cz

- inst_complex_welcome adapted to Language::SwitchToEnglishIfNeeded
  (bnc#479529)
- 2.19.1

-------------------------------------------------------------------
Fri Dec 11 16:48:58 CET 2009 - locilka@suse.cz

- Adapted for new API to ProductLicense (FATE #306295).

-------------------------------------------------------------------
Wed Dec  9 16:44:34 CET 2009 - locilka@suse.cz

- Package kde4-kdm has been renamed to kdm (SLES, SLED control
  files) (bnc #561627).

-------------------------------------------------------------------
Wed Dec  9 14:58:38 CET 2009 - kmachalkova@suse.cz

- Un-check automatic configuration box when user selects update
  (bnc#537625)  

-------------------------------------------------------------------
Wed Dec  9 14:12:21 CET 2009 - locilka@suse.cz

- Enabled CIM by default (SLES and SLED) (FATE #305583)
- Adapted RNC for control files

-------------------------------------------------------------------
Wed Dec  9 12:49:08 CET 2009 - jsrain@suse.cz

- dereference hardlinks when deploying live CD so that it can
  be also deployed on multiple separate partitions (bnc#549158)

-------------------------------------------------------------------
Mon Nov 30 14:38:26 CET 2009 - locilka@suse.cz

- Repositories added by inst_addon_update_sources use
  Pkg::RepositoryAdd that does not need access to network
  (bnc #557723)

-------------------------------------------------------------------
Tue Nov 24 16:13:31 CET 2009 - kmachalkova@suse.cz

Cumulative patch with SLE11 SP1 features:
- In TUI (ncurses), use plain text (.txt) file with release notes, 
  if found (FaTE#306167)
- Set /etc/sysconfig/boot:RUN_PARALLEL according to corresponding
  value in control file (FaTE#307555) 
- 2.19.0

-------------------------------------------------------------------
Thu Nov 19 16:51:55 CET 2009 - locilka@suse.cz

- Added control file configuration option require_registration
  (FATE #305578).

-------------------------------------------------------------------
Wed Nov  4 16:31:17 CET 2009 - mzugec@suse.cz

- lan module in 1st stage (FaTE#303069)
- 2.18.34 

-------------------------------------------------------------------
Fri Oct 23 07:40:56 CEST 2009 - jsuchome@suse.cz

- during update, do not save timezone and console settings
  (bnc#547587)
- 2.18.33 

-------------------------------------------------------------------
Fri Oct 16 14:36:11 CEST 2009 - locilka@suse.cz

- Fixed handling repositories during upgrade (bnc #543468).
- 2.18.32

-------------------------------------------------------------------
Wed Oct  7 15:36:44 CEST 2009 - jsuchome@suse.cz

- set the time after chroot (bnc#538357)
- 2.18.31 

-------------------------------------------------------------------
Wed Oct  7 12:17:52 CEST 2009 - jsuchome@suse.cz

- correctly set the keyboard layout in 2nd stage (bnc#542009)
- 2.18.30

-------------------------------------------------------------------
Thu Oct  1 13:27:16 CEST 2009 - locilka@suse.cz

- Adjusting understandable name for update URLs added during second
  stage of installation (bnc #542792).
- 2.18.29

-------------------------------------------------------------------
Tue Sep 29 16:41:32 CEST 2009 - kmachalkova@suse.cz

- Correct HTML format tags in helptext (bnc#540784)
- Set firewall status according to user's choice also in non-automatic 
  2nd stage (missing call for AdjustDisabledSubProposals) (bnc#534862)
- 2.18.28 

-------------------------------------------------------------------
Thu Sep 24 15:51:15 CEST 2009 - kmachalkova@suse.cz

- Enable SSH service after reboot if this is SSH or VNC installation 
  (new ssh_service_finish client) (bnc#535206)
- 2.18.27 

-------------------------------------------------------------------
Mon Sep 14 15:27:19 CEST 2009 - jsrain@suse.cz

- enhanced display of release notes (fate#306237)
- 2.18.26

-------------------------------------------------------------------
Wed Sep  9 14:33:14 CEST 2009 - jsrain@suse.cz

- better error handling for image installation (bnc#533601)
- 2.18.25

-------------------------------------------------------------------
Fri Sep  4 19:00:27 CEST 2009 - kmachalkova@suse.cz

- Introducing unique IDs to unambiguously identify AC steps and 
  sub-proposals
- Writing disabled AC steps and subproposals at the end of 1st 
  stage, reading them back at the end of 2nd stage
- Filtering out disabled AC steps from AC workflow (FaTE #303859 and 
  bnc#534862)
- Require new yast2 base 
- 2.18.24

-------------------------------------------------------------------
Fri Sep  4 09:07:42 CEST 2009 - locilka@suse.cz

- Dropped unnecessary fallback text from the fallback control file
  (BNC #536288).

-------------------------------------------------------------------
Wed Aug 26 15:33:51 CEST 2009 - locilka@suse.cz

- Do not copy xorg.conf to installed system anymore (bnc #441404).
- 2.18.23

-------------------------------------------------------------------
Fri Aug 21 12:38:42 CEST 2009 - aschnell@suse.de

- do not disable qt/gtk frontends if xorg.conf is missing (bnc
  #533159)
- 2.18.22

-------------------------------------------------------------------
Fri Aug 14 18:26:49 CEST 2009 - kmachalkova@suse.cz

- Simple network (firewall) configuration in 1st stage (FaTE #303859) 

-------------------------------------------------------------------
Mon Aug 10 14:18:11 CEST 2009 - locilka@suse.cz

- added calling bootloader client bootloader_preupdate to control
  file to fix multiple grub entries (bnc #414490, bnc #477778).

-------------------------------------------------------------------
Thu Jul 30 20:26:30 CEST 2009 - jdsn@suse.de

- disable yast2-x11 during installation (bnc#441404) 
- 2.18.21

-------------------------------------------------------------------
Thu Jul 30 15:32:37 CEST 2009 - jsuchome@suse.cz

- adapted to changes in yast2-country: no saving of xorg.conf
  (bnc#441404) 
- 2.18.20

-------------------------------------------------------------------
Wed Jun 24 10:02:20 CEST 2009 - locilka@suse.cz

- Fixed Welcome dialog layout to have more license content visible
  and to align language and keyboard widgets with it.
- Not offering installation images if there are none (bnc #492745).
- 2.18.19

-------------------------------------------------------------------
Mon Jun 22 20:20:18 CEST 2009 - coolo@novell.com

- fix build with automake 1.11
- 2.18.18

-------------------------------------------------------------------
Thu Jun 11 12:57:14 CEST 2009 - jsrain@suse.cz

- adapted for unified progress during live installation
  (bnc#435680)
- 2.18.17

-------------------------------------------------------------------
Mon Jun 08 14:03:30 CEST 2009 - aschnell@suse.de

- use minimalistic xorg.conf during installation (bnc #510015)
- 2.18.16

-------------------------------------------------------------------
Wed May 20 12:45:47 CEST 2009 - aschnell@suse.de

- moved .proc.mounts agent from yast2-installation to yast2 (bnc
  #504429)

-------------------------------------------------------------------
Mon May 18 16:46:03 CEST 2009 - juhliarik@suse.cz

- added kdump support for autoyast installation (FATE#305588) 

-------------------------------------------------------------------
Thu May 14 13:45:08 CEST 2009 - locilka@suse.cz

- Installation/Upgrade newly require some packages essential for
  them to succeed (bnc #469730).

-------------------------------------------------------------------
Mon Apr 27 10:22:24 CEST 2009 - locilka@suse.cz

- Using a new yast-spanner (old yast icon) for Repair.
- 2.18.14

-------------------------------------------------------------------
Mon Apr 20 13:59:31 CEST 2009 - locilka@suse.cz

- Fixed Vendor module to use zypp history file instead of using
  y2logRPM (bnc #456446).
- 2.18.13

-------------------------------------------------------------------
Thu Apr 16 16:58:07 CEST 2009 - locilka@suse.cz

- Added documentation for installation images.

-------------------------------------------------------------------
Fri Apr 10 14:11:46 CEST 2009 - locilka@suse.cz

- KDE 3.x dropped from openSUSE control file (bnc #493547).

-------------------------------------------------------------------
Tue Apr  7 13:02:39 CEST 2009 - ug@suse.de

- changed the error message of missing hard disks during
  autoinstallation. Might confuse s390/iSCSI users. (bnc#476147)

-------------------------------------------------------------------
Mon Mar 30 14:20:57 CEST 2009 - locilka@suse.cz

- Fixing reevaluation of packages to remove, install and/or upgrade
  after images are deployed during first stage (bnc #489448).
- 2.18.12

-------------------------------------------------------------------
Fri Mar 27 18:15:15 CET 2009 - locilka@suse.cz

- Added new globals->ac_redraw_and_ignore control file item
  (openSUSE and SLED) that ignores if AC UI is missing and just
  redraws it. An error is still reported in case of missing Wizard
  widget (bnc #487565).

-------------------------------------------------------------------
Thu Mar 19 14:14:34 CET 2009 - locilka@suse.cz

- Continuing on Repair integration.
- Handling missing FLAGS in the content file.
- 2.18.11

-------------------------------------------------------------------
Wed Mar 18 13:17:58 CET 2009 - locilka@suse.cz

- Location /etc/modprobe.d/blacklist has been renamed to
  /etc/modprobe.d/50-blacklist.conf (bnc #485980).
- Unified inst_mode handling, especially correct handling of
  Automatic Configuration together with switching to Update mode
  (originally reported as bnc #469273).
- Repair workflow unified with the rest of installation.
- 2.18.10

-------------------------------------------------------------------
Mon Mar 16 14:47:46 CET 2009 - locilka@suse.cz

- Fixed help for "License Translations..." button (bnc #481113).

-------------------------------------------------------------------
Tue Mar 10 10:26:02 CET 2009 - locilka@suse.cz

- Obsolete 'tar --preserve' replaced with
  'tar --preserve-permissions --preserve-order' (bnc #483791).
- Added recovery support for AC (dialogs) possibly called by AC
  scripts (bnc #483211).

-------------------------------------------------------------------
Thu Feb 26 16:00:44 CET 2009 - ug@suse.de

- RPMs via driverupdate were not possible

-------------------------------------------------------------------
Tue Feb 24 13:30:15 CET 2009 - locilka@suse.cz

- Added support for .xz images deployment (bnc #476079).
- Added support for `reboot_same_step (bnc #475650).
- 2.18.9

-------------------------------------------------------------------
Mon Feb 23 16:36:56 CET 2009 - locilka@suse.cz

- Offering to configure network if remote repositories are used
  during upgrade (inst_upgrade_urls). Setup can be safely skipped
  and comes from the Online Repositories (bnc #478024).
- 2.18.8

-------------------------------------------------------------------
Fri Feb 20 20:40:09 CET 2009 - locilka@suse.cz

- save network configuration also for IPv6 only (bnc#477917)
- 2.18.7

-------------------------------------------------------------------
Tue Feb 17 16:56:09 CET 2009 - locilka@suse.cz

- Writing additional-control-files index file after removing and
  recreating the directory where it is stored (bnc #475516).
- 2.18.6

-------------------------------------------------------------------
Mon Feb  9 13:21:50 CET 2009 - locilka@suse.cz

- Enabling online update in (SLED) Automatic Configuration
  (bnc #449128).

-------------------------------------------------------------------
Fri Feb  6 10:39:20 CET 2009 - locilka@suse.cz

- InstError has been moved to yast2-2.18.6
- 2.18.5

-------------------------------------------------------------------
Thu Feb  5 18:16:17 CET 2009 - locilka@suse.cz

- InstError extended and documented.

-------------------------------------------------------------------
Mon Feb  2 13:09:08 CET 2009 - locilka@suse.cz

- Erasing all old additional control files in the final step of
  upgrade before rebooting to the second stage (bnc #471454).
- InstError can now save YaST logs on user request.
- 2.18.4

-------------------------------------------------------------------
Wed Jan 28 14:33:09 CET 2009 - locilka@suse.cz

- Added new InstError module for unified reporting of errors
  during installation.
- Better SlideShow support in inst_finish.
- Reporting more errors in inst_finish.
- 2.18.3

-------------------------------------------------------------------
Tue Jan 27 17:13:57 CET 2009 - locilka@suse.cz

- Added test for checking free space when SCR switch fails
  (bnc #460477).

-------------------------------------------------------------------
Mon Jan 26 13:58:00 CET 2009 - locilka@suse.cz

- Disabling [Back] buttons in the very first interactive dialogs
  in second stage, SLES and SLED control files (bnc #468677).

-------------------------------------------------------------------
Thu Jan 22 12:50:38 CET 2009 - locilka@suse.cz

- Dropping mode_proposal client - not in use anymore.
- 2.18.2

-------------------------------------------------------------------
Wed Jan 21 13:09:33 CET 2009 - locilka@suse.cz

- Removing dependency on yast2-runlevel (duplicate code in runlevel
  proposal).
- Removing dependency on yast2-mouse by moving the mouse-related
  scripts to yast2-mouse-2.18.0.
- Removing dependency on yast2-bootloader.
- inst_finish script newly uses the SlideShow module.

-------------------------------------------------------------------
Tue Jan 20 13:37:03 CET 2009 - locilka@suse.cz

- Possibility to move the base installation window has been
  disabled (bnc #466827)
- 2.18.1

-------------------------------------------------------------------
Tue Jan 13 12:15:42 CET 2009 - locilka@suse.cz

- Adapted the inst_proposal to better reflect the current situation
  'analyzing...' vs. 'adapting the proposal...' (bnc #463567).

-------------------------------------------------------------------
Fri Dec 19 13:07:49 CET 2008 - locilka@suse.cz

- Pattern WBEM added into two server scenarios (bnc #458332).

-------------------------------------------------------------------
Thu Dec 18 18:04:47 CET 2008 - locilka@suse.cz

- Updated control file documentation (bnc #438678).

-------------------------------------------------------------------
Wed Dec 17 14:42:22 CET 2008 - locilka@suse.cz

- Added yet another xset call (bnc #455771 comment #40)

-------------------------------------------------------------------
Tue Dec 16 17:13:38 CET 2008 - aschnell@suse.de

- adapted to storage API changes
- 2.18.0

-------------------------------------------------------------------
Tue Dec 16 12:29:27 CET 2008 - locilka@suse.cz

- Removed SLED control file labels that should be hidden
  (bnc #459080).
- Using a better help text for inst_new_desktop (bnc #432912).

-------------------------------------------------------------------
Mon Dec 15 14:32:27 CET 2008 - locilka@suse.cz

- Removed all (inst_)do_rezise calls from all control files on
  aschnell's request.

-------------------------------------------------------------------
Fri Dec 12 16:36:28 CET 2008 - aschnell@suse.de

- require initviocons (bnc #173426)
- 2.17.47

-------------------------------------------------------------------
Tue Dec  9 16:40:35 CET 2008 - locilka@suse.cz

- Updated control.rnc
- 2.17.46

-------------------------------------------------------------------
Mon Dec  8 13:16:33 CET 2008 - locilka@suse.cz

- Updated control.rnc
- Added two more control-file examples.
- Checking all control files during build.
- Adjusted control-file examples (all bnc #438678).
- Checking the process exit status returned after deploying an
  image (bnc #456337).
- 2.17.45

-------------------------------------------------------------------
Fri Dec  5 10:38:41 CET 2008 - locilka@suse.cz

- New control.rnc/rng for control file validation (bnc #455994).
- Added build-time control file validation.
- 2.17.44

-------------------------------------------------------------------
Wed Dec  3 18:33:59 CET 2008 - locilka@suse.cz

- inst_extrasources moved before inst_ask_online_update to register
  the online update repository before checking for patches
  (bnc #450229).

-------------------------------------------------------------------
Mon Dec  1 16:59:14 CET 2008 - locilka@suse.cz

- Fixed proposing the online update depending on the fact whether
  network is running (bnc #450229).
- 2.17.43

-------------------------------------------------------------------
Fri Nov 28 15:05:02 CET 2008 - locilka@suse.cz

- Updated labels of Installation Scenarios for SLES (bnc #428202).

-------------------------------------------------------------------
Fri Nov 28 12:16:03 CET 2008 - locilka@suse.cz

- Fixed behavior of inst_new_desktop when user switched to another
  language later (bnc #449818).
- 2.17.42

-------------------------------------------------------------------
Thu Nov 27 16:49:11 CET 2008 - locilka@suse.cz

- Using yast-live-install-finish icon when finishing LiveCD
  installation/inst_finish (bnc #438154).
- Fixed ImageInstallation SlideShow - download progress is shown
  only when downloading the images, not the other helper files
  (bnc #449792).
- Adjusting ImageInstallation-related SlideShow only if
  ImageInstallation is in use (bnc #439104).

-------------------------------------------------------------------
Thu Nov 27 15:05:11 CET 2008 - ug@suse.de

- the real fix for bnc#442691
  deploy_image_auto doesn't use the boolean variable 
  image_installation
- 2.17.41

-------------------------------------------------------------------
Tue Nov 25 14:42:31 CET 2008 - locilka@suse.cz

- Handling new feature of licenses ProductLicense::AcceptanceNeeded
  (bnc #448598).
- 2.17.40

-------------------------------------------------------------------
Mon Nov 24 12:51:48 CET 2008 - locilka@suse.cz

- Completely initializing the target and sources before checking
  for available patches and offering online update (bnc #447080).
- 2.17.39

-------------------------------------------------------------------
Thu Nov 20 18:21:32 CET 2008 - locilka@suse.cz

- Pkg::SourceStartManager in inst_ask_online_update to replace
  obsolete Pkg::PkgEstablish (bnc #447080).
- Reading all supported desktops to define the order of desktops
  in desktop_finish (bnc #446640).
- Added shadow desktops to SLES and SLED desktop files to have
  a fallback if user selects some other desktop than the default
  one (bnc #446640).
- 2.17.38

-------------------------------------------------------------------
Wed Nov 19 16:01:53 CET 2008 - locilka@suse.cz

- Added pciutils to Requires, lspci was called but not required
  (bnc #446533).
- 2.17.37

-------------------------------------------------------------------
Wed Nov 19 13:23:10 CET 2008 - locilka@suse.cz

- Added inst_fallback_controlfile client reporting about using
  a fallback control file.
- Calling inst_fallback_controlfile in the fallback control file
  (both bnc #440982).
- 2.17.36

-------------------------------------------------------------------
Fri Nov 14 12:17:47 CET 2008 - aschnell@suse.de

- don't start iscsid in second stage start scripts (bnc #444976)
- 2.17.35

-------------------------------------------------------------------
Thu Nov 13 17:36:53 CET 2008 - locilka@suse.cz

- Flushing the cache before calling a set_polkit_default_privs that
  uses the written data (bnc #440182).
- 2.17.34

-------------------------------------------------------------------
Thu Nov 13 11:21:11 CET 2008 - locilka@suse.cz

- Handling errors while deploying images, installation will abort
  (bnc #444209).
- 2.17.33

-------------------------------------------------------------------
Thu Nov 13 10:21:13 CET 2008 - ug@suse.de

- checkboxes in the congratulations dialog did not work anymore
  (bnc#444214)

-------------------------------------------------------------------
Tue Nov 11 13:58:17 CET 2008 - ug@suse.de

- fix for image deployment during autoinstallation

-------------------------------------------------------------------
Tue Nov 11 12:20:00 CET 2008 - juhliarik@suse.cz

- changed order of yast modules in Expert tab for installation
  (bnc #441434) 

-------------------------------------------------------------------
Tue Nov 11 10:53:25 CET 2008 - jsrain@suse.cz

- fixed switching to a tab with an error in the proposal
  (bnc #441434)
- 2.17.32

-------------------------------------------------------------------
Tue Nov 11 10:48:03 CET 2008 - aschnell@suse.de

- use accelerated xserver during installation for certain Intel
  cards (bnc #442413)
- 2.17.31

-------------------------------------------------------------------
Fri Nov  7 16:32:28 CET 2008 - locilka@suse.cz

- Fixed deploy_image_auto to handle AutoYaST settings correctly
  (bnc #442691).
- Removing the congrats dialog content before cloning, storing
  the sources, finishing (bnc #441452).
- Using Pkg::SourceProvideDigestedFile function when deploying
  images and in release_notes_popup (bnc #409927).
- 2.17.30

-------------------------------------------------------------------
Thu Nov  6 16:35:10 CET 2008 - locilka@suse.cz

- Fixed progress (SlideShow) information about images being
  deployed (bnc #442286).
- Changing inst_deploy_images to use PackagesUI for opening a
  package selector while debugging mode is turned on (bnc #435479).

-------------------------------------------------------------------
Thu Nov  6 16:19:59 CET 2008 - jsuchome@suse.cz

- S09-cleanup: check for additional services requiring restart
  (bnc#395402)

-------------------------------------------------------------------
Wed Nov  5 17:25:01 CET 2008 - locilka@suse.cz

- Calling set_polkit_default_privs without checking for it using
  FileUtils, checking by 'test -x' instead (bnc #440182).
- 2.17.29

-------------------------------------------------------------------
Wed Nov  5 13:09:04 CET 2008 - locilka@suse.cz

- Added yast2-storage >= 2.17.47 because of the previous fix
  implementation.
- 2.17.28

-------------------------------------------------------------------
Tue Nov 04 13:14:10 CET 2008 - aschnell@suse.de

- improved warning about partitioning (fate #302857)
- 2.17.27

-------------------------------------------------------------------
Mon Nov  3 18:34:30 CET 2008 - locilka@suse.cz

- Writing 'SecondStageRequired' 0/1 to /etc/install.inf even while
  rebooting during second stage (bnc #432005).
- 2.17.26

-------------------------------------------------------------------
Mon Nov 03 14:28:14 CET 2008 - aschnell@suse.de

- better reboot message during ssh installation (bnc #439572 and
  bnc #432005)
- 2.17.25

-------------------------------------------------------------------
Fri Oct 31 16:28:23 CET 2008 - locilka@suse.cz

- Fixed checking whether running the second stage is required.
- Added writing 'SecondStageRequired' 0/1 to /etc/install.inf
  (both bnc #439572)
- 2.17.24

-------------------------------------------------------------------
Thu Oct 30 14:42:15 CET 2008 - locilka@suse.cz

- Saving sources at the end of inst_extrasources if some were
  added (bnc #440184).
- 2.17.23

-------------------------------------------------------------------
Mon Oct 27 10:18:47 CET 2008 - locilka@suse.cz

- Added lnussel's patch to run set_polkit_default_privs at
  desktop_finish script (bnc #438698).
- Bigger license window (bnc #438100).
- Calling inst_prepareprogress also during Upgrade, all control
  files changed (bnc #438848).
- Disabling users and auth in LiveCD second stage (bnc #435965).
- Removing label for user_non_interactive (bnc #401319).
- Desktop 'startkde4' replaced with 'startkde' (bnc #438212).
- Added 'kdump' to 'clone_modules' (SLES) (bnc #436365).
- 2.17.22

-------------------------------------------------------------------
Tue Oct 21 16:46:00 CEST 2008 - locilka@suse.cz

- Added handling for globals->debug_deploying (bnc #436842).

-------------------------------------------------------------------
Mon Oct 20 12:56:32 CEST 2008 - locilka@suse.cz

- Fixed a typo (bnc #436471).

-------------------------------------------------------------------
Fri Oct 17 10:51:05 CEST 2008 - locilka@suse.cz

- Adapted SLES and SLED control files to write default desktop
  settings (bnc #436094).
- Added software->display_support_status flag to SLES/SLED
  (bnc #435479).

-------------------------------------------------------------------
Tue Oct 14 14:15:11 CEST 2008 - locilka@suse.cz

- Changed YaST icons while probing the system (bnc #404809).
- Enhanced scr_switch_debugger - Sending USR1 signal to the new SCR
  (bnc #433057).
- 2.17.21

-------------------------------------------------------------------
Mon Oct 13 13:29:04 CEST 2008 - locilka@suse.cz

- Enabled going_back in Add-Ons during installation (bnc #434735).

-------------------------------------------------------------------
Mon Oct 13 13:10:58 CEST 2008 - mzugec@suse.de

- configure supportconfig in installation (fate#305180)
- 2.17.20

-------------------------------------------------------------------
Mon Oct 13 09:45:23 CEST 2008 - locilka@suse.cz

- Fixed install/update confirmation dialog (bnc #433249).
- Fixed text in openSUSE control file (bnc #432911).
- Fixed typo (bnc #433794).

-------------------------------------------------------------------
Fri Oct 10 14:49:58 CEST 2008 - locilka@suse.cz

- Enhanced scr_switch_debugger (bnc #433057).
- Enabling key-repeating if not running in XEN (bnc #433338).

-------------------------------------------------------------------
Thu Oct  9 21:00:01 CEST 2008 - locilka@suse.cz

- Loading the Target while initializing libzypp in
  inst_upgrade_urls (bnc #429080).
- Running a simple SCR Test after chrooting to the installed system
  in scr_switch_finish, full-test is called in case of simple test
  failure (bnc #433057).
- Added more checking around 'searching for files' (bnc #427879).

-------------------------------------------------------------------
Wed Oct 08 12:51:01 CEST 2008 - aschnell@suse.de

- removed cp of proc/mounts to /etc/mtab (bnc #425464)
- 2.17.19

-------------------------------------------------------------------
Mon Oct  6 15:30:53 CEST 2008 - locilka@suse.cz

- Do not display any system type for SLES/SLED in installation
  overview (bnc #431336).
- Clients inst_new_desktop and inst_scenarios converted to use
  PackagesProposal API instead of using Pkg calls directly (bnc
  #432572)
- Dropping obsolete inst_software_selection client instead of
  convwerting it - not in use anymore (bnc #432572).
- Always change initial proposal [Next] button to [Install],
  resp. [Update] (bnc #431567).
- Removing desktop definitions and default_desktop from SLED
  control file, the required patterns are selected by PATTERNS
  in content file already (bnc #431902).
- Adding lnussel's patch for desktop_finish to write
  POLKIT_DEFAULT_PRIVS if defined in globals->polkit_default_privs
  (bnc #431158).
- Adding polkit_default_privs="restrictive" for SLES (bnc #431158).
- 2.17.18

-------------------------------------------------------------------
Fri Oct  3 16:31:10 CEST 2008 - locilka@suse.cz

- Enabling some steps in second stage even if Automatic
  Configuration is in use.
- Feature added into openSUSE and SLED control files
  (both bnc #428190).

-------------------------------------------------------------------
Thu Oct  2 22:00:46 CEST 2008 - mzugec@suse.de

- changed Release Notes into Support group (bnc#430005)

-------------------------------------------------------------------
Thu Oct  2 19:13:07 CEST 2008 - locilka@suse.cz

- Adjusted presentation_order for SLES and SLED installation
  proposals - software has to be proposed as almost the last one
  (bnc #431580).

-------------------------------------------------------------------
Thu Oct  2 14:00:49 CEST 2008 - locilka@suse.cz

- Added 'default_ntp_setup' into control files (SLES/D: false,
  openSUSE: true) (bnc #431259).

-------------------------------------------------------------------
Thu Oct  2 11:39:48 CEST 2008 - locilka@suse.cz

- Using two default desktops, one for inst_scenarios, another
  one (default) while inst_scenarios not used (bnc #431251,
  bnc #431503).
- Switching scenario_virtual_machine and
  scenario_virtualization_host in SLES control file (bnc #431251).
- 2.17.17

-------------------------------------------------------------------
Wed Oct  1 16:03:32 CEST 2008 - mzugec@suse.de

- use rpcbind instead of portmap for nfs installation (bnc#423026)
- 2.17.16

-------------------------------------------------------------------
Wed Oct  1 15:41:12 CEST 2008 - jsuchome@suse.cz

- if nn_NO language is selected, use nb_NO in YaST (bnc#426124)

-------------------------------------------------------------------
Wed Oct  1 13:42:18 CEST 2008 - locilka@suse.cz

- Changing pattern "Documentation" to "documentation" (bnc #431218)

-------------------------------------------------------------------
Tue Sep 30 13:20:09 CEST 2008 - locilka@suse.cz

- Replacing "networkmanager" proposal call with "general"
  (bnc #430704).

-------------------------------------------------------------------
Mon Sep 29 15:11:33 CEST 2008 - locilka@suse.cz

- Server scenarios work for i386, x86_64 archs only (bnc #430612).

-------------------------------------------------------------------
Mon Sep 29 14:56:45 CEST 2008 - kukuk@suse.de

- Replaced Minimal+Xen with Dom0.
- Removed xen_server from virtualization machine (bnc #429061).
- Added "XEN" suffix to Virtualization Host.

-------------------------------------------------------------------
Mon Sep 29 13:38:13 CEST 2008 - locilka@suse.cz

- Adding inst_lilo_convert to the update workflow (bnc #430579).

-------------------------------------------------------------------
Fri Sep 26 12:27:55 CEST 2008 - locilka@suse.cz

- Optimizing server_selections dialog layout (bnc #429977).
- Better text for installation initialization (bnc #428103).
- Better protection from removing the initial repository
  (bnc #429920).
- 2.17.15

-------------------------------------------------------------------
Thu Sep 25 14:33:36 CEST 2008 - juhliarik@suse.cz

- added calling kdump_finish to inst_finish.ycp (bnc #427732)

-------------------------------------------------------------------
Tue Sep 23 16:17:27 CEST 2008 - locilka@suse.cz

- Buggy SCR Agent run.get.suseconfig.modules replaced with
  .target.dir (bnc #429146).
- Added functionality to recover from failed read of previously
  used repositories in inst_upgrade_urls (bnc #429059).
- 2.17.14

-------------------------------------------------------------------
Mon Sep 22 16:14:54 CEST 2008 - locilka@suse.cz

- Fixed checking whether directory is mounted already (bnc #428368)

-------------------------------------------------------------------
Mon Sep 22 13:59:50 CEST 2008 - locilka@suse.cz

- KDE 3.5 moved to 'Others', removed KDE 3.5 description text.
- GNOME 2.22 changed to 2.24.
- Fixed Installation Mode dialog to show icons again (bnc #427344).
- 2.17.13

-------------------------------------------------------------------
Mon Sep 22 10:45:44 CEST 2008 - locilka@suse.cz

- Changing /sbin/udevtrigger & /sbin/udevsettle to /sbin/udevadm
  trigger & settle (bnc #427705).
- 2.17.12

-------------------------------------------------------------------
Thu Sep 18 10:35:32 CEST 2008 - locilka@suse.cz

- Definition of supported desktops added into SLES and SLED control
  files, added also default_desktop definition (bnc #427061).
- Added control file documentation for supported_desktops section.

-------------------------------------------------------------------
Fri Sep 12 15:01:46 CEST 2008 - locilka@suse.cz

- Disabling inst_suse_register in openSUSE control file
  (FATE #303458).

-------------------------------------------------------------------
Fri Sep 12 10:32:11 CEST 2008 - locilka@suse.cz

- Do not remove installation repository with the same URL as URL
  just being removed by inst_upgrade_urls (bnc #400823).
- 2.17.11

-------------------------------------------------------------------
Thu Sep 11 14:52:25 CEST 2008 - ug@suse.de

- deploy_image.desktop added (Fate #301321)
- deploy_image.rnc added

-------------------------------------------------------------------
Thu Sep 11 13:40:10 CEST 2008 - locilka@suse.cz

- Calling new client reipl_finish from yast2_inf_finish on s390
  (FATE #304960).

-------------------------------------------------------------------
Wed Sep 10 17:15:22 CEST 2008 - locilka@suse.cz

- Fixing control files to call 'inst_proposal' instead of
  'proposal' (bnc #425198).

-------------------------------------------------------------------
Wed Sep 10 15:53:44 CEST 2008 - locilka@suse.cz

- Desktop selection dialog definitions have been moved to control
  file (bnc #424678).
- 2.17.10

-------------------------------------------------------------------
Tue Sep  9 16:02:03 CEST 2008 - locilka@suse.cz

- Replacing usage of barexml with anyxml SCR  agent (bnc #424263).

-------------------------------------------------------------------
Mon Sep  8 17:49:11 CEST 2008 - locilka@suse.cz

- merged texts from proofread

-------------------------------------------------------------------
Mon Sep  8 15:57:09 CEST 2008 - locilka@suse.cz

- Added new AutoYaST client deploy_images_auto to support
  installation from images also in AutoYaST (FATE #301321).
- 2.17.9

-------------------------------------------------------------------
Fri Sep  5 12:45:00 CEST 2008 - locilka@suse.cz

- Some inst_finish steps are called in live installer only.
- Client vm_finish called only if yast2-vm is installed.
- Using WFM::ClientExists (new in yast2-core-2.17.10).
- Adjusted RPM dependencies.
- 2.17.8

-------------------------------------------------------------------
Thu Sep  4 15:02:01 CEST 2008 - sschober@suse.de

- cloning section in control.xml changed.

-------------------------------------------------------------------
Wed Sep 03 14:49:19 CEST 2008 - aschnell@suse.de

- adapted size values in control files to stricter parser in
  storage

-------------------------------------------------------------------
Tue Sep  2 15:20:09 CEST 2008 - locilka@suse.cz

- Using new <execute/> tag in control file to explicitly define
  a client to be called instead of guessing it from <name/> tag
  (openSUSE, SLED control files) (bnc #401319).
- Updated control files to call inst_prepareprogress to
  "Provide consistent progress during installation" (FATE #303860).
- All 'inst_proposal' calls changed to use the new 'execute'
  feature to have unique 'name's (needed for merging add-on control
  files).
- Adjusted RPM dependencies (FATE #303860).
- 2.17.7

-------------------------------------------------------------------
Tue Sep  2 11:10:01 CEST 2008 - visnov@suse.cz

- Use unified progressbar during installation (FATE #303860)

-------------------------------------------------------------------
Thu Aug 28 15:19:57 CEST 2008 - locilka@suse.cz

- Using new ButtonBox widget.
- Adjusted RPM dependencies.

-------------------------------------------------------------------
Thu Aug 21 13:01:40 CEST 2008 - jsuchome@suse.cz

- check for command line mode in inst_suseconfig (bnc#419132)

-------------------------------------------------------------------
Tue Aug 19 15:45:07 CEST 2008 - jsrain@suse.cz

- properly detect firstboot and do not destroy xorg.conf
  (bnc#354738)
- 2.17.6

-------------------------------------------------------------------
Fri Aug 15 10:41:24 CEST 2008 - locilka@suse.cz

- Added new globals->write_hostname_to_hosts control file option
  to configure the default for 127.0.0.2 issue (FATE #303875).
- 2.17.5

-------------------------------------------------------------------
Thu Aug 14 14:28:33 CEST 2008 - locilka@suse.cz

- Added documentation for add_on_products and its new format
  add_on_products.xml (FATE #303675).
- Fixed SCR Switch Debugger to show "Report Error" only once.

-------------------------------------------------------------------
Wed Aug 13 18:23:57 CEST 2008 - locilka@suse.cz

- Dropped some obsolete documentation.
- Started installation-features documentation (FATE #303675).
- Fixed building documentation for proposal-API.

-------------------------------------------------------------------
Tue Aug 12 10:28:24 CEST 2008 - locilka@suse.cz

- Added documentation and example for list of files to be copied
  from the previous installation.
- 2.17.4

-------------------------------------------------------------------
Mon Aug 11 17:35:47 CEST 2008 - locilka@suse.cz

- List of files to be copied from the previous installation moved
  to control file, added new API to define own list (module
  SystemFilesCopy) (FATE #305019).
- Adapted control files.

-------------------------------------------------------------------
Mon Aug 11 10:06:02 CEST 2008 - locilka@suse.cz

- Fixed WFM::Execute to use .local instead of .target in
  copy_files_finish script.

-------------------------------------------------------------------
Thu Aug  7 16:40:32 CEST 2008 - locilka@suse.cz

- Added new client inst_scenarios to offer main scenarios of the
  newly installed system.
- Configuration for inst_scenarios is defined in control file (Only
  SLES so far), client added into SLES workflow.
- Extended control file documentation (All FATE #304373).
- 2.17.3

-------------------------------------------------------------------
Wed Aug  6 13:54:07 CEST 2008 - locilka@suse.cz

- New control file entry globals->enable_kdump (default value)
  (FATE #303893).
- Adjusted control file documentation.

-------------------------------------------------------------------
Tue Aug  5 11:48:44 CEST 2008 - locilka@suse.cz

- Calling reiplauto client in SLES control file before reboot
  (FATE #304940).
- Running SCR Switch Debugger unconditionally if switching to
  installed system fails (bnc #411832).

-------------------------------------------------------------------
Mon Aug 04 16:22:55 CEST 2008 - aschnell@suse.de

- improved text during ssh installation (bnc #411079)

-------------------------------------------------------------------
Mon Aug  4 10:39:41 CEST 2008 - locilka@suse.cz

- Added kdump proposal to SLES control file (FATE #303893).

-------------------------------------------------------------------
Thu Jul 24 13:21:14 CEST 2008 - locilka@suse.cz

- Using button label "License Translations..." in complex welcome
  dialog (bnc #400616).
- SLES and SLED control files adapted to features added in 11.0.
- Added Automatic Configuration support into SLED (FATE #303396).

-------------------------------------------------------------------
Tue Jul 15 16:59:38 CEST 2008 - aschnell@suse.de

- fixed vnc connect message during installation (bnc #395834)
- 2.17.2

-------------------------------------------------------------------
Tue Jul 15 09:54:48 CEST 2008 - locilka@suse.cz

- Not only DPMS->off, but also screen-saver->off (FATE #304395).
- Added new control file feature globals->rle_offer_rulevel_4
  plus control file documentation (FATE #303798).

-------------------------------------------------------------------
Mon Jul 14 15:15:15 CEST 2008 - locilka@suse.cz

- Base-product license directory moved to control file
  (base_product_license_directory) (FATE #304865).
- Copying licenses to the system in copy_files_finish.
- Reading the license directory in inst_license.
- Icons for AC steps defined in control file.
- Adjusting DPMS 'off' when installation starts, DPMS 'on' when
  finishes (FATE #304395).
- Icons for inst_finish.
- 2.17.1

-------------------------------------------------------------------
Fri Jul 11 11:11:11 CEST 2008 - locilka@suse.cz

- Added documentation for AC Setup and for texts in control file.

-------------------------------------------------------------------
Thu Jul 10 17:48:59 CEST 2008 - locilka@suse.cz

- Settings for Automatic Configuration moved to control file
  because of code reuse for different AC in first boot
  (FATE #303939).

-------------------------------------------------------------------
Thu Jul 10 13:31:00 CEST 2008 - locilka@suse.cz

- Only directories in release-notes directory are considered to be
  real release notes (bnc #407922).
- 2.17.0

-------------------------------------------------------------------
Wed Jul  9 17:09:15 CEST 2008 - mvidner@suse.cz

- Fixed building in a prefix (/etc).

-------------------------------------------------------------------
Wed Jul  9 15:12:53 CEST 2008 - locilka@suse.cz

- Initializing the 'use_automatic_configuration' in first-stage
  installation worker (bnc #404122).
- Adjusted dependency on autoyast2-installation bacause of new
  function AutoinstConfig::getProposalList().

-------------------------------------------------------------------
Thu Jun 26 16:43:32 CEST 2008 - locilka@suse.cz

- Fixed help text for deploying images (bnc #391086).
- Fixed 'Do not panic!' text (bnc #388251).

-------------------------------------------------------------------
Wed Jun 25 16:44:33 CEST 2008 - ug@suse.de

- proposal selection possible via autoyast profile (fate#302946)

-------------------------------------------------------------------
Tue Jun 17 14:23:04 CEST 2008 - lslezak@suse.cz

- use Pkg::SourceSaveAll() instead of Pkg::SourceFinishAll()
  (bnc#395738)

-------------------------------------------------------------------
Fri Jun 13 15:37:24 CEST 2008 - locilka@suse.cz

- Removing Pkg//Source and Target finish from inst_inc_all that
  had been saving sources also in case of aborting the installation
  and moving it to inst_congratulate and umount_finish
  (bnc #398315).
- Freeing internal variables in ImageInstallation module after
  images are deployed (bnc #395030).

-------------------------------------------------------------------
Thu Jun 12 16:33:24 CEST 2008 - locilka@suse.cz

- Special mounts (such as /proc) are never remounted read-only
  in umount_finish anymore (bnc #395034)
- Added progress for adding / removing repositories in
  inst_upgrade_urls client (bnc #399223)

-------------------------------------------------------------------
Wed Jun  4 11:57:07 CEST 2008 - locilka@suse.cz

- Copying /license.tar.gz to /etc/YaST2/license/ (bnc #396444).
- Initial mouse probing has been disabled (bnc #395426).

-------------------------------------------------------------------
Tue Jun  3 13:44:56 CEST 2008 - locilka@suse.cz

- Umounting temporary directory in inst_pre_install (if already
  mounted) before new mount is called.
- Always use --numeric-owner (always use numbers for user/group
  names) when deploying images (bnc #396689).

-------------------------------------------------------------------
Mon Jun  2 12:33:57 CEST 2008 - locilka@suse.cz

- Return `next when going back to the automatic configuration
  dialog instead of returning `auto that would finish YaST and
  never start it again (bnc #395098).
- 2.16.49

-------------------------------------------------------------------
Wed May 28 16:23:22 CEST 2008 - ug@suse.de

- timeout in case of hardware probing problems
  when autoyast is in use (especially for harddisk Reports)
  bnc#395099
- 2.16.48

-------------------------------------------------------------------
Mon May 19 09:29:15 CEST 2008 - locilka@suse.cz

- Creating SuSEConfig hook file at installation_settings_finish
  in case of update. The file has to be created to force the
  SuSEConfig run on first boot (bnc #390930).
- Workaround for as-big-dialog-as-possible in License Agreement
  dialog (bnc #385257).
- Adding FACTORY repositories with priority 120, update source with
  priority 20 (bnc #392039).
- 2.16.47

-------------------------------------------------------------------
Fri May 16 16:40:22 CEST 2008 - jsrain@suse.cz

- added categories Settings and System into desktop file
  (bnc #382778)

-------------------------------------------------------------------
Thu May 15 13:13:13 CEST 2008 - locilka@suse.cz

- Changed dialog content for starting the installation
  (bnc #390614).
- Fixed sorting of repositories offered during upgrade to sort by
  repository name (bnc #390612).
- 2.16.46

-------------------------------------------------------------------
Thu May 15 10:32:09 CEST 2008 - jsuchome@suse.cz

- sort keyboard list according to translated items (bnc #390610)

-------------------------------------------------------------------
Wed May 14 15:22:50 CEST 2008 - kmachalkova@suse.cz

- inst_hostname client added to automatic configuration scripts -
  needed to generate random hostname and 127.0.0.2 line in
  /etc/hosts (bnc #383336)

-------------------------------------------------------------------
Wed May 14 14:29:21 CEST 2008 - jsrain@suse.cz

- use process agent instead of background agent when installing
  live image (bnc #384960)
- 2.16.45

-------------------------------------------------------------------
Mon May 12 15:10:50 CEST 2008 - locilka@suse.cz

- Added help to "Image Deployment" (bnc #388665).

-------------------------------------------------------------------
Tue May  6 17:37:22 CEST 2008 - locilka@suse.cz

- When reusing the old repositories during upgrade, copying also
  'autorefresh' and 'alias' (bnc #387261).
- Added software->dropped_packages into the control file to replace
  'delete old packages' (bnc #300540).
- 2.16.44

-------------------------------------------------------------------
Mon May  5 13:26:27 CEST 2008 - locilka@suse.cz

- Typofix (bnc #386606).

-------------------------------------------------------------------
Fri May  2 22:27:21 CEST 2008 - mzugec@suse.cz

- Don't stop network (by killing dhcpcd) at the end of 1.st stage
  (bnc #386588)

-------------------------------------------------------------------
Wed Apr 30 12:07:45 CEST 2008 - locilka@suse.cz

- Adding name and alias tags to extrasources (irc #yast/today).
- 2.16.43

-------------------------------------------------------------------
Wed Apr 30 10:24:19 CEST 2008 - locilka@suse.cz

- Making automatic installation more robust (bnc #384972).
- 2.16.42

-------------------------------------------------------------------
Tue Apr 29 12:59:49 CEST 2008 - locilka@suse.cz

- Disabling Progress when calling inst_finish scripts.

-------------------------------------------------------------------
Mon Apr 28 11:42:21 CEST 2008 - locilka@suse.cz

- Handling KDE3 vs KDE4 in default logon and window managers
  (bnc #381821).
- Optional and extra URLs moved to control file as well as default
  update repository (bnc #381360).
- Added possibility to abort installation during image deployment
  (bnc #382326).
- Progress for inst_proposal.
- 2.16.41

-------------------------------------------------------------------
Fri Apr 25 18:15:09 CEST 2008 - locilka@suse.cz

- New desktop selection dialog (bnc #379157).
- 2.16.40

-------------------------------------------------------------------
Thu Apr 24 14:54:53 CEST 2008 - locilka@suse.cz

- New  better shiny unified progress for image deployment.
- Showing also the just-handled image name (bnc #381188).
- 2.16.39

-------------------------------------------------------------------
Wed Apr 23 15:10:24 CEST 2008 - locilka@suse.cz

- Enabling inst_suseconfig in Automatic configuration (bnc #381751)
- Fixed run_df agent to ignore read errors on rootfs (bnc #382733)

-------------------------------------------------------------------
Tue Apr 22 18:46:51 CEST 2008 - locilka@suse.cz

- Adjusting automatic configuration UI to use two progress bars
  instead of one.

-------------------------------------------------------------------
Tue Apr 22 12:26:52 CEST 2008 - locilka@suse.cz

- Fixed filtering-out already registered repos (bnc #379051).
- Client inst_prepare_image moved to installation proposal make
  disabling 'installation from images' easy (bnc #381234).
- 2.16.38

-------------------------------------------------------------------
Mon Apr 21 15:28:24 CEST 2008 - locilka@suse.cz

- Calling 'xset r off' & 'xset m 1' (bnc #376945).
- Better help for Automatic configuration (bnc #381904).

-------------------------------------------------------------------
Mon Apr 21 14:48:58 CEST 2008 - locilka@suse.cz

- Using new DefaultDesktop::SelectedDesktops for writing the
  display manager configuration.

-------------------------------------------------------------------
Fri Apr 18 16:17:54 CEST 2008 - locilka@suse.cz

- Calling 'xset -r off' at the beginning of installation (both
  first and second stage) in X on XEN (bnc #376945).

-------------------------------------------------------------------
Fri Apr 18 16:01:13 CEST 2008 - juhliarik@suse.cz

- Added text for using kexec (yast_inf_finish.ycp)

-------------------------------------------------------------------
Thu Apr 17 17:15:02 CEST 2008 - locilka@suse.cz

- Added more debugging messages into ImageInstallation module.

-------------------------------------------------------------------
Thu Apr 17 14:01:46 CEST 2008 - locilka@suse.cz

- Added image-downloading progress (reusing existent progress bar).
- 2.16.37

-------------------------------------------------------------------
Wed Apr 16 14:20:06 CEST 2008 - locilka@suse.cz

- Running runlevel proposal after software proposal (bnc #380141).
- Using new possibility to disable and then reenable package
  callbacks (system_analysis, deploy_images).

-------------------------------------------------------------------
Tue Apr 15 11:45:18 CEST 2008 - locilka@suse.cz

- ImageInstallation tries to find details-<arch>.xml, then
  details.xml to provide useful progress while deploying images.
- 2.16.36

-------------------------------------------------------------------
Tue Apr 15 10:22:04 CEST 2008 - mvidner@suse.cz

- Enable printing the last few debugging log messages in the crash
  handler, even if Y2DEBUG is not set (fate#302166).
- 2.16.35

-------------------------------------------------------------------
Mon Apr 14 16:44:09 CEST 2008 - locilka@suse.cz

- Fixed typo in inst_network_check (bnc #379491).
- Fixed help for inst_mode (bnc #374360).

-------------------------------------------------------------------
Mon Apr 14 13:54:42 CEST 2008 - locilka@suse.cz

- Modifying SystemFilesCopy::CopyFilesToSystem to newly accept
  a parameter which defines where to extract cached files
  (fate #302980).
- Caching system files in the System Analysis dialog.
- Some better texts (bnc #377959).
- Better text for Software Selection dialog (bnc #379157).
- 2.16.34

-------------------------------------------------------------------
Fri Apr 11 18:21:53 CEST 2008 - locilka@suse.cz

- Changing Accept buttons to Install, Update and OK (FATE #120373).

-------------------------------------------------------------------
Fri Apr 11 17:55:32 CEST 2008 - locilka@suse.cz

- Added another per-image progress into the Installation images
  deployment (it requires details.xml).
- 2.16.33

-------------------------------------------------------------------
Fri Apr 11 15:33:17 CEST 2008 - juhliarik@suse.cz

- Added loading kernel via kexec (fate #303395)

-------------------------------------------------------------------
Thu Apr 10 12:02:07 CEST 2008 - locilka@suse.cz

- Filtering installation imagesets using the default architecture.
- Installation from images sets the download area (SourceManager).
- Removing image after it is deployed.
- Preparing image installation dialog for two progress-bars.
- 2.16.32

-------------------------------------------------------------------
Wed Apr  9 16:39:36 CEST 2008 - jsrain@suse.cz

- handle compressed logs properly at the end of first stage
  installation (fate #300637)
- 2.16.31

-------------------------------------------------------------------
Tue Apr  8 19:40:58 CEST 2008 - locilka@suse.cz

- Adjusted control file to sort installation overview via
  presentation_order and propose it via the real appearance.
- Fixed selecting the right imageset - the rule is currently that
  all patterns in imageset must be selected for installation
  (bnc #378032).

-------------------------------------------------------------------
Mon Apr  7 15:20:14 CEST 2008 - locilka@suse.cz

- Added new control file entry kexec_reboot that defines whether
  kexec should be used instead of reboot at the end of the first
  stage installation (FATE #303395).

-------------------------------------------------------------------
Fri Apr  4 17:02:23 CEST 2008 - locilka@suse.cz

- Improved user-feedback during automatic configuration.
- 2.16.30

-------------------------------------------------------------------
Fri Apr  4 14:06:22 CEST 2008 - jsrain@suse.cz

- added restart handling for live installation

-------------------------------------------------------------------
Wed Apr  3 16:40:16 CEST 2008 - locilka@suse.cz

- Removed Winkeys support during installation (bnc 376248).
- Fixed the decision-making process which images fits the best.
- Added new control file entries to adjust the Community
  Repositories and Add-Ons during installation.
- Cosmetic changes when initializing the wizard steps according to
  control file.
- Fixed untarring bzip2 or gzip-based images.
- Changed instalation from images to count the best image-set
  from patterns (list of patterns in image-set) in images.xml.
- 2.16.29

-------------------------------------------------------------------
Tue Apr  1 13:12:00 CEST 2008 - locilka@suse.cz

- Automatic configuration can be newly defined by control file. Two
  new variables have been added enable_autoconfiguration and
  autoconfiguration_default.
- New functionality to select the best-matching image for image
  installation if more than one fit.
- 2.16.28

-------------------------------------------------------------------
Tue Apr  1 12:36:52 CEST 2008 - jsrain@suse.cz

- added live installation workflow to default control file
- updated inst_finish clients handling for live installation

-------------------------------------------------------------------
Tue Apr  1 10:15:34 CEST 2008 - jsrain@suse.cz

- merged texts from proofread

-------------------------------------------------------------------
Mon Mar 31 16:42:40 CEST 2008 - locilka@suse.cz

- There are currently two possible patterns/desktops that can use
  kdm: kde4-kdm and kdebase3-kdm (bnc #372506).

-------------------------------------------------------------------
Fri Mar 28 13:33:31 CET 2008 - locilka@suse.cz

- Automatic configuration has been moved from the end of the first
  stage to the second stage. It's non-interactive (FATE #303396).
- Fixed installation from images (FATE #303554).
- ImageInstallation can newly handle .lzma images.
- 2.16.27

-------------------------------------------------------------------
Thu Mar 27 13:37:02 CET 2008 - locilka@suse.cz

- Fixed ZMD service handling, the correct name is novell-zmd
  (bnc #356655).

-------------------------------------------------------------------
Wed Mar 26 11:21:18 CET 2008 - locilka@suse.cz

- Added new entry to control file root_password_as_first_user to
  make it configurable (bnc #359115 comment #14).
- Control file modified to call installation-from-images clients.

-------------------------------------------------------------------
Tue Mar 25 13:12:39 CET 2008 - locilka@suse.cz

- Using Image-Installation clients (done by jsrain).
- Store/Restore resolvable-state functions added into
  ImageInstallation module.

-------------------------------------------------------------------
Fri Mar 21 10:48:20 CET 2008 - locilka@suse.cz

- Dropping keep_installed_patches support from control file as it
  is currently handled by libzypp itself (bnc #349533).

-------------------------------------------------------------------
Thu Mar 20 10:27:09 CET 2008 - locilka@suse.cz

- Added system_settings_finish call to the inst_finish
  (bnc #340733).

-------------------------------------------------------------------
Wed Mar 19 17:27:30 CET 2008 - locilka@suse.cz

- Agent anyxml has been renamed to barexml as it can't really read
  all possible XML files (bnc #366867)

-------------------------------------------------------------------
Wed Mar 19 13:53:05 CET 2008 - locilka@suse.cz

- When checking whether to run the second stage, considering also
  autoinstallation, not only installation (bnc #372322).
- 2.16.26

-------------------------------------------------------------------
Tue Mar 18 18:19:00 CET 2008 - locilka@suse.cz

- Fixed writing disabled modules and proposals during the
  inst_finish run (bnc #364066).
- Calling pre_umount_finish also in AutoYaST (bnc #372322).
- 2.16.25

-------------------------------------------------------------------
Mon Mar 17 12:43:32 CET 2008 - jsrain@suse.cz

- added 'StartupNotify=true' to the desktop file (bnc #304964)

-------------------------------------------------------------------
Mon Mar 17 11:04:38 CET 2008 - locilka@suse.cz

- Automatic configuration is now disabled for mode update.
- The whole second stage in now disabled for mode update.
- Added help text for "Use Automatic Configuration" check-box.
- 2.16.24

-------------------------------------------------------------------
Fri Mar 14 15:02:27 CET 2008 - locilka@suse.cz

- Added possibility to run automatic configuration instead of the
  whole second stage installation (fate #303396).
- Adjusted RPM dependencies.
- Creating and removing the file runme_at_boot is currently handled
  by YaST (YCP) installation scripts.
- Added new client inst_rpmcopy_secondstage that calls inst_rpmcopy
  because of DisabledModules disabling both first and second stage
  occurency of that script.
- Changed control file to call the new script in second stage.
- 2.16.23

-------------------------------------------------------------------
Mon Mar 10 11:25:57 CET 2008 - locilka@suse.cz

- Disabling the window menu in IceWM preferences to make the
  inst-sys 600 kB smaller (*.mo files). Thanks to mmarek.

-------------------------------------------------------------------
Fri Mar  7 11:35:29 CET 2008 - jsuchome@suse.cz

- control.openSUSE.xml: country_simple is for keyboard and language,
  not for timezone
- added 1st stage step for root password dialog (fate#302980)
- 2.16.22

-------------------------------------------------------------------
Thu Mar 06 10:57:42 CET 2008 - aschnell@suse.de

- call rcnetwork with option onboot during start of second stage
  (bnc #363423)
- 2.16.21

-------------------------------------------------------------------
Wed Mar  5 18:52:30 CET 2008 - locilka@suse.cz

- Remember (first stage) and restore (second stage) DisabledModules
  (bnc #364066).
- 2.16.20

-------------------------------------------------------------------
Wed Mar  5 16:30:22 CET 2008 - locilka@suse.cz

- Using client country_simple instead of timezone and language in
  the installation overview (FATE #302980).
- Using new users client in that overview too (FATE #302980).
- Do not remove already registered installation repositories during
  upgrade if they match the old repositories on system
  (bnc #360109).

-------------------------------------------------------------------
Mon Mar  3 21:12:25 CET 2008 - coolo@suse.de

- trying to change defaults for running gdb (arvin's patch)

-------------------------------------------------------------------
Mon Mar  3 15:17:23 CET 2008 - locilka@suse.cz

- Requiring the latest Language::Set functionality by RPM deps.

-------------------------------------------------------------------
Tue Feb 26 12:39:37 CET 2008 - jsuchome@suse.cz

- functionality of integrate_translation_extension.ycp moved into
  Language::Set, inst_complex_welcome adapted (F#302955)

-------------------------------------------------------------------
Fri Feb 22 11:27:13 CET 2008 - locilka@suse.cz

- "iscsi-client" added into modules to clone (bnc #363229 c#1).
- Removing focus from release notes content to make the default
  button focussed instead (bnc #363976).

-------------------------------------------------------------------
Thu Feb 21 06:26:22 CET 2008 - coolo@suse.de

- don't repeat the header

-------------------------------------------------------------------
Wed Feb 20 10:35:04 CET 2008 - locilka@suse.cz

- Showing release notes in tabs only if more than one product is
  installed (bnc #359137).
- Added better text for the complex welcome dialog (bnc #359528).
- Adjusted RPM dependencies (new Language API, see below).
- 2.16.19

-------------------------------------------------------------------
Wed Feb 20 10:24:26 CET 2008 - jsuchome@suse.cz

- inst_complex_welcome: save keyboard settings (bnc #360559),
  use the API from Language.ycp for generating items

-------------------------------------------------------------------
Fri Feb 15 14:28:45 CET 2008 - jsrain@suse.cz

- updated image-based installatoin not to use any hardcoded
  image names

-------------------------------------------------------------------
Thu Feb 14 11:20:04 CET 2008 - locilka@suse.cz

- Function FileSystemCopy from live-installer has been moved
  to ImageInstallation module (installation).
- Adjusted RPM dependencies (Installation module in yast2).

-------------------------------------------------------------------
Wed Feb 13 14:18:16 CET 2008 - jsrain@suse.cz

- added handling of update initiated from running system

-------------------------------------------------------------------
Tue Feb 12 10:26:15 CET 2008 - locilka@suse.cz

- Added new update_wizard_steps YCP client for easy updating or
  redrawing installation wizard steps from other modules.

-------------------------------------------------------------------
Mon Feb 11 18:28:00 CET 2008 - locilka@suse.cz

- Installation clients 'auth', 'user', and 'root' have been
  disabled by default. First-stage users will enable them only
  if needed.

-------------------------------------------------------------------
Fri Feb 08 13:06:19 CET 2008 - aschnell@suse.de

- during installation allow yast to be started from gdb with
  Y2GDB=1 on kernel command line (fate #302346)

-------------------------------------------------------------------
Fri Feb  8 10:37:02 CET 2008 - locilka@suse.cz

- Umount(s) used with -l and -f params.

-------------------------------------------------------------------
Thu Feb  7 14:19:11 CET 2008 - locilka@suse.cz

- Functionality that integrates the just-selected language
  translation has been moved to integrate_translation_extension
  client to make it available for other modules.
- New label for "Show in Fullscreen" button to better match what
  it really does (bnc #359527).
- Module InstExtensionImage moved to yast2.
- Added new disintegrate_all_extensions client that is called at
  the end of the initial installation to umount and remove all
  integrated inst-sys extensions.
- 2.16.18

-------------------------------------------------------------------
Wed Feb  6 13:23:35 CET 2008 - locilka@suse.cz

- Better /lbin/wget handling in InstExtensionImage.
- Speed-up inst_complex_welcome optimalizations (e.g., skipping
  downloading extension already by Linuxrc)

-------------------------------------------------------------------
Tue Feb  5 16:04:15 CET 2008 - locilka@suse.cz

- Squashfs image needs to be mounted using '-o loop'.
- Displaying busy cursor when downloading the extension.
- 2.16.17

-------------------------------------------------------------------
Mon Feb  4 19:04:29 CET 2008 - locilka@suse.cz

- Modular inst-sys used for localizations (FATE #302955).
- Tabs have been removed from installation proposal.
- 2.16.16

-------------------------------------------------------------------
Fri Feb  1 16:08:26 CET 2008 - locilka@suse.cz

- Added new InstExtensionImage module for integration of modular
  inst-sys images on-the-fly (FATE #302955).

-------------------------------------------------------------------
Thu Jan 31 19:05:49 CET 2008 - aschnell@suse.de

- reflect init-script rename from suse-blinux to sbl
- 2.16.15

-------------------------------------------------------------------
Thu Jan 31 15:02:56 CET 2008 - jsuchome@suse.cz

- call users_finish.ycp from inst_finish.ycp (FATE #302980)

-------------------------------------------------------------------
Thu Jan 31 12:58:42 CET 2008 - locilka@suse.cz

- Fixed inst_restore_settings client: NetworkDevices are now
  NetworkInterfaces.
- 2.16.14

-------------------------------------------------------------------
Thu Jan 31 11:14:46 CET 2008 - locilka@suse.cz

- Added docu. for *_finish scripts (needed for FATE #302980).
- Welcome dialog can newly show the license according to the just
  selected language and also show other lozalizations if needed.
- 2.16.13

-------------------------------------------------------------------
Wed Jan 30 15:22:29 CET 2008 - aschnell@suse.de

- Use icewm instead of fvwm during installation (bnc #357240)
- 2.16.12

-------------------------------------------------------------------
Wed Jan 30 14:15:50 CET 2008 - fehr@suse.de

- Add installation step for disk partitioning between time zone
  and software selection
- put user config after disk partitioning

-------------------------------------------------------------------
Wed Jan 30 09:51:42 CET 2008 - locilka@suse.cz

- Added -noreset option to the VNC startup script (bnc #351338).
- Added inst_user_first.ycp call to the control file right before
  the installation proposal.
- Fixed visibility of ZMD Turnoff checkbox (bnc #356655).

-------------------------------------------------------------------
Tue Jan 29 17:34:03 CET 2008 - locilka@suse.cz

- New desktop selection dialog without system task combo-boxes.
  System selection with icons (bnc #356926).
- More UI checking in dialogs.
- Unified DefaultDesktop module and software/desktop selection
  dialog in installation.

-------------------------------------------------------------------
Mon Jan 28 13:00:19 CET 2008 - aschnell@suse.de

- support Qt and Gtk frontend in startup scripts
- hack for key-autorepeat during installation (bnc #346186)
- 2.16.11

-------------------------------------------------------------------
Fri Jan 25 13:35:13 CET 2008 - locilka@suse.cz

- Reduced Wizard redrawing in the installation workflow.

-------------------------------------------------------------------
Thu Jan 24 15:21:39 CET 2008 - aschnell@suse.de

- start service brld before suse-blinux (bug #354769)
- 2.16.10

-------------------------------------------------------------------
Mon Jan 21 11:05:16 CET 2008 - kmachalkova@suse.cz

- Re-enabled thread support for ncurses UI in YaST2.call
  (bug #164999, FaTE #301899)

-------------------------------------------------------------------
Mon Jan 21 10:53:50 CET 2008 - locilka@suse.cz

- Release Notes UI facelifting.
- Splitting Welcome script dialog single-loop into functions.

-------------------------------------------------------------------
Wed Jan 16 15:49:59 CET 2008 - locilka@suse.cz

- Calling SetPackageLocale and SetTextLocale in the initial
  installation dialog (selecting language) (#354133).

-------------------------------------------------------------------
Mon Jan 14 13:39:00 CET 2008 - locilka@suse.cz

- Added new Language/Keyboard/License dialog (FATE #302957).
- Updated control files.
- 2.16.9

-------------------------------------------------------------------
Thu Jan 10 14:08:17 CET 2008 - locilka@suse.cz

- Extended system type and software selection dialog. Added base
  pattern (selected desktop) description, helps, default status
  for secondary selections, ...
- Added possibility to control visibility of Online Repositories
  via the installation control file (hidden by default).
- Added more control-file documentation.

-------------------------------------------------------------------
Tue Dec 18 16:54:39 CET 2007 - locilka@suse.cz

- Added new desktop and software selection dialog.
- 2.16.8

-------------------------------------------------------------------
Mon Dec 17 11:08:42 CET 2007 - locilka@suse.cz

- Hidden Mouse-probing busy popup.
- New YCP module InstData stores the installation data that should
  be shared among the installation clients.
- Installation repository initialization moved to the unified
  progress when probing the system.
- System analysis has been split into two scripts: inst_mode and
  inst_system_analysis to make the maintenance easier (also in
  control file).
- 2.16.7

-------------------------------------------------------------------
Thu Dec 13 14:25:30 CET 2007 - locilka@suse.cz

- Added a possibility to stop and disable the ZMD service in the
  last (congratulate) dialog of installation (FATE #302495).
- Adjusted the SLES control file: module arguments
  'show_zmd_turnoff_checkbox' and 'zmd_turnoff_default_state'.

-------------------------------------------------------------------
Mon Dec 10 12:13:14 CET 2007 - locilka@suse.cz

- Removed dependency on yast2-country, added dependency on
  yast2-country-data.

-------------------------------------------------------------------
Wed Dec  5 11:13:05 CET 2007 - mzugec@suse.cz

- description says network cards are wireless (#346133)

-------------------------------------------------------------------
Mon Dec  3 16:49:46 CET 2007 - locilka@suse.cz

- Installation Mode dialog adapted to new bright and better mod_UI.
- Using informative icon in some inst_network_check script.
- 2.16.6

-------------------------------------------------------------------
Mon Dec  3 14:34:38 CET 2007 - locilka@suse.cz

- Installation Mode dialog adapted to new mod-UI and to new
  Image-Dimming support in UI.

-------------------------------------------------------------------
Thu Nov 29 16:27:59 CET 2007 - locilka@suse.cz

- Using Progress::NewProgressIcons to show icons during the network
  setup in first stage and during system probing.

-------------------------------------------------------------------
Tue Nov 27 19:14:15 CET 2007 - sh@suse.de

- Use string ID "contents" rather than YCPSymbol `contents
  for Wizard ReplacePoint
- 2.16.5

-------------------------------------------------------------------
Fri Nov 23 13:36:54 CET 2007 - locilka@suse.cz

- Using translations for inst_finish steps (#343783).
- 2.16.4

-------------------------------------------------------------------
Tue Nov 20 11:08:23 CET 2007 - locilka@suse.cz

- Shutting down all dhcpcd clients when reconfiguring network in
  the first stage and when finishing the installation (#308577).
- 'Copy 70-persistent-cd.rules' functionality has been moved here
  from yast2-network (#328126).

-------------------------------------------------------------------
Mon Nov 19 15:35:10 CET 2007 - locilka@suse.cz

- Fixed busy texts for restarting YaST vs. finishing the instal.
- Unified used terminology (repositories) (FATE #302970).

-------------------------------------------------------------------
Tue Nov 13 13:54:13 CET 2007 - locilka@suse.cz

- Script copy_files_finish.ycp cleaned up.

-------------------------------------------------------------------
Fri Nov  9 13:30:34 CET 2007 - locilka@suse.cz

- Boot Installed System option has been removed (#327505).
- Installation Mode dialog has been redesigned using
  self-descriptive icons for all options.
- Return value from inst_repair is evaluated, error is reported in
  case of failure.
- 2.16.3

-------------------------------------------------------------------
Fri Nov  2 16:31:06 CET 2007 - locilka@suse.cz

- Adjusted RPM dependencies (Internet module has been moved from
  yast2-network to yast2).

-------------------------------------------------------------------
Tue Oct 30 17:26:51 CET 2007 - locilka@suse.cz

- Modules Hotplug and HwStatus moved to yast2.rpm to remove
  dependency of storage on installation.
- 2.16.2

-------------------------------------------------------------------
Wed Oct 24 16:32:41 CEST 2007 - locilka@suse.cz

- Changes in StorageDevice module API (#335582).
- 2.16.1

-------------------------------------------------------------------
Mon Oct 15 16:00:06 CEST 2007 - locilka@suse.cz

- Abort the installation instead of halting the system in case of
  declining the license when installing from LiveCD (#330730).

-------------------------------------------------------------------
Thu Oct 11 15:00:03 CEST 2007 - jsrain@suse.cz

- show release notes properly in live installation (#332862)

-------------------------------------------------------------------
Wed Oct  3 17:50:11 CEST 2007 - locilka@suse.cz

- Added "Network Type" information to the First Stage Network Setup
- 2.16.0

-------------------------------------------------------------------
Wed Oct  3 09:53:55 CEST 2007 - mvidner@suse.cz

- Do not try to package COPYRIGHT.english, it is gone from
  devtools (#299144).

-------------------------------------------------------------------
Tue Oct  2 16:04:55 CEST 2007 - ug@suse.de

- typo fixed (#328172)

-------------------------------------------------------------------
Mon Sep 24 16:43:11 CEST 2007 - locilka@suse.cz

- Changed default delete_old_packages back to 'true' after finding
  and fixing all remaining issues with 'false' (changed by coolo)
- Added new option 'online_repos_preselected' into the control file
  to make default status of Online Repositories easily configurable
  (#327791).
- Initializing the default behavior of Online Repositories in
  inst_features according to the control file (#327791).
- 2.15.54

-------------------------------------------------------------------
Fri Sep 21 16:35:18 CEST 2007 - locilka@suse.cz

- Start dhcpcd using WFM instead of SCR (#326342).
- 2.15.53

-------------------------------------------------------------------
Fri Sep 21 09:53:37 CEST 2007 - locilka@suse.cz

- When normal umount at the end of the installation fails, try
  at least: sync, remount read-only, umount --force.
- Report all services running in the installation directory
  (both #326478).
- 2.15.52

-------------------------------------------------------------------
Thu Sep 20 12:23:01 CEST 2007 - locilka@suse.cz

- Changed inst_upgrade_urls to add sources not enabled during the
  upgrade in a disabled state instead of ignoring them (#326342).
- 2.15.51

-------------------------------------------------------------------
Tue Sep 18 19:50:52 CEST 2007 - locilka@suse.cz

- Fixed tar syntax: --ignore-failed-read param. position (#326055).
- 2.15.50

-------------------------------------------------------------------
Thu Sep 13 16:18:30 CEST 2007 - locilka@suse.cz

- Fixed inst_upgrade_urls to re-register sources with their
  repository names taken from the upgraded system (#310209).
- 2.15.49

-------------------------------------------------------------------
Tue Sep 11 20:03:02 CEST 2007 - aschnell@suse.de

- don't swapoff after 1st stage installation (bug #308121)
- 2.15.48

-------------------------------------------------------------------
Tue Sep 11 11:07:20 CEST 2007 - locilka@suse.cz

- Calling ntp-client_finish instead of ntp_client_finish in the
  inst_finish script (#309430).

-------------------------------------------------------------------
Wed Sep  5 14:48:33 CEST 2007 - locilka@suse.cz

- Reinitializing variable for skipping add-on-related clients with
  its default value in inst_system_analysis (#305554).
- 2.15.47

-------------------------------------------------------------------
Wed Sep  5 13:24:32 CEST 2007 - jsrain@suse.cz

- removed inst_fam.ycp (also from control files) (#307378)

-------------------------------------------------------------------
Mon Sep  3 12:45:41 CEST 2007 - locilka@suse.cz

- Creating symlinks to .curlrc and .wgetrc files from the root.
- Adjusting RPM dependencies (yast2-core, new builtin 'setenv').
- Adjusting ENV variables with proxy settings (all three #305163).
- Writing also proxy setting into Install.inf (#298001#c5).
- 2.15.46

-------------------------------------------------------------------
Fri Aug 31 16:26:07 CEST 2007 - locilka@suse.cz

- Calling ntp_client_finish client at the end of the installation
  (#299238#c9).
- 2.15.45

-------------------------------------------------------------------
Fri Aug 24 09:25:53 CEST 2007 - locilka@suse.cz

- Changing forgotten "catalogs" to "initializing..." (#302384).
- 2.15.44

-------------------------------------------------------------------
Tue Aug 21 16:10:16 CEST 2007 - locilka@suse.cz

- Fixed evaluating of "enabled" tag in map of repositories in
  inst_upgrade_urls (#300901).
- Added ssh_host_dsa_key ssh_host_dsa_key.pub ssh_host_rsa_key
  ssh_host_rsa_key.pub to be optionally copied as well as the SSH1
  keys (#298798).
- Allowing to abort the "System Probing" dialog (#298049).
- 2.15.43

-------------------------------------------------------------------
Wed Aug 15 17:30:06 CEST 2007 - mzugec@suse.cz

- mark string for translation (#300268)

-------------------------------------------------------------------
Fri Aug 10 11:19:36 CEST 2007 - locilka@suse.cz

- Using "Online Repositories" for Internet/Web-based/Additional/...
  repositories downloaded from web during the first stage
  installation (#296407).
- 2.15.42

-------------------------------------------------------------------
Wed Aug  8 12:35:28 CEST 2007 - jsrain@suse.cz

- show reboot message within live installation without timeout
  (#297691)
- 2.15.41

-------------------------------------------------------------------
Mon Aug  6 08:58:02 CEST 2007 - locilka@suse.cz

- Renamed product/default repositories check-box to "Add Internet
  Repositories Before Installation" (#297580).
- Added help for that check-box (#296810).
- First stage network setup dialog - changes in dialog alignment
  (#295043).
- Initialize mouse after installation steps are displayed (#296406)
- 2.15.40

-------------------------------------------------------------------
Thu Aug  2 08:53:56 CEST 2007 - jsrain@suse.cz

- do not show "Clone" check box in live installation
- 2.15.39

-------------------------------------------------------------------
Wed Aug  1 11:00:15 CEST 2007 - locilka@suse.cz

- Changing remote repositories link to http://download.opensuse.org
  (#297628)

-------------------------------------------------------------------
Wed Aug  1 10:33:45 CEST 2007 - mvidner@suse.cz

- Removed Provides/Obsoletes for ancient yast package names,
  with the devel-doc subpackage they broke yast2-schema build.
- 2.15.38

-------------------------------------------------------------------
Tue Jul 31 11:29:53 CEST 2007 - lslezak@suse.cz

- inst_extrasources - register the extra repositories in content
  file automatically without asking user (#290040), do not download
  metadata from the extra sources (offline registration) (#290040,
  #288640)

-------------------------------------------------------------------
Mon Jul 30 12:38:31 CEST 2007 - locilka@suse.cz

- Added inst_upgrade_urls client which offers URLs used on the
  system to be used during the upgrade as well (FATE #301785).
- Calling the client from control file.
- Adjusted RPM dependencies (.anyxml SCR agent).
- 2.15.37

-------------------------------------------------------------------
Sun Jul 29 22:39:31 CEST 2007 - locilka@suse.cz

- Fixed curl parameters for network test in first stage (#295484).

-------------------------------------------------------------------
Thu Jul 26 17:51:29 CEST 2007 - mzugec@suse.cz

- set variables VNC and USE_SSH in S07-medium (#294485)
- 2.15.36

-------------------------------------------------------------------
Wed Jul 25 12:48:50 CEST 2007 - mvidner@suse.cz

- startup scripts: Call initviocons only if it exists (#173426).
- 2.15.35

-------------------------------------------------------------------
Wed Jul 25 10:58:29 CEST 2007 - locilka@suse.cz

- Renamed yast2-installation-doc to yast2-installation-devel-doc
  (FATE #302461).
- Removed ping-based internet test from the First-stage network
  setup test.
- Sped up internet test by adding timeouts and by downloading only
  the page header.
- Added help texts to the network setup dialogs.

-------------------------------------------------------------------
Tue Jul 24 13:20:36 CEST 2007 - locilka@suse.cz

- Control file: Unified wizard step names with dialogs, removed
  Clean Up step part of the Online Update is now Registration
  (#293095).
- Call inst_network_check (and setup) only in Add-On products
  and/or Additional Product Sources were requested to be used
  (#293808).

-------------------------------------------------------------------
Tue Jul 24 10:48:02 CEST 2007 - locilka@suse.cz

- Splitting auto-generated documentation into separate package
  yast2-installation-doc (FATE #302461).
- 2.15.34

-------------------------------------------------------------------
Thu Jul 19 16:36:19 CEST 2007 - locilka@suse.cz

- If network setup in the first-stage installation is cancelled,
  return to the previous dialog (network check).
- Several minor updates of the network setup workflow (#292379).
- 2.15.33

-------------------------------------------------------------------
Wed Jul 18 10:54:26 CEST 2007 - locilka@suse.cz

- New progress and help messages when initializing the second
  stage (#292617).
- More debugging in switch_scr_finish.

-------------------------------------------------------------------
Thu Jul 12 12:59:32 CEST 2007 - locilka@suse.cz

- Client inst_productsources.ycp moved to yast2-packager.
- Changed link to list of servers in control file.
- Adjusted RPM dependencies.
- Installation sources are now Repositories.
- 2.15.32

-------------------------------------------------------------------
Wed Jul 11 09:09:58 CEST 2007 - locilka@suse.cz

- Changed default delete_old_packages to 'false'.

-------------------------------------------------------------------
Wed Jul  4 16:16:37 CEST 2007 - locilka@suse.cz

- Fixed workflow when user selects to Boot the installed system and
  then cancels that decision.
- 2.15.31

-------------------------------------------------------------------
Mon Jul  2 15:38:27 CEST 2007 - locilka@suse.cz

- Applied patch from sassmann@novell.com for PS3 support with
  576x384 resolution (#273147).

-------------------------------------------------------------------
Fri Jun 29 11:50:47 CEST 2007 - locilka@suse.cz

- Extended "Suggested Installation Sources" to support two levels
  of linking. First link contains list of links to be downloaded
  in order to get lists of suggested repositories.

-------------------------------------------------------------------
Thu Jun 28 21:34:19 CEST 2007 - jsrain@suse.cz

- updated for live CD installation

-------------------------------------------------------------------
Thu Jun 21 17:38:09 CEST 2007 - adrian@suse.de

- fix changelog entry order

-------------------------------------------------------------------
Thu Jun 21 10:34:10 CEST 2007 - locilka@suse.cz

- Added handling for "Suggested Installation Sources" during the
  first stage installation, initial evrsion (FATE #300898).
- Enhanced SCR-Switch installation-debugger.
- Added case-insensitive filter into the "Suggested Installation
  Sources" dialog.

-------------------------------------------------------------------
Wed Jun 20 13:12:10 CEST 2007 - locilka@suse.cz

- Fixed inst_license to really halt the system when license is
  declined (#282958).
- Fixed writing proxy settings during First-Stage Installation,
  Network Setup. Wrong Proxy::Import keys were used).
- Pre-selecting first connected network card in Network Card dialog
  in First-Stage Installation, Network Setup to avoid confusions.
- Fixed canceled Network Setup not to abort the entire
  installation.

-------------------------------------------------------------------
Fri Jun 15 14:34:01 CEST 2007 - locilka@suse.cz

- Fixing inst_addon_update_sources to initialize the target
  and sources before using Pkg:: builtins (#270899#c29).

-------------------------------------------------------------------
Thu Jun 14 11:28:26 CEST 2007 - locilka@suse.cz

- Enhanced network-test in the fist stage installation, three
  different servers are tested with 'ping' instead of only one.
- Current network settings are logged in case of failed network
  test (both #283841).
- Enhanced network-test in the fist stage installation, three
  different web-servers are tested with curl instead of only one.

-------------------------------------------------------------------
Wed Jun 13 15:44:05 CEST 2007 - locilka@suse.cz

- Implemented new feature that saves the content defined in control
  file from the installation system to the just installed system.
  Function, that does it, is SaveInstSysContent in SystemFilesCopy
  module (FATE #301937).
- Added new entry into the control file that defines what and where
  to save it, initially /root/ -> /root/inst-sys/.
- Adjusted control-file documentation.
- Fixed inst_restore_settings to start SuSEfirewall2_setup if it is
  enabled in the system init scripts to prevent from having
  half-started firewall after YOU kernel-update (#282871).

-------------------------------------------------------------------
Mon Jun 11 18:30:48 CEST 2007 - locilka@suse.cz

- Added lost fix from Andreas Schwab for startup scripts. The patch
  fixes evaluation of bash expressions.
- 2.15.30

-------------------------------------------------------------------
Mon Jun 11 17:55:23 CEST 2007 - locilka@suse.cz

- Adjusted SCR for install.inf to provide read/write access.
- Writing install.inf for save_network script at the end of
  the initial stage.
- Changed internal data structure for NetworkSetup in the initial
  stage.
- Added Internet test to the end of the NetworkSetup in the initial
  stage.
- 2.15.29

-------------------------------------------------------------------
Fri Jun  8 17:52:57 CEST 2007 - locilka@suse.cz

- Added initial implementation of possibility to setup network
  in the first stage installation. New YCP clients have beed added:
  inst_network_check and inst_network_setup. Scripts are called
  from inst_system_analysis before sources are initialized
  (FATE #301967).

-------------------------------------------------------------------
Thu Jun  7 15:08:08 CEST 2007 - locilka@suse.cz

- A new label "Writing YaST Configuration..." used in case of
  restarting system or installation.

-------------------------------------------------------------------
Fri Jun  1 12:41:10 CEST 2007 - mzugec@suse.cz

- use shared isNetworkRunning() function in network_finish
- 2.15.28

-------------------------------------------------------------------
Wed May 30 11:33:52 CEST 2007 - mzugec@suse.cz

- fixed spec requirements

-------------------------------------------------------------------
Mon May 28 16:02:38 CEST 2007 - mzugec@suse.cz

- removed netsetup item from control files

-------------------------------------------------------------------
Mon May 28 13:33:08 CEST 2007 - mzugec@suse.cz

- removed inst_netsetup item from control files

-------------------------------------------------------------------
Sun May 27 14:49:37 CEST 2007 - mzugec@suse.de

- installation network changes:
http://lists.opensuse.org/yast-devel/2007-05/msg00025.html
- 2.15.27

-------------------------------------------------------------------
Tue May 22 10:51:57 CEST 2007 - ug@suse.de

- reactivate hardware detection during autoinstall
- 2.15.26

-------------------------------------------------------------------
Mon May 21 10:40:20 CEST 2007 - locilka@suse.cz

- Fixed release-notes desktop file.
- 2.15.25

-------------------------------------------------------------------
Thu May 17 22:18:29 CEST 2007 - locilka@suse.cz

- Progress dialog for initializing installation sources.
- 2.15.24

-------------------------------------------------------------------
Tue May 15 14:14:13 CEST 2007 - locilka@suse.cz

- Changed control file in partitioning/evms_config section from
  'true' to 'false' (#274702).

-------------------------------------------------------------------
Fri May 11 16:30:06 CEST 2007 - locilka@suse.cz

- Removing directories '/var/lib/zypp/cache' and '/var/lib/zypp/db'
  if they exist at the beginning of the installation (#267763).
- 2.15.23

-------------------------------------------------------------------
Thu May 10 17:16:49 CEST 2007 - locilka@suse.cz

- Merged hardware probing (inst_startup) and system probing
  (inst_system_analysis) into one script to have only one progress
  dialog instead of two (#271291).
- openSUSE control file clean-up: The default value for enable_next
  and enable_back is 'yes'. Only few steps do not allow to go back
  (#270893).
- 2.15.22

-------------------------------------------------------------------
Wed May  9 10:25:37 CEST 2007 - locilka@suse.cz

- Safe qouting of bash command in desktop_finish.
- CommandLine for inst_release_notes (#269914).

-------------------------------------------------------------------
Mon May  7 13:43:54 CEST 2007 - ms@suse.de

- don't clobber existing /root/.vnc/passwd file (#271734)

-------------------------------------------------------------------
Wed Apr 18 09:13:10 CEST 2007 - locilka@suse.cz

- Root password dialog has been moved to be the first dialog of the
  second stage installation workflow (FATE #301924).
- "Root Password" step is now called "root Password" (#249706).
- Created new 'Check Installation' entry to the 'Configuration'
  part of the workflow. This section contains setting up network
  if needed, initializing target if needed, and installing
  remaining software (needed by FATE #301924).
- Added new client inst_initialization that creates initialization
  progress UI instead of blank screen.
- 2.15.20

-------------------------------------------------------------------
Tue Apr 17 11:11:37 CEST 2007 - locilka@suse.cz

- Fixed Add-On template to use generic 'control' textdomain
- 2.15.19

-------------------------------------------------------------------
Fri Apr 13 09:45:10 CEST 2007 - locilka@suse.cz

- Replacing networkmanager_proposal with general_proposal (network)
  that includes also IPv6 settings (#263337, #260261).

-------------------------------------------------------------------
Thu Apr 12 11:57:03 CEST 2007 - locilka@suse.cz

- Initialize the target and sources before adding extra sources.
  They needn't be initialized after YaST is restarted during the
  online update (#263289).

-------------------------------------------------------------------
Wed Apr 11 10:21:24 CEST 2007 - locilka@suse.cz

- Release Notes dialog is using a [Close] button if not running in
  installation (#262440).

-------------------------------------------------------------------
Fri Apr  6 16:48:58 CEST 2007 - locilka@suse.cz

- In case of reboot during installation, network services status
  is stored to a reboot_network_settings file and their status
  is restored again when starting the installation after reboot.
  Restoring the status uses Progress library for user feedback
  (#258742).
- Adjusted RPM dependencies.
- 2.15.18

-------------------------------------------------------------------
Thu Apr  5 13:34:48 CEST 2007 - locilka@suse.cz

- Using function PackagesUI::ConfirmLicenses() instead of
  maintaining own code with almost the same functionality (#256627)
- Adjusted RPM dependencies
- Unified inst_startup UI to use the Progress library instead of
  sequence of busy pop-ups.
- Unified inst_system_analysis UI to use the Progress library
  instead of empty dialog.
- 2.15.17

-------------------------------------------------------------------
Wed Apr  4 10:35:55 CEST 2007 - locilka@suse.cz

- Removed IPv6 proposal from installation control file. IPv6
  proposal has been merged into Network Mode proposal (#260261).

-------------------------------------------------------------------
Wed Mar 28 16:17:37 CEST 2007 - locilka@suse.cz

- Adjusted to use WorkflowManager instead AddOnProduct module
  in some cases to make Pattern-based installation and
  configuration workflow (FATE #129).
- Adjusted RPM dependencies and BuildRequires.
- 2.15.16

-------------------------------------------------------------------
Tue Mar 27 14:22:46 CEST 2007 - ms@suse.de

- fixed X11 preparation by checking /etc/reconfig_system (#252763)

-------------------------------------------------------------------
Wed Mar 21 16:47:14 CET 2007 - locilka@suse.cz

- Handling CloneSystem functionality when the client for cloning is
  not installed (checkbox is disabled).

-------------------------------------------------------------------
Mon Mar 19 13:09:57 CET 2007 - locilka@suse.cz

- Creating an empty /etc/sysconfig/displaymanager in desktop_finish
  if the sysconfing doesn't exist (minimal installation).
- Handling missing .proc.parport.devices agent (RPM recommends
  yast2-printer for that).

-------------------------------------------------------------------
Tue Mar 13 13:43:42 CET 2007 - locilka@suse.cz

- Reboot in case of the declined license during the initial
  installation (#252132).

-------------------------------------------------------------------
Mon Mar 12 08:44:19 CET 2007 - locilka@suse.cz

- Modules 'Product' and 'Installation' (installation settings) were
  moved from 'yast2-installation' to 'yast2' to minimize
  cross-package dependencies.
- Adjusted package dependencies.
- 2.15.15

-------------------------------------------------------------------
Fri Mar  9 10:05:20 CET 2007 - locilka@suse.cz

- Module InstShowInfo has been moved from yast2-installation to
  yast2-packager because this module is used by Add-Ons and
  installation sources only.
- Adjusted RPM Requires (yast2-packager >= 2.15.22).
- 2.15.14

-------------------------------------------------------------------
Thu Mar  8 16:59:35 CET 2007 - locilka@suse.cz

- Module GetInstArgs moved from yast2-installation to yast2, many
  clients required yast2-installation only because of this module.

-------------------------------------------------------------------
Thu Mar  8 14:45:39 CET 2007 - locilka@suse.cz

- Tag 'PATTERNS' in product content file is depracated by
  'REQUIRES' and/or 'RECOMMENDS' tag (#252122).

-------------------------------------------------------------------
Tue Mar  6 16:44:49 CET 2007 - kmachalkova@suse.cz

- Do not export LINES and COLUMNS variables, so that terminal
  resize event is handled correctly (#184179)

-------------------------------------------------------------------
Tue Mar  6 16:44:48 CET 2007 - locilka@suse.cz

- AddOnProduct and ProductLicense finally moved to yast2-packager
  from yast2-installation to avoid build cycles.
- 2.15.13

-------------------------------------------------------------------
Mon Mar  5 17:14:58 CET 2007 - locilka@suse.cz

- Moving AddOnProduct module back to yast2-installation because
  this module is needed in the second-stage installation.
- AddOnProduct-related testsuites moved back to yast2-installation.
- 2.15.12

-------------------------------------------------------------------
Mon Mar  5 12:58:21 CET 2007 - locilka@suse.cz

- Adding new installation client mouse_finish which is called
  before SCR is switched. This removes the dependency of
  yast2-installation on yast2-mouse.
- 2.15.11

-------------------------------------------------------------------
Fri Mar  2 15:27:14 CET 2007 - locilka@suse.cz

- Providing feedback (busy message) in inst_restore_settings.
  Starting network by calling 'network start' with timeout.
- Adding yast2-bootloader into required packages because it is
  needed after the SCR is switched into the installed system just
  before reboot (#249679).
- Added more logging into inst_system_analysis (booting installed
  system).
- 2.15.10

-------------------------------------------------------------------
Wed Feb 28 14:11:16 CET 2007 - jsrain@suse.cz

- added more logging to umount_finish (#247594)

-------------------------------------------------------------------
Mon Feb 26 16:03:42 CET 2007 - jsrain@suse.cz

- updated popup in case of license is not accepted (#162499)

-------------------------------------------------------------------
Thu Feb 22 13:52:12 CET 2007 - locilka@suse.cz

- Splitting installation_worker (main installation script) into
  inst_worker_initial and inst_worker_continue.
- Testsuites related to Add-Ons moved to yast2-add-on package.
- 2.15.9

-------------------------------------------------------------------
Wed Feb 21 17:24:30 CET 2007 - locilka@suse.cz

- Added documentation for silently_downgrade_packages and
  keep_installed_patches control file entries (plus their reverse
  lists) (FATE #301990, Bugzilla #238488).

-------------------------------------------------------------------
Mon Feb 19 16:00:23 CET 2007 - locilka@suse.cz

- More concrete fix of bug #160301: Displaying information about
  how to continue the second stage installation if SSH is the only
  installation method. This informational pop-up has disabled
  time-out (#245742).
- Moving parts of installation_worker script to includes based on
  in which installation stage they are used.

-------------------------------------------------------------------
Fri Feb 16 16:18:28 CET 2007 - locilka@suse.cz

- Add-Ons moved to a new package yast2-add-on-2.15.0 (#238673)

-------------------------------------------------------------------
Thu Feb 15 12:21:46 CET 2007 - locilka@suse.cz

- New entries silently_downgrade_packages, plus reverse list, and
  keep_installed_patches, plus reverse list, were added into SLES
  and SLED control files (FATE #301990, Bugzilla #238488).

-------------------------------------------------------------------
Mon Feb 12 13:40:41 CET 2007 - locilka@suse.cz

- Making release_notes modular.
- Rewriting RPM dependencies (#238679).
- Moving parts of installation_worker client into functions.
- Moving Mouse-init functions into inst_init_mouse client.
- Moving Storage-related functions (autoinstall) into
  inst_check_autoinst_mode client.
- Moving vendor client and desktop file to the yast2-update to
  minimize yast2-installation dependencies.
- Remove obsolete /proc/bus/usb mounting (#244950).

-------------------------------------------------------------------
Wed Feb  7 11:01:02 CET 2007 - locilka@suse.cz

- Correct Installation::destdir quoting in .local or .target bash
  commands.
- 2.15.8

-------------------------------------------------------------------
Tue Feb  6 16:29:55 CET 2007 - locilka@suse.cz

- Hide &product; in inst_suseconfig call to remove dependency on
  Product.ycp and not to be so ugly (#241553).

-------------------------------------------------------------------
Mon Feb  5 11:31:52 CET 2007 - locilka@suse.cz

- Store Add-Ons at the end of first stage installation and restore
  them before AutoYaST cloning at the end of the second stage
  installation (bugzilla #187558).
- Set license content before it is displayed for the first time,
  select license language before it is displayed (#220847).
- 2.15.7

-------------------------------------------------------------------
Fri Feb  2 15:25:04 CET 2007 - locilka@suse.cz

- Removing dependency on yast2-slp package.
- Moving all SLP-related functionality to yast2-packager-2.15.7.
- Handling not installed yast2-slp package in Add-Ons (#238680).

-------------------------------------------------------------------
Thu Feb  1 12:41:36 CET 2007 - locilka@suse.cz

- When an Add-On product is added and removed later, correctly
  remove also cached control file of that Add-On (#238307).
- 2.15.6

-------------------------------------------------------------------
Wed Jan 31 09:34:11 CET 2007 - locilka@suse.cz

- Rereading all SCR Agents in case of installation workflow changed
  by Add-On product (#239055).
- Calling PackageLock::Check before Pkg calls (#238556).

-------------------------------------------------------------------
Sun Jan 28 22:27:48 CET 2007 - locilka@suse.cz

- Removed tv and bluetooth hardware proposals from SLES control
  file. There are no such modules in that product (#238759).

-------------------------------------------------------------------
Mon Jan 22 13:46:20 CET 2007 - locilka@suse.cz

- Correct handling of CD/DVD Add-Ons in installation (#237264).
- Fixed switching between Installation Settings tabs in case of
  error in proposal. Every time, only the more-detailed tab is
  selected (#237291).
- Appropriate buttons for Add-Ons dialog for both dialog in
  installation workflow and installation proposal (#237297).
- 2.15.5

-------------------------------------------------------------------
Fri Jan 19 16:25:44 CET 2007 - locilka@suse.cz

- Fixed cancelling of entering a new Add-On (#236315).
- Added zFCP and DASD to installation/update proposal on S/390
  (jsrain) (#160399)
- 2.15.4

-------------------------------------------------------------------
Wed Jan 17 10:50:02 CET 2007 - locilka@suse.cz

- Changed control file documentation for Flexible Partitioning
  (bugzilla #229651 comment #15).
- Changed option <clone_module> "lan" to "networking" (#235457).

-------------------------------------------------------------------
Fri Jan 12 19:05:56 CET 2007 - ms@suse.de

- fixed TERM type setup in case of ssh based installations.
  if the installation is ssh based, TERM is not allowed to
  be overwritten by the value of install.inf. The TERM value
  of install.inf points to the console and not to the remote
  terminal type (#234032)

-------------------------------------------------------------------
Fri Jan 12 17:41:05 CET 2007 - locilka@suse.cz

- control file variable for monthly suse_register run (F#301822)
  (change made by jdsn)

-------------------------------------------------------------------
Thu Jan 11 10:59:40 CET 2007 - locilka@suse.cz

- Changed SLD and SLE control files to reflect demands described in
  bugzilla bug #233156:
  * Old packages are removed by default, only for upgrading from
    SLD 10 or SLE 10, packages are not removed by default.
  * New packages are selected for installation by default, only for
    upgrading from SLD 10 or SLE 10, packages are only updated.
  * Upgrading to new SLE 10 from is only supported from SLES9 and
    SLE 10, upgrading from another product will display warning.

-------------------------------------------------------------------
Sat Jan  6 19:32:23 CET 2007 - ms@suse.de

- fixed usage of fbiterm (#225229)

-------------------------------------------------------------------
Thu Jan  4 14:27:12 CET 2007 - locilka@suse.cz

- Added documentation for new features in control file:
  * boolean delete_old_packages and list of products for which this
    rule is inverted.
  * boolean only_update_selected and list of products for which
    this rule is inverted.
  * list of products supported for upgrade
  (All described in FATE #301844)

-------------------------------------------------------------------
Tue Jan  2 13:07:24 CET 2007 - locilka@suse.cz

- Allowing to add the very same product that has been already
  installed or selected for installation in case the url is
  different than any of the current urls. There can be more sources
  for the product because product urls can be removed and added
  also by inst_source module (#227605).
- Consistent spelling of "Add-On" and "add-on" (#229934).
- 2.15.3

-------------------------------------------------------------------
Tue Dec 12 10:57:21 CET 2006 - locilka@suse.cz

- Consistent spelling of 'AutoYaST' (#221275).

-------------------------------------------------------------------
Mon Dec 11 16:11:21 CET 2006 - locilka@suse.cz

- Handling new flag REGISTERPRODUCT from add-on product content
  file. This flag demands running the registration client after
  an add-on product is installed (on a running system) and demands
  running the registration client even if it is disabled in
  the base-product's control file (during installation)
  (FATE #301312).
- 2.15.2

-------------------------------------------------------------------
Thu Dec  7 18:28:21 CET 2006 - locilka@suse.cz

- Release Notes dialog in the second stage installation now offers
  to select a different language for release notes than the default
  one (#224875).

-------------------------------------------------------------------
Thu Dec  7 10:46:00 CET 2006 - locilka@suse.cz

- Reworked adding and removing Add-Ons during the first stage
  installation. If some Add-Ons are added or removed, the entire
  workflow is created from scratch (#221377).
- Using a separate temporary directory for Add-On licenses not to
  be confused by the previous Add-On.
- Fixed Second Stage Installation script to handle rebooting
  after kernel-patch correctly (#224251).
- Fixed Add-On handling when cancelling adding an Add-On product,
  before that return value from the previous adding was evaluated.
- Fixing some texts (#223880)
- 2.15.1

-------------------------------------------------------------------
Mon Dec  4 16:27:21 CET 2006 - locilka@suse.cz

- Adding support for own help texts for particular submodules in
  installation proposal (FATE #301151). Use key "help" in
  "MakeProposal"'s function result.
- Adding root_password_ca_check item into the globals of control
  file set to true for SLES and false otherwise (FATE #300438).
- A better fix for disabling [Back] button in License Agreement
  dialog when the previous (Language) dialog has been skipped
  (223258).
- 2.15.0

-------------------------------------------------------------------
Mon Dec  4 08:34:02 CET 2006 - lslezak@suse.cz

- "en_EN" -> "en_GB" in list of the preferred languages for EULA

-------------------------------------------------------------------
Thu Nov 23 11:10:14 CET 2006 - locilka@suse.cz

- Disabling [Back] button in License Agreement dialog when the
  previous (Language) dialog has been skipped (223258).
- 2.14.15

-------------------------------------------------------------------
Wed Nov 22 18:51:10 CET 2006 - ms@suse.de

- added hostname/IP information to Xvnc setup (#223266)
- fixed call of initvicons, deactivate s390 exception (#192052)
- 2.14.14

-------------------------------------------------------------------
Tue Nov 21 14:42:50 CET 2006 - locilka@suse.cz

- Reporting the failed or aborted installation only when it has
  been really aborted or when it really failed. YaST or system
  restarts on purpose (online update) are now handled correctly -
  there is no question whether user wants to continue with
  the installation (#222896).
- 2.14.13

-------------------------------------------------------------------
Mon Nov 20 15:25:11 CET 2006 - locilka@suse.cz

- Wider list of extra-sources 56->76 characters (#221984).
- Adding modules listed in Linuxrc entry brokenmodules into the
  /etc/modprobe.d/blacklist file (#221815).
- 2.14.12

-------------------------------------------------------------------
Mon Nov 20 11:49:53 CET 2006 - ms@suse.de

- fixed framebuffer color depth setup (#221139)
- 2.14.11

-------------------------------------------------------------------
Mon Nov 20 08:55:16 CET 2006 - locilka@suse.cz

- Show update-confirmation dialog in Mode::update() only (#221571).
- Pressing [Abort] button in the Add-On dialog during installation
  now opens-up a correct pop-up dialog with correct text (#218677).

-------------------------------------------------------------------
Wed Nov 15 15:30:03 CET 2006 - ms@suse.de

- fixed i810 based installation (#220403)
- 2.14.10

-------------------------------------------------------------------
Wed Nov 15 14:38:21 CET 2006 - locilka@suse.cz

- Defining the minimal size for release_notes pop-up to have the
  minimal size 76x22 or 3/4x2/3 in text mode and 100x30 in graphic
  mode (#221222).

-------------------------------------------------------------------
Wed Nov 15 11:40:48 CET 2006 - locilka@suse.cz

- Restoring the [ Next ] button in the inst_congratlate client when
  the [ Back ] button is pressed (#221190).

-------------------------------------------------------------------
Tue Nov 14 13:20:24 CET 2006 - locilka@suse.cz

- Changes in openSUSE control file (#219878):
  * limit_try_home: 5 GB -> 7 GB
  * root_base_size: 3 GB -> 5 GB

-------------------------------------------------------------------
Thu Nov  9 15:21:14 CET 2006 - locilka@suse.cz

- Always run the fonts_finish's Write() function. Skip running
  "SuSEconfig --module fonts" if script SuSEconfig.fonts does not
  exist (#216079).
- 2.14.9

-------------------------------------------------------------------
Thu Nov  9 10:22:00 CET 2006 - locilka@suse.cz

- Added confirmation dialog into the update workflow on the running
  system before the update really proceeds (#219097).
- confirmInstallation function moved from inst_doit to misc to make
  confirmation dialog possible (#219097).
- Set Product Name only when any Product Name found (#218720).
- 2.14.8

-------------------------------------------------------------------
Fri Nov  3 14:39:53 CET 2006 - locilka@suse.cz

- Preselecting already installed languages in the Language Add-On
  script (FATE #301239) (#217052).
- 2.14.7

-------------------------------------------------------------------
Fri Nov  3 10:17:37 CET 2006 - locilka@suse.cz

- Changed text of question asking whether the second stage
  installation should start again (FATE #300422) in case of
  previous failure or user-abort (#215697).

-------------------------------------------------------------------
Wed Nov  1 17:43:41 CET 2006 - locilka@suse.cz

- "Installation->Other->Boot Installed System->Cancel" now doesn't
  abort the installation but returns to the Installation Mode
  dialog (#216887).
- Correct handling of pressing Cancel or Abort buttons in pop-up
  windows in Add-On installation (#216910).

-------------------------------------------------------------------
Mon Oct 30 15:10:07 CET 2006 - lslezak@suse.cz

- updated inst_extrasources client to not download files from the
  installation sources (#213031)
- requires yast2-pkg-bindings >= 2.13.101
- 2.14.6

-------------------------------------------------------------------
Mon Oct 30 12:59:31 CET 2006 - locilka@suse.cz

- Moving ProductFeatures::Save() from inst_kickoff client to
  save_config_finish - client that is called after the SCR is
  switched to the running system (#209119).
- Calling Storage::RemoveDmMapsTo (device) in after the disks are
  probed in inst_system_analysis (#208222).
- Fixed including packager.

-------------------------------------------------------------------
Thu Oct 26 14:51:12 CEST 2006 - locilka@suse.cz

- Enabling back button in the License Agreement dialog (#215236).
- Adding add-on.rnc for AutoYaST profile validation (#215248).
- Providing an easier switch to disable IPv6 by a new ipv6 client
  in the network proposal (FATE #300604) (mzugec).
- 2.14.5

-------------------------------------------------------------------
Wed Oct 25 16:28:14 CEST 2006 - locilka@suse.cz

- Adding more debugging messages in order to fix random crashing
  of the second stage installation (#214886).

-------------------------------------------------------------------
Tue Oct 24 13:57:57 CEST 2006 - locilka@suse.cz

- Renamed control file control.PROF.xml to control.openSUSE.xml

-------------------------------------------------------------------
Tue Oct 24 10:58:18 CEST 2006 - ms@suse.de

- fixed nic detection (#213870)

-------------------------------------------------------------------
Mon Oct 23 16:04:30 CEST 2006 - locilka@suse.cz

- Added special installation client for Language Add-Ons
  inst_language_add-on and it's XML workflow
  add-on-template_installation.xml for calling this client after
  the Add-On Product is added by the add-on client (FATE #301239).
- Adding add-on client to list of clients that are enabled for
  AutoYaST cloning (bugzilla #198927).
- Added summary of the Release Notes client for the Control Center
  (bugzilla #213878).
- 2.14.4

-------------------------------------------------------------------
Wed Oct 18 16:13:12 CEST 2006 - locilka@suse.cz

- Added a life-belt into the second stage installation. It can be
  restarted under these circumstances:

  1.) User aborts the installation
  2.) Installation process is killed during the installation
  3.) Computer is restarted during the installation (reset)

  The very next time the system is restarted. YaST starts and
  informs user that the previous installation was aborted/failed.
  Then users are asked whether they want to rerun the second stage
  installation (FATE #300422).

- Fixed setting own Y2MAXLOGSIZE up in order to save memory
  requirements during the first stage installation.
- 2.14.3

-------------------------------------------------------------------
Mon Oct 16 13:18:43 CEST 2006 - locilka@suse.cz

- Timeout license in AutoYaST after 2 seconds (#206706).
  This solution doesn't break ncurses.
- 2.14.2

-------------------------------------------------------------------
Mon Oct 16 12:24:10 CEST 2006 - fehr@suse.de

- added new configurable values for LVM/EVMS based proposals
  (feature 300169)
- change evms_config to true

-------------------------------------------------------------------
Mon Oct 16 11:12:51 CEST 2006 - ms@suse.de

- disable oom-killing for X-Server process (#211860)

-------------------------------------------------------------------
Thu Oct 12 16:28:07 CEST 2006 - locilka@suse.cz

- Handle Installation::destdir in *.bash properly (#211576).
- 2.14.1

-------------------------------------------------------------------
Mon Oct  9 16:52:14 CEST 2006 - locilka@suse.cz

- Merged SLES10 SP1 branch to openSUSE 10.2.
- 2.14.0

-------------------------------------------------------------------
Mon Oct  9 09:33:31 CEST 2006 - locilka@suse.cz

- Remove old eula.txt and then copy new one if exists (#208908).
- Using the fullscreen mode again, background images temporarily
  removed from the RPM build (#208307).
- The default "Other Option" is Repair, not Boot (#208841).
- Removed some unneeded imports from inst_clients.
- 2.13.159

-------------------------------------------------------------------
Mon Oct  2 16:44:25 CEST 2006 - locilka@suse.cz

- Merged proofread texts
- 2.13.158

-------------------------------------------------------------------
Mon Oct  2 11:06:29 CEST 2006 - lslezak@suse.cz

- inst_extrasources.ycp - fixed name of the text domain
- 2.13.157

-------------------------------------------------------------------
Wed Sep 27 15:22:15 CEST 2006 - lslezak@suse.cz

- new inst_extrasources.ycp client - add extra installation sources
  during installation (in 2nd stage, after online update)
  (fate #100168, #300910)
- 2.13.156

-------------------------------------------------------------------
Wed Sep 27 09:58:53 CEST 2006 - locilka@suse.cz

- YCP modules that originated at yast2-packager were moved back.
- Usage of dgettext replaced with standard gettext strings.
- Removed yast2-slp and yast2-firewall from build-requirements.
- 2.13.155

-------------------------------------------------------------------
Mon Sep 25 17:45:54 CEST 2006 - locilka@suse.cz

- New icon for Hardware Proposal.
- Root Password dialog moved before Hostname and Domain Name
  (#208032).

-------------------------------------------------------------------
Mon Sep 25 13:21:35 CEST 2006 - locilka@suse.cz

- A bit rewritten code for language selected for second stage of
  update (FATE #300572). Mode::Set is now called before Mode::Get.
- New installation images from jimmac (#203510).
- Timeout and accept the license dialog when installing using
  AutoYaST. By defualt, it's 8 seconds (#206706).
- New busy message when finishing the installation (closing
  sources, etc.).
- 2.13.154

-------------------------------------------------------------------
Mon Sep 25 10:59:16 CEST 2006 - jsrain@suse.cz

- check properly for existing files in /proc (#205408)

-------------------------------------------------------------------
Fri Sep 22 16:01:25 CEST 2006 - jsuchome@suse.cz

- Remember the selected language for update and use it also in the
  second stage (FATE #300572).
- 2.13.153

-------------------------------------------------------------------
Fri Sep 22 14:14:44 CEST 2006 - lslezak@suse.cz

- x11_finish.ycp - removed workaround for #201121

-------------------------------------------------------------------
Fri Sep 22 09:35:36 CEST 2006 - locilka@suse.cz

- Fixed starting Installation in window: Exception for PPC, 832x624
  still runs in fullscreen. Fixed using a fallback image when
  the current resolution is not supported (#207321).
- Fixed counting offset for installation in window. Exceptions are
  now handled correctly (#207310).
- Changed fallback background image - a pure black suits better.
- Visual speeding-up initializing the installation - adding
  a wrapper installation.ycp around installation_worker.ycp client
  to provide UI ASAP.

-------------------------------------------------------------------
Thu Sep 21 16:36:42 CEST 2006 - ms@suse.de

- added patch from Olaf Hering to remove the DefaultColorDepth
  for special fb devices which are not VESA VGA (#207338)

-------------------------------------------------------------------
Tue Sep 19 17:14:28 CEST 2006 - locilka@suse.cz

- Removed Installation background 1600x800 px.
- Added installation background 1280x800 px.

-------------------------------------------------------------------
Mon Sep 18 09:53:18 CEST 2006 - locilka@suse.cz

- Icon for release notes (inst_release_notes).
- List of available SLP sources based on Product Name (SLP label),
  also with filter when more than 15 sources are listed
  (FATE #300619).
- Added background images for installation (thanks to jimmac)
  [1024x768, 1280x1024, 1400x1050, 1600x800, 1600x1200] (Bugzilla
  #203510).
- Replacing "Product %1" with "%1" for list of selected Add-On
  products - the column is already called "Product".
- 2.13.152

-------------------------------------------------------------------
Thu Sep 14 14:45:54 CEST 2006 - locilka@suse.cz

- Finally! Corrected path for importing user-related data to the
  just installed system (FATE #120103, comments #17, #18).

-------------------------------------------------------------------
Thu Sep 14 00:46:19 CEST 2006 - ro@suse.de

- added yast2-core-devel to BuildRequires

-------------------------------------------------------------------
Wed Sep 13 09:27:51 CEST 2006 - locilka@suse.cz

- Calling languages.ycp client has been changed to a function call
  Language::GetLanguagesMap (#204791).
- Added new Requirement: yast2-country >= 2.13.35
- Calling copy_systemfiles_finish from inst_finish (FATE #300421).
- New icon for Finishing Basic Installation dialog.
- Calling new pre_umount_finish client before umount_finish,
  umount_finish closes SCR (#205389).
- Correctly quote files that are added into the temporary archive
  (FATE #300421).
- Removing the leading slashes from filenames when archiving them.
- Reporting error (into log) if save_hw_status_finish.ycp goes
  wrong (partly fixed #205408).
- 2.13.151

-------------------------------------------------------------------
Tue Sep 12 18:40:34 CEST 2006 - locilka@suse.cz

- Found a better place for calling 'inst_pre_install' client, by
  now it is really called...
- Enhanced logging.
- Disabling the License Language combo-box in case of less than
  two languages in it (#203543).

-------------------------------------------------------------------
Tue Sep 12 17:07:19 CEST 2006 - locilka@suse.cz

- Fixed displaying license: Language name should always be either
  shown or the license is disabled as invalid; If there are both
  license.en.txt and license.txt, one of them is hidden because
  they have the very same content; An installation language is also
  pre-selected as a language for a license (if such exists).
- Fixed initializing the known languages via WFM::call("languages")
  (#204791).
- Another icon for Installation Mode dialog, it was the same as for
  Initialization and Analyzing the Computer dialogs.
- 2.13.150

-------------------------------------------------------------------
Mon Sep 11 09:59:15 CEST 2006 - locilka@suse.cz

- Added 'inst_pre_install' and 'copy_systemfiles_finish' clients,
  and module 'SystemFilesCopy' as a solution for FATE requests
  #300421 and #120103, which means that SSH keys are, by now,
  copied from another already installed system (if such exists).
  If there are more installed systems, the best ones are selected
  considering the newest access-time.
- More verbose dialog when initializing the installation (+icon).

-------------------------------------------------------------------
Thu Sep  7 15:13:54 CEST 2006 - locilka@suse.cz

- Added dialog content and help into the initial dialog of add-on
  client. Progress will be even better.
- Temporarily disabled buttons that don't work there.
- Added more "busy messages" into the add-on dialogs.
- Added new functionality for filtering services in SLP services
  table. Allowed characters are "a-zA-Z0-9 .*-".

-------------------------------------------------------------------
Wed Sep  6 17:41:07 CEST 2006 - mvidner@suse.cz

- To allow adding unsigned sources, temporarily "rug set-pref
  security-level none" when syncing in inst_source (#190403).
- 2.13.149

-------------------------------------------------------------------
Wed Sep  6 12:47:51 CEST 2006 - locilka@suse.cz

- No such headline "Mode" in the Installation Settings dialog.
  Help fixed (#203811).
- Added help into the Add-On Product Installation dialog.
- Add and Delete buttons in the same dialog were moved to the left
  side according the YaST style guide.
- Disabling Delete button in case of no Products listed
  (all filed as bug #203809).
- Used a correct (another) icon in License Agreement dialog
  (#203808).

-------------------------------------------------------------------
Mon Sep  4 15:59:47 CEST 2006 - locilka@suse.cz

- Running Installation in Wizard Window (#203510).
- Needed binaries in inst-sys: xquery and fvwm-root.
- Initially, a plain colored image is used as a background.
- 2.13.148

-------------------------------------------------------------------
Mon Sep  4 15:49:40 CEST 2006 - ms@suse.de

- fixed -fp setup of Xvnc (#203531)

-------------------------------------------------------------------
Fri Sep  1 08:48:50 CEST 2006 - locilka@suse.cz

- Fixed Installation Mode dialog to redraw itself only when needed.

-------------------------------------------------------------------
Wed Aug 23 16:59:03 CEST 2006 - locilka@suse.cz

- Added a new debugger tool scr_switch_debugger.ycp that is called
  when switching to the installed system in switch_scr_finish.ycp
  fails (#201058).
- Additionally, YaST logs from installed system are stored under
  the /var/log/YaST2/InstalledSystemLogs/ directory.
- 2.13.147

-------------------------------------------------------------------
Wed Aug 23 16:44:18 CEST 2006 - jsrain@suse.cz

- use version specific Xvnc parameters
- 2.13.146

-------------------------------------------------------------------
Wed Aug 23 13:05:35 CEST 2006 - jsrain@suse.cz

- temporary fix to copy /etc/X11/xorg.conf to the system during
  installation (#201121)
- 2.13.145

-------------------------------------------------------------------
Tue Aug 22 19:26:28 CEST 2006 - mvidner@suse.cz

- test_proposal and test_inst_client: also call
  Mode::SetMode ("installation");

-------------------------------------------------------------------
Tue Aug 22 14:27:53 CEST 2006 - locilka@suse.cz

- New Installation Mode dialog (#156529)
- 2.13.144

-------------------------------------------------------------------
Tue Aug 22 13:41:54 CEST 2006 - jsrain@suse.cz

- weaken dependency on suseRegister (#183656)

-------------------------------------------------------------------
Fri Aug 18 09:49:41 CEST 2006 - jsrain@suse.cz

- fixed building documentation
- 2.13.143

-------------------------------------------------------------------
Thu Aug 10 11:18:24 CEST 2006 - jsrain@suse.cz

- fixed congratulation text for openSUSE (#198252)
- 2.13.142

-------------------------------------------------------------------
Wed Aug  9 15:30:57 CEST 2006 - jsrain@suse.cz

- read info about products from package manager without parsing all
  metadata and reading RPM database (#66046)
- added unzip to Requires (#195911)

-------------------------------------------------------------------
Tue Aug  8 09:54:38 CEST 2006 - jsrain@suse.cz

- fixed 'Requires'
- 2.13.141

-------------------------------------------------------------------
Fri Aug  4 16:33:11 CEST 2006 - jsrain@suse.cz

- updated for X.Org 7
- 2.13.140

-------------------------------------------------------------------
Fri Aug  4 09:21:28 CEST 2006 - jsrain@suse.cz

- moved SLP source scanning to SourceManager.ycp

-------------------------------------------------------------------
Wed Aug  2 14:10:41 CEST 2006 - mvidner@suse.cz

- Added a configure-time check for fvwm directory

-------------------------------------------------------------------
Fri Jul 28 09:42:00 CEST 2006 - jsrain@suse.cz

- offer to eject the CD drive when asking for add-on CD (#181992)

-------------------------------------------------------------------
Thu Jul 27 14:18:01 CEST 2006 - jsrain@suse.cz

- added support for merging multiple proposal items as one proposal
  item (eg. to group langage and keyboard)
- 2.13.139

-------------------------------------------------------------------
Wed Jul 26 09:18:36 CEST 2006 - jsrain@suse.cz

- get version from installed product proper way (#157924)

-------------------------------------------------------------------
Tue Jul 25 14:32:18 CEST 2006 - jsrain@suse.cz

- beep before rebooting the machine during installation (#144614)

-------------------------------------------------------------------
Mon Jul 24 13:56:22 CEST 2006 - jsrain@suse.cz

- fixed error reporting when creating a source (#159695)
- abort installation if package manager initialization fails
  (#167674)
- report proper message if no catalog found via SLP and firewall
  is running (#156444)

-------------------------------------------------------------------
Tue Jul 18 16:57:08 CEST 2006 - jsrain@suse.cz

- fixed displaying catalog selection dialog if multiple catalogs
  found on add-on media (#192761)

-------------------------------------------------------------------
Tue Jul 18 16:14:17 CEST 2006 - jsrain@suse.cz

- fixed vendor URL in congratulate dialog (#187358)
- 2.13.138

-------------------------------------------------------------------
Mon Jul 17 10:12:58 CEST 2006 - jsrain@suse.cz

- check if there are any patches available before offering online
  update (jsuchome)
- merged inst_default_desktop.ycp to desktop_finish.ycp

-------------------------------------------------------------------
Sun Jul 16 08:54:55 CEST 2006 - olh@suse.de

- introduce a Linuxrc::display_ip and use it instead of Arch::s390
- 2.13.137

-------------------------------------------------------------------
Fri Jul 14 15:16:00 CEST 2006 - jsrain@suse.cz

- adapted to changes in yast2-packager
- use only one implementation of product license handling (#191523)
- 2.13.136

-------------------------------------------------------------------
Fri Jul 14 14:51:37 CEST 2006 - olh@suse.de

- move /tmp/vncserver.log to /var/log/YaST2/vncserver.log

-------------------------------------------------------------------
Mon Jul 10 10:47:57 CEST 2006 - jsrain@suse.cz

- correctly import add-on product control file even if no
  additional YaST modules are present on the media (#185768)
- 2.13.135

-------------------------------------------------------------------
Mon Jul 10 09:23:29 CEST 2006 - mvidner@suse.cz

- When running Novell Customer Center Configuration the second time,
  do not add duplicate update sources for graphic card drivers
  (#188572).
- 2.13.134

-------------------------------------------------------------------
Fri Jun 30 11:42:11 CEST 2006 - ug@suse.de

- during autoinstall, timeout early warning popups

-------------------------------------------------------------------
Tue Jun 27 14:02:45 CEST 2006 - mvidner@suse.cz

- Don't show the URL passwords in registration success popup (#186978).
- Include the password in URLs passed to ZMD (#186842).
- Don't log the URL passwords.
- 2.13.133

-------------------------------------------------------------------
Mon Jun 26 08:54:43 CEST 2006 - jsrain@suse.cz

- preselect patterns according to selected desktop (#183944)

-------------------------------------------------------------------
Wed Jun 21 11:03:58 CEST 2006 - jsrain@suse.cz

- display the source URL dialog if adding add-on product update
  source fails in order to allow to enter password (#186804)

-------------------------------------------------------------------
Tue Jun 20 14:50:48 CEST 2006 - mvidner@suse.cz

- When registration succeeds, display only the actually added sources
(#180820#c26).

-------------------------------------------------------------------
Tue Jun 20 14:35:15 CEST 2006 - jsrain@suse.cz

- translate the congratulate string (#186567)

-------------------------------------------------------------------
Mon Jun 19 14:05:21 CEST 2006 - jsrain@suse.cz

- report an error when failed to register the update source for
  an add-on product (#185846)
- 2.13.132

-------------------------------------------------------------------
Mon Jun 19 12:54:36 CEST 2006 - jsrain@suse.cz

- ask about accepting license of add-on product added via the
  /add_on_product file (#186148)
- 2.13.131

-------------------------------------------------------------------
Thu Jun 15 18:47:05 CEST 2006 - mvidner@suse.cz

- Do not complain if ZMD cannot be stopped (#166900).
- When syncing the _original_ installation sources to ZMD,
  temporarily turn off signature checking because the user has
  already decided to trust the sources (#182747).
- SourceManager: factored out the rug pathname.
- 2.13.130

-------------------------------------------------------------------
Thu Jun 15 12:45:27 CEST 2006 - jsrain@suse.cz

- set installation server as host name (not IP address) if it is
  defined as host name during installation (#178933)
- 2.13.129

-------------------------------------------------------------------
Thu Jun 15 10:20:39 CEST 2006 - visnov@suse.cz

- fix the please-wait string

-------------------------------------------------------------------
Wed Jun 14 15:07:04 CEST 2006 - jdsn@suse.de

- added a please-wait string in registration (already translated)
- 2.13.128

-------------------------------------------------------------------
Mon Jun 12 16:07:52 CEST 2006 - mvidner@suse.cz

- Fillup /etc/sysconfig/security:CHECK_SIGNATURES and initialize it
  based on an install time kernel parameter.
- 2.13.127

-------------------------------------------------------------------
Mon Jun 12 13:22:08 CEST 2006 - jdsn@suse.de

- run pango module creation as root (#165891)
- fixed SLE desktop file of suse_register for autoyast (mc, ug)
- 2.13.126

-------------------------------------------------------------------
Fri Jun  9 11:02:57 CEST 2006 - locilka@suse.cz

- Identify the downloaded release notes by the product name during
  the internet test. Changes were made in the module Product
  (#180581).
- 2.13.125

-------------------------------------------------------------------
Thu Jun  8 11:49:04 CEST 2006 - jdsn@suse.de

- create pango modules for registration browser (#165891)
- sync zypp update sources in autoyast mode as well (#181183)
- 2.13.124

-------------------------------------------------------------------
Wed Jun  7 16:15:36 CEST 2006 - jsrain@suse.cz

- avoid adding update source of an add-on product twice during
  installation (#182434)
- 2.13.123

-------------------------------------------------------------------
Tue Jun  6 18:56:57 CEST 2006 - mvidner@suse.cz

- Moved SourceManager + deps from yast2-packager to yast2-installation
  to avoid circular BuildRequires.
- 2.13.122

-------------------------------------------------------------------
Tue Jun  6 18:32:04 CEST 2006 - mvidner@suse.cz

- Call suse_register with --nozypp meaning that we will tell rug
  ourselves which zypp/yum sources it should add. This enables
  rejecting broken or untrusted sources (#180820).
- Moved the major part of Register::add_update_sources to
  SourceManager::AddUpdateSources.
- 2.13.121

-------------------------------------------------------------------
Tue Jun  6 09:53:16 CEST 2006 - jsrain@suse.cz

- sync add-on product source to ZMD (#181743)
- 2.13.120

-------------------------------------------------------------------
Thu Jun  1 17:57:23 CEST 2006 - mvidner@suse.cz

- Do log Report::{Message,Warning,Error} messages by default (#180862).
- 2.13.119

-------------------------------------------------------------------
Thu Jun  1 14:55:44 CEST 2006 - jsrain@suse.cz

- honor UPDATEURLS if installing add-on product in running system
  (#180417)
- 2.13.118

-------------------------------------------------------------------
Wed May 31 12:58:33 CEST 2006 - jsrain@suse.cz

- avoid calling Pkg::SourceStartCache during 1st stage of the
  installation (#178007)
- 2.13.117

-------------------------------------------------------------------
Tue May 30 18:02:54 CEST 2006 - jdsn@suse.de

- set correct title of installation step Customer Center (#179921)
- 2.13.116

-------------------------------------------------------------------
Fri May 26 14:27:56 CEST 2006 - jsrain@suse.cz

- fixed behavior if SLP source detection fails (#179036)
- 2.13.115

-------------------------------------------------------------------
Thu May 25 08:46:56 CEST 2006 - jsrain@suse.cz

- added possibility to specify add-on product URL as command-line
  parameter of add-on.ycp (to run add-on product workflow via
  autorun.sh)
- 2.13.114

-------------------------------------------------------------------
Wed May 24 12:52:21 CEST 2006 - jsrain@suse.cz

- properly integrate YCP code for add-on product installation in
  running system (if YCP code present) (#178311)
- 2.13.113

-------------------------------------------------------------------
Tue May 23 18:58:20 CEST 2006 - jdsn@suse.de

- gray out checkboxes in inst_suse_register when skipping (#178042)
- 2.13.112

-------------------------------------------------------------------
Tue May 23 15:07:42 CEST 2006 - jsrain@suse.cz

- added different desktop files for SLE and BOX/openSUSE
- 2.13.111

-------------------------------------------------------------------
Tue May 23 13:20:03 CEST 2006 - jdsn@suse.de

- fixed layouting in inst_ask_online_update (#177559)

-------------------------------------------------------------------
Fri May 19 17:57:10 CEST 2006 - jdsn@suse.de

- let inst_suse_register ask to install mozilla-xulrunner if
  missing (#175166)
- prevent non-root user to run inst_suse_register (#170736)
- 2.13.110

-------------------------------------------------------------------
Fri May 19 15:36:36 CEST 2006 - jsrain@suse.cz

- more verbose logging of storing hardware status (#170188)
- 2.13.109

-------------------------------------------------------------------
Thu May 18 17:07:13 CEST 2006 - hare@suse.de

- start iscsid if root is on iSCSI (#176804)

-------------------------------------------------------------------
Wed May 17 13:08:52 CEST 2006 - jsrain@suse.cz

- set DISPLAYMANAGER_SHUTDOWN according to control file (#169639)
- 2.13.108

-------------------------------------------------------------------
Tue May 16 13:29:38 CEST 2006 - jsrain@suse.cz

- marked missed text for translation (#175930)
- 2.13.107

-------------------------------------------------------------------
Mon May 15 12:59:58 CEST 2006 - jsrain@suse.cz

- handle additional data for installation restart (#167561)

-------------------------------------------------------------------
Fri May 12 14:11:18 CEST 2006 - jsrain@suse.cz

- initialize callbacks before adding an add-on product, properly
  handle installation sources of add-on products (both if preparing
  AutoYaST configuration (#172837)
- 2.13.106

-------------------------------------------------------------------
Thu May 11 13:50:29 CEST 2006 - jsrain@suse.cz

- do not disable automatic modprobe before adding add-on products
  (#172149)
- 2.13.105

-------------------------------------------------------------------
Thu May 11 12:02:13 CEST 2006 - ms@suse.de

- fixed message text (#172766)

-------------------------------------------------------------------
Thu May 11 09:55:08 CEST 2006 - ms@suse.de

- prevent ssh message from being displayed if vnc+ssh has
  been specified as installation method (#173486)

-------------------------------------------------------------------
Wed May 10 13:40:16 CEST 2006 - jdsn@suse.de

- removed search bar from registration browser (#169092)
- 2.13.104

-------------------------------------------------------------------
Tue May  9 19:35:47 CEST 2006 - jdsl@suse.de

- switched to Enterprise wording for inst_suse_register (#173970)
- 2.13.103

-------------------------------------------------------------------
Tue May  9 19:30:47 CEST 2006 - mvidner@suse.cz

- Save the update sources if registration is done later after the
  installation (#172665).
- When adding upate sources, do not add duplicates (check by the alias
  passed by suse_register on SLE), delete the duplicate beforehand
  (#168740#c3).
- 2.13.102

-------------------------------------------------------------------
Tue May  9 11:32:20 CEST 2006 - mvidner@suse.cz

- Start the network also when doing a remote X11 installation (#165458,
  hare).
- 2.13.101

-------------------------------------------------------------------
Mon May  8 17:32:59 CEST 2006 - jdsl@suse.de

- added hard require from y2-installation to suseRegister (hmuelle)
- added new w3m-jail for registration (#167225)
- fixed passing of url to browser(s) for registration (#167225)
- switched to Enterprise strings for inst_suse_register (shorn)
- 2.13.100

-------------------------------------------------------------------
Thu May  4 14:31:29 CEST 2006 - jsrain@suse.cz

- added congratulate text to the control file (#170881)
- 2.13.99

-------------------------------------------------------------------
Thu May  4 13:10:48 CEST 2006 - jsrain@suse.cz

- disable timeout in popup before installation reboot in case
  of SSH installation (#160301)

-------------------------------------------------------------------
Thu May  4 11:21:32 CEST 2006 - locilka@suse.cz

- include proofread message texts

-------------------------------------------------------------------
Wed May  3 10:26:29 CEST 2006 - locilka@suse.cz

- Busy cursor when "Contacting server" in suse_register (#171061).
- 2.13.97

-------------------------------------------------------------------
Tue May  2 15:25:35 CEST 2006 - locilka@suse.cz

- Display KDE-related help in the Congratulations dialog only
  in case of KDE as the default windowmanager (#170880).
- 2.13.96

-------------------------------------------------------------------
Fri Apr 28 14:10:50 CEST 2006 - locilka@suse.cz

- Proper checking for available network when adding an Add-On
  product. Network-related options are disabled in case of missing
  network both in installation and running system (#170147).
- 2.13.95

-------------------------------------------------------------------
Fri Apr 28 11:32:03 CEST 2006 - jsuchome@suse.cz

- initialize package callbacks for add on product workflow (#170317)
- 2.13.94

-------------------------------------------------------------------
Thu Apr 27 16:50:50 CEST 2006 - mvidner@suse.cz

- Tell libzypp-zmd-backend not to write sources to zypp db,
  we are going to do it ourselves (#170113).
- 2.13.93

-------------------------------------------------------------------
Thu Apr 27 16:03:39 CEST 2006 - jsrain@suse.de

- handle missing SHORTLABEL in content file (#170129)
- 2.13.92

-------------------------------------------------------------------
Thu Apr 27 14:57:23 CEST 2006 - fehr@suse.de

- set limit for separate /home to 14G for SLED (#169232)

-------------------------------------------------------------------
Thu Apr 27 11:16:56 CEST 2006 - ms@suse.de

- removed update_xf86config call, checking for /dev/psaux was
  broken and is no longer needed because the default mouse device
  is /dev/input/mice since many versions now (#168816)

-------------------------------------------------------------------
Thu Apr 27 10:52:08 CEST 2006 - mvidner@suse.cz

- When asking for update URLs, go trough products, not patterns (#169836).
- 2.13.91

-------------------------------------------------------------------
Thu Apr 27 08:34:33 CEST 2006 - locilka@suse.cz

- Making "SLP Catalog" selection bigger (maximum ncurses size)
  (#168718)
- 2.13.90

-------------------------------------------------------------------
Tue Apr 25 22:58:52 CEST 2006 - jsrain@suse.de

- fixed service proposal in SLES control file (#159771)

-------------------------------------------------------------------
Tue Apr 25 16:19:11 CEST 2006 - locilka@suse.cz

- Return `next instead of `ok in case of SLP Add-On Source (#165989)
- 2.13.89

-------------------------------------------------------------------
Mon Apr 24 16:22:14 CEST 2006 - jsrain@suse.de

- GDM is default if both KDE and GNOME installed (#155095)
- 2.13.88

-------------------------------------------------------------------
Mon Apr 24 13:30:50 CEST 2006 - sh@suse.de

- V 2.13.87
- Removed "Disagree with all" button (bug #163001)

-------------------------------------------------------------------
Mon Apr 24 12:35:52 CEST 2006 - ug@suse.de

- 2.13.86

-------------------------------------------------------------------
Mon Apr 24 11:52:47 CEST 2006 - ug@suse.de

- X-SuSE-YaST-AutoInstRequires=lan
  added to desktop file of suse register.
  Otherwise the registration fails.

-------------------------------------------------------------------
Mon Apr 24 09:37:57 CEST 2006 - lnussel@suse.de

- run rcSuSEfirewall2 reload when installing via vnc or ssh (#153467)
- 2.13.85

-------------------------------------------------------------------
Fri Apr 21 23:26:26 CEST 2006 - jsrain@suse.de

- determine base product accordign to flag (#160585)
- 2.13.84

-------------------------------------------------------------------
Fri Apr 21 17:26:15 CEST 2006 - jdsn@suse.de

- added proxy support for registration browser (#165891)
- 2.13.83

-------------------------------------------------------------------
Thu Apr 20 22:22:59 CEST 2006 - jsrain@suse.de

- handle installation restart with repeating last step (#167561)
- 2.13.82

-------------------------------------------------------------------
Thu Apr 20 18:51:55 CEST 2006 - jdsn@suse.de

- proxy support for registration process (#165891)
- disable w3m registration by control variable (aj)
- 2.13.81

-------------------------------------------------------------------
Thu Apr 20 16:09:23 CEST 2006 - mvidner@suse.cz

- When cloning, save installation sources beforehand (#165860).
- 2.13.80

-------------------------------------------------------------------
Wed Apr 19 19:55:47 CEST 2006 - jsrain@suse.de

- restore buttons after calling DASD or zFCP module (#160399)
- 2.13.79

-------------------------------------------------------------------
Wed Apr 19 15:04:03 CEST 2006 - locilka@suse.cz

- Added more debugging messages to the inst_proposal (#162831)
- 2.13.78

-------------------------------------------------------------------
Tue Apr 18 22:58:41 CEST 2006 - jsrain@suse.de

- display proper popup when aborting add-on product installation
  (#159689)

-------------------------------------------------------------------
Tue Apr 18 22:22:02 CEST 2006 - jdsn@suse.de

- in inst_suse_register:
- busy/waiting popups (#163366, #164794)
- text changes (#165509)
- autodisable checkbox "Registration Code" (# 165841)
- error handling in case no browser is available
- cleanup
- 2.13.77

-------------------------------------------------------------------
Tue Apr 18 21:44:45 CEST 2006 - jsrain@suse.de

- do not initialize catalogs before booting installed system (#162899)
- 2.13.76

-------------------------------------------------------------------
Tue Apr 18 18:08:18 CEST 2006 - mvidner@suse.cz

- Do not try to add empty URL as an update source (#165860#c12).

-------------------------------------------------------------------
Tue Apr 18 17:02:05 CEST 2006 - mvidner@suse.cz

- Fixed a typo in the previous change.
- 2.13.75

-------------------------------------------------------------------
Tue Apr 18 14:06:21 CEST 2006 - locilka@suse.cz

- Add-On SLP source was allways returning `back also in case
  of `ok (`next) (#165989)
- 2.13.74

-------------------------------------------------------------------
Tue Apr 18 10:12:19 CEST 2006 - mvidner@suse.cz

- Skip popup and unnecessary work if there are no online update
  sources for add-ons (#167233).
- 2.13.73

-------------------------------------------------------------------
Fri Apr 14 22:25:11 CEST 2006 - jsrain@suse.de

- prevent from changing installation mode and system for update once
  it is selected (#165832)
- added add-on products to installation/update proposal for SLES/SLED
- 2.13.72

-------------------------------------------------------------------
Fri Apr 14 13:19:52 CEST 2006 - lslezak@suse.cz

- call vm_finish client at the end of installation - disable
  some services in Xen domU (#161720, #161721, #161756)
- 2.13.71

-------------------------------------------------------------------
Thu Apr 13 18:17:52 CEST 2006 - jdsn@suse.de

- changed control files according to (#165509)

-------------------------------------------------------------------
Thu Apr 13 10:35:42 CEST 2006 - mvidner@suse.cz

- Do not display errors if language specific release notes are missing
  on the installation source (#165767).
- 2.13.70

-------------------------------------------------------------------
Wed Apr 12 16:24:48 CEST 2006 - jdsn@suse.de

- added missing autoyast entries in suse_register.desktop
- 2.13.69

-------------------------------------------------------------------
Wed Apr 12 12:57:53 CEST 2006 - jsuchome@suse.cz

- control files updated for manual online update run (#165503)
- 2.13.68

-------------------------------------------------------------------
Wed Apr 12 11:39:08 CEST 2006 - ms@suse.de

- fixed displaying ftp password in plaintext in y2start.log (#164824)

-------------------------------------------------------------------
Wed Apr 12 11:05:34 CEST 2006 - mvidner@suse.cz

- Do not mangle the URL obtained from suse_register (#165499).
- 2.13.67

-------------------------------------------------------------------
Wed Apr 12 09:15:48 CEST 2006 - locilka@suse.cz

- fixed Product.ycp - relnotes_url might be defined as an empty
  string (#165314).
- 2.13.66

-------------------------------------------------------------------
Tue Apr 11 22:19:03 CEST 2006 - jsrain@suse.de

- fixed boot if root is on LVM (initialize udev symlinks) (#163073)
- 2.13.65

-------------------------------------------------------------------
Tue Apr 11 16:01:40 CEST 2006 - jdsn@suse.de

- in inst_suse_register:
  - resized popups (hmuelle)
  - new info pupop showing new update server (aj)
  - removed cancel button (#164801, shorn)
- 2.13.64

-------------------------------------------------------------------
Tue Apr 11 11:28:23 CEST 2006 - fehr@suse.de

- flag for evms in control.SLES.xml needs to be true

-------------------------------------------------------------------
Mon Apr 10 17:08:10 CEST 2006 - mvidner@suse.cz

- Add installation sources for online update (#163192).
- 2.13.63

-------------------------------------------------------------------
Fri Apr  7 23:01:33 CEST 2006 - jsrain@suse.de

- provide Product::short_name (#163702)
- 2.13.62

-------------------------------------------------------------------
Fri Apr  7 15:14:01 CEST 2006 - jdsn@suse.de

- fixed evaluation of control file variables (#162988)
- 2.13.61

-------------------------------------------------------------------
Fri Apr  7 09:39:20 CEST 2006 - jsuchome@suse.cz

- 2.13.60

-------------------------------------------------------------------
Thu Apr  6 17:10:07 CEST 2006 - ms@suse.de

- allow huge memory allocations (#151515)

-------------------------------------------------------------------
Thu Apr  6 15:19:13 CEST 2006 - jsuchome@suse.cz

- Product.ycp: read SHORTLABEL value from content file (#163702)

-------------------------------------------------------------------
Wed Apr  5 18:13:11 CEST 2006 - mvidner@suse.cz

- Call SourceManager::SyncYaSTInstSourceWithZMD () in
  inst_rpmcopy(continue) because inst_suse_register does not run
  without a network connection (#156030#c30).

-------------------------------------------------------------------
Wed Apr  5 17:05:27 CEST 2006 - jsrain@suse.de

- do not rewrite log from SCR running in chroot during installation
- fix checking for duplicate sources (#159662)
- 2.13.59

-------------------------------------------------------------------
Tue Apr  4 18:11:34 CEST 2006 - jdsn@suse.de

- fixed w3m registration again (#162462)
- changed Requires to Recommends for suseRegister (hmuelle, aj)
- 2.13.58

-------------------------------------------------------------------
Mon Apr  3 18:27:15 CEST 2006 - jdsn@suse.de

- fixed w3m in ncuses registration (#162462)
- changes in suse_register to test new server side business logic
- 2.13.57

-------------------------------------------------------------------
Mon Apr  3 14:33:44 CEST 2006 - locilka@suse.cz

- Using yast-addon icon in the .desktop file and also in the source
  code (#154930).
- 2.13.56

-------------------------------------------------------------------
Mon Apr  3 14:32:08 CEST 2006 - ug@suse.de

- by default, enable clone box on SLD

-------------------------------------------------------------------
Mon Apr  3 14:22:22 CEST 2006 - ug@suse.de

- uncheck clone checkbox if cloning is greyed out (#162457)

-------------------------------------------------------------------
Fri Mar 31 17:32:03 CEST 2006 - mvidner@suse.cz

- Tell ZMD to get the inst source (#156030)
- No unlocking after all (#160319)
  - Don't reset zypp
  - Reenable Back
  - Fetch update source from suse_resigster and add it
- 2.13.55

-------------------------------------------------------------------
Thu Mar 30 13:42:35 CEST 2006 - mvidner@suse.cz

- Reset zypp and release its lock before suse_register (#160319).
  Therefore disabled the Back button.
- Don't run add-on.ycp if another process has the zypp lock (#160319).
- 2.13.53

-------------------------------------------------------------------
Thu Mar 30 12:31:49 CEST 2006 - jdsn@suse.de

- included new desktop file in Makefile (162112)

-------------------------------------------------------------------
Wed Mar 29 17:57:35 CEST 2006 - jsrain@suse.de

- prevent from installing one product multiple times (#159662)
- 2.13.54

-------------------------------------------------------------------
Wed Mar 29 16:43:02 CEST 2006 - locilka@suse.cz

- Fixed adding SLP-based Add-On product (#161270)
- SLP-based Add-On product handling moved to separate function
- Add-On MediaSelect dialog creation moved to separate function
- Changed icon for License
- 2.13.52

-------------------------------------------------------------------
Tue Mar 29 16:06:23 CEST 2006 - jdsn@suse.de

- late feature "force registration" for suse_register (aj, shorn)

-------------------------------------------------------------------
Tue Mar 28 21:29:07 CEST 2006 - jdsn@suse.de

- added 'rm -f /var/lib/zypp/zmd_updated_the_sources'
  flag file to be deleted if suse_register runs during installation
  file checked by online update - deletion requested by mvidner
- 2.13.51

-------------------------------------------------------------------
Tue Mar 28 20:53:13 CEST 2006 - jdsn@suse.de

- added autoyast part of suse_register
- icon for product registration (#160293)
- fixes for inst_suse_register
- 2.13.50

-------------------------------------------------------------------
Mon Mar 27 23:47:38 CEST 2006 - jsrain@suse.de

- removed desktop selection from NLD workflow (#160650)

-------------------------------------------------------------------
Fri Mar 24 15:15:30 CET 2006 - locilka@suse.cz

- Filling up list of release_notes urls for all installed products
  in the Product.ycp. Needed for internet_test (#160563).
- 2.13.49

-------------------------------------------------------------------
Fri Mar 24 11:00:06 CET 2006 - ms@suse.de

- added initvicons call in second stage S05-config (#160299)

-------------------------------------------------------------------
Thu Mar 23 18:34:18 CET 2006 - jdsn@suse.de

- fixed security issue: suse-ncc dummy user got his own group

-------------------------------------------------------------------
Thu Mar 23 18:33:25 CET 2006 - jdsn@suse.de

- added controlfile configured default settings for suse_register
- 2.13.47

-------------------------------------------------------------------
Thu Mar 23 16:23:37 CET 2006 - locilka@suse.cz

- Display license immediately after the Add-On product is scanned
  and added. Handle user interaction.
- 2.13.46

-------------------------------------------------------------------
Thu Mar 23 14:16:46 CET 2006 - jdsn@suse.de

- final texts for suse_register
- nonroot - warning for suse_register
- 2.13.45

-------------------------------------------------------------------
Thu Mar 23 13:19:03 CET 2006 - locilka@suse.cz

- Displaying license of the Add-On product if exists. Trying the
  localized version first. Waiting for user interaction if needed.
- Displaying info.txt if exists (#160017)
- Adjusting testsuites
- 2.13.44

-------------------------------------------------------------------
Mon Mar 22 19:04:55 CET 2006 - jdsn@suse.de

- fixed missing module in makefile
- 2.13.43

-------------------------------------------------------------------
Wed Mar 22 19:03:57 CET 2006 - locilka@suse.cz

- Added fallback for adding add-on products without file
  installation.xml. In this case, the product is added as a normal
  installation source and sw_single is called.
- 2.13.42

-------------------------------------------------------------------
Mon Mar 22 18:45:17 CET 2006 - jdsn@suse.de

- fixed ssh bug in suse_register
- suse_register reads and writes configuration to sysconfig
- final texts in suse_register
- 2.13.41

-------------------------------------------------------------------
Wed Mar 22 13:43:12 CET 2006 - mvidner@suse.cz

- Fixed release notes download (by Product::FindBaseProducts), #159490.

-------------------------------------------------------------------
Wed Mar 22 11:40:18 CET 2006 - jdsn@suse.de

- changed help text in suse_register
- patch to make the ComboBox appear longer in release_notes

-------------------------------------------------------------------
Tue Mar 21 16:33:32 CET 2006 - locilka@suse.cz

- adding "Local Directory" option for Add-On Products when no
  network is available (#159779).
- avoid from adding "Unknown" Add-On Product when Cancel button
  pressed in the Add New Add-On popup (#159784).

-------------------------------------------------------------------
Tue Mar 21 08:57:51 CET 2006 - jsuchome@suse.cz

- returned dependency on yast2-online-update

-------------------------------------------------------------------
Tue Mar 21 07:57:37 CET 2006 - visnov@suse.cz

- try to get add-on product control files only optionally (#159116)
- 2.13.40

-------------------------------------------------------------------
Mon Mar 20 10:08:13 CET 2006 - locilka@suse.cz

- disabled skipping the 'Installation Mode' dialog when no other
  installed Linux found. Just disabling 'Update' and 'Other'
  options in that case (#157695).
- removed calling uml_finish, client doesn't has been dropped.

-------------------------------------------------------------------
Fri Mar 17 22:50:06 CET 2006 - jsrain@suse.de

- added AytoYaST support for add-on products
- 2.13.39

-------------------------------------------------------------------
Fri Mar 17 09:30:02 CET 2006 - locilka@suse.cz

- fixed .desktop file for Add-On Products, now it starts add-on
  instead of sw_single when launched from YaST Control Center
  (#158869).

-------------------------------------------------------------------
Thu Mar 16 23:24:11 CET 2006 - jsrain@suse.de

- added zFCP and DASD modules to list of modules to be cloned after
  SLES installation (#153378)
- 2.13.38

-------------------------------------------------------------------
Thu Mar 16 23:10:06 CET 2006 - jsrain@suse.de

- fixed product handling (&product; macro) (#151050)
- allow multiple installation sources (#151755)

-------------------------------------------------------------------
Thu Mar 16 15:51:42 CET 2006 - jdsn@suse.de

- fixed blocker bug (#158628), suse_register call in all products

-------------------------------------------------------------------
Thu Mar 16 14:56:36 CET 2006 - fehr@suse.de

- increase maximal size of root fs to 20 Gig (#158608)
- 2.13.37

-------------------------------------------------------------------
Wed Mar 15 18:21:54 CET 2006 - jsrain@suse.de

- do not overwrite language settings during update (#156562)
- do not offer network sources for Add-On products if no network is
  configured (#156467)
- 2.13.36

-------------------------------------------------------------------
Tue Mar 14 18:16:32 CET 2006 - jdsn@suse.de

- corrected titles in control file
- 2.13.35

-------------------------------------------------------------------
Tue Mar 14 18:11:53 CET 2006 - jdsn@suse.de

- 2.13.34

-------------------------------------------------------------------
Tue Mar 14 18:09:58 CET 2006 - jdsn@suse.de

- new browser for registration
- new texts for registration module

-------------------------------------------------------------------
Mon Mar 13 16:26:00 CET 2006 - jsrain@suse.de

- report an error if creating catalog for add-on product fails
  (#157566)
- 2.13.33

-------------------------------------------------------------------
Fri Mar 10 19:02:04 CET 2006 - jsrain@suse.de

- disable add-on products if inst-sys is mounted from CD
- 2.13.32

-------------------------------------------------------------------
Fri Mar 10 18:33:55 CET 2006 - jdsn@suse.de

- fixed security bug (#157008)
- added link to browser for Novell privacy statement

-------------------------------------------------------------------
Fri Mar 10 17:55:11 CET 2006 - mvidner@suse.cz

- Start ncurses UI in non-threaded mode to enable spawning of
  interactive processes (like w3m for suseRegister, #150799).
- 2.13.31

-------------------------------------------------------------------
Fri Mar 10 12:17:56 CET 2006 - ms@suse.de

- forcing using xim for Qt Input (#156962)

-------------------------------------------------------------------
Thu Mar  9 17:36:39 CET 2006 - mvidner@suse.cz

- Control files: added network/startmode, being ifplugd for SL and
  SLED, auto for SLES (#156388).
- 2.13.30

-------------------------------------------------------------------
Thu Mar  9 17:35:30 CET 2006 - jsrain@suse.de

- fixed asking for add-on product CD (#156469)

-------------------------------------------------------------------
Thu Mar  9 12:01:07 CET 2006 - ms@suse.de

- include proofread message texts

-------------------------------------------------------------------
Wed Mar  8 17:00:41 CET 2006 - jdsn@suse.de

- fixed launch of yastbrowser (during installation)
- 2.13.29

-------------------------------------------------------------------
Wed Mar  8 15:25:57 CET 2006 - ms@suse.de

- fixed createStageList() function to be more restrictive on checking
  for stage files. Adapt startup documentation according to this
  change (#144783)

-------------------------------------------------------------------
Wed Mar  8 14:25:02 CET 2006 - lrupp@suse.de

- added suseRegister to Requires

-------------------------------------------------------------------
Tue Mar  7 22:27:45 CET 2006 - jdsn@suse.de

- added functionality to skip suse register and/or online update
- 2.13.28

-------------------------------------------------------------------
Tue Mar  7 20:07:43 CET 2006 - jsrain@suse.de

- added yastbrowser

-------------------------------------------------------------------
Tue Mar  7 00:26:26 CET 2006 - jsrain@suse.de

- fixed back button behavior in installation mode dialog (#155044)

-------------------------------------------------------------------
Mon Mar  6 10:47:31 CET 2006 - visnov@suse.cz

- enable media callbacks in the add-on product handling

-------------------------------------------------------------------
Fri Mar  3 23:30:36 CET 2006 - jsrain@suse.de

- added .desktop file for add-on product installation (#154930)
- properly initialize source for add-on product (#154980)
- 2.13.27

-------------------------------------------------------------------
Fri Mar  3 10:43:12 CET 2006 - visnov@suse.cz

- reset package manager before installing patches

-------------------------------------------------------------------
Wed Mar  1 23:19:47 CET 2006 - jsrain@suse.de

- release all medias before registering add-on product CD or DVD
  (#154348)
- check whether files are on the add-on product media before using
  them (#154314)
- 2.13.26

-------------------------------------------------------------------
Mon Feb 27 18:32:05 CET 2006 - jsrain@suse.de

- fixed setting default desktop according to destop dialog (#152709)
- 2.13.25

-------------------------------------------------------------------
Fri Feb 24 19:40:37 CET 2006 - jsrain@suse.de

- select base product before runing add-on products dialog
- 2.13.24

-------------------------------------------------------------------
Fri Feb 24 16:57:03 CET 2006 - ms@suse.de

- added qt plugin check to check_network function (#149025)

-------------------------------------------------------------------
Thu Feb 23 16:15:50 CET 2006 - jsrain@suse.de

- changed the name of the add-on product control file (#152770)
- 2.13.23

-------------------------------------------------------------------
Wed Feb 22 23:05:28 CET 2006 - jsrain@suse.de

- using correct icon (#151630)
- 2.13.22

-------------------------------------------------------------------
Wed Feb 22 12:45:54 CET 2006 - ms@suse.de

- added console startup message when y2base is called (#148165)

-------------------------------------------------------------------
Wed Feb 22 10:28:42 CET 2006 - visnov@suse.cz

- adapt BuildRequires
- 2.13.21

-------------------------------------------------------------------
Wed Feb 22 01:20:18 CET 2006 - jsrain@suse.de

- do not offer creating AutoYaST profile in first boot mode
  (#152285)
- 2.13.20

-------------------------------------------------------------------
Sun Feb 19 17:48:17 CET 2006 - jsrain@suse.de

- made inst_proposal more resistent to incorrect data returned from
  client modules (#148271)

-------------------------------------------------------------------
Fri Feb 17 23:58:34 CET 2006 - jsrain@suse.de

- removed dependency on yast2-online-update
- integrated add-on product selection to installation workflow
- 2.13.19

-------------------------------------------------------------------
Fri Feb 17 14:19:46 CET 2006 - mvidner@suse.cz

- inst_release_notes: Let the combo box have a label.
- inst_disks_activate: fixed the textdomain (s390 -> installation)

-------------------------------------------------------------------
Thu Feb 16 23:29:18 CET 2006 - jsrain@suse.de

- several fixes of add-on product installation
- 2.13.18

-------------------------------------------------------------------
Tue Feb 14 23:40:31 CET 2006 - jsrain@suse.de

- added possibility to use standalone-installation proposals when
  installing with base product
- added support for replacing 2nd stage workflow
- added support for disabling individual proposal
- added support for inserting steps to inst_finish for add-on
  products
- added copying merged control files to installed system, merging
  them for 2nd stage workflow
- 2.13.17

-------------------------------------------------------------------
Tue Feb 14 18:32:18 CET 2006 - jdsn@suse.de

- new release notes module (multiple release notes) FATE: 120129
- 2.13.16

-------------------------------------------------------------------
Tue Feb 14 01:22:52 CET 2006 - jsrain@suse.de

- fixed add-on product workflow and proposal merging

-------------------------------------------------------------------
Mon Feb 13 22:33:37 CET 2006 - jsrain@suse.de

- updated patchs on add-on product CD according to spec
- 2.13.15

-------------------------------------------------------------------
Mon Feb 13 10:09:58 CET 2006 - visnov@suse.cz

- save zypp.log from instsys

-------------------------------------------------------------------
Sun Feb 12 20:41:09 CET 2006 - olh@suse.de

- umount /dev and /sys unconditionally in umount_finish.ycp

-------------------------------------------------------------------
Sun Feb 12 19:41:28 CET 2006 - olh@suse.de

- remove obsolete comment from umount_finish.ycp

-------------------------------------------------------------------
Sun Feb 12 18:35:41 CET 2006 - visnov@suse.cz

- revert redirect

-------------------------------------------------------------------
Sun Feb 12 16:45:43 CET 2006 - kkaempf@suse.de

- redirect stderr to /var/log/YaST2/zypp.log when running
  1st or 2nd stage installation. (#149001)

-------------------------------------------------------------------
Thu Feb  9 21:27:28 CET 2006 - jsrain@suse.de

- added add-on product installation in running system

-------------------------------------------------------------------
Thu Feb  9 00:56:18 CET 2006 - jsrain@suse.de

- added control file merging functionality

-------------------------------------------------------------------
Tue Feb  7 17:57:40 CET 2006 - mvidner@suse.cz

- control files: Configure the hostname in the main installation
  workflow also in SuSE Linux (#142758) and SLED (#137340).
- 2.13.13

-------------------------------------------------------------------
Mon Feb  6 10:43:59 CET 2006 - olh@suse.de

- remove the /usr/share/locale/br symlink creation, there is
  no user of /usr/share/locale files inside the inst-sys
- remove the hostname linux, domainname local calls
  the hostname is already set in inst_setup.
  yast can not be restarted with ssh installs

-------------------------------------------------------------------
Tue Jan 31 14:30:07 CET 2006 - fehr@suse.de

- disable proposal with separate /home for SLES

-------------------------------------------------------------------
Mon Jan 30 18:19:31 CET 2006 - ms@suse.de

- fixed PCI bus ID setup (#145938)

-------------------------------------------------------------------
Fri Jan 27 14:37:30 CET 2006 - ms@suse.de

- adding truetype font path to the vnc font path (#139351)

-------------------------------------------------------------------
Thu Jan 26 12:51:17 CET 2006 - fehr@suse.de

- remove loading of dm modules, if needed this is done in libstorage

-------------------------------------------------------------------
Tue Jan 24 13:00:43 CET 2006 - ms@suse.de

- added check for testutf8 binary (#144699)

-------------------------------------------------------------------
Tue Jan 24 08:29:29 CET 2006 - jsrain@suse.cz

- enable iSCSI dialog during installation
- 2.13.12

-------------------------------------------------------------------
Mon Jan 23 13:21:46 CET 2006 - mvidner@suse.cz

- Added networkmanager_proposal to the network proposal.
- 2.13.11

-------------------------------------------------------------------
Mon Jan 23 13:03:09 CET 2006 - ms@suse.de

- added y2start.log message if YaST exits abnormally (#141016)
- fixed repatching of xorg.conf file (#144538)

-------------------------------------------------------------------
Mon Jan 23 09:30:07 CET 2006 - jsrain@suse.cz

- added "enable_clone" option (#144101)

-------------------------------------------------------------------
Mon Jan 16 17:07:17 CET 2006 - mvidner@suse.cz

- Prefer the string product feature network/network_manager (always,
  laptop, never) over boolean network/network_manager_is_default.

-------------------------------------------------------------------
Fri Jan 13 14:12:31 CET 2006 - jsrain@suse.cz

- run the desktop dialog also on SLES (#142771)
- added iscsi installation to the installatino workflow
- 2.13.10

-------------------------------------------------------------------
Wed Jan 11 14:50:18 CET 2006 - jsrain@suse.cz

- call installation clients for DASD/zFCP configuration instead of
  the run-time ones

-------------------------------------------------------------------
Mon Jan  9 16:47:46 CET 2006 - jsrain@suse.cz

- write mouse information on PPC (#116406)
- UI mode set to expert for SLES
- reset storage after (de)activating any disk (#140936)
- 2.13.9

-------------------------------------------------------------------
Fri Jan  6 16:20:23 CET 2006 - ms@suse.de

- fixed HVC_CONSOLE_HINT text (#140386)

-------------------------------------------------------------------
Thu Jan  5 16:49:24 CET 2006 - jsrain@suse.cz

- Removed unneeded stuff from proposals on some architectures for
  SLES (#140999, #140991)
- Added iSCSI to installation workflow (real call still missing)
- moved DASD/zFCP disk activation prior installation mode selection
  (#140936)
- 2.13.8

-------------------------------------------------------------------
Thu Jan  5 14:29:12 CET 2006 - sh@suse.de

- V 2.13.7
- Fixed bugs #79289, #114037: trouble with y2cc at end of installation
  Dropped y2cc at end of installation (OK from aj + gp)

-------------------------------------------------------------------
Thu Jan  5 13:52:48 CET 2006 - mvidner@suse.cz

- control file: for SLES, ask for the host name in the main workflow (F4126)

-------------------------------------------------------------------
Thu Jan  5 13:04:46 CET 2006 - jsuchome@suse.cz

- control file: for NLD, do not enable autologin by default (#140990)

-------------------------------------------------------------------
Tue Jan  3 12:11:15 CET 2006 - ms@suse.de

- don't call initvicons on s390/s390x architectures (#140383)

-------------------------------------------------------------------
Thu Dec 22 12:25:26 CET 2005 - fehr@suse.de

- added try_separate_home to partitioning section of control.xml

-------------------------------------------------------------------
Wed Dec 21 11:30:11 CET 2005 - ms@suse.de

- fixed startup Makefile.am

-------------------------------------------------------------------
Wed Dec 21 10:36:13 CET 2005 - visnov@suse.cz

- merged proofread texts

-------------------------------------------------------------------
Tue Dec 20 13:14:02 CET 2005 - ms@suse.de

- added support for graphical installation on ia64 archs (#140142)

-------------------------------------------------------------------
Mon Dec 19 18:10:00 CET 2005 - sh@suse.de

- Implemented feature #300359: Show Beta notice during installation
  Now showing /info.txt in a popup (with a simple "OK" button)
  over the license agreement
- V 2.13.6

-------------------------------------------------------------------
Fri Dec 16 16:15:24 CET 2005 - jsrain@suse.cz

- do not call obsolete gnome-postinstall script
- added list of modules to offer clone at the end of installation
  to control files
- 2.13.5

-------------------------------------------------------------------
Wed Dec 14 12:07:13 CET 2005 - ms@suse.de

- make service startup more robust (#138433)

-------------------------------------------------------------------
Fri Dec  2 16:19:15 CET 2005 - mvidner@suse.cz

- Added control file variables network_manager_is_default,
  force_static_ip.
- 2.13.4

-------------------------------------------------------------------
Fri Dec  2 09:57:48 CET 2005 - jsrain@suse.cz

- mark missing texts for translation (#136021)

-------------------------------------------------------------------
Wed Nov 30 08:07:25 CET 2005 - lslezak@suse.cz

- removed Xen and UML sections from control files
  (moved to yast2-vm package)
- 2.13.4

-------------------------------------------------------------------
Tue Nov 29 14:19:05 CET 2005 - sh@suse.de

- Implemented feature #110081: License translations
- V 2.13.3

-------------------------------------------------------------------
Mon Nov 28 12:50:08 CET 2005 - jsrain@suse.cz

- adjusted default desktop in control files (#132491)

-------------------------------------------------------------------
Tue Nov 22 12:58:19 CET 2005 - jsrain@suse.cz

- added default desktop to control files

-------------------------------------------------------------------
Fri Nov 11 08:20:27 CET 2005 - jsrain@suse.cz

- write hwcfg-static-printer only if parallel port is present
  (#116406)
- 2.13.2

-------------------------------------------------------------------
Tue Nov  1 13:02:58 CET 2005 - jsrain@suse.cz

- adapted to inst_desktop_new.ycp -> inst_desktop.ycp rename

-------------------------------------------------------------------
Tue Oct 18 12:35:16 CEST 2005 - ms@suse.de

- added update check: update_xf86config to be called in case of
  update. The script will fix the mouse configuration if the device
  /dev/mouse or /dev/psaux is in use (#118755)

-------------------------------------------------------------------
Mon Oct 17 16:28:11 CEST 2005 - ms@suse.de

- added testX binary check

-------------------------------------------------------------------
Thu Oct 13 16:21:53 CEST 2005 - ms@suse.de

- fixed startup scripts because Stefan changed the X11 module
  naming from drv.o to drv.so :-(

-------------------------------------------------------------------
Fri Sep 30 14:22:28 CEST 2005 - jsrain@suse.cz

- remove checking whether to run language selection (language
  module knows better whether it is needed)

-------------------------------------------------------------------
Mon Sep 26 17:48:58 CEST 2005 - jsrain@suse.cz

- do close target before switching from update to bare metal
  installation (#115075)
- do not set default window manager in sysconfig if neither KDE
  nor GNOME are installed (#115412)
- 2.13.0

-------------------------------------------------------------------
Fri Sep  9 14:14:24 CEST 2005 - ms@suse.de

- fixed service startup sequence of HAL and DBUS (#115815)

-------------------------------------------------------------------
Wed Sep  7 16:00:24 CEST 2005 - jsrain@suse.cz

- fixed typo in the cursor scheme name for GNOME (#74309)
- 2.12.28

-------------------------------------------------------------------
Wed Sep  7 09:16:44 CEST 2005 - jsuchome@suse.cz

- 2.12.27

-------------------------------------------------------------------
Tue Sep  6 17:01:51 CEST 2005 - jsrain@suse.cz

- fixed freezing installation while saving configured hardware
 (#115387)

-------------------------------------------------------------------
Tue Sep  6 13:28:06 CEST 2005 - jsrain@suse.cz

- use correct icons for license agreement and installation mode
  dialogs (#105158)
- 2.12.26

-------------------------------------------------------------------
Mon Sep  5 17:30:18 CEST 2005 - ms@suse.de

- fixed braille setup (#115278)

-------------------------------------------------------------------
Mon Sep  5 16:25:44 CEST 2005 - ms@suse.de

- start dbus in Second-Stage/S06-services (#114667)

-------------------------------------------------------------------
Mon Sep  5 12:46:43 CEST 2005 - jsrain@suse.cz

- save all configured hardware at the end of installation (#104676)
- 2.12.25

-------------------------------------------------------------------
Thu Sep  1 13:45:29 CEST 2005 - ms@suse.de

- start hald in Second-Stage/S06-services (#114667)

-------------------------------------------------------------------
Mon Aug 29 09:56:30 CEST 2005 - jsrain@suse.cz

- reset package manager when switched installation mode (#105857)
- 2.12.24

-------------------------------------------------------------------
Fri Aug 26 10:23:24 CEST 2005 - jsrain@suse.cz

- set default cursor theme according to default desktop (#74309)
- 2.12.23

-------------------------------------------------------------------
Wed Aug 24 10:39:48 CEST 2005 - ms@suse.de

- fixed umount_result setting in /etc/install.inf. A space is
  needed between the colon and the value (#112620)

-------------------------------------------------------------------
Tue Aug 23 15:02:53 CEST 2005 - ms@suse.de

- fixed umount call in First-Stage setup -> added F03-umount (#103800)

-------------------------------------------------------------------
Tue Aug 23 12:46:16 CEST 2005 - jsrain@suse.cz

- mark correct tab selected after language is changed (#105995)
- reset target map when switching between installation and upgrade
  (#106627)

-------------------------------------------------------------------
Mon Aug 22 12:18:08 CEST 2005 - jsrain@suse.cz

- fixed title icons for proposal dialogs (#105165)
- 2.12.22

-------------------------------------------------------------------
Fri Aug 19 15:39:31 CEST 2005 - jsrain@suse.cz

- reverted forcing language dialog in NCurses (#102958)
- 2.12.21

-------------------------------------------------------------------
Fri Aug 19 15:33:08 CEST 2005 - ms@suse.de

- fixed mouse probing call, was never called in initial stage (#100665)

-------------------------------------------------------------------
Fri Aug 19 11:32:09 CEST 2005 - arvin@suse.de

- improved initialisation of libstorage callbacks (bug #105562)

-------------------------------------------------------------------
Wed Aug 17 17:37:02 CEST 2005 - ms@suse.de

- added umount_result key to /etc/install.inf containing the exit
  code from trying to umount the inst-sys (#103800)
- 2.12.19

-------------------------------------------------------------------
Wed Aug 17 15:45:40 CEST 2005 - jsrain@suse.cz

- handle correctly if _proposal client returns nil as warning level
  (#105154)

-------------------------------------------------------------------
Wed Aug 17 15:09:44 CEST 2005 - arvin@suse.de

- check if /sbin/splash exists (bug #105159)
- 2.12.18

-------------------------------------------------------------------
Tue Aug 16 08:51:16 CEST 2005 - jsrain@suse.cz

- build relation between old keys and new UDIs (#104676)

-------------------------------------------------------------------
Mon Aug 15 16:49:22 CEST 2005 - jsrain@suse.cz

- merged texts from proofread
- 2.12.17

-------------------------------------------------------------------
Mon Aug 15 14:45:43 CEST 2005 - ms@suse.de

- fixed vncpassword handling (#104377)

-------------------------------------------------------------------
Mon Aug 15 13:02:07 CEST 2005 - jsrain@suse.cz

- make the OK button in other installatino options popup default
  button (#104589)

-------------------------------------------------------------------
Fri Aug 12 14:35:19 CEST 2005 - jsrain@suse.cz

- force language selection in NCurses (#102958)
- 2.12.16

-------------------------------------------------------------------
Fri Aug 12 12:32:42 CEST 2005 - ms@suse.de

- fixed use of graphical installer within SSH session (#53767)

-------------------------------------------------------------------
Fri Aug 12 10:15:26 CEST 2005 - ms@suse.de

- fixed set_splash function to work with SuSE 10.0

-------------------------------------------------------------------
Tue Aug  9 15:22:24 CEST 2005 - ms@suse.de

- fixed shell warning (#100729)

-------------------------------------------------------------------
Mon Aug  8 14:06:10 CEST 2005 - jsrain@suse.cz

- show URL of product vendor in congratulation dialog (#102542)

-------------------------------------------------------------------
Fri Aug  5 13:00:16 CEST 2005 - lslezak@suse.cz

- added virtual machine proposal into contol file
- 2.12.15

-------------------------------------------------------------------
Wed Aug  3 13:01:20 CEST 2005 - jsrain@suse.cz

- fixed behavior in proposal with tabs if one of the submodules
  returned an error (#100203)
- 2.12.14

-------------------------------------------------------------------
Tue Aug  2 15:24:14 CEST 2005 - jsrain@suse.cz

- do not allow going back after 2nd stage installation is
  interrupted by reboot
- restore settings after reboot during 2nd stage installation

-------------------------------------------------------------------
Thu Jul 28 11:31:15 CEST 2005 - jsrain@suse.cz

- updated the installation confirmation popup (#98841)
- changed label of push button to access boot and repair (#98836),
  added help text
- 2.12.13

-------------------------------------------------------------------
Mon Jul 25 14:56:54 CEST 2005 - ms@suse.de

- include functions start_yast_and_reboot() and start_yast_again()
  according to a feature request for Jiri.

-------------------------------------------------------------------
Fri Jul 22 13:09:38 CEST 2005 - jsrain@suse.cz

- fixed dialog captions of proposals

-------------------------------------------------------------------
Thu Jul 21 17:01:57 CEST 2005 - fehr@suse.de

- replace obsolete SCR agent calls by call to Storage::ActivateHld()

-------------------------------------------------------------------
Thu Jul 21 11:54:19 CEST 2005 - ms@suse.de

- fixed YaST2.call::wait_for_x11() to set an initial value
  for server_running (#97381)
- 2.12.12

-------------------------------------------------------------------
Tue Jul 19 17:25:15 CEST 2005 - jsrain@suse.cz

- fixed switch from installation to update and vice versa
- added support for reboot and restart of YaST during 2nd stage
  installation
- updated control file to show 3 installation stages

-------------------------------------------------------------------
Mon Jul 18 13:38:50 CEST 2005 - jsrain@suse.cz

- updated control file
- minor inst_proposal clean-up
- 2.12.11

-------------------------------------------------------------------
Fri Jul 15 15:35:03 CEST 2005 - jsrain@suse.cz

- fixed behavior of several dialogs
- 2.12.10

-------------------------------------------------------------------
Thu Jul 14 18:18:42 CEST 2005 - jsrain@suse.cz

- added installation workflow
- added support for tabs in proposals
- adapted to new partitioner using storage-lib (arvin)
- moved inst_desktop.ycp to yast2-packager
- 2.12.9

-------------------------------------------------------------------
Mon Jul 11 16:21:58 CEST 2005 - jsrain@suse.cz

- removed dependency on vanished Display.ycp to fix build
- 2.12.8

-------------------------------------------------------------------
Mon Jul 11 11:14:18 CEST 2005 - ms@suse.de

- fixed race condition in checking servers exit code (#91342)
- fixed testX and xupdate paths

-------------------------------------------------------------------
Thu Jun  2 16:57:14 CEST 2005 - jsrain@suse.cz

- put focus on the release notes to allow scrolling without pushing
  Tab many times to move the focus (#80215)

-------------------------------------------------------------------
Wed Jun  1 14:12:06 CEST 2005 - mvidner@suse.cz

- Added a scr file for .etc.install_inf_options (#75720).
- 2.12.7

-------------------------------------------------------------------
Tue May 31 11:39:56 CEST 2005 - ms@suse.de

- implement check for driver update mode (#84155)

-------------------------------------------------------------------
Tue May 31 11:04:04 CEST 2005 - ms@suse.de

- applied patch from Olaf to avoid some time consuming calls (#86178)
- allow "vnc=1 usessh=1" as install and debug method (#45127)

-------------------------------------------------------------------
Mon May 30 15:55:55 CEST 2005 - jsrain@suse.cz

- display message when fallen into text mode installation (#53748)

-------------------------------------------------------------------
Mon May 16 10:53:27 CEST 2005 - jsrain@suse.cz

- renamed 'default' variable
- 2.12.6

-------------------------------------------------------------------
Tue May 10 14:05:01 CEST 2005 - jsrain@suse.cz

- copy /etc/X11/xorg.conf instead of XF86Config to the target
  system
- 2.12.5

-------------------------------------------------------------------
Mon May  9 18:27:54 CEST 2005 - ms@suse.de

- removed sed update of BusID (#78950)

-------------------------------------------------------------------
Wed Apr 27 12:56:15 CEST 2005 - jsrain@suse.cz

- modularized inst_finish.ycp
- 2.12.4

-------------------------------------------------------------------
Thu Apr 21 11:14:04 CEST 2005 - ms@suse.de

- fixed X11 config patching code, related to (#66989)

-------------------------------------------------------------------
Mon Apr 18 17:10:55 CEST 2005 - jsrain@suse.cz

- one more fix for new ProductFeatures.ycp interface
- 2.12.3

-------------------------------------------------------------------
Mon Apr 18 15:19:44 CEST 2005 - jsrain@suse.cz

- adapted to new interface of ProductFeatures.ycp
- 2.12.2

-------------------------------------------------------------------
Thu Apr 14 17:19:30 CEST 2005 - visnov@suse.cz

- 2.12.1

-------------------------------------------------------------------
Wed Apr  6 15:39:25 CEST 2005 - ms@suse.de

- inst-sys move XF86Config to xorg.conf (#66989)

-------------------------------------------------------------------
Tue Mar 29 14:23:17 CET 2005 - jsrain@suse.cz

- updated the layout of the source files in the repository
- 2.12.0

-------------------------------------------------------------------
Wed Mar 23 15:04:17 CET 2005 - ms@suse.de

- fixed vnc server arguments (#70896)

-------------------------------------------------------------------
Sat Mar 19 10:15:14 CET 2005 - ms@suse.de

- fixed second stage locale setup for textbased installation (#73631)

-------------------------------------------------------------------
Tue Mar 15 16:59:19 CET 2005 - ms@suse.de

- IMPORTANT: fixed locale setup (#72145)

-------------------------------------------------------------------
Tue Mar 15 09:44:32 CET 2005 - jsrain@suse.cz

- enable netdaemon if GNOME is default desktop (#72018)

-------------------------------------------------------------------
Mon Mar 14 15:23:17 CET 2005 - jsrain@suse.cz

- enable FAM daemon when GNOME is installed

-------------------------------------------------------------------
Mon Mar 14 14:15:34 CET 2005 - ms@suse.de

- fixed missing reboot on SSH installation (#67043)

-------------------------------------------------------------------
Fri Mar 11 16:50:14 CET 2005 - ms@suse.de

- added option --auto-fonts to Y2_QT_ARGS (#72174)

-------------------------------------------------------------------
Fri Mar 11 12:57:37 CET 2005 - ms@suse.de

- fixed setting TERM variable (#71771)

-------------------------------------------------------------------
Mon Mar  7 08:27:03 CET 2005 - jsrain@suse.cz

- initialize &product; macro in inst_suseconfig (#70899)
- set hwcfg file for parallel printer (#64412)

-------------------------------------------------------------------
Thu Mar  3 17:36:56 CET 2005 - ms@suse.de

- fixed LANG setting in F03-language (#66498)

-------------------------------------------------------------------
Thu Mar  3 12:53:00 CET 2005 - ms@suse.de

- fixed startup scripts for pcmcia/usb network installations (#65164)

-------------------------------------------------------------------
Wed Mar  2 10:53:37 CET 2005 - jsrain@suse.cz

- merged texts from proofread

-------------------------------------------------------------------
Wed Mar  2 06:42:11 CET 2005 - nashif@suse.de

- url in last dialog is set to www.novell.com/linux

-------------------------------------------------------------------
Tue Mar  1 12:13:09 CET 2005 - jsrain@suse.cz

- removed obsolete symlink juggling (#66016)

-------------------------------------------------------------------
Thu Feb 24 16:10:03 CET 2005 - ms@suse.de

- added logsize check to FirstStage/F07-logging

-------------------------------------------------------------------
Wed Feb 23 11:35:18 CET 2005 - jsrain@suse.cz

- fixed comments for translators

-------------------------------------------------------------------
Tue Feb 22 18:30:15 CET 2005 - ms@suse.de

- fixed check for X11 configuration in continue mode (#66224)

-------------------------------------------------------------------
Tue Feb 22 13:11:41 CET 2005 - sh@suse.de

- V 2.11.17

-------------------------------------------------------------------
Tue Feb 22 13:05:23 CET 2005 - ms@suse.de

- fixed Y2MAXLOGSIZE setting, which was set to 0 because df within
  inst-sys is not an option for checking the filesystem space

-------------------------------------------------------------------
Mon Feb 21 18:10:26 CET 2005 - sh@suse.de

- Proper log-rotating in inst_finish
- V 2.11.16

-------------------------------------------------------------------
Fri Feb 18 10:55:09 CET 2005 - jsrain@suse.cz

- added "Initializing..." title to installation before something
  else is shown (#51039)

-------------------------------------------------------------------
Thu Feb 17 12:41:33 CET 2005 - ms@suse.de

- fixed inst-sys copy process of XF86Config to take care
  about the new name xorg.conf

-------------------------------------------------------------------
Wed Feb 16 14:53:57 CET 2005 - jsrain@suse.cz

- fix displaying release notes if the localized version is not
  available (#50911)

-------------------------------------------------------------------
Thu Feb 10 13:13:50 CET 2005 - jsrain@suse.cz

- reduced forced minimal size of the release notes popup (#50637)
- fixed the order of proposal creation (and thus firewall
  is enabled again) (#50622)
- 2.11.15

-------------------------------------------------------------------
Wed Feb  9 19:16:22 CET 2005 - nashif@suse.de

- Save files control.xml and info.txt from installation into
  /etc/YaST2.

-------------------------------------------------------------------
Wed Feb  9 15:05:33 CET 2005 - jsrain@suse.cz

- additional kernel parameters in control file Prof moved to
  the new variable (#50369)

-------------------------------------------------------------------
Tue Feb  8 16:14:44 CET 2005 - nashif@suse.de

- Moved ProductControl to yast2 package

-------------------------------------------------------------------
Mon Feb  7 13:46:48 CET 2005 - jsrain@suse.cz

- fixed order of items in the "Change" button in proposals (#50204)
- merged texts from proofread
- added label informing about release notes from media
- fixed translating empty string in the installation steps
- 2.11.12

-------------------------------------------------------------------
Fri Feb  4 13:14:54 CET 2005 - jsrain@suse.cz

- display release notes from installation proposal

-------------------------------------------------------------------
Wed Feb  2 18:21:48 CET 2005 - ms@suse.de

- fixed control center call (#50389)

-------------------------------------------------------------------
Tue Feb  1 17:02:20 CET 2005 - nashif@suse.de

- Fixed left "steps" display problems (#50388)

-------------------------------------------------------------------
Wed Jan 26 16:12:23 CET 2005 - nashif@suse.de

- install inst_default_desktop.ycp (#49838)

-------------------------------------------------------------------
Tue Jan 25 07:21:53 CET 2005 - nashif@suse.de

- Fixed arguments in control file
- Fixed deleting completed steps
- 2.11.10

-------------------------------------------------------------------
Mon Jan 24 16:29:32 CET 2005 - nashif@suse.de

- Moved installation workflow routines out of installation.ycp
- Adapted arguments of installation clients
- Enhanced control file and made it more readable (arguments of clients
  are clearer now)

-------------------------------------------------------------------
Mon Jan 24 11:27:55 CET 2005 - ms@suse.de

- fixed language environment (#49811)

-------------------------------------------------------------------
Thu Jan 13 11:35:45 CET 2005 - jsrain@suse.cz

- changed the "System will boot now..." message at the end of
  isnt_finish.ycp (#41592)
- 2.11.8

-------------------------------------------------------------------
Wed Jan 12 12:44:29 CET 2005 - ms@suse.de

- removed xmset calls to disable/enable the mouse pointer.
- prevent patching X11 configuration in continue mode

-------------------------------------------------------------------
Wed Jan 12 11:39:31 CET 2005 - ms@suse.de

- fixed yast startup in continue mode. The evaluation of the
  variables USE_SSH and VNC was wrong in S08-start and
  S09-cleanup

-------------------------------------------------------------------
Tue Jan 11 16:16:38 CET 2005 - jsrain@suse.cz

- prevent disabling the Next button in the proposal (#46708)

-------------------------------------------------------------------
Wed Jan  5 17:30:11 CET 2005 - jsrain@suse.cz

- removed unneeded imports and variables from installation.ycp
- adapted to changed interface of Kernel.ycp
- 2.11.7

-------------------------------------------------------------------
Tue Jan  4 09:45:17 CET 2005 - jsrain@suse.cz

- on SGI Altix add fetchop and mmtimer to MODULES_LOADED_ON_BOOT
  (was disabled due to problems in Kernel.ycp) (bug #46971)
- disable Back/Accept buttons in inst_finish.ycp (#37025)

-------------------------------------------------------------------
Thu Dec 16 15:13:23 CET 2004 - sh@suse.de

- Applied patch from bug #49275: Enable user to skip proposal
  even if there is a blocker error in it

-------------------------------------------------------------------
Thu Dec 09 10:52:54 CET 2004 - arvin@suse.de

- disable inclusion of fetchop and mmtimer in
  MODULES_LOADED_ON_BOOT on SGI Altix (bug #46971)

-------------------------------------------------------------------
Fri Dec  3 15:05:57 CET 2004 - ms@suse.de

- include some patches from old startup code which has been
  changed while developing the new startup concept. Please note
  all architecture dependant code has to be part of the startup/arch
  directories and must be included in a clean way to the new scripts.
  I will not include any arch changes made in the last weeks because
  this will lead to the same horrible situation we had in the past.
  if there is anything which has to be handled differntly on another
  architecture this must be done separately to be able to maintain
  that code longer than two days

-------------------------------------------------------------------
Wed Dec  1 12:04:13 CET 2004 - sh@suse.de

- Fixed bug #48722: Inconsistent lower/upper case in mode dialog

-------------------------------------------------------------------
Mon Nov 29 12:32:36 CET 2004 - ms@suse.de

- startup scripts ready now. reports can be send using bug: (#46886)

-------------------------------------------------------------------
Thu Nov 11 18:11:38 CET 2004 - arvin@suse.de

- always use Directory::logdir

-------------------------------------------------------------------
Thu Nov 11 17:47:45 CET 2004 - sh@suse.de

- Record macros during installation:
  /var/log/YaST2/macro_inst_initial.ycp for initial stage,
  /var/log/YaST2/macro_inst_cont.ycp  for "continue" mode

-------------------------------------------------------------------
Tue Nov 02 08:45:57 CET 2004 - arvin@suse.de

- allow to select repair/boot in installation mode selection even
  when no update is possible (bug #39874)

-------------------------------------------------------------------
Mon Nov  1 14:32:25 CET 2004 - visnov@suse.cz

- set product name in wizard (#46247)

-------------------------------------------------------------------
Wed Oct 27 11:20:44 CEST 2004 - arvin@suse.de

- on SGI Altix add fetchop and mmtimer to MODULES_LOADED_ON_BOOT
  (bug #46971)

-------------------------------------------------------------------
Tue Oct 26 12:36:26 CEST 2004 - jsrain@suse.cz

- moved parts of Mode.ycp to Installation.ycp
- adapted to Mode.ycp clean-up
- 2.11.2

-------------------------------------------------------------------
Tue Oct 19 10:46:15 CEST 2004 - lslezak@suse.cz

- UML mode: copy /etc/mtab file to host system (#42859)
- version 2.11.1

-------------------------------------------------------------------
Mon Oct 11 15:04:26 CEST 2004 - jsrain@suse.cz

- adapted to functional interface of Arch.ycp

-------------------------------------------------------------------
Mon Oct 11 10:43:25 CEST 2004 - jsrain@suse.cz

- moved default logon/window manager setting to extra client,
  setting it according to the base package selection (#46619)
- 2.11.0

-------------------------------------------------------------------
Thu Sep 30 15:12:09 CEST 2004 - sh@suse.de

- V 2.10.30
- Made final confirmation popup higher to accomodate all text
  without scrolling even in more verbose languages (de, fr)

-------------------------------------------------------------------
Wed Sep 29 14:13:35 CEST 2004 - mls@suse.de

- stop splash animation before starting yast
- go to verbose mode if X didn't start

-------------------------------------------------------------------
Mon Sep 27 15:37:03 CEST 2004 - arvin@suse.de

- don't create top-level "media" convenience links (bug #46152)

-------------------------------------------------------------------
Wed Sep 22 16:48:43 CEST 2004 - sh@suse.de

- Made final installation confirmation dialog wider and higher
  to avoid scrolling even for more verbose languages (de, fr)
- V 2.10.27

-------------------------------------------------------------------
Wed Sep 22 09:30:45 CEST 2004 - visnov@suse.cz

- reinitialize dialog after mode chosen (#45784)

-------------------------------------------------------------------
Tue Sep 21 14:48:15 CEST 2004 - arvin@suse.de

- use suse marble in congratulation screen (bug #45712)

-------------------------------------------------------------------
Mon Sep 20 13:52:35 CEST 2004 - sh@suse.de

- V 2.10.24
- Merged accidentially split translatable messages

-------------------------------------------------------------------
Fri Sep 17 16:12:53 CEST 2004 - sh@suse.de

- V 2.10.23
- Changed final installation confirmation dialog according to
  bug #45279

-------------------------------------------------------------------
Fri Sep 17 12:12:12 CEST 2004 - arvin@suse.de

- moved popup with boot message further to the end (bug #45432)

-------------------------------------------------------------------
Thu Sep 16 17:00:17 CEST 2004 - snwint@suse.de

- use language info from linuxrc to set LANG in YaST.start; this is
  just to run ncurses yast in fbiterm for exotic languages

-------------------------------------------------------------------
Wed Sep 15 15:16:41 CEST 2004 - arvin@suse.de

- fixed back button in internet test dialog (bug #45319)

-------------------------------------------------------------------
Wed Sep 15 14:48:09 CEST 2004 - visnov@suse.cz

- initialize proposal heading before creating dialog (#45340)

-------------------------------------------------------------------
Tue Sep 14 18:22:06 CEST 2004 - sh@suse.de

- V 2.10.20
- Fixed bug #45271: Mixture of en_UK / en_US: "licence" / "license"

-------------------------------------------------------------------
Tue Sep 14 17:05:15 CEST 2004 - mvidner@suse.cz

- Copy the DHCP cache to the right place (#45150).

-------------------------------------------------------------------
Tue Sep 14 12:46:53 CEST 2004 - arvin@suse.de

- fixed help text in main proposal (bug #45093)

-------------------------------------------------------------------
Tue Sep 14 10:53:02 CEST 2004 - jsrain@suse.cz

- added enable_firewall and firewall_ssh_enable to control file
  for PROF
- added related handlinng to ProductControl

-------------------------------------------------------------------
Mon Sep 13 12:57:41 CEST 2004 - jsrain@suse.cz

- set FAM_ONLY_LOCAL and start fam according to default windowmanager
- 2.10.18

-------------------------------------------------------------------
Mon Sep 13 11:28:33 CEST 2004 - arvin@suse.de

- added system info entry to update proposal (bug #45096)

-------------------------------------------------------------------
Fri Sep 10 13:03:30 CEST 2004 - snwint@suse.de

- use vesa driver as fallback, not vga (see #38253, comment #11)

-------------------------------------------------------------------
Thu Sep  9 15:49:46 CEST 2004 - mvidner@suse.cz

- Added a client to test the network and hardware proposals (#44677).
- 2.10.16

-------------------------------------------------------------------
Wed Sep  8 15:47:16 CEST 2004 - visnov@suse.cz

- implemented reordering of proposal items
- implemented support for hyperlinks in proposal summaries

-------------------------------------------------------------------
Tue Sep 07 14:18:56 CEST 2004 - arvin@suse.de

- added proposal step to initialize sources during update before
  mounting filesystems (needed to solve bug #44724)

-------------------------------------------------------------------
Mon Sep  6 13:33:34 CEST 2004 - mvidner@suse.cz

- Copy the DHCP client cache so that we can request the same IP
  (#43974).
- 2.10.14

-------------------------------------------------------------------
Mon Sep  6 09:50:37 CEST 2004 - jsrain@suse.cz

- avoid asking to confirm one license multiple times (#44145)

-------------------------------------------------------------------
Fri Sep 03 14:33:07 CEST 2004 - arvin@suse.de

- call Bootloader::Update instead of Bootloader::Write during
  update (bug #44286)

-------------------------------------------------------------------
Mon Aug 30 17:23:29 CEST 2004 - jsrain@suse.cz

- ask to confirm licenses of packages before installing/updating
  (#44145)
- 2.10.12

-------------------------------------------------------------------
Fri Aug 27 16:59:56 CEST 2004 - mvidner@suse.cz

- When showing the address for a VNC installation, don't rely on
  install.inf, print the current IP (#43974).
- 2.10.11

-------------------------------------------------------------------
Fri Aug 27 15:09:13 CEST 2004 - arvin@suse.de

- merged proof read messages

-------------------------------------------------------------------
Wed Aug 25 11:56:57 CEST 2004 - arvin@suse.de

- avoid tmp file in /tmp (bug #39444)

-------------------------------------------------------------------
Wed Aug 18 09:10:38 CEST 2004 - arvin@suse.de

- updated fvwmrc.yast2 (see bug #43796)

-------------------------------------------------------------------
Tue Aug 17 15:27:40 CEST 2004 - nashif@suse.de

- XFree86 -> xorg-x11 (#43832)

-------------------------------------------------------------------
Fri Aug 13 22:12:31 CEST 2004 - nashif@suse.de

- Fixed update (#43795)

-------------------------------------------------------------------
Wed Aug 11 18:03:11 CEST 2004 - nashif@suse.de

- Copy EULA to installed system for later use in firstboot module

-------------------------------------------------------------------
Wed Aug 11 16:09:43 CEST 2004 - nashif@suse.de

- Added firewall to network proposal (#43718)

-------------------------------------------------------------------
Tue Aug 10 15:21:56 CEST 2004 - nashif@suse.de

- Add default label for proposals

-------------------------------------------------------------------
Tue Aug 10 14:31:34 CEST 2004 - mvidner@suse.cz

- Fixed arguments for proposals (`initial)

-------------------------------------------------------------------
Mon Aug  9 19:37:28 CEST 2004 - nashif@suse.de

- Enable locking of proposals in control file
- Updated DTD for control file

-------------------------------------------------------------------
Thu Jul 29 10:10:04 CEST 2004 - nashif@suse.de

- New variables for ui and language handling added to control file
- Use Linuxrc module for install.inf and yast.inf handling

-------------------------------------------------------------------
Tue Jul 20 11:18:33 CEST 2004 - arvin@suse.de

- use capitalized SUSE in congratulation screen (bug #38853)

-------------------------------------------------------------------
Tue Jun 15 19:16:26 CEST 2004 - sh@suse.de

- Fixed typo in ssh install script (#42058)

-------------------------------------------------------------------
Tue Jun 15 14:11:06 CEST 2004 - sh@suse.de

- Fixed bug #41597: EULA must be scrolled in both dimensions

-------------------------------------------------------------------
Tue Jun 15 12:23:23 CEST 2004 - arvin@suse.de

- added Requires for yast2-update (bug #42013)

-------------------------------------------------------------------
Fri Jun 11 00:58:40 CEST 2004 - nashif@suse.de

- Added variable software_proposal to control file (NLD)

-------------------------------------------------------------------
Thu Jun 10 03:53:14 CEST 2004 - nashif@suse.de

- Added control for NLD

-------------------------------------------------------------------
Tue Jun  8 04:55:22 CEST 2004 - nashif@suse.de

- Also install control file for SLES to avoid lots of possible
  confusion when control file is not found on installation media
  and fallback file is used.
  (#41696)

-------------------------------------------------------------------
Tue Jun  8 04:37:03 CEST 2004 - nashif@suse.de

- Fixed bug #41696: yast uses elevator=anticipatory instead of
  elevator=as

-------------------------------------------------------------------
Sun May 30 00:38:55 CEST 2004 - nashif@suse.de

- Added Services to main control file for translation (#41367)
- 2.9.83

-------------------------------------------------------------------
Thu May 27 14:40:46 CEST 2004 - mvidner@suse.cz

- Added variables to ProductFeatures
  so that yast2-nis-client testsuite passes (~#41038).
- 2.9.82

-------------------------------------------------------------------
Thu May 27 12:21:19 CEST 2004 - arvin@suse.de

- added special console handling for iSeries (bug #39025)

-------------------------------------------------------------------
Wed May 26 11:12:56 CEST 2004 - arvin@suse.de

- set LD_LIBRARY_PATH in 1st stage installation start script
  (bug #40833)

-------------------------------------------------------------------
Tue May 25 14:10:33 CEST 2004 - jsrain@suse.cz

- set the I/O scheduler in ProductFeatures (#41038)
- 2.9.79

-------------------------------------------------------------------
Mon May 24 14:58:50 CEST 2004 - arvin@suse.de

- again ask for TERM variable if it's set to "vt100" (bug #40991)

-------------------------------------------------------------------
Tue May 18 15:32:30 CEST 2004 - arvin@suse.de

- moved fvwmrc.notitle from sax2 here (bug #37480)

-------------------------------------------------------------------
Tue May 11 13:54:26 CEST 2004 - lslezak@suse.cz

- don't ask for TERM variable if it's already set to "xterm"
  or "vt100" from linuxrc (don't ask in UML installation) (#39947)
- version 2.9.76

-------------------------------------------------------------------
Tue May 04 11:13:53 CEST 2004 - arvin@suse.de

- merged proofread messages

-------------------------------------------------------------------
Fri Apr 30 16:30:13 CEST 2004 - arvin@suse.de

- readded vnc remote proposal to SLES workflow (bug #31023)

-------------------------------------------------------------------
Wed Apr 28 15:38:45 CEST 2004 - arvin@suse.de

- quick implementation of execution of update.post2 scripts
  (bug #38677)

-------------------------------------------------------------------
Wed Apr 28 15:26:30 CEST 2004 - lslezak@suse.cz

- set Ctrl+Alt+Del handler in /etc/inittab to halt (instead of
  reboot) in UML system (safe shutdown from host system using
  uml_mconsole)
- version 2.9.73

-------------------------------------------------------------------
Tue Apr 27 18:25:25 CEST 2004 - gs@suse.de

- write Console: entry for p690 hvc console before reading
  /etc/install.inf (bug #39527)

-------------------------------------------------------------------
Tue Apr 27 10:34:06 CEST 2004 - arvin@suse.de

- call Pkg::SetAdditionalLocales after language change from
  proposal (bug #38366)

-------------------------------------------------------------------
Mon Apr 26 12:34:02 CEST 2004 - arvin@suse.de

- activate lvm and md before booting into a installed system
  (bug #39423)

-------------------------------------------------------------------
Thu Apr 22 18:12:43 CEST 2004 - arvin@suse.de

- removed support of starting yast2 installation without keyboard
  (linuxrc always reports a keyboard now) (bug #39235)

-------------------------------------------------------------------
Thu Apr 22 11:08:53 CEST 2004 - arvin@suse.de

- run unicode_{start,stop} only if they are present (bug #35714)

-------------------------------------------------------------------
Wed Apr 21 13:23:17 CEST 2004 - arvin@suse.de

- uses special sles screen for user authentication on sles

-------------------------------------------------------------------
Mon Apr 19 08:44:01 CEST 2004 - lslezak@suse.cz

- UML mode fixes: don't copy mtab to the host (it's not needed),
  find kernel and initrd even when symlinks are missing
  (workaround for bug #39063)
- added help text in UML installation proposal
- version 2.9.64

-------------------------------------------------------------------
Fri Apr 16 17:58:43 CEST 2004 - nashif@suse.de

- store variables needed in run-time in a sysconfig like file
- first try to load saved control file before fallback to packaged one.

-------------------------------------------------------------------
Fri Apr 16 14:57:44 CEST 2004 - arvin@suse.de

- fixed network start for remote x11 installation (bug #38832)

-------------------------------------------------------------------
Fri Apr 16 14:26:09 CEST 2004 - lslezak@suse.cz

- UML mode fixes: don't copy mtab to the host (it's not needed),
  find kernel and initrd even when symlinks are missing
  (workaround for bug #39063)
- added help text in UML installation proposal

-------------------------------------------------------------------
Fri Apr 16 11:08:42 CEST 2004 - arvin@suse.de

- removed keyboard proposal from update proposal for the update
  in the running system (bug #37817)

-------------------------------------------------------------------
Fri Apr 16 10:57:57 CEST 2004 - arvin@suse.de

- don't run on serial console in case of vnc or ssh installation
  (bug #37325)

-------------------------------------------------------------------
Thu Apr 15 18:26:04 CEST 2004 - arvin@suse.de

- add "service" proposal to SLES installation

-------------------------------------------------------------------
Thu Apr 15 12:03:00 CEST 2004 - arvin@suse.de

- log fvwm output for vnc installation (bug #30061)

-------------------------------------------------------------------
Wed Apr 07 12:37:53 CEST 2004 - arvin@suse.de

- avoid tmp file creation in check.boot script (bug #38572)

-------------------------------------------------------------------
Tue Apr 06 19:04:33 CEST 2004 - arvin@suse.de

- use fbiterm for CJK locales if appropriate (bug #37823)

-------------------------------------------------------------------
Tue Apr  6 18:55:20 CEST 2004 - nashif@suse.de

- only_update_selected option added to product feature set
- V 2.9.56

-------------------------------------------------------------------
Tue Apr  6 16:26:14 CEST 2004 - sh@suse.de

- V 2.9.55
- Fixed bug #36908: Use dynamic fonts based on resolution

-------------------------------------------------------------------
Mon Apr  5 14:38:22 CEST 2004 - fehr@suse.de

- load module dm-snapshort at to prevent hangs if LVM contains
  snapshot LVs (#36422)

-------------------------------------------------------------------
Mon Apr 05 11:32:21 CEST 2004 - arvin@suse.de

- show correct warning in second stage installation when xserver
  can't be started (bug #38298)

-------------------------------------------------------------------
Mon Apr 05 11:04:34 CEST 2004 - arvin@suse.de

- adjusted decision of frontend depending on memory size to memory
  requirements of new interpreter (bug #38298)
- fixed memory value in warning popup

-------------------------------------------------------------------
Sat Apr 03 17:44:03 CEST 2004 - arvin@suse.de

- use fbiterm for CJK locales if appropriate (bug #37823)

-------------------------------------------------------------------
Fri Apr 02 15:59:59 CEST 2004 - arvin@suse.de

- finally changed license to GPL for good

-------------------------------------------------------------------
Thu Apr 01 11:34:10 CEST 2004 - arvin@suse.de

- symmetricalized calls to inst_netsetup (bug #37763)

-------------------------------------------------------------------
Thu Apr 01 11:03:37 CEST 2004 - arvin@suse.de

- removed step label for inst_netsetup (bug #37546)

-------------------------------------------------------------------
Wed Mar 31 19:41:34 CEST 2004 - nashif@suse.de

- Added 2 options to control file:
   inform_about_suboptimal_distribution
   use_desktop_scheduler

-------------------------------------------------------------------
Wed Mar 31 17:19:12 CEST 2004 - lslezak@suse.cz

- inst_finish.ycp - copy kernel image, initrd and /etc/mtab to
  the host system in UML installation mode

-------------------------------------------------------------------
Tue Mar 30 11:25:44 CEST 2004 - arvin@suse.de

- disable virtual desktops in fvwm during vnc installation
  (bug #37480)

-------------------------------------------------------------------
Mon Mar 29 14:48:56 CEST 2004 - fehr@suse.de

- call Storage::FinishInstall() at end of installation

-------------------------------------------------------------------
Mon Mar 29 14:46:51 CEST 2004 - sh@suse.de

- Fixed bug #36713 (relies on yast2-core with fix for bug #36711):
  textdomain for wizard steps should come from control.xml

-------------------------------------------------------------------
Mon Mar 29 05:22:12 CEST 2004 - nashif@suse.de

- fixed copying of hook script logs into installed system

-------------------------------------------------------------------
Sun Mar 28 16:05:19 CEST 2004 - nashif@suse.de

- fixed hook scrips, now using WFM::Read(.local...) (#36831 )
- Not executing any scripting after last client
- Detecting mode before installation steps are sets (#37070 )
- logging hook output to /var/log/YaST2 and copying those
file to installed system.

-------------------------------------------------------------------
Thu Mar 25 16:49:04 CET 2004 - sh@suse.de

- Fixed bug #34618: Don't use full-screen if started remotely

-------------------------------------------------------------------
Thu Mar 25 14:50:07 CET 2004 - ms@suse.de

- fixed driver to use on ia64 systems. there is no framebuffer
  available but the vesa driver is working now (#34909)
- fixed possible loop at installation. handle different exit codes
  from testX in scripts/YaST2. The needed changes to testX have
  been made within the sax2 package (#36794)

-------------------------------------------------------------------
Thu Mar 25 12:12:44 CET 2004 - arvin@suse.de

- removed network proposal from update work flow

-------------------------------------------------------------------
Wed Mar 24 16:10:31 CET 2004 - arvin@suse.de

- renamed usbdevfs to usbfs (bug #31869)

-------------------------------------------------------------------
Wed Mar 24 15:07:03 CET 2004 - sh@suse.de

- Fixed bug #36850: Strange texts in y2qt wizard side bar
- V 2.9.42

-------------------------------------------------------------------
Wed Mar 24 11:13:46 CET 2004 - gs@suse.de

- workaround beta3 pre bug: deactivate Hooks::Run
  (causes crash after inst_finish)
- V 2.9.41

-------------------------------------------------------------------
Mon Mar 22 20:32:41 CET 2004 - nashif@suse.de

- Execute features client if variables are set in control file
- V 2.9.40

-------------------------------------------------------------------
Mon Mar 22 15:58:33 CET 2004 - sh@suse.de

- V 2.9.39
- Fixed bug #36292: Wizard steps not translated
- Preliminary fix for bug #36713: Use textdomain from XML file

-------------------------------------------------------------------
Mon Mar 22 11:14:07 CET 2004 - arvin@suse.de

- introduced and handle new variable Installation::scr_destdir
  to be used by Storage (bug #34996)

-------------------------------------------------------------------
Sun Mar 21 19:48:42 CET 2004 - nashif@suse.de

- read/set language/keyboard/timezone
- added client to set product variables before entering proposal

-------------------------------------------------------------------
Fri Mar 19 15:47:08 CET 2004 - arvin@suse.de

- omit skip/don't skip buttons in uml proposal

-------------------------------------------------------------------
Thu Mar 18 16:18:30 CET 2004 - arvin@suse.de

- fixed update work flow setting (bug #36429 and #35007)

-------------------------------------------------------------------
Thu Mar 18 09:59:01 CET 2004 - mvidner@suse.cz

- Fall back to runlevel 3 if we accidentally don't set it
  in the installation proposal. It would be 0 (#35662).

-------------------------------------------------------------------
Wed Mar 17 22:56:12 CET 2004 - nashif@suse.de

- Add runlevel to s390 proposal
- remove x11 from autoinst workflow (handled differently)

-------------------------------------------------------------------
Wed Mar 17 05:46:03 CET 2004 - nashif@suse.de

- update wizard steps at the right spot to enable switching back
  to installation mode

-------------------------------------------------------------------
Tue Mar 16 21:18:06 CET 2004 - kkaempf@suse.de

- run cleanup script for GNOME (#36196)

-------------------------------------------------------------------
Tue Mar 16 16:02:52 CET 2004 - msvec@suse.cz

- added icons to network and hardware proposals

-------------------------------------------------------------------
Tue Mar 16 14:26:03 CET 2004 - fehr@suse.de

- fix typo devmap_mkmod.sh -> devmap_mknod.sh
- 2.9.32

-------------------------------------------------------------------
Tue Mar 16 01:53:54 CET 2004 - nashif@suse.de

- Enabled evms_config in control file

-------------------------------------------------------------------
Tue Mar 16 01:31:55 CET 2004 - nashif@suse.de

- Update steps when switching modes (#35590)

-------------------------------------------------------------------
Mon Mar 15 12:00:07 CET 2004 - arvin@suse.de

- don't ask for terminal type during vnc installation (bug #33534)

-------------------------------------------------------------------
Fri Mar 12 06:45:02 CET 2004 - nashif@suse.de

- Update control file for autoinst
- Enable swittching of steps upon mode change
- Added possibility to disable a workflow step in runtime

-------------------------------------------------------------------
Thu Mar 11 18:50:55 CET 2004 - sh@suse.de

- Fixed bug #34618: Don't use full screen in remote installation

-------------------------------------------------------------------
Wed Mar 10 14:40:11 CET 2004 - arvin@suse.de

- don't warn if only no disk controller can be found (bug #35546)

-------------------------------------------------------------------
Wed Mar 10 09:51:29 CET 2004 - arvin@suse.de

- extended uml installation work flow

-------------------------------------------------------------------
Wed Mar 10 07:08:09 CET 2004 - nashif@suse.de

- Set wizard steps depending on installation mode

-------------------------------------------------------------------
Wed Mar 10 03:04:53 CET 2004 - nashif@suse.de

- removed include dir from spec

-------------------------------------------------------------------
Wed Mar 10 01:07:58 CET 2004 - sh@suse.de

- V 2.9.24
- Migration to new wizard

-------------------------------------------------------------------
Tue Mar  9 13:08:25 CET 2004 - msvec@suse.cz

- replaced X11 version detection code with (simpler) YCP
- package could be noarch currently (reduced NFB a lot)

-------------------------------------------------------------------
Mon Mar 08 11:54:40 CET 2004 - arvin@suse.de

- call more generalized storage function during update

-------------------------------------------------------------------
Fri Mar 05 12:07:50 CET 2004 - arvin@suse.de

- load correct device mapper module and create nodes

-------------------------------------------------------------------
Thu Mar  4 16:40:36 CET 2004 - visnov@suse.cz

- added type info
- 2.9.20

-------------------------------------------------------------------
Wed Mar  3 17:48:49 CET 2004 - nashif@suse.de

- Moved product features to new feature module

-------------------------------------------------------------------
Wed Mar  3 17:43:45 CET 2004 - sh@suse.de

- Applied rw's patch for bug #34531

-------------------------------------------------------------------
Wed Mar 03 15:45:45 CET 2004 - arvin@suse.de

- call storage function to update fstab (bug #34996)

-------------------------------------------------------------------
Tue Mar  2 17:47:11 CET 2004 - sh@suse.de

- Added user-visible workflow step descriptions for new wizard
  layout

-------------------------------------------------------------------
Mon Mar 01 16:53:44 CET 2004 - arvin@suse.de

- work on UML installation

-------------------------------------------------------------------
Fri Feb 27 03:31:46 CET 2004 - nashif@suse.de

- New control file based installation merged

-------------------------------------------------------------------
Fri Feb 20 19:53:00 CET 2004 - arvin@suse.de

- handle abort button in inst_finish (bug #30303)

-------------------------------------------------------------------
Fri Feb 20 11:28:26 CET 2004 - arvin@suse.de

- removed obsolete code from start scripts (bug #31805)

-------------------------------------------------------------------
Mon Feb 16 16:52:00 CET 2004 - mvidner@suse.cz

- set the runlevel according to the proposal
- 2.9.15

-------------------------------------------------------------------
Mon Feb 16 16:01:35 CET 2004 - arvin@suse.de

- added more flexible package handling for products

-------------------------------------------------------------------
Mon Feb 16 13:49:50 CET 2004 - mvidner@suse.cz

- added runlevel_proposal to installation_proposals (#30028)
- 2.9.14

-------------------------------------------------------------------
Mon Feb 16 11:20:01 CET 2004 - arvin@suse.de

- removed obsolete Mode::hardBoot

-------------------------------------------------------------------
Fri Feb 13 15:16:41 CET 2004 - sh@suse.de

- Applied patch from bug #34531: Kernel 2.6 hotplug handling

-------------------------------------------------------------------
Wed Feb 11 16:11:02 CET 2004 - arvin@suse.de

- more control over base selection handling

-------------------------------------------------------------------
Tue Feb 10 17:59:40 CET 2004 - arvin@suse.de

- added type specification in inst_proposal.ycp

-------------------------------------------------------------------
Tue Feb 10 16:02:19 CET 2004 - nashif@suse.de

- remove x11 from workflow for autoyast

-------------------------------------------------------------------
Tue Feb 10 10:32:08 CET 2004 - arvin@suse.de

- fixed building on s390

-------------------------------------------------------------------
Sat Feb  7 09:33:56 CET 2004 - nashif@suse.de

- remove vendor.y2cc file

-------------------------------------------------------------------
Fri Feb 06 16:13:58 CET 2004 - arvin@suse.de

- set default runlevel to 3 or 5 during installation depending
  on the presents of X11 (see bug #32366)

-------------------------------------------------------------------
Fri Feb 06 11:46:47 CET 2004 - arvin@suse.de

- fixed copying of temporary X11 config

-------------------------------------------------------------------
Mon Feb  2 15:49:46 CET 2004 - lslezak@suse.cz

- InitHWinfo module enabled in installation proposal
- version 2.9.4

-------------------------------------------------------------------
Sat Jan 31 21:07:11 CET 2004 - arvin@suse.de

- removed useless 'global'

-------------------------------------------------------------------
Mon Jan 26 17:28:06 CET 2004 - jsrain@suse.de

- removed cfg_susecnfig.scr from file list (was moved to yast2.rpm)
- 2.9.2

-------------------------------------------------------------------
Fri Dec 12 14:23:14 CET 2003 - jsrain@suse.de

- don't check if module is present in initrd before loading it

-------------------------------------------------------------------
Fri Oct 24 15:58:50 CEST 2003 - ms@suse.de

- added stuff from yast2/library/x11 to installation package

-------------------------------------------------------------------
Fri Oct 24 13:09:25 CEST 2003 - arvin@suse.de

- added help text for "Repair Installed System" (bug #30402)

-------------------------------------------------------------------
Fri Oct 17 11:37:46 CEST 2003 - ms@suse.de

- inst_finish: (#32366)
  removed runlevel setup code which is handled within the X11
  module now (XProposal.ycp). The update code for initdefault
  is still present because during update the X11 configuration
  is not started

- inst_x11: (#32366)
  removed dead code which sets the default runlevel to 3 if there
  is no XF86Config file present. This task is done if the X11
  configuration is finished and if there is no X11 configuration
  the default initdefault with aaa_base is set to 3 already

-------------------------------------------------------------------
Wed Sep 24 12:25:08 CEST 2003 - snwint@suse.de

- look for x11 drivers in lib64 dir on x86_64 (#31649)

-------------------------------------------------------------------
Thu Sep 18 11:38:50 CEST 2003 - arvin@suse.de

- shut down temporary network before online test during update
  (bug #31030)

-------------------------------------------------------------------
Thu Sep 18 10:55:43 CEST 2003 - arvin@suse.de

- don't use external pcmcia during firstboot (bug #31252)

-------------------------------------------------------------------
Mon Sep 15 19:26:33 CEST 2003 - msvec@suse.cz

- 2.8.34

-------------------------------------------------------------------
Mon Sep 15 15:15:25 CEST 2003 - gs@suse.de

- YaST2.start: set default value for LANGUAGE

-------------------------------------------------------------------
Mon Sep 15 11:03:04 CEST 2003 - arvin@suse.de

- skip network probing during update (bug #30545)

-------------------------------------------------------------------
Sun Sep 14 15:07:36 CEST 2003 - arvin@suse.de

- reset packagemanager when changing installation mode (bug #27970)

-------------------------------------------------------------------
Sun Sep 14 14:27:12 CEST 2003 - snwint@suse.de

- added test for utf8 serial console to YaST2.{start,firstboot}

-------------------------------------------------------------------
Sat Sep 13 18:39:23 CEST 2003 - nashif@suse.de

- remove inst_startup from autoinst workflow, add it autoinst_init
  (bug #30678)

-------------------------------------------------------------------
Fri Sep 12 17:25:56 CEST 2003 - ms@suse.de

- added milestone texts for X11 config update/inject (#30612)
- fixed lookup path for XFree86 3.x config (#30612)

-------------------------------------------------------------------
Fri Sep 12 14:06:05 CEST 2003 - arvin@suse.de

- fixed permissions of /var/lib/YaST2/install.inf (bug #30630)

-------------------------------------------------------------------
Thu Sep 11 17:32:40 CEST 2003 - kkaempf@suse.de

- use kernel k_smp4G on SMP-systems with
  memory <= 4GB or without PAE support

-------------------------------------------------------------------
Thu Sep 11 11:12:36 CEST 2003 - arvin@suse.de

- check for /proc/splash (bug #30472)

-------------------------------------------------------------------
Wed Sep 10 11:34:10 CEST 2003 - sh@suse.de

- Fixed max log file size calculation:
  Set LANG only in subshell,
  don't rely on /dev in 'df' output - use last line instead

-------------------------------------------------------------------
Tue Sep  9 12:48:47 CEST 2003 - kkaempf@suse.de

- use kernel k_psmp on smp-systems with
  less than 4GB memory or without PAE support

-------------------------------------------------------------------
Tue Sep 09 12:42:20 CEST 2003 - arvin@suse.de

- added kernel option desktop

-------------------------------------------------------------------
Mon Sep  8 18:01:53 CEST 2003 - sh@suse.de

- V 2.8.24
- Fixed bug #29927: Logfile setting too restrictive
  Now checking free space on RAM disk with 'df' and using
  max 10% of that per log file (max 5000)

-------------------------------------------------------------------
Mon Sep  8 11:53:17 CEST 2003 - snwint@suse.de

- advance splash progress bar in YaST2{,.start}
- driver updates are applied in inst_setup (used to be in YaST2.start)
- don't clear screen in YaST2.start

-------------------------------------------------------------------
Thu Sep 04 17:45:53 CEST 2003 - arvin@suse.de

- proof-read messages

-------------------------------------------------------------------
Wed Sep  3 17:27:51 CEST 2003 - gs@suse.de

- installation.ycp: call UI::SetKeyboard in continue mode
  (enable unicode for ncurses in UTF-8 locale)

-------------------------------------------------------------------
Wed Sep  3 10:15:44 CEST 2003 - kkaempf@suse.de

- copy XF86Config from inst-sys to XF86Config.install in
  the system (#29910)

-------------------------------------------------------------------
Tue Sep  2 13:54:53 CEST 2003 - kkaempf@suse.de

- make repair system accessible

-------------------------------------------------------------------
Mon Sep 01 17:42:20 CEST 2003 - arvin@suse.de

- removed obsolete inst_hw_config.ycp and inst_confirm_abort.ycp

-------------------------------------------------------------------
Sun Aug 31 14:56:10 CEST 2003 - arvin@suse.de

- use Popup::ConfirmAbort

-------------------------------------------------------------------
Sat Aug 30 22:27:57 CEST 2003 - arvin@suse.de

- moved reactivation of network to yast2-network (bug #29561)
- moved display of into.txt into separate file

-------------------------------------------------------------------
Thu Aug 28 16:55:51 CEST 2003 - ms@suse.de

- fixed xmigrate call (#29535)

-------------------------------------------------------------------
Thu Aug 28 16:04:41 CEST 2003 - kkaempf@suse.de

- Install default kernel on SMP systems without 'PAE'
  (i.e. Pentium1-SMP)
- Drop check for unsupported Cyrix-CPUs without 'TSC'

-------------------------------------------------------------------
Tue Aug 26 11:49:21 CEST 2003 - arvin@suse.de

- don't gray out next button in proposal in case of blockers
  (bug #29320)

-------------------------------------------------------------------
Fri Aug 22 18:11:20 CEST 2003 - arvin@suse.de

- fixed reading of memory info (bug #29017)

-------------------------------------------------------------------
Fri Aug 22 11:27:23 CEST 2003 - arvin@suse.de

- fixed update workflow

-------------------------------------------------------------------
Thu Aug 21 14:42:12 CEST 2003 - arvin@suse.de

- removed obsolete installation_ui.ycp

-------------------------------------------------------------------
Thu Aug 21 10:04:25 CEST 2003 - kkaempf@suse.de

- copy badlist (if existing) to installed system (#29092)

-------------------------------------------------------------------
Tue Aug 19 08:13:17 CEST 2003 - arvin@suse.de

- better way for mouse probing in text mode (bug #29005)

-------------------------------------------------------------------
Mon Aug 18 11:22:04 CEST 2003 - arvin@suse.de

- don't probe mouse in text mode (bug #29005)

-------------------------------------------------------------------
Fri Aug 15 15:20:38 CEST 2003 - arvin@suse.de

- removed obsolete showlog_defines.ycp

-------------------------------------------------------------------
Tue Aug 12 20:31:12 CEST 2003 - arvin@suse.de

- added remote administration proposal to network proposal

-------------------------------------------------------------------
Tue Aug 12 14:38:03 CEST 2003 - gs@suse.de

- YaST2.start: don't run in UTF-8 mode on a console which is
  connected to a serial port

-------------------------------------------------------------------
Mon Aug 11 15:51:52 CEST 2003 - arvin@suse.de

- use ycp based ncurses menu at end of installation

-------------------------------------------------------------------
Fri Aug 08 10:54:34 CEST 2003 - arvin@suse.de

- variable handling of release notes url

-------------------------------------------------------------------
Wed Aug 06 09:37:19 CEST 2003 - arvin@suse.de

- don't copy kernel config from to /usr/src/linux (bug #28496)

-------------------------------------------------------------------
Fri Aug 01 20:10:11 CEST 2003 - arvin@suse.de

- call inst_netprobe during install
- added desktop files

-------------------------------------------------------------------
Wed Jul 30 11:42:24 CEST 2003 - arvin@suse.de

- don't complain when no storage controllers can be found
  (bug #23686)

-------------------------------------------------------------------
Wed Jul 30 10:23:01 CEST 2003 - arvin@suse.de

- always let YaST run in an UTF-8 environment during installation
  (bug #14751)

-------------------------------------------------------------------
Fri Jul 25 15:13:04 CEST 2003 - arvin@suse.de

- removed handling of XFree86 Version 3 from YaST2.start

-------------------------------------------------------------------
Fri Jul 25 15:12:25 CEST 2003 - gs@suse.de

- YaST2.firstboot: read RC_LANG from /etc/sysconfig/language and
                   export LANG accordingly;
		   call unicode_start/unicode_stop (if required)

-------------------------------------------------------------------
Thu Jul 24 13:39:36 CEST 2003 - gs@suse.de

- YaST2.start: call unicode_start/unicode_stop;
               export YAST_DOES_ACS removed

-------------------------------------------------------------------
Fri Jul 04 13:21:20 CEST 2003 - arvin@suse.de

- convert update workflow into a proposal

-------------------------------------------------------------------
Fri May 23 15:20:32 CEST 2003 - arvin@suse.de

- take kernel command line from install.inf (bug #25745)

-------------------------------------------------------------------
Mon Apr 28 17:25:45 CEST 2003 - arvin@suse.de

- fixes for live eval (bug #26457)

-------------------------------------------------------------------
Wed Apr 23 12:09:20 CEST 2003 - ms@suse.de

- add config migration from 3x to 4x if possible
- ensure XF86Config is available if someone performs an update
  within a XFree86 3.x environment

-------------------------------------------------------------------
Tue Apr 15 17:18:13 CEST 2003 - arvin@suse.de

- removed call of SuSEconfig.3ddiag and switch2mesasoft after
  reboot during installation since they don't exist anymore

-------------------------------------------------------------------
Thu Apr 10 15:49:20 CEST 2003 - ms@suse.de

- fixed conditions of xmset calls (#26214)

-------------------------------------------------------------------
Tue Apr  8 12:51:55 CEST 2003 - jsrain@suse.de

- fixed parsing of kernel parameters containing blank space
  (#26147)

-------------------------------------------------------------------
Tue Apr  1 15:44:12 CEST 2003 - jsrain@suse.de

- added init= kernel parameter to discard list (#25478)

-------------------------------------------------------------------
Tue Mar 18 13:37:15 CET 2003 - kkaempf@suse.de

- drop "insserv apache" again, opens port 80
- 2.7.43

-------------------------------------------------------------------
Mon Mar 17 18:11:40 CET 2003 - kkaempf@suse.de

- "insserv apache" if it's DOC_SERVER (#25436)
- 2.7.42

-------------------------------------------------------------------
Mon Mar 17 16:36:24 CET 2003 - arvin@suse.de

- start fvwm2 for vnc installation (bug #25405)

-------------------------------------------------------------------
Mon Mar 17 15:30:26 CET 2003 - arvin@suse.de

- turn of silent splash mode before displaying messages during
  vnc and ssh installation (bug #25407)

-------------------------------------------------------------------
Mon Mar 17 09:21:22 CET 2003 - kkaempf@suse.de

- start apache as doc_server if suse_help_viewer isn't provided
  by kdebase3-SuSE (25436)
- 2.7.39

-------------------------------------------------------------------
Sat Mar 15 22:54:09 CET 2003 - kkaempf@suse.de

- gdm2 might not be installed yet but earmarked for installation
  (#25410)
- 2.7.38

-------------------------------------------------------------------
Fri Mar 14 17:41:40 CET 2003 - sh@suse.de

- The final and super-great ultimate path for release notes:
  /usr/share/doc/release-notes/RELEASE-NOTES.*.rtf

-------------------------------------------------------------------
Fri Mar 14 17:38:44 CET 2003 - sh@suse.de

- Moved RTF version of release notes from /usr/share/doc to
  /usr/share/doc/release_notes

-------------------------------------------------------------------
Fri Mar 14 17:32:20 CET 2003 - sh@suse.de

- Using file name RELEASE_NOTES.rtf to allow coexistence with
  RELEASE_NOTES.html for Konqueror

-------------------------------------------------------------------
Fri Mar 14 11:14:01 CET 2003 - fehr@suse.de

- remove handling of IDE recorders from inst_finish.ycp
  this is now done much sooner in StorageDevices.ycp (bug #25293)

-------------------------------------------------------------------
Wed Mar 12 15:12:54 CET 2003 - arvin@suse.de

- fixed focus in last installation dialog (bug #25171)

-------------------------------------------------------------------
Wed Mar 12 10:19:51 CET 2003 - ms@suse.de

- fixed broken mouse bug in continue mode (#24914)

-------------------------------------------------------------------
Tue Mar 11 17:16:03 CET 2003 - kkaempf@suse.de

- also set /etc/sysconfig/displaymanager:DISPLAYMANAGER (#25087)

-------------------------------------------------------------------
Mon Mar 10 19:03:34 CET 2003 - kkaempf@suse.de

- check for existance of /usr/src/linux/include/linux before
  copying kernel config.
- 2.7.32

-------------------------------------------------------------------
Mon Mar 10 18:34:58 CET 2003 - mvidner@suse.de

- Added .etc.install_inf_alias to work around an ini-agent
  limitation (#24836).
- 2.7.31

-------------------------------------------------------------------
Mon Mar 10 16:10:27 CET 2003 - arvin@suse.de

- fixed compose characters for certain locales (bug #14751)

-------------------------------------------------------------------
Fri Mar  7 17:21:06 CET 2003 - nashif@suse.de

- Dont read product data from installed system if in config mode
  (#24772 )

-------------------------------------------------------------------
Fri Mar  7 14:04:21 CET 2003 - kkaempf@suse.de

- copy kernel config to /usr/src/linux/... (#24835)

-------------------------------------------------------------------
Thu Mar  6 13:33:40 CET 2003 - fehr@suse.de

- umount fs based on crypto loop files before all other umounts
  (#24751)

-------------------------------------------------------------------
Thu Mar  6 12:58:31 CET 2003 - ms@suse.de

- removed mouse probing code from inst_startup.ycp and put
  that code into installation.ycp. Changed the mouse probing
  code to disconnect the device in front of the probing and
  re-connect it after the probing is done to avoid any
  jumping mouse cursors (#24355)

-------------------------------------------------------------------
Tue Mar 04 21:13:02 CET 2003 - arvin@suse.de

- handle flags from content file in Product module (bug #21561)

-------------------------------------------------------------------
Tue Mar  4 13:07:02 CET 2003 - sh@suse.de

- Fixed bug #24542: Bad license agreement button text

-------------------------------------------------------------------
Mon Mar  3 16:47:07 CET 2003 - sh@suse.de

- Fixed bug #10990: Boot installed system does not unmount

-------------------------------------------------------------------
Mon Mar  3 11:06:28 CET 2003 - fehr@suse.de

- call win resize module not only on i386 but also on x86_64 and ia64

-------------------------------------------------------------------
Thu Feb 27 12:36:16 CET 2003 - arvin@suse.de

- kill (with SIGKILL) shell on tty2 after installation (bug #24404)

-------------------------------------------------------------------
Wed Feb 26 17:17:43 CET 2003 - kkaempf@suse.de

- pass language to packagemanager (#23828)

-------------------------------------------------------------------
Wed Feb 26 12:31:27 CET 2003 - arvin@suse.de

- disable all sources if user aborts installation (bug #24292)

-------------------------------------------------------------------
Tue Feb 25 11:19:26 CET 2003 - arvin@suse.de

- make Hardware Configuration Dialog unconfuseable (bug #24020)

-------------------------------------------------------------------
Mon Feb 24 19:55:43 CET 2003 - kkaempf@suse.de

- add debug hooks (#23787)

-------------------------------------------------------------------
Mon Feb 24 18:25:31 CET 2003 - sh@suse.de

- V 2.7.20
- Fixed bug #24038: Installation language re-selection does not work

-------------------------------------------------------------------
Mon Feb 24 18:00:37 CET 2003 - gs@suse.de

- don't add .UTF-8 to LANG variable (causes problems with ncurses)
  bug #23348

-------------------------------------------------------------------
Mon Feb 24 17:23:55 CET 2003 - mvidner@suse.de

- Added proxy to the network configuration proposal (#24204).

-------------------------------------------------------------------
Fri Feb 21 15:21:41 CET 2003 - arvin@suse.de

- better text for "abort installation" popup (bug #24019)

-------------------------------------------------------------------
Fri Feb 21 12:40:55 CET 2003 - arvin@suse.de

- fixed button labels and help texts (bug #23912)

-------------------------------------------------------------------
Fri Feb 21 12:00:14 CET 2003 - sh@suse.de

- Fixed bug #24027: Root exploit in inst_suseconfig

-------------------------------------------------------------------
Fri Feb 21 11:30:37 CET 2003 - arvin@suse.de

- always do hard reboot (bug #23903)

-------------------------------------------------------------------
Thu Feb 20 15:49:44 CET 2003 - kkaempf@suse.de

- drop /etc/XF86Config (#23965)

-------------------------------------------------------------------
Thu Feb 20 11:39:23 CET 2003 - arvin@suse.de

- use title-style capitalization for menu names (bug #23848)

-------------------------------------------------------------------
Thu Feb 20 09:51:29 CET 2003 - ms@suse.de

- add support for mouse wheel during installation (#21660)

-------------------------------------------------------------------
Wed Feb 19 16:42:22 CET 2003 - arvin@suse.de

- disable all sources if user aborts installation (bug #23776)

-------------------------------------------------------------------
Wed Feb 19 16:07:29 CET 2003 - fehr@suse.de

- fix wrong variable of keyboard module in inst_finish.ycp (#23782)

-------------------------------------------------------------------
Wed Feb 19 08:35:05 CET 2003 - arvin@suse.de

- run SuSEconfig fonts during inst_finish for anti aliased fonts
  (bug #23768)

-------------------------------------------------------------------
Tue Feb 18 20:47:55 CET 2003 - arvin@suse.de

- fixed reading of content file if FLAGS line is missing

-------------------------------------------------------------------
Sat Feb 15 16:26:26 CET 2003 - nashif@suse.de

- call inst_x11 in autoinst mode

-------------------------------------------------------------------
Wed Feb 12 15:23:00 CET 2003 - kkaempf@suse.de

- remove call to mkinfodir (#23588)

-------------------------------------------------------------------
Wed Feb 12 12:03:24 CET 2003 - fehr@suse.de

- Write keytable info to yast.inf again in inst_finish.ycp

-------------------------------------------------------------------
Tue Feb 11 21:39:29 CET 2003 - arvin@suse.de

- handle update flag from content file (bug #21561)

-------------------------------------------------------------------
Mon Feb 10 20:53:53 CET 2003 - arvin@suse.de

- setup complete environment for qt during installation

-------------------------------------------------------------------
Mon Feb 10 18:24:12 CET 2003 - arvin@suse.de

- skip proposal dialog if it's empty (bug #23520)

-------------------------------------------------------------------
Fri Feb  7 16:12:49 CET 2003 - jsuchome@suse.de

- adapted inst_confirm_abort for the use from yast2-repair

-------------------------------------------------------------------
Thu Feb  6 16:16:29 CET 2003 - jsrain@suse.de

- removed missleading help text about starting of network during
  hardware proposal, when network has already been started (#20912)

-------------------------------------------------------------------
Wed Feb 05 17:05:43 CET 2003 - arvin@suse.de

- merged proofread messages

-------------------------------------------------------------------
Mon Feb  3 18:18:08 CET 2003 - sh@suse.de

- V 2.7.7
- Added default function key handling

-------------------------------------------------------------------
Thu Jan 30 16:08:44 CET 2003 - kkaempf@suse.de

- call /usr/bin/mkinfodir in inst_suseconfig
  (replaces SuSEconfig.man_info)

-------------------------------------------------------------------
Wed Jan 29 14:42:42 CET 2003 - arvin@suse.de

- added dialog to ask for preferred method of user authentication

-------------------------------------------------------------------
Tue Jan 28 18:47:16 CET 2003 - arvin@suse.de

- added final congratulations dialog
- added dialog with release notes

-------------------------------------------------------------------
Mon Jan 27 17:47:38 CET 2003 - sh@suse.de

- V 2.7.5
- Use new y2base/qt command line options for better WM cooperation
- Don't start a WM any more in YaST2 start script
  (testX does that now)

-------------------------------------------------------------------
Wed Jan 22 17:11:20 CET 2003 - arvin@suse.de

- use newer interface to modules agent (bug #22995)

-------------------------------------------------------------------
Wed Jan 22 11:36:10 CET 2003 - jsrain@suse.de

- returned accidentally removed call of Bootloader::Write ()
  function (bug #23018)
- 2.7.3

-------------------------------------------------------------------
Fri Dec 20 17:25:00 CET 2002 - arvin@suse.de

- changed label of second button of popup with info.txt (EULA)
  from "Cancel" to "Do Not Accept" (bug #21874)

-------------------------------------------------------------------
Fri Dec 20 17:04:37 CET 2002 - arvin@suse.de

- merged from 8.1 branch:
  - only set hostname during vnc installation if necessary
    (bug #21454)
  - popup with info.txt (EULA) now has a timeout during
    autoinstallation (bug #21413)
  - remove /root/.vnc/passwd after installation (bug #21360)
  - popup with info.txt now has two buttons (accept and cancel)
  - start portmapper if instmode==nfs also on s390 (#21094)

-------------------------------------------------------------------
Thu Dec 12 12:40:22 CET 2002 - jsrain@suse.de

- added handling of modules required to be loaded early after
  mounting root
- not adding ide-scsi to initrd, but scheduling relevant modules
  to be loaded after boot (#19376)

-------------------------------------------------------------------
Wed Dec 11 16:51:45 CET 2002 - lslezak@suse.cz

- .proc.cpuinfo agent rewritten to INI-agent (now supports
  multiple CPU, all keys from /proc/cpuinfo can be read)

-------------------------------------------------------------------
Mon Dec 09 12:49:20 CET 2002 - arvin@suse.de

- add modules ide-cd and cdrom before ide-scsi to INITRD_MODULES
  when an ide cdwriter is found (bug #22343)

-------------------------------------------------------------------
Wed Dec  4 15:29:17 CET 2002 - jsrain@suse.cz

- adapted to new bootloader module interface
- 2.7.1

-------------------------------------------------------------------
Tue Oct 22 16:53:21 CEST 2002 - ms@suse.de

- removed inst_x11 to be part of the installation workflow
- add x11_proposal to:
  hw-config-proposals-home-pc.ycp
  hw-config-proposals-networked-pc.ycp

-------------------------------------------------------------------
Wed Oct 16 14:03:27 CEST 2002 - arvin@suse.de

- correctly handle quotes in /etc/install.inf (bug #20986)

-------------------------------------------------------------------
Wed Oct 16 11:10:07 CEST 2002 - kkaempf@suse.de

- use proper tmpdir for vendor-supplied script when loading
  vendor driver disk (#20967)
- 2.6.87

-------------------------------------------------------------------
Tue Oct 15 16:29:21 CEST 2002 - choeger@suse.de

- renamed product id text from "Open Team Server" to "Openexchange Server",
  because this text is shown into the installation window and the name of
  the cd is associated with this name

-------------------------------------------------------------------
Mon Oct 14 18:21:52 CEST 2002 - sh@suse.de

- V 2.6.85
- Fixed bug #19214: Return to proposal after update

-------------------------------------------------------------------
Mon Oct 14 15:57:34 CEST 2002 - kkaempf@suse.de

- use "UpdateDir" from install.inf when checking vendor
  update media (#19442)
- set /sysconfig/suseconfig/CWD_IN_USER_PATH="no" on non-box
  products (#17464)
- 2.6.84

-------------------------------------------------------------------
Mon Oct 14 15:41:33 CEST 2002 - sh@suse.de

- V 2.6.83
- Fixed bug #19628: Obsolete MediaUI::ChangeMedium() call

-------------------------------------------------------------------
Thu Oct 10 15:26:07 CEST 2002 - arvin@suse.de

- make info text (aka beta warning) scroll-able (bug #20063)

-------------------------------------------------------------------
Wed Oct  9 09:23:53 CEST 2002 - jsrain@suse.cz

- now not enabling 2 gettys on same serial line on p690 (#19788)

-------------------------------------------------------------------
Tue Oct  8 15:37:59 CEST 2002 - kkaempf@suse.de

- disable update for non-box products (#20695)
- 2.6.80

-------------------------------------------------------------------
Mon Oct  7 17:09:46 CEST 2002 - kkaempf@suse.de

- display media.1/info.txt if exists before starting installation
  (#18504)

-------------------------------------------------------------------
Tue Oct  1 17:01:15 CEST 2002 - kkaempf@suse.de

- runlevel 5 only where applicable (#20369)

-------------------------------------------------------------------
Thu Sep 26 18:17:35 CEST 2002 - arvin@suse.de

- remove console kernel option if it's autodectected like
  pseries can do (bug #20177)

-------------------------------------------------------------------
Thu Sep 26 12:56:01 CEST 2002 - choeger@suse.de

- call product specific YaST2 modules before finishing the
  installation

-------------------------------------------------------------------
Tue Sep 24 11:48:17 CEST 2002 - arvin@suse.de

- run depmod after network setup for ssh and vnc installation
  (bug #20040)

-------------------------------------------------------------------
Mon Sep 23 15:31:25 CEST 2002 - arvin@suse.de

- again fix for qt background color (bug #18926)

-------------------------------------------------------------------
Fri Sep 20 17:02:45 CEST 2002 - arvin@suse.de

- in final proposal screen hide button to start control center if
  the control center is not available (bug #19926)

-------------------------------------------------------------------
Fri Sep 20 16:58:14 CEST 2002 - kkaempf@suse.de

- re-init Product module in running system from cached
  product data properly
- 2.6.72

-------------------------------------------------------------------
Fri Sep 20 13:30:40 CEST 2002 - kkaempf@suse.de

- initialize Product module from content data
- 2.6.71

-------------------------------------------------------------------
Fri Sep 20 13:08:08 CEST 2002 - kkaempf@suse.de

- add agent to read "/content" file
- 2.6.69

-------------------------------------------------------------------
Fri Sep 20 11:47:05 CEST 2002 - kkaempf@suse.de

- linuxrc provides 'content' at / now, no need to mount the source.
- 2.6.70

-------------------------------------------------------------------
Fri Sep 20 11:32:26 CEST 2002 - kkaempf@suse.de

- force reboot on s390 after installation
- 2.6.69

-------------------------------------------------------------------
Thu Sep 19 21:17:17 CEST 2002 - kkaempf@suse.de

- umount /var/adm/mount after retrieving content file
- 2.6.68

-------------------------------------------------------------------
Wed Sep 18 17:49:20 CEST 2002 - kkaempf@suse.de

- added product hooks to installation workflow
- 2.6.67

-------------------------------------------------------------------
Wed Sep 18 16:28:57 CEST 2002 - arvin@suse.de

- removed all code regarding zilo (bug #19821)
- fixed qt background color (bug #18926)

-------------------------------------------------------------------
Wed Sep 18 16:00:39 CEST 2002 - arvin@suse.de

- provides/obsoletes the old yast

-------------------------------------------------------------------
Mon Sep 16 12:37:32 CEST 2002 - kkaempf@suse.de

- remove unneeded Save() functions (#19591)

-------------------------------------------------------------------
Thu Sep 12 22:14:45 CEST 2002 - fehr@suse.de

- remove obsolete LVM and MD initialisation in inst_mode.ycp
- 2.6.63

-------------------------------------------------------------------
Thu Sep 12 17:15:52 CEST 2002 - kkaempf@suse.de

- remove control files (#19564)
- 2.6.62

-------------------------------------------------------------------
Thu Sep 12 15:26:35 CEST 2002 - kkaempf@suse.de

- fix vendor path for UnitedLinux (#19442)
- 2.6.61

-------------------------------------------------------------------
Thu Sep 12 14:38:52 CEST 2002 - kkaempf@suse.de

- dont warn about kernel if not in update mode.
- 2.6.60

-------------------------------------------------------------------
Thu Sep 12 13:10:40 CEST 2002 - kkaempf@suse.de

- symlink *.shipped to *.suse on update for LILO compatibility
- 2.6.59

-------------------------------------------------------------------
Wed Sep 11 13:40:41 CEST 2002 - kkaempf@suse.de

- properly unmount sources also on abort and end of update
- move package log to yast2-packager
- handle run-time kernel switch extra
- 2.6.58

-------------------------------------------------------------------
Wed Sep 11 00:42:12 CEST 2002 - kkaempf@suse.de

- remove obsolete package data after update
- release source (CD) and target (rpmdb)
- 2.6.57

-------------------------------------------------------------------
Tue Sep 10 16:15:09 CEST 2002 - arvin@suse.de

- added more provides/obsoletes (bug #19325)

-------------------------------------------------------------------
Tue Sep 10 14:34:13 CEST 2002 - arvin@suse.de

- again fix initial language

-------------------------------------------------------------------
Mon Sep  9 15:46:39 CEST 2002 - kkaempf@suse.de

- fix initial language
- 2.6.54

-------------------------------------------------------------------
Mon Sep 09 15:41:19 CEST 2002 - arvin@suse.de

- run ncurses control center after installation (instead of ycp
  based one) (bug #19246)

-------------------------------------------------------------------
Mon Sep  9 12:48:38 CEST 2002 - kkaempf@suse.de

- drop "noarch"
- 2.6.53

-------------------------------------------------------------------
Mon Sep 09 12:24:03 CEST 2002 - arvin@suse.de

- setup proxy configuration for installation (bug #19189)

-------------------------------------------------------------------
Mon Sep  9 12:20:13 CEST 2002 - kkaempf@suse.de

- remove runme_at_boot at end
- 2.6.51

-------------------------------------------------------------------
Fri Sep  6 12:56:08 CEST 2002 - kkaempf@suse.de

- s390'ers want it different -> k_deflt on smp systems (#18990)
- 2.6.50

-------------------------------------------------------------------
Fri Sep  6 12:48:51 CEST 2002 - kkaempf@suse.de

- properly detect update_mode after restart
- 2.6.49

-------------------------------------------------------------------
Thu Sep  5 20:47:47 CEST 2002 - kkaempf@suse.de

- continue with inst_rpmcopy after update
- 2.6.48

-------------------------------------------------------------------
Thu Sep 05 19:10:43 CEST 2002 - arvin@suse.de

- more old trans-package fun

-------------------------------------------------------------------
Thu Sep 05 15:01:29 CEST 2002 - arvin@suse.de

- always run depmod after installation (bug #18382)
- set HOME=/root during installation (bug #18882)

-------------------------------------------------------------------
Wed Sep  4 16:12:19 CEST 2002 - kkaempf@suse.de

- move update branch to yast2-update (#18876)
- 2.6.45

-------------------------------------------------------------------
Wed Sep 04 12:48:03 CEST 2002 - arvin@suse.de

- fixed provide/obsolete of trans packages (bug #18691)

-------------------------------------------------------------------
Tue Sep  3 22:34:44 CEST 2002 - kkaempf@suse.de

- adapt update workflow to package manager
- 2.6.41

-------------------------------------------------------------------
Mon Sep 02 14:14:15 CEST 2002 - arvin@suse.de

- set default runlevel back to 3 if X11 is not configured
  (bug #18705)

-------------------------------------------------------------------
Mon Sep 02 11:04:17 CEST 2002 - arvin@suse.de

- set HOME=/tmp during installation so qt doesn't pollute root
  filesystem (bug #18663)

-------------------------------------------------------------------
Fri Aug 30 11:18:15 CEST 2002 - arvin@suse.de

- hide output of kill in YaST2.firstboot (bug #18585)
- moved X11Version.ycp to yast2 package

-------------------------------------------------------------------
Thu Aug 29 10:43:43 CEST 2002 - arvin@suse.de

- fixed network start for ssh installation (bug #18506)
- fixed password saving for ssh installation (bug #18507)
- start in textmode for ssh installation (bug #18571)

-------------------------------------------------------------------
Thu Aug 29 10:41:00 CEST 2002 - kkaempf@suse.de

- close source in inst_finish (#18508)

-------------------------------------------------------------------
Wed Aug 28 22:34:37 CEST 2002 - kkaempf@suse.de

- trigger cache copying at end
- 2.6.35

-------------------------------------------------------------------
Tue Aug 27 23:16:31 CEST 2002 - kkaempf@suse.de

- init packagemanager properly
- drop all references to old data (suse/setup/descr/info)

-------------------------------------------------------------------
Tue Aug 27 12:10:15 CEST 2002 - arvin@suse.de

- load firewire support during installation (bug #18379)
- create_interfaces has moved from / to /sbin

-------------------------------------------------------------------
Tue Aug 27 10:43:05 CEST 2002 - arvin@suse.de

- fixes for ssh installation

-------------------------------------------------------------------
Mon Aug 26 12:43:26 CEST 2002 - arvin@suse.de

- don't run x11 configuration if x11 is missing (bug #18208)

-------------------------------------------------------------------
Mon Aug 26 10:18:44 CEST 2002 - kkaempf@suse.de

- ignore even more boot options (#18154)

-------------------------------------------------------------------
Thu Aug 22 20:18:17 CEST 2002 - fehr@suse.de

- call /sbin/vgscan if root filesystem is on LVM before calling
  Boot::Save() (#18180)

-------------------------------------------------------------------
Thu Aug 22 14:43:26 CEST 2002 - arvin@suse.de

- use the same workflow on s390 as on other architectures

-------------------------------------------------------------------
Thu Aug 22 12:31:17 CEST 2002 - kkaempf@suse.de

- drop "ht" flag probing, done in libhd now (#13532).

-------------------------------------------------------------------
Thu Aug 22 10:45:21 CEST 2002 - kkaempf@suse.de

- run "SuSEconfig --module bootsplash" before bootloader
  V 2.6.29

-------------------------------------------------------------------
Thu Aug 22 09:46:46 CEST 2002 - kkaempf@suse.de

- selected packages are also provided after installation
  V 2.6.28

-------------------------------------------------------------------
Thu Aug 22 09:22:28 CEST 2002 - kkaempf@suse.de

- dont use .package agent in inst_finish
  V 2.6.27

-------------------------------------------------------------------
Wed Aug 21 18:01:05 CEST 2002 - kkaempf@suse.de

- fix for build
  V 2.6.26

-------------------------------------------------------------------
Wed Aug 21 16:31:59 CEST 2002 - kkaempf@suse.de

- adaptions to new packager
- V 2.6.25

-------------------------------------------------------------------
Tue Aug 20 19:08:14 CEST 2002 - arvin@suse.de

- use new Mode::x11_setup_needed and Arch::x11_setup_needed

-------------------------------------------------------------------
Tue Aug 20 12:00:23 CEST 2002 - arvin@suse.de

- don't probe for mouse, floppy and usb devices on iseries

-------------------------------------------------------------------
Mon Aug 19 17:58:45 CEST 2002 - olh@suse.de

- implemented starting of ssh in installed system (needed for
  some kinds of remote installation)

-------------------------------------------------------------------
Mon Aug 19 17:53:40 CEST 2002 - arvin@suse.de

- don't probe for mouse, floppy and usb devices on s390

-------------------------------------------------------------------
Mon Aug 19 16:24:31 CEST 2002 - arvin@suse.de

- don't run X11 configuration on S390 (bug #17371)

-------------------------------------------------------------------
Mon Aug 19 09:32:04 CEST 2002 - kkaempf@suse.de

- Moving target by ppc team. One bit more entered to #17739.

-------------------------------------------------------------------
Fri Aug 16 15:21:48 CEST 2002 - kkaempf@suse.de

- drop BOOT_IMAGE=apic evaluation. enableapic is passed
  as normal kernel parameter to k_deflt now.
- add "SuSE" to list of kernel parameters to discard.

-------------------------------------------------------------------
Thu Aug 15 13:53:54 CEST 2002 - kkaempf@suse.de

- linuxrc doesn't reboot on PCMCIA systems any more (#17739)

-------------------------------------------------------------------
Wed Aug 14 17:12:01 CEST 2002 - arvin@suse.de

- added special hardware configuration list for ppc64 and s390
  (bug #17742)

-------------------------------------------------------------------
Wed Aug 14 11:32:07 CEST 2002 - kkaempf@suse.de

- fix NoShell: check (#17714)

-------------------------------------------------------------------
Mon Aug 12 17:01:52 CEST 2002 - kkaempf@suse.de

- fix network parameters passing from /etc/install.inf
- install k_athlon if vendor_id == "AuthenticAMD"  && cpu family >= 6
- drop "acpismp=force" for hyperthreading SMP

-------------------------------------------------------------------
Mon Aug 12 15:48:57 CEST 2002 - kkaempf@suse.de

- read /etc/install.inf:InstMode correctly

-------------------------------------------------------------------
Thu Aug  8 16:23:00 CEST 2002 - kkaempf@suse.de

- honor "/etc/install.inf:NoShell" to suppress extra shell on tty2.

-------------------------------------------------------------------
Wed Aug  7 12:16:33 CEST 2002 - kkaempf@suse.de

- allow for multiple foreign primary partitions (#17458)

-------------------------------------------------------------------
Wed Aug 07 10:47:45 CEST 2002 - arvin@suse.de

- removed access to variable DEFAULT_LANGUAGE in YaST2 start
  script (now only RC_LANG is unsed)

-------------------------------------------------------------------
Tue Aug 06 12:51:33 CEST 2002 - arvin@suse.de

- don't start vnc server twice after reboot during installation
  (bug #17415)

-------------------------------------------------------------------
Mon Aug 05 18:56:15 CEST 2002 - arvin@suse.de

- even more changed for new /etc/install.inf agent

-------------------------------------------------------------------
Mon Aug  5 16:57:21 CEST 2002 - ms@suse.de

- do not call module x11 if serial_console or vnc session
  is active: (#17233)

-------------------------------------------------------------------
Mon Aug  5 15:17:53 CEST 2002 - kkaempf@suse.de

- call "/create_interface <destdir>" on S/390 in order to get network
  setup data to installed system.

-------------------------------------------------------------------
Mon Aug 05 12:10:21 CEST 2002 - arvin@suse.de

- further changed for new /etc/install.inf agent

-------------------------------------------------------------------
Sat Aug 03 15:33:51 CEST 2002 - arvin@suse.de

- removed option -noxim for qt frontend since bug #17161 is now
  solved by changes to yast2-qt

-------------------------------------------------------------------
Fri Aug 02 15:02:54 CEST 2002 - arvin@suse.de

- run qt frontend with option -noxim (bug #17161)
- configure only network card on iSeries

-------------------------------------------------------------------
Fri Aug  2 14:31:49 CEST 2002 - olh@suse.de

- export Y2DEBUG and increase logsize in YaST2.firstboot when
  booted with 'debug'

-------------------------------------------------------------------
Wed Jul 31 16:21:07 CEST 2002 - msvec@suse.cz

- remove MakeCDLinks from inst_finish.ycp (#17309)

-------------------------------------------------------------------
Wed Jul 31 16:21:07 CEST 2002 - msvec@suse.cz

- new agent for /etc/install.inf

-------------------------------------------------------------------
Mon Jul 29 18:15:45 CEST 2002 - arvin@suse.de

- fixed return value in inst_x11.ycp

-------------------------------------------------------------------
Fri Jul 26 13:35:24 CEST 2002 - ms@suse.de

- add subdirectory x11 and include the base modules
  X11Version and inst_x11 to be present at any time

-------------------------------------------------------------------
Tue Jul 23 15:29:46 CEST 2002 - olh@suse.de

- new kernel names and binaries for ppc.

-------------------------------------------------------------------
Tue Jul 23 12:17:48 CEST 2002 - olh@suse.de

- add -httpd /usr/share/vnc/classes to inst_setup_vnc

-------------------------------------------------------------------
Sat Jul 20 11:35:06 CEST 2002 - olh@suse.de

- use WFM::Execute (.local to copy vnc data to target directory

-------------------------------------------------------------------
Fri Jul 19 18:05:51 CEST 2002 - fehr@suse.de

- removed writing of /etc/fstab from inst_finish it is now in
  inst_prepdisk
- version 2.6.5

-------------------------------------------------------------------
Thu Jul 18 13:37:59 CEST 2002 - fehr@suse.de

- moved variable immediate_prepdisk from module Installation to
  module Storage.

-------------------------------------------------------------------
Wed Jul 17 16:29:25 CEST 2002 - arvin@suse.de

- fixed S390 reboot message (bug #17049)

-------------------------------------------------------------------
Tue Jul 16 17:25:31 CEST 2002 - sh@suse.de

- provide/obsolete yast2-trans-inst-proposal and
  yast2-trans-inst-general

-------------------------------------------------------------------
Wed Jul 10 15:51:00 CEST 2002 - arvin@suse.de

- omit keyboard, mouse and bootloader in initial proposal on s390
- fixed location of ycp data files

-------------------------------------------------------------------
Thu Jul 04 16:10:45 CEST 2002 - arvin@suse.de

- moved non binary files to /usr/share/YaST2

-------------------------------------------------------------------
Mon Jun 24 15:24:43 CEST 2002 - kkaempf@suse.de

- New package: split off purely installation related code
  from yast2.rpm<|MERGE_RESOLUTION|>--- conflicted
+++ resolved
@@ -1,14 +1,14 @@
 -------------------------------------------------------------------
-<<<<<<< HEAD
 Tue Feb 17 14:24:19 CET 2015 - aschnell@suse.de
 
 - get list of mounts from /proc/mounts in umount_finish (for
   fate#318392)
-=======
+- 3.1.134
+
+-------------------------------------------------------------------
 Mon Feb 16 12:44:16 UTC 2015 - cwh@suse.com
 
 - Delete or copy install.inf as applicable (bnc#897066)
->>>>>>> 888ac8f8
 - 3.1.133
 
 -------------------------------------------------------------------
