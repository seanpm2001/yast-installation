-------------------------------------------------------------------
<<<<<<< HEAD
Tue Apr 12 15:09:15 UTC 2016 - jreidinger@suse.com

- do not install perl-Bootloader-YAML on target system as it is no
  longer needed (FATE#317701)
- 3.1.178

-------------------------------------------------------------------
Mon Apr  4 09:48:42 UTC 2016 - igonzalezsosa@suse.com

- Automatic update during installation will use Zypper repositories
  instead of Driver Update Disks (FATE#319716).
- 3.1.177

-------------------------------------------------------------------
Wed Mar 23 16:32:31 UTC 2016 - cwh@suse.com

- Moved proc_modules.scr to yast2.rpm to avoid that yast-sound
  depends on yast-installation (bsc#972310)
- 3.1.176

-------------------------------------------------------------------
Tue Mar 15 07:41:01 UTC 2016 - knut.anderssen@suse.com

- Added automatic update during installation (FATE#319716)
- 3.1.175

-------------------------------------------------------------------
Mon Mar 14 13:09:52 UTC 2016 - mvidner@suse.com

- System Role: align labels (FATE#317481).
- System Role: pop-up if changing the role to a different one.
- 3.1.174

-------------------------------------------------------------------
Mon Mar 14 09:39:50 UTC 2016 - igonzalezsosa@suse.com

- Moved Yast::Transfer::FileFromUrl here from yast2-update
  (FATE#319716).
- 3.1.173

-------------------------------------------------------------------
Fri Mar  4 14:24:49 UTC 2016 - mvidner@suse.com

- Added a System Role step in the installation (FATE#317481).
- 3.1.172
=======
Wed Apr 13 07:14:09 UTC 2016 - mfilka@suse.com

- bsc#956473
  - improved formatting of network interfaces listing
- 3.1.163.7
>>>>>>> fa35639f

-------------------------------------------------------------------
Mon Feb 29 09:05:16 UTC 2016 - mfilka@suse.com

- bsc#956473
  - network interfaces listing shows all IPv4 / IPv6 addresses per
    device
- 3.1.171

-------------------------------------------------------------------
Fri Feb 26 08:36:55 UTC 2016 - ancor@suse.com

- Ensure plymouth does not interfere with X11 when executing
  yast2-firstboot (bsc#966874)
- 3.1.170

-------------------------------------------------------------------
Sun Feb 21 21:15:02 UTC 2016 - mfilka@suse.com

- bnc#960703
  - network service setup moved into yast2-network package.
- 3.1.169

-------------------------------------------------------------------
Wed Feb 17 16:03:56 UTC 2016 - cwh@suse.com

- Remove autoyast clone button (fate#317970) 
- 3.1.168

-------------------------------------------------------------------
Thu Dec 22 15:53:34 CET 2015 - schubi@suse.de

- Removing network dependencies in the service files in order to
  prevent booting cycles in Tumbleweed. (bnc#954908)
- 3.1.167

-------------------------------------------------------------------
Mon Dec 21 08:08:15 UTC 2015 - jsrain@suse.cz

- fixed function name to check zKVM hypervisor (bsc#956736)
- 3.1.166

-------------------------------------------------------------------
Fri Dec 11 09:17:16 UTC 2015 - jsrain@suse.cz

- don't enforce the disk activation dialog on zKVM (bsc#956736)
- 3.1.165

-------------------------------------------------------------------
Wed Dec  2 13:55:07 UTC 2015 - mvidner@suse.com

- Ensure second stage and YaST-Firstboot don't get killed by
  getty when running over 2nd or 3rd serial console (bsc#935965)
- 3.1.164

-------------------------------------------------------------------
Thu Nov 26 09:09:59 UTC 2015 - jreidinger@suse.com

- Do not crash in proposal client if zfcp proposal reports itself
  as unavailable (bnc#956745)

-------------------------------------------------------------------
Wed Nov 25 13:15:19 UTC 2015 - lslezak@suse.cz

- Save the software selection for using it later in AutoYaST
  when deploying installation images (bsc#956325, bsc#910728)
- 3.1.163

-------------------------------------------------------------------
Fri Nov  6 11:59:26 UTC 2015 - ancor@suse.com

- Ensure second stage and YaST-Firstboot don't get killed by
  getty when running over serial console (bsc#935965)
- 3.1.162

-------------------------------------------------------------------
Fri Oct  9 13:32:36 UTC 2015 - ancor@suse.com

- Language selection screen fixed to immediately apply the keyboard
  layout after changing it automatically (bsc#947969).
- 3.1.161

-------------------------------------------------------------------
Thu Oct  1 15:55:54 UTC 2015 - ancor@suse.com

- Simplified second stage systemd unit to avoid dependencies cycles
  (bnc#947521 and bnc#931643). Logic moved to YaST startup scripts.
- 3.1.160

-------------------------------------------------------------------
Fri Sep  4 07:07:33 UTC 2015 - jsrain@suse.cz

- fix bug preventing to finish proposal in some sutuations
  (bsc#944334)
- 3.1.159

-------------------------------------------------------------------
Thu Sep  3 14:41:07 CEST 2015 - locilka@suse.com

- Fixed setting language / languages in the installation welcome
  screen (bsc#943746, bsc#944035)
- 3.1.158

-------------------------------------------------------------------
Wed Sep  2 09:43:21 UTC 2015 - igonzalezsosa@suse.com

- Move #second_stage_required? method to InstFunctions module
  to be used by AutoYaST (bnc#892091)
- 3.1.157

-------------------------------------------------------------------
Tue Aug 25 10:17:24 CEST 2015 - schubi@suse.de

- fixed cio_ignore testcase
  This testcase is for bnc#941406
- 3.1.156

-------------------------------------------------------------------
Thu Aug 13 13:26:56 CEST 2015 - schubi@suse.de

- AutoYaST S390: handling cio_ignore
  Entry <general><cio_ignore> in order to set it
  (values: true/false). If it is not set cio_ignore is true.
  So it is backward compatible.
  (bnc#941406)
- cio_ignore does not make sense for KVM or z/VM. So checking
  for KVM and z/VM and evtl. disabling cio_ignore (fate#317861).
- 3.1.155

-------------------------------------------------------------------
Tue Aug 11 15:50:49 CEST 2015 - schubi@suse.de

- AutoYaST second stage: YaST2-Second-Stage.service
  Continue installation even if plymouth has returned an error.
  (bnc#940878)
- 3.1.154

-------------------------------------------------------------------
Fri Aug  7 12:53:08 UTC 2015 - igonzalezsosa@suse.com

- Fix release notes loading when network is not working (bsc#940648)
- 3.1.153

-------------------------------------------------------------------
Wed Aug  5 11:45:25 UTC 2015 - jsrain@suse.cz

- store cio_ignore settings before installing bootloader
  (bsc#933177)
- 3.1.152

-------------------------------------------------------------------
Fri Jul 24 13:01:22 UTC 2015 - jsrain@suse.cz

- avoid duplicating release notes for products (bsc#935599)
- 3.1.151

-------------------------------------------------------------------
Tue Jul 21 09:16:03 UTC 2015 - mvidner@suse.com

- Moved client code to lib/installation/clients to enable test
  coverage measurements.
- 3.1.150

-------------------------------------------------------------------
Wed Jul  1 13:50:55 CEST 2015 - shundhammer@suse.de

- Cleanup for snapshots made during installation (bnc#935923)
- 3.1.149 

-------------------------------------------------------------------
Wed Jul  1 10:46:50 CEST 2015 - locilka@suse.com

- Fixed handling user request to change an installation proposal
  (bsc#936448)
- 3.1.148

-------------------------------------------------------------------
Mon Jun 29 13:11:57 UTC 2015 - lslezak@suse.cz

- fixed menu button label in the proposal (bsc#936427)
- 3.1.147

-------------------------------------------------------------------
Mon Jun 29 08:41:17 UTC 2015 - jreidinger@suse.com

- add ability to hide export button (fate#315161)
- 3.1.146

-------------------------------------------------------------------
Wed Jun 17 09:29:09 CEST 2015 - locilka@suse.com

- Implemented triggers for installation proposal (FATE#317488).
  Any *_proposal client can define 'trigger' in 'MakeProposal'
  that defines in which circumstances it should be called again
  after all proposals have been called, e.g., if partitioning or
  software selection changes.
- 3.1.145

-------------------------------------------------------------------
Tue Jun  2 08:41:03 UTC 2015 - jreidinger@suse.com

- fix crash in Upgrade when creating post upgrade snapshot
  (fate#317973)
- 3.1.144

-------------------------------------------------------------------
Thu May 28 12:41:49 UTC 2015 - igonzalezsosa@suse.com

- add a client to create a snapshot after installation/upgrade
  (fate#317973)
- 3.1.143

-------------------------------------------------------------------
Wed May 20 19:29:48 UTC 2015 - lslezak@suse.cz

- set Xvnc server resolution to 96 dpi to fix broken layout in VNC
  installations (defaults to 75 dpi) (bsc#919456)
- 3.1.142

-------------------------------------------------------------------
Fri Apr 24 06:01:14 UTC 2015 - ancor@suse.com

- Fixed an error preventing the VNC connection during second
  installation stage of AutoYaST when using VNC=1 (bnc#923901)
- 3.1.141

-------------------------------------------------------------------
Wed Apr 20 13:11:40 CEST 2015 - schubi@suse.de

- Fixed differnt bugs in proposal overview with multiple tabs.
- Checking if plymouth is available while starting second
  installation stage for AutoYaST.
- 3.1.140

-------------------------------------------------------------------
Thu Apr 16 13:02:23 CEST 2015 - locilka@suse.com

- Always enable systemd startup services for Second Stage and
  Firstboot (bsc#924278)
- 3.1.139

-------------------------------------------------------------------
Thu Apr  2 09:27:55 UTC 2015 - jreidinger@suse.com

- avoid endless loop when confirm update in proposal runner
  (FATE#315161)
- 3.1.138

-------------------------------------------------------------------
Wed Apr  1 18:54:34 UTC 2015 - jreidinger@suse.com

- fix method missing error in proposal_runner (FATE#315161)
- 3.1.137

-------------------------------------------------------------------
Wed Apr  1 11:39:32 UTC 2015 - jreidinger@suse.com

- fix dependencies in proposal_store (FATE#315161)
- 3.1.136

-------------------------------------------------------------------
Fri Mar 27 13:14:22 UTC 2015 - jreidinger@suse.com

- allow proposal runner dialog to use different proposal store
  (FATE#315161)
- 3.1.135

-------------------------------------------------------------------
Tue Feb 17 14:24:19 CET 2015 - aschnell@suse.de

- get list of mounts from /proc/mounts in umount_finish (for
  fate#318392)
- 3.1.134

-------------------------------------------------------------------
Mon Feb 16 12:44:16 UTC 2015 - cwh@suse.com

- Delete or copy install.inf as applicable (bnc#897066)
- 3.1.133

-------------------------------------------------------------------
Wed Feb 11 09:03:38 UTC 2015 - lslezak@suse.cz

- removed redundant initialization label (bnc#878538)
- 3.1.132

-------------------------------------------------------------------
Fri Feb  6 12:56:53 UTC 2015 - ancor@suse.com

- The unit tests are now compatible with RSpec 3 (bnc#916364)
- 3.1.131

-------------------------------------------------------------------
Wed Feb  4 13:15:43 UTC 2015 - lslezak@suse.cz

- support custom display number in "display_ip" boot option
  (bnc#913888)
- 3.1.130

-------------------------------------------------------------------
Tue Feb  3 11:11:49 CET 2015 - schubi@suse.de

- AutoYaST: If the system starts in multi-user mode plymouth will
  be quit while installation in order to ensure that installation
  will be finished on console 1 and the login prompt will be
  shown.
  (bnc#903682,889757,897956)

-------------------------------------------------------------------
Thu Jan 29 17:10:44 UTC 2015 - jsrain@suse.cz

- allow keyboard layout testing in language dialog (bsc#889549)
- 3.1.129

-------------------------------------------------------------------
Tue Jan 27 13:39:57 CET 2015 - jsuchome@suse.cz

- explicitely set language packages for installation during the
  live install (bnc#904103)
- 3.1.128

-------------------------------------------------------------------
Mon Jan 26 16:09:01 UTC 2015 - jreidinger@suse.com

- fix typo causing error in installation ( catched by openQA ) 

-------------------------------------------------------------------
Mon Jan 26 10:21:19 UTC 2015 - jreidinger@suse.com

- Properly install new Proposal* libs to fix installation

-------------------------------------------------------------------
Tue Jan 13 12:27:52 UTC 2015 - jreidinger@suse.com

- Refactored inst_proposal into Installation::ProposalRunner and
  Installation::ProposalStore.
- 3.1.127

-------------------------------------------------------------------
Tue Jan 13 12:27:40 UTC 2015 - jsrain@suse.cz

- fixed progress bar during (live) image installation (bsc#854378)

-------------------------------------------------------------------
Wed Jan  7 14:27:28 UTC 2015 - jreidinger@suse.com

- do not stuck during copy of logs files (bnc#897091)
- 3.1.126

-------------------------------------------------------------------
Thu Dec 18 20:12:47 UTC 2014 - lslezak@suse.cz

- Fix bashisms and shebangs in scripts (by "Ledest")
- 3.1.125

-------------------------------------------------------------------
Wed Dec 10 15:57:59 CET 2014 - aschnell@suse.de

- drop check for Gtk since Gtk UI of YaST is no longer supported
  (bsc#908607)
- 3.1.124

-------------------------------------------------------------------
Thu Dec  4 09:50:16 UTC 2014 - jreidinger@suse.com

- remove X-KDE-Library from desktop file (bnc#899104)

-------------------------------------------------------------------
Wed Nov 26 16:53:17 UTC 2014 - ancor@suse.com

- Added more debug information in order to track bnc#897091
- 3.1.122

-------------------------------------------------------------------
Fri Nov 14 09:51:04 UTC 2014 - ancor@suse.com

- Merging changes from 3.1.116.1 (SLE12 maintenance branch)
- Fixed the "previously used repositories" step to work properly
  when reached using the back button (bnc#889791)
- 3.1.121

-------------------------------------------------------------------
Tue Nov  4 08:32:27 UTC 2014 - jreidinger@suse.com

- Improve dialog asking if system should be cloned (bnc#900028)
- 3.1.120

-------------------------------------------------------------------
Mon Nov  3 16:19:30 CET 2014 - schubi@suse.de

- AutoYaST Second Stage: Fixed a crash in package management when
  running in Qt UI with libproxy1-config-kde4 package installed.
  (bnc#866692)
- 3.1.119

-------------------------------------------------------------------
Fri Oct 31 07:41:09 UTC 2014 - jreidinger@suse.com

- do not write obsolete /etc/syconfig/boot RUN_PARALLEL key
  (bnc#896207)
- 3.1.118

-------------------------------------------------------------------
Thu Oct 30 07:35:52 UTC 2014 - lslezak@suse.cz

- properly setup locale in installation start script to display
  texts and labels correctly in a texmode installation and also
  to translate all buttons in graphical mode (removed "testutf8"
  calls, it has been dropped, always set UTF-8 locale) (bnc#902411)
- 3.1.117

-------------------------------------------------------------------
Wed Sep 17 16:04:11 UTC 2014 - lslezak@suse.cz

- additionaly return file system type in ".run.df" agent result,
  (to use it in the disk usage calculation bnc#896176)
- 3.1.116

-------------------------------------------------------------------
Thu Sep  4 12:21:25 UTC 2014 - mvidner@suse.com

- Use a more flexible rubygem requirement syntax (bnc#895069)
- 3.1.115

-------------------------------------------------------------------
Wed Aug 28 15:31:55 UTC 2014 - ancor@suse.com

- Enabled remote access on systems installed using VNC (bnc#893501)
- 3.1.114

-------------------------------------------------------------------
Thu Aug 28 15:04:59 CEST 2014 - locilka@suse.com

- Setting data for &product; macro (used in helps) as soon as
  the base-product repository is initialized (bnc#886608)
- 3.1.113

-------------------------------------------------------------------
Wed Aug 27 15:39:52 CEST 2014 - locilka@suse.com

- Fixed [Abort] button handling in Disks Activation dialog
  (bnc#893281)
- 3.1.112

-------------------------------------------------------------------
Wed Aug 27 10:33:03 CEST 2014 - schubi@suse.de

- Autoyast: Second stage will not be called at all. This bug has
  been generated due the fix in bnc#886464.
- 3.1.111

-------------------------------------------------------------------
Mon Aug 25 09:15:13 CEST 2014 - schubi@suse.de

- Autoyast
  -- Disabling second installation stage via autoyast
     configuration "second_stage".
  -- Centralized minimal configuration and disabling more
     configuration steps like X11, user, default_desktop,...
  -- bnc#886464 and bnc#892091
- 3.1.110

-------------------------------------------------------------------
Mon Aug 18 12:30:53 UTC 2014 - jreidinger@suse.com

- workaround problem with missing capabilities in image deployment
  (bnc#889489)
- 3.1.109

-------------------------------------------------------------------
Thu Aug  7 11:50:28 CEST 2014 - snwint@suse.de

- use oom_score_adj instead of oom_adj (bnc #890432)
- 3.1.108

-------------------------------------------------------------------
Thu Aug  7 08:20:36 UTC 2014 - jreidinger@suse.com

- update ca certificates after upgrade (bnc#889616)
- 3.1.107

-------------------------------------------------------------------
Mon Jul 28 11:52:43 UTC 2014 - lslezak@suse.cz

- use short product name for the default base product release notes
  (read from the installation medium) (bnc#885247)
- display at least an empty dialog when downloading release notes
  to hide the previous dialog in the installation workflow
  (bnc#889196)
- 3.1.106

-------------------------------------------------------------------
Thu Jul 24 14:42:59 UTC 2014 - lslezak@suse.cz

- do not repeat release notes downloading on network time out
  (bnc#885486)
- 3.1.105

-------------------------------------------------------------------
Thu Jul 24 11:52:43 CEST 2014 - aschnell@suse.de

- do not log sensitive information in y2start.log (bnc#888645)
- 3.1.104

-------------------------------------------------------------------
Tue Jul 22 08:13:41 CEST 2014 - snwint@suse.de

- linuxrc already provides proxy settings in URL form - so use it
- 3.1.103

-------------------------------------------------------------------
Mon Jul 21 12:10:43 CEST 2014 - schubi@suse.de

- taking display-manager.service instead of xdm.service in the
  second boot stage (bnc#886654, 884447)
- Workaround of bug in plymouth --> using deactivate option
  in second boot stage in order to start ncurses yast correctly
  (bnc#886488)
- 3.1.102

-------------------------------------------------------------------
Wed Jul 16 09:15:10 UTC 2014 - jsrain@suse.cz

- retranslate release notes button when going back in workflow
  (bnc#886660)
- 3.1.101

-------------------------------------------------------------------
Tue Jul 15 15:44:41 CEST 2014 - locilka@suse.com

- Asking user for confirmation while aborting the installation in
  disk activation dialog (bnc#886662)
- 3.1.100

-------------------------------------------------------------------
Fri Jul  4 08:48:03 UTC 2014 - jreidinger@suse.com

- Copy multipath blacklist to target system (bnc#885628)
- 3.1.99

-------------------------------------------------------------------
Thu Jul  3 09:14:53 UTC 2014 - jreidinger@suse.com

- remove useless steps from system analysis because it confuses
  users (bnc#885609)
- 3.1.98

-------------------------------------------------------------------
Mon Jun 30 14:34:59 UTC 2014 - jreidinger@suse.cz

- restore: use restore script instead of manual unpacking tarball
  to also remove newly generated content when rollbacking
  (bnc#882039)
- 3.1.97

-------------------------------------------------------------------
Mon Jun 23 16:09:32 CEST 2014 - locilka@suse.com

- Changed /bin/rm path to /usr/bin/rm path (bnc#882453)
- 3.1.96

-------------------------------------------------------------------
Mon Jun 23 13:02:27 UTC 2014 - jreidinger@suse.com

- directly export autoyast profile to target file (bnc#881108)
- 3.1.95

-------------------------------------------------------------------
Thu Jun 19 19:05:10 UTC 2014 - lslezak@suse.cz

- removed random_finish client, haveged service is by default
  enabled, no need for explicit enabling by Yast
  (gh#yast/yast-installation#214)
- 3.1.94

-------------------------------------------------------------------
Wed Jun 18 11:47:26 UTC 2014 - lslezak@suse.cz

- make sure the CIO ignore config file ends with a new line
  (bnc#883198)
- 3.1.93

-------------------------------------------------------------------
Tue Jun 17 12:34:33 UTC 2014 - lslezak@suse.cz

- inst_upgrade_urls.rb: set the future target distribution to not
  ignore the SCC online repositories in libzypp (bnc#881320)
- 3.1.92

-------------------------------------------------------------------
Mon Jun 16 12:33:18 UTC 2014 - jreidinger@suse.com

- write list of active devices for cio_ignore ( partially written
  by Ihno )
- 3.1.91

-------------------------------------------------------------------
Thu Jun 12 15:20:04 UTC 2014 - jreidinger@suse.com

- restore backup if yast failed during installation/upgrade
  (bnc#882039)
- 3.1.90

-------------------------------------------------------------------
Thu Jun 12 08:27:01 UTC 2014 - lslezak@suse.cz

- properly enable the add-on module in the installation workflow
- 3.1.89

-------------------------------------------------------------------
Tue Jun  3 13:53:15 UTC 2014 - lslezak@suse.cz

- inst_upgrade_urls.rb client:
  - remove old repositories (repo files) to avoid loading old
    SLE11 repositories when refreshing a registered service
    (bnc#880971)
  - remove old services to get rid of the old NCC service
  (Note: everything is backed up into /var/adm/backup/upgrade/zypp
  directory)
- 3.1.88

-------------------------------------------------------------------
Thu May 29 08:23:21 UTC 2014 - lslezak@suse.cz

- better error message for accepting the license (bnc#875183)
- 3.1.87

-------------------------------------------------------------------
Wed May 28 11:00:51 CEST 2014 - aschnell@suse.de

- close port 6000 during installation (bnc#879262)
- 3.1.86

-------------------------------------------------------------------
Wed May 21 10:32:51 UTC 2014 - jreidinger@suse.com

- do not call reipl multiple times (patch by Ihno)
- 3.1.85

-------------------------------------------------------------------
Fri May 16 12:19:30 UTC 2014 - jsrain@suse.cz

- reduced time-out for downloading release notes when behind
  firewall (bnc#878265)
- 3.1.84

-------------------------------------------------------------------
Fri May 16 08:37:23 UTC 2014 - mvidner@suse.com

- Fixed "undefined method" if an add-on has empty release notes URL
  (bnc#877705)
- 3.1.83

-------------------------------------------------------------------
Fri May 16 07:11:52 UTC 2014 - jsrain@suse.cz

- adjusted wording when deploying image to disk (bnc#877666)
- 3.1.82

-------------------------------------------------------------------
Wed May 14 11:10:05 UTC 2014 - jreidinger@suse.com

- Use new bootloader API to set kernel parameters (bnc#869608)
- 3.1.81

-------------------------------------------------------------------
Tue May 13 13:51:52 UTC 2014 - jreidinger@suse.com

- Fix haveged path to kill it properly (patch by Ihno) (bnc#876876)
- 3.1.80

-------------------------------------------------------------------
Tue May 13 10:09:55 CEST 2014 - gs@suse.de

- enable services for FCoE by calling fcoe-client finish script
  (bnc#877352)
- 3.1.79

-------------------------------------------------------------------
Fri May  9 10:44:11 UTC 2014 - jreidinger@suse.com

- ensure maximum size of prep partition for ppc64 (bnc#867345)
  ( part of patch made by dinaar@suse.com )
- 3.1.78

-------------------------------------------------------------------
Fri May  9 10:15:34 UTC 2014 - jsrain@suse.cz

- adjusted downloading release notes to work also for extensions
  (bnc#876700)
- 3.1.77

-------------------------------------------------------------------
Wed Apr 30 11:01:12 UTC 2014 - jreidinger@suse.com

- use correct keywords for cio ignore kernel params (bnc#874902)
- move cio_ignore step after bootloader step to have sections 
  generated (bnc#873996)
- 3.1.76

-------------------------------------------------------------------
Fri Apr 25 13:21:52 UTC 2014 - mfilka@suse.com

- bnc#872086
  - always copy network configuration. Even if network is not
    running during installation
- 3.1.75

-------------------------------------------------------------------
Fri Apr 25 08:22:06 UTC 2014 - jsrain@suse.cz

- enhanced handling of release notes from media (contrary to those
  downloaded on-line) (bnc#874996)
- 3.1.74

-------------------------------------------------------------------
Thu Apr 24 16:02:13 CEST 2014 - locilka@suse.com

- Changed inst_system_analysis to read Product information
  (that uses libzypp) after initializing libzypp (bnc#873877)
- 3.1.73

-------------------------------------------------------------------
Wed Apr 23 08:48:13 UTC 2014 - jsrain@suse.cz

- enable top bar with logo during installation (bnc#868722)
- 3.1.72

-------------------------------------------------------------------
Tue Apr 15 16:51:58 CEST 2014 - locilka@suse.com

- Switched from the old to the new network setup client for remote
  repositories (bnc#869640)
- 3.1.71

-------------------------------------------------------------------
Tue Apr 15 07:02:35 UTC 2014 - jreidinger@suse.com

- fix crash from last fix and adapt it to cooperate nice with
  autoinstallation (bnc#873458)
- 3.1.70

-------------------------------------------------------------------
Mon Apr 14 14:38:22 UTC 2014 - jreidinger@suse.com

- return error message if base product not found and continue in
  installation(bnc#873458)
- 3.1.69

-------------------------------------------------------------------
Mon Apr 14 10:11:52 CEST 2014 - locilka@suse.com

- removed loading 'pciehp' Kernel module (added for SLE 11 by FATE
  #311991) - it is now built-in Kernel (bnc#865834)
- 3.1.68

-------------------------------------------------------------------
Fri Apr 11 08:44:10 UTC 2014 - jsrain@suse.cz

- added missing files to package (bnc#872925)
- 3.1.67

-------------------------------------------------------------------
Thu Apr 10 09:34:30 UTC 2014 - mvidner@suse.com

- Put wizard title on the left instead of on top (bnc#868859)
- 3.1.66

-------------------------------------------------------------------
Thu Apr 10 09:15:56 UTC 2014 - jsrain@suse.cz

- added handling of release notes for slide show (bnc#871158)
- 3.1.65

-------------------------------------------------------------------
Wed Apr  9 10:07:02 CEST 2014 - snwint@suse.de

- save a copy of pbl.log
- 3.1.64

-------------------------------------------------------------------
Fri Apr  4 15:33:40 CEST 2014 - snwint@suse.de

- remove LIBGL_ALWAYS_INDIRECT (bnc #869172)
- 3.1.63

-------------------------------------------------------------------
Thu Apr  3 12:15:49 UTC 2014 - jreidinger@suse.com

- do not write network configuration from upgrade to system
  (bnc#871178)
- 3.1.62

-------------------------------------------------------------------
Wed Apr  2 09:25:38 UTC 2014 - jreidinger@suse.com

- remove ssh_service_finish as it is handle in
  firewall_stage1_finish due to split of ssh port open and sshd
  enablement (bnc#865056)
- 3.1.61

-------------------------------------------------------------------
Sun Mar 30 17:15:03 UTC 2014 - mfilka@suse.com

- bnc#869719
  - fixed parameters forcing manual network configuration on user's
    request at disks activation screen
- 3.1.60 

-------------------------------------------------------------------
Mon Mar 24 14:48:36 UTC 2014 - jreidinger@suse.com

- change cio_ignore kernel parameter according to kernel changes
  (bnc#869463)
- 3.1.59

-------------------------------------------------------------------
Mon Mar 24 12:33:47 UTC 2014 - jreidinger@suse.com

- avoid constant redefinition warning(BNC#869202)
- 3.1.58

-------------------------------------------------------------------
Wed Mar 19 12:45:27 UTC 2014 - lslezak@suse.cz

- skip "Installation Options" dialog when online repository option
  should not be displayed (part of bnc#868942)
- 3.1.57

-------------------------------------------------------------------
Fri Mar 14 14:43:06 CET 2014 - snwint@suse.de

- set LIBGL_ALWAYS_INDIRECT in ssh mode (bnc #868175)
- enable yast theme in ssh mode
- 3.1.56

-------------------------------------------------------------------
Fri Mar 14 08:15:01 UTC 2014 - jsrain@suse.cz

- download on-line version of release notes (fate#314695)
- 3.1.55

-------------------------------------------------------------------
Thu Mar 13 09:46:18 UTC 2014 - jreidinger@suse.com

- add kernel parameters for s390 when cio_ignore enabled to never
  blacklist console or ipl devices (fate#315318)
- 3.1.54

-------------------------------------------------------------------
Wed Mar 12 12:00:40 UTC 2014 - mfilka@suse.com

- bnc#858523
  - dropped disabling network configuration code. yast2-network is
    in charge of it now.
- 3.1.53 

-------------------------------------------------------------------
Mon Mar 10 13:01:48 UTC 2014 - jsrain@suse.cz

- don't hide ReleaseNotes button going back fron inst proposal
  (bnc#867389)
- 3.1.52

-------------------------------------------------------------------
Fri Mar  7 16:00:42 UTC 2014 - lslezak@suse.cz

- run scc_finish client if present (FATE#312012)
- 3.1.51

-------------------------------------------------------------------
Thu Mar  6 09:15:24 UTC 2014 - jreidinger@suse.com

- fix malformed string exception if cio ignore is disabled
  (bnc#866995)
- 3.1.50

-------------------------------------------------------------------
Tue Mar  4 09:13:41 UTC 2014 - jreidinger@suse.com

- call proper bash agent otherwise cio ignore feature do not work
  (bnc#866614)
- 3.1.49

-------------------------------------------------------------------
Mon Mar  3 12:57:24 UTC 2014 - jreidinger@suse.com

- do not crash if there is no general section in autoyast profile
  (BNC#866529)
- 3.1.48

-------------------------------------------------------------------
Thu Feb 27 15:08:12 CET 2014 - aschnell@suse.de

- reset proposal after rescanning storage (bnc#865579)
- 3.1.47

-------------------------------------------------------------------
Thu Feb 27 13:55:16 UTC 2014 - jreidinger@suse.com

- revert back complete skip of probing due to disks with activation
  (BNC#865579)
- 3.1.46

-------------------------------------------------------------------
Thu Feb 27 12:54:37 UTC 2014 - jreidinger@suse.com

- Do not rerun system probing as it is already done (BNC#865579)
- 3.1.45

-------------------------------------------------------------------
Wed Feb 26 09:15:50 UTC 2014 - jreidinger@suse.com

- implement cio ignore feature during installation for s390x
  (FATE#315586)
- 3.1.44

-------------------------------------------------------------------
Tue Feb 25 16:11:08 CET 2014 - locilka@suse.com

- Removed an icon from License Agreement dialog (bnc#865575)
- 3.1.43

-------------------------------------------------------------------
Tue Feb 25 14:14:59 CET 2014 - locilka@suse.com

- Adapted ignored_features to handle possibly missing Cmdline entry
  from Linuxrc (bnc#861465)
- 3.1.42

-------------------------------------------------------------------
Tue Feb 25 13:27:34 CET 2014 - locilka@suse.cz

- Removed hard-coded color and RichText formatting from
  installation confirmation dialog (#bnc#865371)
- 3.1.41

-------------------------------------------------------------------
Fri Feb 21 14:54:01 CET 2014 - snwint@suse.de

- Make vnc use real yast theme (bnc #855246) and make vnc screen size configurable.
- 3.1.40

-------------------------------------------------------------------
Fri Feb 21 09:16:18 UTC 2014 - mvidner@suse.com

- ssh installation: fix network start after reboot (bnc#850446)
- 3.1.39

-------------------------------------------------------------------
Wed Feb 19 15:22:00 CET 2014 - locilka@suse.com

- Prevent from re-defining CopyFilesFinishClient class (bnc#864631)
- 3.1.38

-------------------------------------------------------------------
Wed Feb 19 14:51:24 CET 2014 - locilka@suse.com

- Writing bootloader as late as possible, several configs need to
  be written and coppied to the installed system first (bnc#860089)
- 3.1.37

-------------------------------------------------------------------
Tue Feb 18 17:09:08 CET 2014 - locilka@suse.com

- Copying all udev rules from inst-sys to installed system
  (bnc#860089)
- 3.1.36

-------------------------------------------------------------------
Mon Feb 17 13:45:08 UTC 2014 - jreidinger@suse.com

- fix detection if ssh daemon run otherwise ssh installation do not
  reboot after first stage(BNC#864260)
- 3.1.35

-------------------------------------------------------------------
Wed Feb 12 11:44:20 UTC 2014 - jreidinger@suse.com

- fix namespace collision that cause error in installation
- 3.1.34

-------------------------------------------------------------------
Mon Feb 11 15:26:47 UTC 2014 - jreidinger@suse.com

- keep proper installation mode after cloning(BNC#861520)
- 3.1.33

-------------------------------------------------------------------
Tue Feb 11 14:55:36 UTC 2014 - jreidinger@suse.com

- fix dependencies to properly require new ruby bindings
- 3.1.32

-------------------------------------------------------------------
Mon Feb 10 14:31:52 UTC 2014 - jsrain@suse.cz

- removed unused release_notes_popup.rb


- Remove initialisation of Report in autoinst mode from 
  inst_system_analysis. Not needed any more since autoyast Profile 
  is now processed before inst_system_analysis gets called
  (bnc#862829).
- 3.1.31

-------------------------------------------------------------------
Fri Feb  7 09:36:00 UTC 2014 - jreidinger@suse.com

- Implement minimal installation feature (FATE#313149)
- 3.1.30

-------------------------------------------------------------------
Mon Feb  3 14:36:34 UTC 2014 - jreidinger@suse.com

- fix false positive errors in log for easier debugging in future
- 3.1.29

-------------------------------------------------------------------
Fri Jan 31 12:04:52 UTC 2014 - lslezak@suse.cz

- inst_inc_all.rb - added missing import (bnc#860263)
- 3.1.28

-------------------------------------------------------------------
Thu Jan 30 15:43:05 UTC 2014 - jreidinger@suse.com

- Remove write to non-existing /etc/sysconfig/suseconfig
  (FATE#100011)
- 3.1.27

-------------------------------------------------------------------
Thu Jan 30 15:42:52 CET 2014 - aschnell@suse.de

- fixed DASD detection (bnc#860398)
- 3.1.26

-------------------------------------------------------------------
Tue Jan 28 15:37:15 UTC 2014 - jreidinger@suse.com

- Fix exporting configuration in first stage (FATE#308539)
- 3.1.25

-------------------------------------------------------------------
Mon Jan 27 09:56:26 UTC 2014 - mfilka@suse.com

- fate#316768, bnc#854500
  - enable network service according product feature
- 3.1.24

-------------------------------------------------------------------
Fri Jan 24 12:01:29 UTC 2014 - lslezak@suse.cz

- removed inst_scc.rb client (moved to yast2-registration)
- 3.1.23

-------------------------------------------------------------------
Tue Jan 21 14:18:08 UTC 2014 - jreidinger@suse.com

- Remove icons from system analysis according to Ken's comments
  (fate#314695)
- 3.1.22

-------------------------------------------------------------------
Tue Jan 21 12:15:21 UTC 2014 - jreidinger@suse.com

- Remove "Change..." button in non-textual installation
- Add "Export Configuration" button in non-textual installation
  (FATE#308539)
- Add "Export Configuration" menu item in textual installation
  (FATE#308539)
- 3.1.21

-------------------------------------------------------------------
Tue Jan 21 08:48:17 UTC 2014 - jsrain@suse.cz

- adjusted UI according to Ken's comments (fate#314695)
- 3.1.20

-------------------------------------------------------------------
Mon Jan 13 09:58:46 UTC 2014 - jreidinger@suse.com

- add clone proposal and finish client (FATE#308539)
- 3.1.19

-------------------------------------------------------------------
Wed Jan  8 12:46:34 UTC 2014 - jsrain@suse.cz

- added capability to install OEM images (fate#316326)
- added handling Release Notes button (fate#314695)

-------------------------------------------------------------------
Fri Dec 20 09:32:08 UTC 2013 - vmoravec@suse.com

- Add abort and fail hooks for installation
- 3.1.18

-------------------------------------------------------------------
Thu Dec 12 14:50:32 UTC 2013 - lslezak@suse.cz

- control files have been moved to a separate package/git repo
  (https://github.com/yast/yast-installation-control)
- 3.1.17

-------------------------------------------------------------------
Wed Dec 11 09:54:10 UTC 2013 - lslezak@suse.cz

- fixed Makefile.am (added missing inst_scc.rb)
- 3.1.16

-------------------------------------------------------------------
Tue Dec 10 08:46:11 UTC 2013 - vmoravec@suse.com

- Show hook summary only if some hooks failed
- 3.1.15

-------------------------------------------------------------------
Thu Dec  5 15:32:24 UTC 2013 - jreidinger@suse.com

- fix opening zfcp client in disk activation on s390
- 3.1.14

-------------------------------------------------------------------
Thu Dec  5 15:25:18 UTC 2013 - lslezak@suse.cz

- added a new client for SCC registration (first iteration, UI
  only, does not work yet)

-------------------------------------------------------------------
Wed Dec  4 16:11:37 UTC 2013 - jreidinger@suse.com

- fix failure in remote disks activation client
- 3.1.13

-------------------------------------------------------------------
Wed Dec  4 08:30:37 UTC 2013 - lslezak@suse.cz

- removed "trang" dependency (requires complete Java stack, convert
  the file directly in the source repository)
- 3.1.12

-------------------------------------------------------------------
Tue Dec  3 15:11:17 UTC 2013 - jreidinger@suse.com

- remove server base scenario and media check clients from SLE
  installation (FATE#314695)
- add storage proposal dialog to SLE installation (FATE#314695)
- 3.1.11

-------------------------------------------------------------------
Tue Dec  3 13:40:27 UTC 2013 - vmoravec@suse.com

- Show popup window with used hooks before installation finished
- 3.1.10

-------------------------------------------------------------------
Mon Dec  2 12:28:26 UTC 2013 - jreidinger@suse.com

- Add direct link to network communication from remote disks
  activation (FATE#314695, part of NI requirements)
- 3.1.9

-------------------------------------------------------------------
Thu Nov 28 13:01:44 UTC 2013 - vmoravec@suse.com

- Add hooks to main installation client
- 3.1.8

-------------------------------------------------------------------
Wed Nov 20 13:21:57 UTC 2013 - lslezak@suse.cz

- removed support for automatic 2nd stage (the 2nd stage has been
  dropped completely) (FATE#314695)
- 3.1.7

-------------------------------------------------------------------
Tue Nov 19 10:19:13 CET 2013 - locilka@suse.com

- Proposing separate /home partition on SLES and SLES for VMware
  (FATE#316624)

-------------------------------------------------------------------
Mon Nov 18 13:28:32 UTC 2013 - lslezak@suse.cz

- move some steps from removed 2nd stage to the 1st stage
- "inst_mode" client: removed installation/update switch,
  renamed to "inst_installation_options" 
- 3.1.6

-------------------------------------------------------------------
Tue Nov 12 09:24:25 UTC 2013 - lslezak@suse.cz

- control file cleanup:
  * remove the 2nd stage in installation (FATE#314695)
  * removed autoconfiguration support in the 2nd stage (the 2nd
    stage has been removed completely)
  * repair mode removed (not supported) (FATE#308679)

-------------------------------------------------------------------
Mon Nov 11 14:21:37 UTC 2013 - vmoravec@suse.com

- 3.1.5
- replace runlevel entries in control files with default_target
  entries
- replace dependency on yast2-runlevel with yast2-services-manager

-------------------------------------------------------------------
Thu Nov  7 11:45:45 UTC 2013 - mfilka@suse.com

- bnc#849391
  - removed explicit start of second phase of SuSEfirewall2 
    initialization. Not needed when systemd is in use.
- 3.1.4

-------------------------------------------------------------------
Thu Oct 31 11:32:01 UTC 2013 - lslezak@suse.cz

- install "perl-Bootloader-YAML" package
- removed "Use Automatic Configuration" option from the
  installation mode dialog (the 2nd stage has been removed)
- 3.1.3

-------------------------------------------------------------------
Tue Oct 29 13:17:59 UTC 2013 - lslezak@suse.cz

- install only "perl-YAML-LibYAML" and "perl-bootloader" packages
  to the target system
- updated scr_switch_debugger.rb client

-------------------------------------------------------------------
Fri Oct 26 11:39:17 UTC 2013 - jsrain@suse.cz

- show release notes button (fate#314695)

-------------------------------------------------------------------
Fri Oct 25 10:06:07 CEST 2013 - aschnell@suse.de

- removed long obsolete EVMS entries from control file (see
  fate#305007)

-------------------------------------------------------------------
Wed Oct 23 07:27:28 UTC 2013 - lslezak@suse.cz

- removed autorepeat workaround for bnc#346186, not needed anymore,
  xset might not be installed (bnc#846768)
- 3.1.2

-------------------------------------------------------------------
Tue Oct 22 16:46:18 CEST 2013 - locilka@suse.com

- Extended support for ignored_features: They can be also mentioned
  in PTOptions and thus not appended to Kernel command line
  (FATE#314982)

-------------------------------------------------------------------
Tue Oct 15 14:15:31 CEST 2013 - locilka@suse.com

- Added support for ignore[d][_]feature[s] (FATE#314982) allowing
  to skip some unwanted features of the installer
- 3.1.1

-------------------------------------------------------------------
Thu Oct 10 14:48:46 CEST 2013 - locilka@suse.com

- Dropped modem and DSL detection (and configuration) from
  installation proposal (FATE#316263, FATE#316264)

-------------------------------------------------------------------
Fri Sep 27 16:34:11 UTC 2013 - lslezak@suse.cz

- do not use *.spec.in template, use *.spec file with RPM macros
  instead
- 3.1.0

-------------------------------------------------------------------
Fri Sep 27 14:17:54 CEST 2013 - jsuchome@suse.cz

- yast2-mouse was dropped, do not call its components (bnc#841960)
- 3.0.7 

-------------------------------------------------------------------
Thu Sep 26 10:47:32 CEST 2013 - jsuchome@suse.cz

- fix console status after the installation (bnc#750326)
- 3.0.6 

-------------------------------------------------------------------
Tue Sep  3 11:55:45 CEST 2013 - jsuchome@suse.cz

- do not mention xorg-x11 in the control files (bnc#837450) 
- remove obsoleted part of X11 related code
- 3.0.5

-------------------------------------------------------------------
Fri Aug  9 06:36:31 UTC 2013 - mfilka@suse.com

- bnc#798620
    - removed proposed hotfix for the bug. The hotfix could block 
    starting firewall under some circunstances.
    - (re)starting firewall is handled in yast2.rpm since 3.0.2
- 3.0.4 

-------------------------------------------------------------------
Wed Aug  7 12:57:05 CEST 2013 - jsuchome@suse.cz

- use pure ruby solution when sorting proposal items

-------------------------------------------------------------------
Tue Aug  6 11:30:53 CEST 2013 - jsuchome@suse.cz

- use pure ruby solution when sorting destkop items, so major desktop
  (with same order number) won't get resorted
- 3.0.3

-------------------------------------------------------------------
Mon Aug  5 13:16:04 CEST 2013 - jsuchome@suse.cz

- check the product profiles during system analysis and
  copy them to installed system (backport of fate#310730)
- 3.0.2

-------------------------------------------------------------------
Sun Aug  4 11:48:21 UTC 2013 - lslezak@suse.cz

- removed empty agents/Makefile.am and unused testsuite/Makefile.am
- removed obsolete BuildRequires: doxygen perl-XML-Writer sgml-skel
  yast2-testsuite yast2-storage yast2-pkg-bindings yast2-packager

-------------------------------------------------------------------
Fri Aug  2 14:25:07 CEST 2013 - jsuchome@suse.cz

- remove trang from BuildRequires: rng can be created during
  packaging, not needed during build

-------------------------------------------------------------------
Thu Aug  1 11:21:35 CEST 2013 - jsuchome@suse.cz

- correctly write supporturl (port of bnc#520169) 
- limit the number of the searched disks to 8 of each kind to
  shorten time needed for finding SSH keys (port of fate#305873)
- 3.0.1

-------------------------------------------------------------------
Wed Jul 31 08:30:58 UTC 2013 - yast-devel@opensuse.org

- converted from YCP to Ruby by YCP Killer
  (https://github.com/yast/ycp-killer)
- version 3.0.0

-------------------------------------------------------------------
Mon Jul 29 13:43:13 CEST 2013 - fehr@suse.de

- ignore SIGHUP in YaST2.Second-Stage to make autoyast installs
  with serial console succeed again (bnc#825728, bnc#823224)

-------------------------------------------------------------------
Thu Jul 11 12:23:36 CEST 2013 - aschnell@suse.de

- fixed sshd check (bnc#825160)
- 2.24.10

-------------------------------------------------------------------
Thu Jul  4 13:56:19 CEST 2013 - jsuchome@suse.cz

- show release notes of newest product first (bnc#827590)
- 2.24.9

-------------------------------------------------------------------
Tue Jun 25 10:17:46 CEST 2013 - jsuchome@suse.cz

- adapt control.xml to offical Factory one:
  added e17 desktop, enabled online repositories
- 2.24.8

-------------------------------------------------------------------
Fri Jun 21 16:55:50 CEST 2013 - jsuchome@suse.cz

- only show desktops for which their defined patterns are known
  (needed when desktop defined in control file is only available
  via some optional installation source - fate#315061)
- 2.24.7

-------------------------------------------------------------------
Wed Jun 19 11:42:59 CEST 2013 - aschnell@suse.de

- make check for sshd more robust (bnc#825160)
- 2.24.6

-------------------------------------------------------------------
Thu Jun  6 08:29:44 UTC 2013 - mfilka@suse.com

- bnc#774301
    - fixed udev events handling in kernel_finish 
- 2.24.5

-------------------------------------------------------------------
Wed Jun  5 13:02:06 UTC 2013 - lslezak@suse.cz

- use WFM::ClientExists() call instead of checking *.ycp file
  presence (works also with non-YCP clients and checks also e.g.
  /y2update/clients path)

-------------------------------------------------------------------
Mon May 27 15:27:12 CEST 2013 - locilka@suse.com

- Using unique IDs while calling rpmcopy_secondstage to prevent
  from disabling this step in AutoYaST or Upgrade while it should
  be disabled only in Installation (bnc#813072).

-------------------------------------------------------------------
Mon May 13 09:40:15 CEST 2013 - jsuchome@suse.cz

- startup scripts: if RC_LANG is not set, use en_US as default
  (bnc#815265)
- 2.24.4

-------------------------------------------------------------------
Fri May 03 12:18:43 CEST 2013 - aschnell@suse.de

- call unicode_start/stop and initviocons only on consoles
  (bnc#800790)
- fixed check for missing initviocons
- 2.24.3

-------------------------------------------------------------------
Mon Apr 22 14:59:35 CEST 2013 - jsuchome@suse.cz

- show dialog for all available disk controlers (bnc#807026)
- 2.24.2 

-------------------------------------------------------------------
Wed Apr 17 14:50:48 CEST 2013 - jsuchome@suse.cz

- force disk activation when Storage reports no disk was found
  (bnc#810823) 
- 2.24.1

-------------------------------------------------------------------
Fri Mar 29 11:58:02 CET 2013 - jsuchome@suse.cz

- always return boolean from DeployTarImage (bnc#804293)
- make the "Check drivers" error message depend on control.xml
  variable (fate#312875, bnc#805251) 
- 2.24.0

-------------------------------------------------------------------
Wed Mar 13 12:35:54 UTC 2013 - mfilka@suse.com

- NetworkManager is enabled and active after second stage (bnc#808039)
- 2.23.13 

-------------------------------------------------------------------
Mon Mar 04 14:42:03 CET 2013 - aschnell@suse.de

- deactivate RAID before going back to "Disk Activation" during
  installation (bnc#806454)

-------------------------------------------------------------------
Thu Feb 14 17:06:53 CET 2013 - fehr@suse.de

- fix got_kernel_param in misc.sh to not match substrings (so far 
  kernel parameters like systemd.log_level=debug activated Y2DEBUG)
- 2.23.12
 
-------------------------------------------------------------------
Wed Jan 23 16:00:21 CET 2013 - jsuchome@suse.cz

- prevent systemctl hang in 2nd stage (from fcrozat@suse.com,
  bnc#798620)
- 2.23.11

-------------------------------------------------------------------
Sun Jan 20 15:27:33 UTC 2013 - lslezak@suse.cz

- start the add-on module also when "addon" boot parameter is
  present (fate#314318)
- 2.23.10

-------------------------------------------------------------------
Mon Jan 14 13:45:23 UTC 2013 - locilka@suse.com

- Adding repositories that cannot be (re)added as enabled in
  a disabled state (bnc#779396).
- 2.23.9

-------------------------------------------------------------------
Fri Jan 11 10:47:11 CET 2013 - jsuchome@suse.cz

- adapted to changes in Storage.ycp API (bnc#797245)
- 2.23.8

-------------------------------------------------------------------
Mon Jan  7 13:06:32 CET 2013 - jsuchome@suse.cz

- set new keyboard layout right after selecting (bnc#796589)
- added SYSTEMCTL_OPTIONS to Firstboot/Second Stage services
  (bnc#791076)
- 2.23.7

-------------------------------------------------------------------
Fri Dec 21 08:23:47 CET 2012 - jsuchome@suse.cz

- show the info about possibility to download drivers
  from drivers.suse.com (fate#312875) 
- added KVM installation scenario (bnc#795067)
- 2.23.6

-------------------------------------------------------------------
Fri Dec 14 15:16:52 CET 2012 - jsuchome@suse.cz

- disable USB sources after installation (bnc#793709) 
- 2.23.5

-------------------------------------------------------------------
Tue Dec  4 16:54:56 CET 2012 - jsuchome@suse.cz

- allow using local repositories during update (bnc#779397)
- 2.23.4

-------------------------------------------------------------------
Mon Nov  5 08:21:41 CET 2012 - jsuchome@suse.cz

- fixed installation of systemd units (crrodriguez)
- 2.23.3

-------------------------------------------------------------------
Wed Oct 31 08:16:46 CET 2012 - jsuchome@suse.cz

- removed fonts_finish, its only action was to call obsolete
  SuSEconfig script
- removed inst_suseconfig client (fate#100011)
- 2.23.2 

-------------------------------------------------------------------
Fri Oct 26 08:44:43 CEST 2012 - jsuchome@suse.cz

- do not allow to go next without desktop selected (bnc#786507)
- 2.23.1

-------------------------------------------------------------------
Wed Oct 24 11:12:55 CEST 2012 - jsuchome@suse.cz

- removed suseconfig step from installation sequence (fate#100011)
- 2.23.0

-------------------------------------------------------------------
Wed Jul 11 15:56:38 CEST 2012 - jsuchome@suse.cz

- create simpler and non translated aliases for update sources 
  (bnc#768624)
- 2.22.10

-------------------------------------------------------------------
Thu Jun 28 14:36:08 CEST 2012 - jsuchome@suse.cz

- set TERM=linux for 2nd stage services, to keep ncurses nice
  (bnc#768356)
- 2.22.9

-------------------------------------------------------------------
Mon Jun 25 15:43:43 CEST 2012 - jsuchome@suse.cz

- ensure Plymouth is hiddent before 2nd start, to prevent system
  freeze (bnc#768185)
- ensure 2nd stage is started before SuSEfirewall2_init (bnc#733361)
- 2.22.8

-------------------------------------------------------------------
Tue Jun 19 14:49:52 CEST 2012 - aschnell@suse.de

- kill console before reboot (bnc#759627)
  (otherwise systemd will not proceed with system shutdown)

-------------------------------------------------------------------
Wed Jun  6 11:27:02 CEST 2012 - jsuchome@suse.cz

- require yast2-proxy for 2nd stage (bnc#764951)
- show a message if network config has failed (bnc#765129)
- 2.22.7

-------------------------------------------------------------------
Tue Apr 17 16:03:55 CEST 2012 - jsuchome@suse.cz

- enhanced image installation help text (bnc#732914)

-------------------------------------------------------------------
Tue Apr 03 14:56:55 CEST 2012 - aschnell@suse.de

- adapted to move of testX (see bnc#749184)
- 2.22.6

-------------------------------------------------------------------
Wed Mar 14 15:42:19 CET 2012 - aschnell@suse.de

- create link yast.ssh for 2nd stage ssh installation (bnc#745340)
- 2.22.5

-------------------------------------------------------------------
Wed Feb 15 11:46:45 CET 2012 - gs@suse.de

- Improve layout of the release notes dialog (bnc #550610)
- 2.22.4 

-------------------------------------------------------------------
Thu Feb  9 10:53:01 CET 2012 - jsuchome@suse.cz

- adapt the style only for ssh installation, not vnc (bnc#742777)
- 2.22.3 

-------------------------------------------------------------------
Tue Feb  7 17:22:46 CET 2012 - tgoettlicher@suse.de

- Fixed bnc #742777: ssh installation needs to much bandwidth
- 2.22.2

-------------------------------------------------------------------
Fri Jan 13 11:02:40 CET 2012 - jsuchome@suse.cz

- confirmed license
- 2.22.1

-------------------------------------------------------------------
Mon Jan  9 14:29:34 CET 2012 - locilka@suse.cz

- save ecdsa keys as well (bnc#726468) (added where missing)

-------------------------------------------------------------------
Mon Jan  9 13:39:10 CET 2012 - locilka@suse.cz

- Added ntp-client into list of cloned modules in control file
  (bnc #738019).

-------------------------------------------------------------------
Wed Jan  4 15:21:30 CET 2012 - locilka@suse.cz

- Reading the current random/poolsize from /proc to store the exact
  number of bytes (bnc#692799).

-------------------------------------------------------------------
Tue Jan  3 16:21:42 CET 2012 - locilka@suse.cz

- Modified saving state of the current randomness (bnc#692799).

-------------------------------------------------------------------
Thu Dec  8 16:45:15 CET 2011 - locilka@suse.cz

- Fixed saving state of the current randomness (bnc#692799).

-------------------------------------------------------------------
Fri Nov 25 11:35:04 CET 2011 - jsuchome@suse.cz

- ask for Abort confirmation in Update URLs step (bnc#728907)

-------------------------------------------------------------------
Wed Nov 16 13:18:40 CET 2011 - jsuchome@suse.cz

- merged texts from proofreading
- 2.22.0 

-------------------------------------------------------------------
Thu Nov 10 14:27:55 UTC 2011 - fcrozat@suse.com

- Disable routing initscript commands through systemd, prevent
  lockups.

-------------------------------------------------------------------
Thu Nov 03 11:52:08 CET 2011 - aschnell@suse.de

- use same code to display ip addresses during vnc and ssh
  installation (bnc#727802)
- 2.21.28

-------------------------------------------------------------------
Wed Nov  2 17:14:51 CET 2011 - fcrozat@suse.com

- Ensure network is not started by systemd before Firstboot /
  SecondStage (bnc#726823)
- 2.21.27

-------------------------------------------------------------------
Mon Oct 31 09:18:46 CET 2011 - jsuchome@suse.cz

- control files: save ecdsa keys (bnc#726468)
- 2.21.26 

-------------------------------------------------------------------
Wed Oct 19 16:25:41 CEST 2011 - locilka@suse.cz

- Creating /etc/mtab linking to /proc/self/mounts in umount_finish
  (bnc#725166)
- 2.21.25

-------------------------------------------------------------------
Fri Oct 14 11:27:58 CEST 2011 - fcrozat@suse.com

- Fix text mode handled in systemd (bnc#724115)
- 2.21.24

-------------------------------------------------------------------
Tue Oct 11 08:52:43 CEST 2011 - jsuchome@suse.cz

- compress the log file from 1st stage of installation (bnc#716938)
- 2.21.23

-------------------------------------------------------------------
Fri Oct  7 11:38:39 UTC 2011 - fcrozat@suse.com

- Use latest macros for systemd
- Drop workaround for bnc#719221, systemd is fixed now.
- 2.21.22

-------------------------------------------------------------------
Fri Oct  7 11:30:21 UTC 2011 - jsrain@suse.cz

- change the URL for congratulation dialog (bnc#720481)

-------------------------------------------------------------------
Mon Sep 26 10:41:38 CEST 2011 - jsuchome@suse.cz

- control.openSUSE: use lightdm as default DM for Xfce 
- 2.21.21

-------------------------------------------------------------------
Fri Sep 23 15:36:11 CEST 2011 - jsuchome@suse.cz

- updated systemd service files (bnc#719221)
- 2.21.20 

-------------------------------------------------------------------
Fri Sep 23 14:27:36 CEST 2011 - jsuchome@suse.cz

- unmount previously mounted /run (bnc#717321)
- 2.21.19

-------------------------------------------------------------------
Thu Sep 15 12:16:49 UTC 2011 - lslezak@suse.cz

- improved package update check - display only the repositories
  with an update available, display package updates in details
- 2.21.18

-------------------------------------------------------------------
Tue Sep  6 10:05:00 CEST 2011 - jsuchome@suse.cz

- enable system cloning only when autoyast2 is installed
  (bnc#692790)
- 2.21.17

-------------------------------------------------------------------
Wed Aug 31 14:33:50 CEST 2011 - jsuchome@suse.cz

- fix build for older distributions
- 2.21.16 

-------------------------------------------------------------------
Mon Aug 29 12:12:55 CEST 2011 - jsuchome@suse.cz

- added systemd .service files for second stage and firstboot
  (from fcrozat@suse.com, bnc#713760)
- 2.21.15

-------------------------------------------------------------------
Fri Aug 12 13:58:01 CEST 2011 - jsuchome@suse.cz

- expect there might me extra checks for disk controllers with
  s390 (bnc#706911)
- adapted help text and label in installation mode selection
  (bnc#711160)
- 2.21.14 

-------------------------------------------------------------------
Fri Aug  5 12:13:13 UTC 2011 - lslezak@suse.cz

- upgrade_urls.ycp - do not display reading and writing progress,
  it is pretty quick and just causes screen flickering
  (the write progress is displayed only when there is an enabled
  repo to add, refreshing it can take long time) (bnc#692614)
- 2.21.13

-------------------------------------------------------------------
Fri Aug  5 12:32:16 CEST 2011 - tgoettlicher@suse.de

- fixed .desktop file (bnc #681249)

-------------------------------------------------------------------
Thu Aug  4 14:50:33 UTC 2011 - lslezak@suse.cz

- 2.21.12

-------------------------------------------------------------------
Thu Aug  4 14:07:38 CEST 2011 - mvidner@suse.cz

- Copy network interface naming rules early to get them to initrd (bnc#666079).

-------------------------------------------------------------------
Thu Aug  4 11:37:02 UTC 2011 - lslezak@suse.cz

- extraurls: check whether there is an update candidate in the
  added extra repositories - openSUSE DVD does not contain all
  packages, packages from OSS repository which are not on DVD
  medium were not upgraded and were left in the old version even
  after adding new OSS repository with updated version (bnc#693230)

-------------------------------------------------------------------
Wed Aug  3 13:19:50 UTC 2011 - lslezak@suse.cz

- cleanup: removed obsoleted SourceManager::SyncAddedAndDeleted()
  call (zmd sync has been removed)
- 2.21.11

-------------------------------------------------------------------
Wed Aug  3 08:53:14 UTC 2011 - lslezak@suse.cz

- use term "Software manager" instead of "Package manager"
  (bnc#585679)
- 2.21.10

-------------------------------------------------------------------
Tue Aug  2 13:37:03 CEST 2011 - locilka@suse.cz

- Preserving the /dev/urandom state from inst-sys after the
  installation (bnc#692799)
- Automatically enabling haveged service if installed (bnc#692799)
- 2.21.9

-------------------------------------------------------------------
Mon Aug  1 15:38:32 CEST 2011 - locilka@suse.cz

- Added control.SLES-for-VMware into the SVN

-------------------------------------------------------------------
Fri Jul 22 15:00:30 CEST 2011 - locilka@suse.cz

- Removed obsoleted X-KDE-SubstituteUID from deploy_image.desktop
  (bnc#540627)
- 2.21.8

-------------------------------------------------------------------
Tue Jul 12 15:34:38 CEST 2011 - jsuchome@suse.cz

- Show Xen Virtualization Host Server Installation scenario
  only for x86_64 architecture (bnc#702103)
- 2.21.7

-------------------------------------------------------------------
Thu Jun 30 14:09:17 CEST 2011 - jsuchome@suse.cz

- fixed typos (bnc#703119)
- 2.21.6 

-------------------------------------------------------------------
Wed Jun  1 17:24:25 CEST 2011 - locilka@suse.cz

- always loading 'pciehp' kernel module on Dell hardware
  (FATE #311991)
- fixed control file validation
- stricter btrfs_increase_percentage definition in all control
  files (only 'integer' is allowed)

-------------------------------------------------------------------
Wed Jun  1 11:56:08 CEST 2011 - fehr@suse.de

- add btrfs_increase_percentage to to category "partitioning" in
  config.xml files
- 2.21.5 

-------------------------------------------------------------------
Thu May 19 14:22:10 CEST 2011 - jsuchome@suse.cz

- enable YaST restart in the 1st stage (bnc#694299)
- 2.21.4 

-------------------------------------------------------------------
Wed Apr 27 15:08:04 CEST 2011 - jsuchome@suse.cz

- added option to configure FCoE Interfaces when started with
  WithFCoE=1 argument (fate#307445)
- 2.21.3 

-------------------------------------------------------------------
Wed Apr 27 11:19:50 CEST 2011 - jsuchome@suse.cz

- Copy /media.1/build to the installed system (fate#311377)
- 2.21.2 

-------------------------------------------------------------------
Fri Mar 25 10:26:44 CET 2011 - jsuchome@suse.cz

- show the 'before-reboot' message in RichText, so possible command
  can be copy-pasted (bnc#383519)
- 2.21.1

-------------------------------------------------------------------
Thu Mar 24 16:14:02 CET 2011 - jsuchome@suse.cz

- do not start automatic configuration for autoYaST (bnc#679435)
- 2.21.0

-------------------------------------------------------------------
Mon Feb 28 14:52:26 CET 2011 - locilka@suse.cz

- Handling disabled installation steps also in Live Installation
  mode (BNC #675516)
- 2.20.6

-------------------------------------------------------------------
Thu Feb 17 13:49:19 CET 2011 - aschnell@suse.de

- fixed braille support during installation (bnc #672086)
- 2.20.5

-------------------------------------------------------------------
Tue Feb  8 15:10:25 CET 2011 - locilka@suse.cz

- Adapted openSUSE control file to the current naming schema of
  desktops (BNC #667408)

-------------------------------------------------------------------
Thu Jan 20 14:18:41 CET 2011 - jsrain@suse.cz

- fix initialization of AutoUpgrade for 2nd stage
- 2.20.4

-------------------------------------------------------------------
Wed Jan 19 15:38:20 CET 2011 - jsrain@suse.cz

- adaptations for unattended migration (fate#310481)
- don't delete /etc/mtab if it is a symlink (bnc#665437)
- 2.20.3

-------------------------------------------------------------------
Wed Jan 19 12:53:00 CET 2011 - jsrain@suse.cz

- fixed progress during live installation (bnc#665413)
- 2.20.2

-------------------------------------------------------------------
Fri Jan  7 13:43:01 CET 2011 - jsrain@suse.cz

- update XFCE desktop definition

-------------------------------------------------------------------
Thu Jan  6 10:47:00 CET 2011 - locilka@suse.cz

- Using wider space for licence displayed in non-textual interface
  (BNC #607135).
- Fixed DUD deployment (BNC #626337)

-------------------------------------------------------------------
Thu Nov 16 16:13:48 UTC 2010 - jsrain@suse.cz

- fixed behavior of window closing in installation proposal
  (bnc#636980)
- use df for estimating partition size for live installer
  (bnc#555288)
- 2.20.1

-------------------------------------------------------------------
Thu Sep 30 17:33:48 UTC 2010 - lslezak@suse.cz

- don't use spaces in repo alias (bnc#596950)
- inst_addon_update_sources.ycp - removed obsoleted ZMD sync call
- 2.20.0

-------------------------------------------------------------------
Wed Jun  2 13:52:02 CEST 2010 - jsrain@suse.cz

- removed link to repairing the system
- 2.19.20

-------------------------------------------------------------------
Wed May 12 15:33:24 CEST 2010 - ug@suse.de

- fixed the cloning at the end of a manual
  installation (bnc#605132)
- 2.19.7

-------------------------------------------------------------------
Mon Apr 19 12:29:08 CEST 2010 - aschnell@suse.de

- allow btrfs as root fs
- 2.19.6

-------------------------------------------------------------------
Thu Apr 15 17:12:28 CEST 2010 - locilka@suse.cz

- Script copy_files_finish copies files with --dereference to
  prevent from copying symlinks instead of the files content
  (BNC #596938).

-------------------------------------------------------------------
Fri Apr 09 17:09:27 CEST 2010 - aschnell@suse.de

- disable Qt/Gtk frontend if testX is unavailable (bnc #585432)
- 2.19.5

-------------------------------------------------------------------
Tue Apr  6 17:44:25 CEST 2010 - locilka@suse.cz

- Searching for LiveCD license in /usr/share/doc/licenses and /
  directories (BNC #594042).

-------------------------------------------------------------------
Fri Mar 26 11:26:04 CET 2010 - ug@suse.de

- fixed a broken yast2-installation.spec.in
- fixed broken schema validation files for control.xml files
- 2.19.4

-------------------------------------------------------------------
Wed Mar 24 07:42:19 UTC 2010 - lslezak@suse.cz

- inst_suseconfig.ycp - do not reset UI product name
  (&product; macro) (bnc#539906)

-------------------------------------------------------------------
Thu Mar 18 14:55:20 CET 2010 - locilka@suse.cz

- Previously used repositories switched from enabled/disabled mode
  to removed/enabled/disabled mode (BNC #588659).

-------------------------------------------------------------------
Fri Mar 12 13:19:15 CET 2010 - kmachalkova@suse.cz

- Port from SLE11 SP1: process files in _datadir/autoinstall/modules 
  with %suse_update_desktop_file. This passes their strings into
  translation (bnc#549944)

-------------------------------------------------------------------
Fri Mar 12 10:53:55 CET 2010 - locilka@suse.cz

- Unique identification in inst_upgrade_urls switched from URL to
  ALIAS (BNC #587517).
- In case of re-adding CD/DVD media, user is asked to insert
  correct media before adding it (BNC #587517).
- Only upgrade packages if upgrading from SLES 11, otherwise use
  patterns for upgrade (BNC #587544).

-------------------------------------------------------------------
Tue Mar  9 15:35:48 CET 2010 - locilka@suse.cz

- Fixed calling update.post from DUD (BNC #586609).

-------------------------------------------------------------------
Tue Mar  2 14:30:31 CET 2010 - locilka@suse.cz

- CIM service is proposed as disabled by default (BNC #584524).

-------------------------------------------------------------------
Mon Feb 22 17:48:57 CET 2010 - locilka@suse.cz

- Documented YaST RELAX NG schema (FATE #305551).
- Correctly re-added unique_id to RNC - AC steps and proposals
  (BNC #582094).

-------------------------------------------------------------------
Wed Feb 17 11:05:12 CET 2010 - ug@suse.de

- clone checkbox at the end of the installation is always
  enabled now and can install the autoyast2 package if needed
  (bnc#547486)

-------------------------------------------------------------------
Mon Feb 15 15:48:51 CET 2010 - ug@suse.de

- UI for autoinstallation images added to deploy_image_auto

-------------------------------------------------------------------
Tue Feb  9 17:06:15 CET 2010 - locilka@suse.cz

- Steps 'user' and 'auth' enabled again in Live mode (BNC #547931).

-------------------------------------------------------------------
Tue Feb  9 14:49:33 CET 2010 - locilka@suse.cz

- Fixed license agreement check box visibility (BNC #571846).
- 2.19.3

-------------------------------------------------------------------
Tue Feb  2 11:03:04 CET 2010 - locilka@suse.cz

- Added LXDE to openSUSE control file (FATE #307729).

-------------------------------------------------------------------
Mon Feb  1 11:35:15 CET 2010 - locilka@suse.cz

- Fixed 'going back' from services proposal BNC #572734.

-------------------------------------------------------------------
Fri Jan 22 15:56:07 CET 2010 - aschnell@suse.de

- fixed message during ssh installation (bnc #518616)

-------------------------------------------------------------------
Fri Jan 15 17:29:45 CET 2010 - aschnell@suse.de

- updated control.rnc
- 2.19.2

-------------------------------------------------------------------
Thu Jan  7 15:29:13 CET 2010 - jsuchome@suse.cz

- inst_complex_welcome adapted to Language::SwitchToEnglishIfNeeded
  (bnc#479529)
- 2.19.1

-------------------------------------------------------------------
Fri Dec 11 16:48:58 CET 2009 - locilka@suse.cz

- Adapted for new API to ProductLicense (FATE #306295).

-------------------------------------------------------------------
Wed Dec  9 16:44:34 CET 2009 - locilka@suse.cz

- Package kde4-kdm has been renamed to kdm (SLES, SLED control
  files) (bnc #561627).

-------------------------------------------------------------------
Wed Dec  9 14:58:38 CET 2009 - kmachalkova@suse.cz

- Un-check automatic configuration box when user selects update
  (bnc#537625)  

-------------------------------------------------------------------
Wed Dec  9 14:12:21 CET 2009 - locilka@suse.cz

- Enabled CIM by default (SLES and SLED) (FATE #305583)
- Adapted RNC for control files

-------------------------------------------------------------------
Wed Dec  9 12:49:08 CET 2009 - jsrain@suse.cz

- dereference hardlinks when deploying live CD so that it can
  be also deployed on multiple separate partitions (bnc#549158)

-------------------------------------------------------------------
Mon Nov 30 14:38:26 CET 2009 - locilka@suse.cz

- Repositories added by inst_addon_update_sources use
  Pkg::RepositoryAdd that does not need access to network
  (bnc #557723)

-------------------------------------------------------------------
Tue Nov 24 16:13:31 CET 2009 - kmachalkova@suse.cz

Cumulative patch with SLE11 SP1 features:
- In TUI (ncurses), use plain text (.txt) file with release notes, 
  if found (FaTE#306167)
- Set /etc/sysconfig/boot:RUN_PARALLEL according to corresponding
  value in control file (FaTE#307555) 
- 2.19.0

-------------------------------------------------------------------
Thu Nov 19 16:51:55 CET 2009 - locilka@suse.cz

- Added control file configuration option require_registration
  (FATE #305578).

-------------------------------------------------------------------
Wed Nov  4 16:31:17 CET 2009 - mzugec@suse.cz

- lan module in 1st stage (FaTE#303069)
- 2.18.34 

-------------------------------------------------------------------
Fri Oct 23 07:40:56 CEST 2009 - jsuchome@suse.cz

- during update, do not save timezone and console settings
  (bnc#547587)
- 2.18.33 

-------------------------------------------------------------------
Fri Oct 16 14:36:11 CEST 2009 - locilka@suse.cz

- Fixed handling repositories during upgrade (bnc #543468).
- 2.18.32

-------------------------------------------------------------------
Wed Oct  7 15:36:44 CEST 2009 - jsuchome@suse.cz

- set the time after chroot (bnc#538357)
- 2.18.31 

-------------------------------------------------------------------
Wed Oct  7 12:17:52 CEST 2009 - jsuchome@suse.cz

- correctly set the keyboard layout in 2nd stage (bnc#542009)
- 2.18.30

-------------------------------------------------------------------
Thu Oct  1 13:27:16 CEST 2009 - locilka@suse.cz

- Adjusting understandable name for update URLs added during second
  stage of installation (bnc #542792).
- 2.18.29

-------------------------------------------------------------------
Tue Sep 29 16:41:32 CEST 2009 - kmachalkova@suse.cz

- Correct HTML format tags in helptext (bnc#540784)
- Set firewall status according to user's choice also in non-automatic 
  2nd stage (missing call for AdjustDisabledSubProposals) (bnc#534862)
- 2.18.28 

-------------------------------------------------------------------
Thu Sep 24 15:51:15 CEST 2009 - kmachalkova@suse.cz

- Enable SSH service after reboot if this is SSH or VNC installation 
  (new ssh_service_finish client) (bnc#535206)
- 2.18.27 

-------------------------------------------------------------------
Mon Sep 14 15:27:19 CEST 2009 - jsrain@suse.cz

- enhanced display of release notes (fate#306237)
- 2.18.26

-------------------------------------------------------------------
Wed Sep  9 14:33:14 CEST 2009 - jsrain@suse.cz

- better error handling for image installation (bnc#533601)
- 2.18.25

-------------------------------------------------------------------
Fri Sep  4 19:00:27 CEST 2009 - kmachalkova@suse.cz

- Introducing unique IDs to unambiguously identify AC steps and 
  sub-proposals
- Writing disabled AC steps and subproposals at the end of 1st 
  stage, reading them back at the end of 2nd stage
- Filtering out disabled AC steps from AC workflow (FaTE #303859 and 
  bnc#534862)
- Require new yast2 base 
- 2.18.24

-------------------------------------------------------------------
Fri Sep  4 09:07:42 CEST 2009 - locilka@suse.cz

- Dropped unnecessary fallback text from the fallback control file
  (BNC #536288).

-------------------------------------------------------------------
Wed Aug 26 15:33:51 CEST 2009 - locilka@suse.cz

- Do not copy xorg.conf to installed system anymore (bnc #441404).
- 2.18.23

-------------------------------------------------------------------
Fri Aug 21 12:38:42 CEST 2009 - aschnell@suse.de

- do not disable qt/gtk frontends if xorg.conf is missing (bnc
  #533159)
- 2.18.22

-------------------------------------------------------------------
Fri Aug 14 18:26:49 CEST 2009 - kmachalkova@suse.cz

- Simple network (firewall) configuration in 1st stage (FaTE #303859) 

-------------------------------------------------------------------
Mon Aug 10 14:18:11 CEST 2009 - locilka@suse.cz

- added calling bootloader client bootloader_preupdate to control
  file to fix multiple grub entries (bnc #414490, bnc #477778).

-------------------------------------------------------------------
Thu Jul 30 20:26:30 CEST 2009 - jdsn@suse.de

- disable yast2-x11 during installation (bnc#441404) 
- 2.18.21

-------------------------------------------------------------------
Thu Jul 30 15:32:37 CEST 2009 - jsuchome@suse.cz

- adapted to changes in yast2-country: no saving of xorg.conf
  (bnc#441404) 
- 2.18.20

-------------------------------------------------------------------
Wed Jun 24 10:02:20 CEST 2009 - locilka@suse.cz

- Fixed Welcome dialog layout to have more license content visible
  and to align language and keyboard widgets with it.
- Not offering installation images if there are none (bnc #492745).
- 2.18.19

-------------------------------------------------------------------
Mon Jun 22 20:20:18 CEST 2009 - coolo@novell.com

- fix build with automake 1.11
- 2.18.18

-------------------------------------------------------------------
Thu Jun 11 12:57:14 CEST 2009 - jsrain@suse.cz

- adapted for unified progress during live installation
  (bnc#435680)
- 2.18.17

-------------------------------------------------------------------
Mon Jun 08 14:03:30 CEST 2009 - aschnell@suse.de

- use minimalistic xorg.conf during installation (bnc #510015)
- 2.18.16

-------------------------------------------------------------------
Wed May 20 12:45:47 CEST 2009 - aschnell@suse.de

- moved .proc.mounts agent from yast2-installation to yast2 (bnc
  #504429)

-------------------------------------------------------------------
Mon May 18 16:46:03 CEST 2009 - juhliarik@suse.cz

- added kdump support for autoyast installation (FATE#305588) 

-------------------------------------------------------------------
Thu May 14 13:45:08 CEST 2009 - locilka@suse.cz

- Installation/Upgrade newly require some packages essential for
  them to succeed (bnc #469730).

-------------------------------------------------------------------
Mon Apr 27 10:22:24 CEST 2009 - locilka@suse.cz

- Using a new yast-spanner (old yast icon) for Repair.
- 2.18.14

-------------------------------------------------------------------
Mon Apr 20 13:59:31 CEST 2009 - locilka@suse.cz

- Fixed Vendor module to use zypp history file instead of using
  y2logRPM (bnc #456446).
- 2.18.13

-------------------------------------------------------------------
Thu Apr 16 16:58:07 CEST 2009 - locilka@suse.cz

- Added documentation for installation images.

-------------------------------------------------------------------
Fri Apr 10 14:11:46 CEST 2009 - locilka@suse.cz

- KDE 3.x dropped from openSUSE control file (bnc #493547).

-------------------------------------------------------------------
Tue Apr  7 13:02:39 CEST 2009 - ug@suse.de

- changed the error message of missing hard disks during
  autoinstallation. Might confuse s390/iSCSI users. (bnc#476147)

-------------------------------------------------------------------
Mon Mar 30 14:20:57 CEST 2009 - locilka@suse.cz

- Fixing reevaluation of packages to remove, install and/or upgrade
  after images are deployed during first stage (bnc #489448).
- 2.18.12

-------------------------------------------------------------------
Fri Mar 27 18:15:15 CET 2009 - locilka@suse.cz

- Added new globals->ac_redraw_and_ignore control file item
  (openSUSE and SLED) that ignores if AC UI is missing and just
  redraws it. An error is still reported in case of missing Wizard
  widget (bnc #487565).

-------------------------------------------------------------------
Thu Mar 19 14:14:34 CET 2009 - locilka@suse.cz

- Continuing on Repair integration.
- Handling missing FLAGS in the content file.
- 2.18.11

-------------------------------------------------------------------
Wed Mar 18 13:17:58 CET 2009 - locilka@suse.cz

- Location /etc/modprobe.d/blacklist has been renamed to
  /etc/modprobe.d/50-blacklist.conf (bnc #485980).
- Unified inst_mode handling, especially correct handling of
  Automatic Configuration together with switching to Update mode
  (originally reported as bnc #469273).
- Repair workflow unified with the rest of installation.
- 2.18.10

-------------------------------------------------------------------
Mon Mar 16 14:47:46 CET 2009 - locilka@suse.cz

- Fixed help for "License Translations..." button (bnc #481113).

-------------------------------------------------------------------
Tue Mar 10 10:26:02 CET 2009 - locilka@suse.cz

- Obsolete 'tar --preserve' replaced with
  'tar --preserve-permissions --preserve-order' (bnc #483791).
- Added recovery support for AC (dialogs) possibly called by AC
  scripts (bnc #483211).

-------------------------------------------------------------------
Thu Feb 26 16:00:44 CET 2009 - ug@suse.de

- RPMs via driverupdate were not possible

-------------------------------------------------------------------
Tue Feb 24 13:30:15 CET 2009 - locilka@suse.cz

- Added support for .xz images deployment (bnc #476079).
- Added support for `reboot_same_step (bnc #475650).
- 2.18.9

-------------------------------------------------------------------
Mon Feb 23 16:36:56 CET 2009 - locilka@suse.cz

- Offering to configure network if remote repositories are used
  during upgrade (inst_upgrade_urls). Setup can be safely skipped
  and comes from the Online Repositories (bnc #478024).
- 2.18.8

-------------------------------------------------------------------
Fri Feb 20 20:40:09 CET 2009 - locilka@suse.cz

- save network configuration also for IPv6 only (bnc#477917)
- 2.18.7

-------------------------------------------------------------------
Tue Feb 17 16:56:09 CET 2009 - locilka@suse.cz

- Writing additional-control-files index file after removing and
  recreating the directory where it is stored (bnc #475516).
- 2.18.6

-------------------------------------------------------------------
Mon Feb  9 13:21:50 CET 2009 - locilka@suse.cz

- Enabling online update in (SLED) Automatic Configuration
  (bnc #449128).

-------------------------------------------------------------------
Fri Feb  6 10:39:20 CET 2009 - locilka@suse.cz

- InstError has been moved to yast2-2.18.6
- 2.18.5

-------------------------------------------------------------------
Thu Feb  5 18:16:17 CET 2009 - locilka@suse.cz

- InstError extended and documented.

-------------------------------------------------------------------
Mon Feb  2 13:09:08 CET 2009 - locilka@suse.cz

- Erasing all old additional control files in the final step of
  upgrade before rebooting to the second stage (bnc #471454).
- InstError can now save YaST logs on user request.
- 2.18.4

-------------------------------------------------------------------
Wed Jan 28 14:33:09 CET 2009 - locilka@suse.cz

- Added new InstError module for unified reporting of errors
  during installation.
- Better SlideShow support in inst_finish.
- Reporting more errors in inst_finish.
- 2.18.3

-------------------------------------------------------------------
Tue Jan 27 17:13:57 CET 2009 - locilka@suse.cz

- Added test for checking free space when SCR switch fails
  (bnc #460477).

-------------------------------------------------------------------
Mon Jan 26 13:58:00 CET 2009 - locilka@suse.cz

- Disabling [Back] buttons in the very first interactive dialogs
  in second stage, SLES and SLED control files (bnc #468677).

-------------------------------------------------------------------
Thu Jan 22 12:50:38 CET 2009 - locilka@suse.cz

- Dropping mode_proposal client - not in use anymore.
- 2.18.2

-------------------------------------------------------------------
Wed Jan 21 13:09:33 CET 2009 - locilka@suse.cz

- Removing dependency on yast2-runlevel (duplicate code in runlevel
  proposal).
- Removing dependency on yast2-mouse by moving the mouse-related
  scripts to yast2-mouse-2.18.0.
- Removing dependency on yast2-bootloader.
- inst_finish script newly uses the SlideShow module.

-------------------------------------------------------------------
Tue Jan 20 13:37:03 CET 2009 - locilka@suse.cz

- Possibility to move the base installation window has been
  disabled (bnc #466827)
- 2.18.1

-------------------------------------------------------------------
Tue Jan 13 12:15:42 CET 2009 - locilka@suse.cz

- Adapted the inst_proposal to better reflect the current situation
  'analyzing...' vs. 'adapting the proposal...' (bnc #463567).

-------------------------------------------------------------------
Fri Dec 19 13:07:49 CET 2008 - locilka@suse.cz

- Pattern WBEM added into two server scenarios (bnc #458332).

-------------------------------------------------------------------
Thu Dec 18 18:04:47 CET 2008 - locilka@suse.cz

- Updated control file documentation (bnc #438678).

-------------------------------------------------------------------
Wed Dec 17 14:42:22 CET 2008 - locilka@suse.cz

- Added yet another xset call (bnc #455771 comment #40)

-------------------------------------------------------------------
Tue Dec 16 17:13:38 CET 2008 - aschnell@suse.de

- adapted to storage API changes
- 2.18.0

-------------------------------------------------------------------
Tue Dec 16 12:29:27 CET 2008 - locilka@suse.cz

- Removed SLED control file labels that should be hidden
  (bnc #459080).
- Using a better help text for inst_new_desktop (bnc #432912).

-------------------------------------------------------------------
Mon Dec 15 14:32:27 CET 2008 - locilka@suse.cz

- Removed all (inst_)do_rezise calls from all control files on
  aschnell's request.

-------------------------------------------------------------------
Fri Dec 12 16:36:28 CET 2008 - aschnell@suse.de

- require initviocons (bnc #173426)
- 2.17.47

-------------------------------------------------------------------
Tue Dec  9 16:40:35 CET 2008 - locilka@suse.cz

- Updated control.rnc
- 2.17.46

-------------------------------------------------------------------
Mon Dec  8 13:16:33 CET 2008 - locilka@suse.cz

- Updated control.rnc
- Added two more control-file examples.
- Checking all control files during build.
- Adjusted control-file examples (all bnc #438678).
- Checking the process exit status returned after deploying an
  image (bnc #456337).
- 2.17.45

-------------------------------------------------------------------
Fri Dec  5 10:38:41 CET 2008 - locilka@suse.cz

- New control.rnc/rng for control file validation (bnc #455994).
- Added build-time control file validation.
- 2.17.44

-------------------------------------------------------------------
Wed Dec  3 18:33:59 CET 2008 - locilka@suse.cz

- inst_extrasources moved before inst_ask_online_update to register
  the online update repository before checking for patches
  (bnc #450229).

-------------------------------------------------------------------
Mon Dec  1 16:59:14 CET 2008 - locilka@suse.cz

- Fixed proposing the online update depending on the fact whether
  network is running (bnc #450229).
- 2.17.43

-------------------------------------------------------------------
Fri Nov 28 15:05:02 CET 2008 - locilka@suse.cz

- Updated labels of Installation Scenarios for SLES (bnc #428202).

-------------------------------------------------------------------
Fri Nov 28 12:16:03 CET 2008 - locilka@suse.cz

- Fixed behavior of inst_new_desktop when user switched to another
  language later (bnc #449818).
- 2.17.42

-------------------------------------------------------------------
Thu Nov 27 16:49:11 CET 2008 - locilka@suse.cz

- Using yast-live-install-finish icon when finishing LiveCD
  installation/inst_finish (bnc #438154).
- Fixed ImageInstallation SlideShow - download progress is shown
  only when downloading the images, not the other helper files
  (bnc #449792).
- Adjusting ImageInstallation-related SlideShow only if
  ImageInstallation is in use (bnc #439104).

-------------------------------------------------------------------
Thu Nov 27 15:05:11 CET 2008 - ug@suse.de

- the real fix for bnc#442691
  deploy_image_auto doesn't use the boolean variable 
  image_installation
- 2.17.41

-------------------------------------------------------------------
Tue Nov 25 14:42:31 CET 2008 - locilka@suse.cz

- Handling new feature of licenses ProductLicense::AcceptanceNeeded
  (bnc #448598).
- 2.17.40

-------------------------------------------------------------------
Mon Nov 24 12:51:48 CET 2008 - locilka@suse.cz

- Completely initializing the target and sources before checking
  for available patches and offering online update (bnc #447080).
- 2.17.39

-------------------------------------------------------------------
Thu Nov 20 18:21:32 CET 2008 - locilka@suse.cz

- Pkg::SourceStartManager in inst_ask_online_update to replace
  obsolete Pkg::PkgEstablish (bnc #447080).
- Reading all supported desktops to define the order of desktops
  in desktop_finish (bnc #446640).
- Added shadow desktops to SLES and SLED desktop files to have
  a fallback if user selects some other desktop than the default
  one (bnc #446640).
- 2.17.38

-------------------------------------------------------------------
Wed Nov 19 16:01:53 CET 2008 - locilka@suse.cz

- Added pciutils to Requires, lspci was called but not required
  (bnc #446533).
- 2.17.37

-------------------------------------------------------------------
Wed Nov 19 13:23:10 CET 2008 - locilka@suse.cz

- Added inst_fallback_controlfile client reporting about using
  a fallback control file.
- Calling inst_fallback_controlfile in the fallback control file
  (both bnc #440982).
- 2.17.36

-------------------------------------------------------------------
Fri Nov 14 12:17:47 CET 2008 - aschnell@suse.de

- don't start iscsid in second stage start scripts (bnc #444976)
- 2.17.35

-------------------------------------------------------------------
Thu Nov 13 17:36:53 CET 2008 - locilka@suse.cz

- Flushing the cache before calling a set_polkit_default_privs that
  uses the written data (bnc #440182).
- 2.17.34

-------------------------------------------------------------------
Thu Nov 13 11:21:11 CET 2008 - locilka@suse.cz

- Handling errors while deploying images, installation will abort
  (bnc #444209).
- 2.17.33

-------------------------------------------------------------------
Thu Nov 13 10:21:13 CET 2008 - ug@suse.de

- checkboxes in the congratulations dialog did not work anymore
  (bnc#444214)

-------------------------------------------------------------------
Tue Nov 11 13:58:17 CET 2008 - ug@suse.de

- fix for image deployment during autoinstallation

-------------------------------------------------------------------
Tue Nov 11 12:20:00 CET 2008 - juhliarik@suse.cz

- changed order of yast modules in Expert tab for installation
  (bnc #441434) 

-------------------------------------------------------------------
Tue Nov 11 10:53:25 CET 2008 - jsrain@suse.cz

- fixed switching to a tab with an error in the proposal
  (bnc #441434)
- 2.17.32

-------------------------------------------------------------------
Tue Nov 11 10:48:03 CET 2008 - aschnell@suse.de

- use accelerated xserver during installation for certain Intel
  cards (bnc #442413)
- 2.17.31

-------------------------------------------------------------------
Fri Nov  7 16:32:28 CET 2008 - locilka@suse.cz

- Fixed deploy_image_auto to handle AutoYaST settings correctly
  (bnc #442691).
- Removing the congrats dialog content before cloning, storing
  the sources, finishing (bnc #441452).
- Using Pkg::SourceProvideDigestedFile function when deploying
  images and in release_notes_popup (bnc #409927).
- 2.17.30

-------------------------------------------------------------------
Thu Nov  6 16:35:10 CET 2008 - locilka@suse.cz

- Fixed progress (SlideShow) information about images being
  deployed (bnc #442286).
- Changing inst_deploy_images to use PackagesUI for opening a
  package selector while debugging mode is turned on (bnc #435479).

-------------------------------------------------------------------
Thu Nov  6 16:19:59 CET 2008 - jsuchome@suse.cz

- S09-cleanup: check for additional services requiring restart
  (bnc#395402)

-------------------------------------------------------------------
Wed Nov  5 17:25:01 CET 2008 - locilka@suse.cz

- Calling set_polkit_default_privs without checking for it using
  FileUtils, checking by 'test -x' instead (bnc #440182).
- 2.17.29

-------------------------------------------------------------------
Wed Nov  5 13:09:04 CET 2008 - locilka@suse.cz

- Added yast2-storage >= 2.17.47 because of the previous fix
  implementation.
- 2.17.28

-------------------------------------------------------------------
Tue Nov 04 13:14:10 CET 2008 - aschnell@suse.de

- improved warning about partitioning (fate #302857)
- 2.17.27

-------------------------------------------------------------------
Mon Nov  3 18:34:30 CET 2008 - locilka@suse.cz

- Writing 'SecondStageRequired' 0/1 to /etc/install.inf even while
  rebooting during second stage (bnc #432005).
- 2.17.26

-------------------------------------------------------------------
Mon Nov 03 14:28:14 CET 2008 - aschnell@suse.de

- better reboot message during ssh installation (bnc #439572 and
  bnc #432005)
- 2.17.25

-------------------------------------------------------------------
Fri Oct 31 16:28:23 CET 2008 - locilka@suse.cz

- Fixed checking whether running the second stage is required.
- Added writing 'SecondStageRequired' 0/1 to /etc/install.inf
  (both bnc #439572)
- 2.17.24

-------------------------------------------------------------------
Thu Oct 30 14:42:15 CET 2008 - locilka@suse.cz

- Saving sources at the end of inst_extrasources if some were
  added (bnc #440184).
- 2.17.23

-------------------------------------------------------------------
Mon Oct 27 10:18:47 CET 2008 - locilka@suse.cz

- Added lnussel's patch to run set_polkit_default_privs at
  desktop_finish script (bnc #438698).
- Bigger license window (bnc #438100).
- Calling inst_prepareprogress also during Upgrade, all control
  files changed (bnc #438848).
- Disabling users and auth in LiveCD second stage (bnc #435965).
- Removing label for user_non_interactive (bnc #401319).
- Desktop 'startkde4' replaced with 'startkde' (bnc #438212).
- Added 'kdump' to 'clone_modules' (SLES) (bnc #436365).
- 2.17.22

-------------------------------------------------------------------
Tue Oct 21 16:46:00 CEST 2008 - locilka@suse.cz

- Added handling for globals->debug_deploying (bnc #436842).

-------------------------------------------------------------------
Mon Oct 20 12:56:32 CEST 2008 - locilka@suse.cz

- Fixed a typo (bnc #436471).

-------------------------------------------------------------------
Fri Oct 17 10:51:05 CEST 2008 - locilka@suse.cz

- Adapted SLES and SLED control files to write default desktop
  settings (bnc #436094).
- Added software->display_support_status flag to SLES/SLED
  (bnc #435479).

-------------------------------------------------------------------
Tue Oct 14 14:15:11 CEST 2008 - locilka@suse.cz

- Changed YaST icons while probing the system (bnc #404809).
- Enhanced scr_switch_debugger - Sending USR1 signal to the new SCR
  (bnc #433057).
- 2.17.21

-------------------------------------------------------------------
Mon Oct 13 13:29:04 CEST 2008 - locilka@suse.cz

- Enabled going_back in Add-Ons during installation (bnc #434735).

-------------------------------------------------------------------
Mon Oct 13 13:10:58 CEST 2008 - mzugec@suse.de

- configure supportconfig in installation (fate#305180)
- 2.17.20

-------------------------------------------------------------------
Mon Oct 13 09:45:23 CEST 2008 - locilka@suse.cz

- Fixed install/update confirmation dialog (bnc #433249).
- Fixed text in openSUSE control file (bnc #432911).
- Fixed typo (bnc #433794).

-------------------------------------------------------------------
Fri Oct 10 14:49:58 CEST 2008 - locilka@suse.cz

- Enhanced scr_switch_debugger (bnc #433057).
- Enabling key-repeating if not running in XEN (bnc #433338).

-------------------------------------------------------------------
Thu Oct  9 21:00:01 CEST 2008 - locilka@suse.cz

- Loading the Target while initializing libzypp in
  inst_upgrade_urls (bnc #429080).
- Running a simple SCR Test after chrooting to the installed system
  in scr_switch_finish, full-test is called in case of simple test
  failure (bnc #433057).
- Added more checking around 'searching for files' (bnc #427879).

-------------------------------------------------------------------
Wed Oct 08 12:51:01 CEST 2008 - aschnell@suse.de

- removed cp of proc/mounts to /etc/mtab (bnc #425464)
- 2.17.19

-------------------------------------------------------------------
Mon Oct  6 15:30:53 CEST 2008 - locilka@suse.cz

- Do not display any system type for SLES/SLED in installation
  overview (bnc #431336).
- Clients inst_new_desktop and inst_scenarios converted to use
  PackagesProposal API instead of using Pkg calls directly (bnc
  #432572)
- Dropping obsolete inst_software_selection client instead of
  convwerting it - not in use anymore (bnc #432572).
- Always change initial proposal [Next] button to [Install],
  resp. [Update] (bnc #431567).
- Removing desktop definitions and default_desktop from SLED
  control file, the required patterns are selected by PATTERNS
  in content file already (bnc #431902).
- Adding lnussel's patch for desktop_finish to write
  POLKIT_DEFAULT_PRIVS if defined in globals->polkit_default_privs
  (bnc #431158).
- Adding polkit_default_privs="restrictive" for SLES (bnc #431158).
- 2.17.18

-------------------------------------------------------------------
Fri Oct  3 16:31:10 CEST 2008 - locilka@suse.cz

- Enabling some steps in second stage even if Automatic
  Configuration is in use.
- Feature added into openSUSE and SLED control files
  (both bnc #428190).

-------------------------------------------------------------------
Thu Oct  2 22:00:46 CEST 2008 - mzugec@suse.de

- changed Release Notes into Support group (bnc#430005)

-------------------------------------------------------------------
Thu Oct  2 19:13:07 CEST 2008 - locilka@suse.cz

- Adjusted presentation_order for SLES and SLED installation
  proposals - software has to be proposed as almost the last one
  (bnc #431580).

-------------------------------------------------------------------
Thu Oct  2 14:00:49 CEST 2008 - locilka@suse.cz

- Added 'default_ntp_setup' into control files (SLES/D: false,
  openSUSE: true) (bnc #431259).

-------------------------------------------------------------------
Thu Oct  2 11:39:48 CEST 2008 - locilka@suse.cz

- Using two default desktops, one for inst_scenarios, another
  one (default) while inst_scenarios not used (bnc #431251,
  bnc #431503).
- Switching scenario_virtual_machine and
  scenario_virtualization_host in SLES control file (bnc #431251).
- 2.17.17

-------------------------------------------------------------------
Wed Oct  1 16:03:32 CEST 2008 - mzugec@suse.de

- use rpcbind instead of portmap for nfs installation (bnc#423026)
- 2.17.16

-------------------------------------------------------------------
Wed Oct  1 15:41:12 CEST 2008 - jsuchome@suse.cz

- if nn_NO language is selected, use nb_NO in YaST (bnc#426124)

-------------------------------------------------------------------
Wed Oct  1 13:42:18 CEST 2008 - locilka@suse.cz

- Changing pattern "Documentation" to "documentation" (bnc #431218)

-------------------------------------------------------------------
Tue Sep 30 13:20:09 CEST 2008 - locilka@suse.cz

- Replacing "networkmanager" proposal call with "general"
  (bnc #430704).

-------------------------------------------------------------------
Mon Sep 29 15:11:33 CEST 2008 - locilka@suse.cz

- Server scenarios work for i386, x86_64 archs only (bnc #430612).

-------------------------------------------------------------------
Mon Sep 29 14:56:45 CEST 2008 - kukuk@suse.de

- Replaced Minimal+Xen with Dom0.
- Removed xen_server from virtualization machine (bnc #429061).
- Added "XEN" suffix to Virtualization Host.

-------------------------------------------------------------------
Mon Sep 29 13:38:13 CEST 2008 - locilka@suse.cz

- Adding inst_lilo_convert to the update workflow (bnc #430579).

-------------------------------------------------------------------
Fri Sep 26 12:27:55 CEST 2008 - locilka@suse.cz

- Optimizing server_selections dialog layout (bnc #429977).
- Better text for installation initialization (bnc #428103).
- Better protection from removing the initial repository
  (bnc #429920).
- 2.17.15

-------------------------------------------------------------------
Thu Sep 25 14:33:36 CEST 2008 - juhliarik@suse.cz

- added calling kdump_finish to inst_finish.ycp (bnc #427732)

-------------------------------------------------------------------
Tue Sep 23 16:17:27 CEST 2008 - locilka@suse.cz

- Buggy SCR Agent run.get.suseconfig.modules replaced with
  .target.dir (bnc #429146).
- Added functionality to recover from failed read of previously
  used repositories in inst_upgrade_urls (bnc #429059).
- 2.17.14

-------------------------------------------------------------------
Mon Sep 22 16:14:54 CEST 2008 - locilka@suse.cz

- Fixed checking whether directory is mounted already (bnc #428368)

-------------------------------------------------------------------
Mon Sep 22 13:59:50 CEST 2008 - locilka@suse.cz

- KDE 3.5 moved to 'Others', removed KDE 3.5 description text.
- GNOME 2.22 changed to 2.24.
- Fixed Installation Mode dialog to show icons again (bnc #427344).
- 2.17.13

-------------------------------------------------------------------
Mon Sep 22 10:45:44 CEST 2008 - locilka@suse.cz

- Changing /sbin/udevtrigger & /sbin/udevsettle to /sbin/udevadm
  trigger & settle (bnc #427705).
- 2.17.12

-------------------------------------------------------------------
Thu Sep 18 10:35:32 CEST 2008 - locilka@suse.cz

- Definition of supported desktops added into SLES and SLED control
  files, added also default_desktop definition (bnc #427061).
- Added control file documentation for supported_desktops section.

-------------------------------------------------------------------
Fri Sep 12 15:01:46 CEST 2008 - locilka@suse.cz

- Disabling inst_suse_register in openSUSE control file
  (FATE #303458).

-------------------------------------------------------------------
Fri Sep 12 10:32:11 CEST 2008 - locilka@suse.cz

- Do not remove installation repository with the same URL as URL
  just being removed by inst_upgrade_urls (bnc #400823).
- 2.17.11

-------------------------------------------------------------------
Thu Sep 11 14:52:25 CEST 2008 - ug@suse.de

- deploy_image.desktop added (Fate #301321)
- deploy_image.rnc added

-------------------------------------------------------------------
Thu Sep 11 13:40:10 CEST 2008 - locilka@suse.cz

- Calling new client reipl_finish from yast2_inf_finish on s390
  (FATE #304960).

-------------------------------------------------------------------
Wed Sep 10 17:15:22 CEST 2008 - locilka@suse.cz

- Fixing control files to call 'inst_proposal' instead of
  'proposal' (bnc #425198).

-------------------------------------------------------------------
Wed Sep 10 15:53:44 CEST 2008 - locilka@suse.cz

- Desktop selection dialog definitions have been moved to control
  file (bnc #424678).
- 2.17.10

-------------------------------------------------------------------
Tue Sep  9 16:02:03 CEST 2008 - locilka@suse.cz

- Replacing usage of barexml with anyxml SCR  agent (bnc #424263).

-------------------------------------------------------------------
Mon Sep  8 17:49:11 CEST 2008 - locilka@suse.cz

- merged texts from proofread

-------------------------------------------------------------------
Mon Sep  8 15:57:09 CEST 2008 - locilka@suse.cz

- Added new AutoYaST client deploy_images_auto to support
  installation from images also in AutoYaST (FATE #301321).
- 2.17.9

-------------------------------------------------------------------
Fri Sep  5 12:45:00 CEST 2008 - locilka@suse.cz

- Some inst_finish steps are called in live installer only.
- Client vm_finish called only if yast2-vm is installed.
- Using WFM::ClientExists (new in yast2-core-2.17.10).
- Adjusted RPM dependencies.
- 2.17.8

-------------------------------------------------------------------
Thu Sep  4 15:02:01 CEST 2008 - sschober@suse.de

- cloning section in control.xml changed.

-------------------------------------------------------------------
Wed Sep 03 14:49:19 CEST 2008 - aschnell@suse.de

- adapted size values in control files to stricter parser in
  storage

-------------------------------------------------------------------
Tue Sep  2 15:20:09 CEST 2008 - locilka@suse.cz

- Using new <execute/> tag in control file to explicitly define
  a client to be called instead of guessing it from <name/> tag
  (openSUSE, SLED control files) (bnc #401319).
- Updated control files to call inst_prepareprogress to
  "Provide consistent progress during installation" (FATE #303860).
- All 'inst_proposal' calls changed to use the new 'execute'
  feature to have unique 'name's (needed for merging add-on control
  files).
- Adjusted RPM dependencies (FATE #303860).
- 2.17.7

-------------------------------------------------------------------
Tue Sep  2 11:10:01 CEST 2008 - visnov@suse.cz

- Use unified progressbar during installation (FATE #303860)

-------------------------------------------------------------------
Thu Aug 28 15:19:57 CEST 2008 - locilka@suse.cz

- Using new ButtonBox widget.
- Adjusted RPM dependencies.

-------------------------------------------------------------------
Thu Aug 21 13:01:40 CEST 2008 - jsuchome@suse.cz

- check for command line mode in inst_suseconfig (bnc#419132)

-------------------------------------------------------------------
Tue Aug 19 15:45:07 CEST 2008 - jsrain@suse.cz

- properly detect firstboot and do not destroy xorg.conf
  (bnc#354738)
- 2.17.6

-------------------------------------------------------------------
Fri Aug 15 10:41:24 CEST 2008 - locilka@suse.cz

- Added new globals->write_hostname_to_hosts control file option
  to configure the default for 127.0.0.2 issue (FATE #303875).
- 2.17.5

-------------------------------------------------------------------
Thu Aug 14 14:28:33 CEST 2008 - locilka@suse.cz

- Added documentation for add_on_products and its new format
  add_on_products.xml (FATE #303675).
- Fixed SCR Switch Debugger to show "Report Error" only once.

-------------------------------------------------------------------
Wed Aug 13 18:23:57 CEST 2008 - locilka@suse.cz

- Dropped some obsolete documentation.
- Started installation-features documentation (FATE #303675).
- Fixed building documentation for proposal-API.

-------------------------------------------------------------------
Tue Aug 12 10:28:24 CEST 2008 - locilka@suse.cz

- Added documentation and example for list of files to be copied
  from the previous installation.
- 2.17.4

-------------------------------------------------------------------
Mon Aug 11 17:35:47 CEST 2008 - locilka@suse.cz

- List of files to be copied from the previous installation moved
  to control file, added new API to define own list (module
  SystemFilesCopy) (FATE #305019).
- Adapted control files.

-------------------------------------------------------------------
Mon Aug 11 10:06:02 CEST 2008 - locilka@suse.cz

- Fixed WFM::Execute to use .local instead of .target in
  copy_files_finish script.

-------------------------------------------------------------------
Thu Aug  7 16:40:32 CEST 2008 - locilka@suse.cz

- Added new client inst_scenarios to offer main scenarios of the
  newly installed system.
- Configuration for inst_scenarios is defined in control file (Only
  SLES so far), client added into SLES workflow.
- Extended control file documentation (All FATE #304373).
- 2.17.3

-------------------------------------------------------------------
Wed Aug  6 13:54:07 CEST 2008 - locilka@suse.cz

- New control file entry globals->enable_kdump (default value)
  (FATE #303893).
- Adjusted control file documentation.

-------------------------------------------------------------------
Tue Aug  5 11:48:44 CEST 2008 - locilka@suse.cz

- Calling reiplauto client in SLES control file before reboot
  (FATE #304940).
- Running SCR Switch Debugger unconditionally if switching to
  installed system fails (bnc #411832).

-------------------------------------------------------------------
Mon Aug 04 16:22:55 CEST 2008 - aschnell@suse.de

- improved text during ssh installation (bnc #411079)

-------------------------------------------------------------------
Mon Aug  4 10:39:41 CEST 2008 - locilka@suse.cz

- Added kdump proposal to SLES control file (FATE #303893).

-------------------------------------------------------------------
Thu Jul 24 13:21:14 CEST 2008 - locilka@suse.cz

- Using button label "License Translations..." in complex welcome
  dialog (bnc #400616).
- SLES and SLED control files adapted to features added in 11.0.
- Added Automatic Configuration support into SLED (FATE #303396).

-------------------------------------------------------------------
Tue Jul 15 16:59:38 CEST 2008 - aschnell@suse.de

- fixed vnc connect message during installation (bnc #395834)
- 2.17.2

-------------------------------------------------------------------
Tue Jul 15 09:54:48 CEST 2008 - locilka@suse.cz

- Not only DPMS->off, but also screen-saver->off (FATE #304395).
- Added new control file feature globals->rle_offer_rulevel_4
  plus control file documentation (FATE #303798).

-------------------------------------------------------------------
Mon Jul 14 15:15:15 CEST 2008 - locilka@suse.cz

- Base-product license directory moved to control file
  (base_product_license_directory) (FATE #304865).
- Copying licenses to the system in copy_files_finish.
- Reading the license directory in inst_license.
- Icons for AC steps defined in control file.
- Adjusting DPMS 'off' when installation starts, DPMS 'on' when
  finishes (FATE #304395).
- Icons for inst_finish.
- 2.17.1

-------------------------------------------------------------------
Fri Jul 11 11:11:11 CEST 2008 - locilka@suse.cz

- Added documentation for AC Setup and for texts in control file.

-------------------------------------------------------------------
Thu Jul 10 17:48:59 CEST 2008 - locilka@suse.cz

- Settings for Automatic Configuration moved to control file
  because of code reuse for different AC in first boot
  (FATE #303939).

-------------------------------------------------------------------
Thu Jul 10 13:31:00 CEST 2008 - locilka@suse.cz

- Only directories in release-notes directory are considered to be
  real release notes (bnc #407922).
- 2.17.0

-------------------------------------------------------------------
Wed Jul  9 17:09:15 CEST 2008 - mvidner@suse.cz

- Fixed building in a prefix (/etc).

-------------------------------------------------------------------
Wed Jul  9 15:12:53 CEST 2008 - locilka@suse.cz

- Initializing the 'use_automatic_configuration' in first-stage
  installation worker (bnc #404122).
- Adjusted dependency on autoyast2-installation bacause of new
  function AutoinstConfig::getProposalList().

-------------------------------------------------------------------
Thu Jun 26 16:43:32 CEST 2008 - locilka@suse.cz

- Fixed help text for deploying images (bnc #391086).
- Fixed 'Do not panic!' text (bnc #388251).

-------------------------------------------------------------------
Wed Jun 25 16:44:33 CEST 2008 - ug@suse.de

- proposal selection possible via autoyast profile (fate#302946)

-------------------------------------------------------------------
Tue Jun 17 14:23:04 CEST 2008 - lslezak@suse.cz

- use Pkg::SourceSaveAll() instead of Pkg::SourceFinishAll()
  (bnc#395738)

-------------------------------------------------------------------
Fri Jun 13 15:37:24 CEST 2008 - locilka@suse.cz

- Removing Pkg//Source and Target finish from inst_inc_all that
  had been saving sources also in case of aborting the installation
  and moving it to inst_congratulate and umount_finish
  (bnc #398315).
- Freeing internal variables in ImageInstallation module after
  images are deployed (bnc #395030).

-------------------------------------------------------------------
Thu Jun 12 16:33:24 CEST 2008 - locilka@suse.cz

- Special mounts (such as /proc) are never remounted read-only
  in umount_finish anymore (bnc #395034)
- Added progress for adding / removing repositories in
  inst_upgrade_urls client (bnc #399223)

-------------------------------------------------------------------
Wed Jun  4 11:57:07 CEST 2008 - locilka@suse.cz

- Copying /license.tar.gz to /etc/YaST2/license/ (bnc #396444).
- Initial mouse probing has been disabled (bnc #395426).

-------------------------------------------------------------------
Tue Jun  3 13:44:56 CEST 2008 - locilka@suse.cz

- Umounting temporary directory in inst_pre_install (if already
  mounted) before new mount is called.
- Always use --numeric-owner (always use numbers for user/group
  names) when deploying images (bnc #396689).

-------------------------------------------------------------------
Mon Jun  2 12:33:57 CEST 2008 - locilka@suse.cz

- Return `next when going back to the automatic configuration
  dialog instead of returning `auto that would finish YaST and
  never start it again (bnc #395098).
- 2.16.49

-------------------------------------------------------------------
Wed May 28 16:23:22 CEST 2008 - ug@suse.de

- timeout in case of hardware probing problems
  when autoyast is in use (especially for harddisk Reports)
  bnc#395099
- 2.16.48

-------------------------------------------------------------------
Mon May 19 09:29:15 CEST 2008 - locilka@suse.cz

- Creating SuSEConfig hook file at installation_settings_finish
  in case of update. The file has to be created to force the
  SuSEConfig run on first boot (bnc #390930).
- Workaround for as-big-dialog-as-possible in License Agreement
  dialog (bnc #385257).
- Adding FACTORY repositories with priority 120, update source with
  priority 20 (bnc #392039).
- 2.16.47

-------------------------------------------------------------------
Fri May 16 16:40:22 CEST 2008 - jsrain@suse.cz

- added categories Settings and System into desktop file
  (bnc #382778)

-------------------------------------------------------------------
Thu May 15 13:13:13 CEST 2008 - locilka@suse.cz

- Changed dialog content for starting the installation
  (bnc #390614).
- Fixed sorting of repositories offered during upgrade to sort by
  repository name (bnc #390612).
- 2.16.46

-------------------------------------------------------------------
Thu May 15 10:32:09 CEST 2008 - jsuchome@suse.cz

- sort keyboard list according to translated items (bnc #390610)

-------------------------------------------------------------------
Wed May 14 15:22:50 CEST 2008 - kmachalkova@suse.cz

- inst_hostname client added to automatic configuration scripts -
  needed to generate random hostname and 127.0.0.2 line in
  /etc/hosts (bnc #383336)

-------------------------------------------------------------------
Wed May 14 14:29:21 CEST 2008 - jsrain@suse.cz

- use process agent instead of background agent when installing
  live image (bnc #384960)
- 2.16.45

-------------------------------------------------------------------
Mon May 12 15:10:50 CEST 2008 - locilka@suse.cz

- Added help to "Image Deployment" (bnc #388665).

-------------------------------------------------------------------
Tue May  6 17:37:22 CEST 2008 - locilka@suse.cz

- When reusing the old repositories during upgrade, copying also
  'autorefresh' and 'alias' (bnc #387261).
- Added software->dropped_packages into the control file to replace
  'delete old packages' (bnc #300540).
- 2.16.44

-------------------------------------------------------------------
Mon May  5 13:26:27 CEST 2008 - locilka@suse.cz

- Typofix (bnc #386606).

-------------------------------------------------------------------
Fri May  2 22:27:21 CEST 2008 - mzugec@suse.cz

- Don't stop network (by killing dhcpcd) at the end of 1.st stage
  (bnc #386588)

-------------------------------------------------------------------
Wed Apr 30 12:07:45 CEST 2008 - locilka@suse.cz

- Adding name and alias tags to extrasources (irc #yast/today).
- 2.16.43

-------------------------------------------------------------------
Wed Apr 30 10:24:19 CEST 2008 - locilka@suse.cz

- Making automatic installation more robust (bnc #384972).
- 2.16.42

-------------------------------------------------------------------
Tue Apr 29 12:59:49 CEST 2008 - locilka@suse.cz

- Disabling Progress when calling inst_finish scripts.

-------------------------------------------------------------------
Mon Apr 28 11:42:21 CEST 2008 - locilka@suse.cz

- Handling KDE3 vs KDE4 in default logon and window managers
  (bnc #381821).
- Optional and extra URLs moved to control file as well as default
  update repository (bnc #381360).
- Added possibility to abort installation during image deployment
  (bnc #382326).
- Progress for inst_proposal.
- 2.16.41

-------------------------------------------------------------------
Fri Apr 25 18:15:09 CEST 2008 - locilka@suse.cz

- New desktop selection dialog (bnc #379157).
- 2.16.40

-------------------------------------------------------------------
Thu Apr 24 14:54:53 CEST 2008 - locilka@suse.cz

- New  better shiny unified progress for image deployment.
- Showing also the just-handled image name (bnc #381188).
- 2.16.39

-------------------------------------------------------------------
Wed Apr 23 15:10:24 CEST 2008 - locilka@suse.cz

- Enabling inst_suseconfig in Automatic configuration (bnc #381751)
- Fixed run_df agent to ignore read errors on rootfs (bnc #382733)

-------------------------------------------------------------------
Tue Apr 22 18:46:51 CEST 2008 - locilka@suse.cz

- Adjusting automatic configuration UI to use two progress bars
  instead of one.

-------------------------------------------------------------------
Tue Apr 22 12:26:52 CEST 2008 - locilka@suse.cz

- Fixed filtering-out already registered repos (bnc #379051).
- Client inst_prepare_image moved to installation proposal make
  disabling 'installation from images' easy (bnc #381234).
- 2.16.38

-------------------------------------------------------------------
Mon Apr 21 15:28:24 CEST 2008 - locilka@suse.cz

- Calling 'xset r off' & 'xset m 1' (bnc #376945).
- Better help for Automatic configuration (bnc #381904).

-------------------------------------------------------------------
Mon Apr 21 14:48:58 CEST 2008 - locilka@suse.cz

- Using new DefaultDesktop::SelectedDesktops for writing the
  display manager configuration.

-------------------------------------------------------------------
Fri Apr 18 16:17:54 CEST 2008 - locilka@suse.cz

- Calling 'xset -r off' at the beginning of installation (both
  first and second stage) in X on XEN (bnc #376945).

-------------------------------------------------------------------
Fri Apr 18 16:01:13 CEST 2008 - juhliarik@suse.cz

- Added text for using kexec (yast_inf_finish.ycp)

-------------------------------------------------------------------
Thu Apr 17 17:15:02 CEST 2008 - locilka@suse.cz

- Added more debugging messages into ImageInstallation module.

-------------------------------------------------------------------
Thu Apr 17 14:01:46 CEST 2008 - locilka@suse.cz

- Added image-downloading progress (reusing existent progress bar).
- 2.16.37

-------------------------------------------------------------------
Wed Apr 16 14:20:06 CEST 2008 - locilka@suse.cz

- Running runlevel proposal after software proposal (bnc #380141).
- Using new possibility to disable and then reenable package
  callbacks (system_analysis, deploy_images).

-------------------------------------------------------------------
Tue Apr 15 11:45:18 CEST 2008 - locilka@suse.cz

- ImageInstallation tries to find details-<arch>.xml, then
  details.xml to provide useful progress while deploying images.
- 2.16.36

-------------------------------------------------------------------
Tue Apr 15 10:22:04 CEST 2008 - mvidner@suse.cz

- Enable printing the last few debugging log messages in the crash
  handler, even if Y2DEBUG is not set (fate#302166).
- 2.16.35

-------------------------------------------------------------------
Mon Apr 14 16:44:09 CEST 2008 - locilka@suse.cz

- Fixed typo in inst_network_check (bnc #379491).
- Fixed help for inst_mode (bnc #374360).

-------------------------------------------------------------------
Mon Apr 14 13:54:42 CEST 2008 - locilka@suse.cz

- Modifying SystemFilesCopy::CopyFilesToSystem to newly accept
  a parameter which defines where to extract cached files
  (fate #302980).
- Caching system files in the System Analysis dialog.
- Some better texts (bnc #377959).
- Better text for Software Selection dialog (bnc #379157).
- 2.16.34

-------------------------------------------------------------------
Fri Apr 11 18:21:53 CEST 2008 - locilka@suse.cz

- Changing Accept buttons to Install, Update and OK (FATE #120373).

-------------------------------------------------------------------
Fri Apr 11 17:55:32 CEST 2008 - locilka@suse.cz

- Added another per-image progress into the Installation images
  deployment (it requires details.xml).
- 2.16.33

-------------------------------------------------------------------
Fri Apr 11 15:33:17 CEST 2008 - juhliarik@suse.cz

- Added loading kernel via kexec (fate #303395)

-------------------------------------------------------------------
Thu Apr 10 12:02:07 CEST 2008 - locilka@suse.cz

- Filtering installation imagesets using the default architecture.
- Installation from images sets the download area (SourceManager).
- Removing image after it is deployed.
- Preparing image installation dialog for two progress-bars.
- 2.16.32

-------------------------------------------------------------------
Wed Apr  9 16:39:36 CEST 2008 - jsrain@suse.cz

- handle compressed logs properly at the end of first stage
  installation (fate #300637)
- 2.16.31

-------------------------------------------------------------------
Tue Apr  8 19:40:58 CEST 2008 - locilka@suse.cz

- Adjusted control file to sort installation overview via
  presentation_order and propose it via the real appearance.
- Fixed selecting the right imageset - the rule is currently that
  all patterns in imageset must be selected for installation
  (bnc #378032).

-------------------------------------------------------------------
Mon Apr  7 15:20:14 CEST 2008 - locilka@suse.cz

- Added new control file entry kexec_reboot that defines whether
  kexec should be used instead of reboot at the end of the first
  stage installation (FATE #303395).

-------------------------------------------------------------------
Fri Apr  4 17:02:23 CEST 2008 - locilka@suse.cz

- Improved user-feedback during automatic configuration.
- 2.16.30

-------------------------------------------------------------------
Fri Apr  4 14:06:22 CEST 2008 - jsrain@suse.cz

- added restart handling for live installation

-------------------------------------------------------------------
Wed Apr  3 16:40:16 CEST 2008 - locilka@suse.cz

- Removed Winkeys support during installation (bnc 376248).
- Fixed the decision-making process which images fits the best.
- Added new control file entries to adjust the Community
  Repositories and Add-Ons during installation.
- Cosmetic changes when initializing the wizard steps according to
  control file.
- Fixed untarring bzip2 or gzip-based images.
- Changed instalation from images to count the best image-set
  from patterns (list of patterns in image-set) in images.xml.
- 2.16.29

-------------------------------------------------------------------
Tue Apr  1 13:12:00 CEST 2008 - locilka@suse.cz

- Automatic configuration can be newly defined by control file. Two
  new variables have been added enable_autoconfiguration and
  autoconfiguration_default.
- New functionality to select the best-matching image for image
  installation if more than one fit.
- 2.16.28

-------------------------------------------------------------------
Tue Apr  1 12:36:52 CEST 2008 - jsrain@suse.cz

- added live installation workflow to default control file
- updated inst_finish clients handling for live installation

-------------------------------------------------------------------
Tue Apr  1 10:15:34 CEST 2008 - jsrain@suse.cz

- merged texts from proofread

-------------------------------------------------------------------
Mon Mar 31 16:42:40 CEST 2008 - locilka@suse.cz

- There are currently two possible patterns/desktops that can use
  kdm: kde4-kdm and kdebase3-kdm (bnc #372506).

-------------------------------------------------------------------
Fri Mar 28 13:33:31 CET 2008 - locilka@suse.cz

- Automatic configuration has been moved from the end of the first
  stage to the second stage. It's non-interactive (FATE #303396).
- Fixed installation from images (FATE #303554).
- ImageInstallation can newly handle .lzma images.
- 2.16.27

-------------------------------------------------------------------
Thu Mar 27 13:37:02 CET 2008 - locilka@suse.cz

- Fixed ZMD service handling, the correct name is novell-zmd
  (bnc #356655).

-------------------------------------------------------------------
Wed Mar 26 11:21:18 CET 2008 - locilka@suse.cz

- Added new entry to control file root_password_as_first_user to
  make it configurable (bnc #359115 comment #14).
- Control file modified to call installation-from-images clients.

-------------------------------------------------------------------
Tue Mar 25 13:12:39 CET 2008 - locilka@suse.cz

- Using Image-Installation clients (done by jsrain).
- Store/Restore resolvable-state functions added into
  ImageInstallation module.

-------------------------------------------------------------------
Fri Mar 21 10:48:20 CET 2008 - locilka@suse.cz

- Dropping keep_installed_patches support from control file as it
  is currently handled by libzypp itself (bnc #349533).

-------------------------------------------------------------------
Thu Mar 20 10:27:09 CET 2008 - locilka@suse.cz

- Added system_settings_finish call to the inst_finish
  (bnc #340733).

-------------------------------------------------------------------
Wed Mar 19 17:27:30 CET 2008 - locilka@suse.cz

- Agent anyxml has been renamed to barexml as it can't really read
  all possible XML files (bnc #366867)

-------------------------------------------------------------------
Wed Mar 19 13:53:05 CET 2008 - locilka@suse.cz

- When checking whether to run the second stage, considering also
  autoinstallation, not only installation (bnc #372322).
- 2.16.26

-------------------------------------------------------------------
Tue Mar 18 18:19:00 CET 2008 - locilka@suse.cz

- Fixed writing disabled modules and proposals during the
  inst_finish run (bnc #364066).
- Calling pre_umount_finish also in AutoYaST (bnc #372322).
- 2.16.25

-------------------------------------------------------------------
Mon Mar 17 12:43:32 CET 2008 - jsrain@suse.cz

- added 'StartupNotify=true' to the desktop file (bnc #304964)

-------------------------------------------------------------------
Mon Mar 17 11:04:38 CET 2008 - locilka@suse.cz

- Automatic configuration is now disabled for mode update.
- The whole second stage in now disabled for mode update.
- Added help text for "Use Automatic Configuration" check-box.
- 2.16.24

-------------------------------------------------------------------
Fri Mar 14 15:02:27 CET 2008 - locilka@suse.cz

- Added possibility to run automatic configuration instead of the
  whole second stage installation (fate #303396).
- Adjusted RPM dependencies.
- Creating and removing the file runme_at_boot is currently handled
  by YaST (YCP) installation scripts.
- Added new client inst_rpmcopy_secondstage that calls inst_rpmcopy
  because of DisabledModules disabling both first and second stage
  occurency of that script.
- Changed control file to call the new script in second stage.
- 2.16.23

-------------------------------------------------------------------
Mon Mar 10 11:25:57 CET 2008 - locilka@suse.cz

- Disabling the window menu in IceWM preferences to make the
  inst-sys 600 kB smaller (*.mo files). Thanks to mmarek.

-------------------------------------------------------------------
Fri Mar  7 11:35:29 CET 2008 - jsuchome@suse.cz

- control.openSUSE.xml: country_simple is for keyboard and language,
  not for timezone
- added 1st stage step for root password dialog (fate#302980)
- 2.16.22

-------------------------------------------------------------------
Thu Mar 06 10:57:42 CET 2008 - aschnell@suse.de

- call rcnetwork with option onboot during start of second stage
  (bnc #363423)
- 2.16.21

-------------------------------------------------------------------
Wed Mar  5 18:52:30 CET 2008 - locilka@suse.cz

- Remember (first stage) and restore (second stage) DisabledModules
  (bnc #364066).
- 2.16.20

-------------------------------------------------------------------
Wed Mar  5 16:30:22 CET 2008 - locilka@suse.cz

- Using client country_simple instead of timezone and language in
  the installation overview (FATE #302980).
- Using new users client in that overview too (FATE #302980).
- Do not remove already registered installation repositories during
  upgrade if they match the old repositories on system
  (bnc #360109).

-------------------------------------------------------------------
Mon Mar  3 21:12:25 CET 2008 - coolo@suse.de

- trying to change defaults for running gdb (arvin's patch)

-------------------------------------------------------------------
Mon Mar  3 15:17:23 CET 2008 - locilka@suse.cz

- Requiring the latest Language::Set functionality by RPM deps.

-------------------------------------------------------------------
Tue Feb 26 12:39:37 CET 2008 - jsuchome@suse.cz

- functionality of integrate_translation_extension.ycp moved into
  Language::Set, inst_complex_welcome adapted (F#302955)

-------------------------------------------------------------------
Fri Feb 22 11:27:13 CET 2008 - locilka@suse.cz

- "iscsi-client" added into modules to clone (bnc #363229 c#1).
- Removing focus from release notes content to make the default
  button focussed instead (bnc #363976).

-------------------------------------------------------------------
Thu Feb 21 06:26:22 CET 2008 - coolo@suse.de

- don't repeat the header

-------------------------------------------------------------------
Wed Feb 20 10:35:04 CET 2008 - locilka@suse.cz

- Showing release notes in tabs only if more than one product is
  installed (bnc #359137).
- Added better text for the complex welcome dialog (bnc #359528).
- Adjusted RPM dependencies (new Language API, see below).
- 2.16.19

-------------------------------------------------------------------
Wed Feb 20 10:24:26 CET 2008 - jsuchome@suse.cz

- inst_complex_welcome: save keyboard settings (bnc #360559),
  use the API from Language.ycp for generating items

-------------------------------------------------------------------
Fri Feb 15 14:28:45 CET 2008 - jsrain@suse.cz

- updated image-based installatoin not to use any hardcoded
  image names

-------------------------------------------------------------------
Thu Feb 14 11:20:04 CET 2008 - locilka@suse.cz

- Function FileSystemCopy from live-installer has been moved
  to ImageInstallation module (installation).
- Adjusted RPM dependencies (Installation module in yast2).

-------------------------------------------------------------------
Wed Feb 13 14:18:16 CET 2008 - jsrain@suse.cz

- added handling of update initiated from running system

-------------------------------------------------------------------
Tue Feb 12 10:26:15 CET 2008 - locilka@suse.cz

- Added new update_wizard_steps YCP client for easy updating or
  redrawing installation wizard steps from other modules.

-------------------------------------------------------------------
Mon Feb 11 18:28:00 CET 2008 - locilka@suse.cz

- Installation clients 'auth', 'user', and 'root' have been
  disabled by default. First-stage users will enable them only
  if needed.

-------------------------------------------------------------------
Fri Feb 08 13:06:19 CET 2008 - aschnell@suse.de

- during installation allow yast to be started from gdb with
  Y2GDB=1 on kernel command line (fate #302346)

-------------------------------------------------------------------
Fri Feb  8 10:37:02 CET 2008 - locilka@suse.cz

- Umount(s) used with -l and -f params.

-------------------------------------------------------------------
Thu Feb  7 14:19:11 CET 2008 - locilka@suse.cz

- Functionality that integrates the just-selected language
  translation has been moved to integrate_translation_extension
  client to make it available for other modules.
- New label for "Show in Fullscreen" button to better match what
  it really does (bnc #359527).
- Module InstExtensionImage moved to yast2.
- Added new disintegrate_all_extensions client that is called at
  the end of the initial installation to umount and remove all
  integrated inst-sys extensions.
- 2.16.18

-------------------------------------------------------------------
Wed Feb  6 13:23:35 CET 2008 - locilka@suse.cz

- Better /lbin/wget handling in InstExtensionImage.
- Speed-up inst_complex_welcome optimalizations (e.g., skipping
  downloading extension already by Linuxrc)

-------------------------------------------------------------------
Tue Feb  5 16:04:15 CET 2008 - locilka@suse.cz

- Squashfs image needs to be mounted using '-o loop'.
- Displaying busy cursor when downloading the extension.
- 2.16.17

-------------------------------------------------------------------
Mon Feb  4 19:04:29 CET 2008 - locilka@suse.cz

- Modular inst-sys used for localizations (FATE #302955).
- Tabs have been removed from installation proposal.
- 2.16.16

-------------------------------------------------------------------
Fri Feb  1 16:08:26 CET 2008 - locilka@suse.cz

- Added new InstExtensionImage module for integration of modular
  inst-sys images on-the-fly (FATE #302955).

-------------------------------------------------------------------
Thu Jan 31 19:05:49 CET 2008 - aschnell@suse.de

- reflect init-script rename from suse-blinux to sbl
- 2.16.15

-------------------------------------------------------------------
Thu Jan 31 15:02:56 CET 2008 - jsuchome@suse.cz

- call users_finish.ycp from inst_finish.ycp (FATE #302980)

-------------------------------------------------------------------
Thu Jan 31 12:58:42 CET 2008 - locilka@suse.cz

- Fixed inst_restore_settings client: NetworkDevices are now
  NetworkInterfaces.
- 2.16.14

-------------------------------------------------------------------
Thu Jan 31 11:14:46 CET 2008 - locilka@suse.cz

- Added docu. for *_finish scripts (needed for FATE #302980).
- Welcome dialog can newly show the license according to the just
  selected language and also show other lozalizations if needed.
- 2.16.13

-------------------------------------------------------------------
Wed Jan 30 15:22:29 CET 2008 - aschnell@suse.de

- Use icewm instead of fvwm during installation (bnc #357240)
- 2.16.12

-------------------------------------------------------------------
Wed Jan 30 14:15:50 CET 2008 - fehr@suse.de

- Add installation step for disk partitioning between time zone
  and software selection
- put user config after disk partitioning

-------------------------------------------------------------------
Wed Jan 30 09:51:42 CET 2008 - locilka@suse.cz

- Added -noreset option to the VNC startup script (bnc #351338).
- Added inst_user_first.ycp call to the control file right before
  the installation proposal.
- Fixed visibility of ZMD Turnoff checkbox (bnc #356655).

-------------------------------------------------------------------
Tue Jan 29 17:34:03 CET 2008 - locilka@suse.cz

- New desktop selection dialog without system task combo-boxes.
  System selection with icons (bnc #356926).
- More UI checking in dialogs.
- Unified DefaultDesktop module and software/desktop selection
  dialog in installation.

-------------------------------------------------------------------
Mon Jan 28 13:00:19 CET 2008 - aschnell@suse.de

- support Qt and Gtk frontend in startup scripts
- hack for key-autorepeat during installation (bnc #346186)
- 2.16.11

-------------------------------------------------------------------
Fri Jan 25 13:35:13 CET 2008 - locilka@suse.cz

- Reduced Wizard redrawing in the installation workflow.

-------------------------------------------------------------------
Thu Jan 24 15:21:39 CET 2008 - aschnell@suse.de

- start service brld before suse-blinux (bug #354769)
- 2.16.10

-------------------------------------------------------------------
Mon Jan 21 11:05:16 CET 2008 - kmachalkova@suse.cz

- Re-enabled thread support for ncurses UI in YaST2.call
  (bug #164999, FaTE #301899)

-------------------------------------------------------------------
Mon Jan 21 10:53:50 CET 2008 - locilka@suse.cz

- Release Notes UI facelifting.
- Splitting Welcome script dialog single-loop into functions.

-------------------------------------------------------------------
Wed Jan 16 15:49:59 CET 2008 - locilka@suse.cz

- Calling SetPackageLocale and SetTextLocale in the initial
  installation dialog (selecting language) (#354133).

-------------------------------------------------------------------
Mon Jan 14 13:39:00 CET 2008 - locilka@suse.cz

- Added new Language/Keyboard/License dialog (FATE #302957).
- Updated control files.
- 2.16.9

-------------------------------------------------------------------
Thu Jan 10 14:08:17 CET 2008 - locilka@suse.cz

- Extended system type and software selection dialog. Added base
  pattern (selected desktop) description, helps, default status
  for secondary selections, ...
- Added possibility to control visibility of Online Repositories
  via the installation control file (hidden by default).
- Added more control-file documentation.

-------------------------------------------------------------------
Tue Dec 18 16:54:39 CET 2007 - locilka@suse.cz

- Added new desktop and software selection dialog.
- 2.16.8

-------------------------------------------------------------------
Mon Dec 17 11:08:42 CET 2007 - locilka@suse.cz

- Hidden Mouse-probing busy popup.
- New YCP module InstData stores the installation data that should
  be shared among the installation clients.
- Installation repository initialization moved to the unified
  progress when probing the system.
- System analysis has been split into two scripts: inst_mode and
  inst_system_analysis to make the maintenance easier (also in
  control file).
- 2.16.7

-------------------------------------------------------------------
Thu Dec 13 14:25:30 CET 2007 - locilka@suse.cz

- Added a possibility to stop and disable the ZMD service in the
  last (congratulate) dialog of installation (FATE #302495).
- Adjusted the SLES control file: module arguments
  'show_zmd_turnoff_checkbox' and 'zmd_turnoff_default_state'.

-------------------------------------------------------------------
Mon Dec 10 12:13:14 CET 2007 - locilka@suse.cz

- Removed dependency on yast2-country, added dependency on
  yast2-country-data.

-------------------------------------------------------------------
Wed Dec  5 11:13:05 CET 2007 - mzugec@suse.cz

- description says network cards are wireless (#346133)

-------------------------------------------------------------------
Mon Dec  3 16:49:46 CET 2007 - locilka@suse.cz

- Installation Mode dialog adapted to new bright and better mod_UI.
- Using informative icon in some inst_network_check script.
- 2.16.6

-------------------------------------------------------------------
Mon Dec  3 14:34:38 CET 2007 - locilka@suse.cz

- Installation Mode dialog adapted to new mod-UI and to new
  Image-Dimming support in UI.

-------------------------------------------------------------------
Thu Nov 29 16:27:59 CET 2007 - locilka@suse.cz

- Using Progress::NewProgressIcons to show icons during the network
  setup in first stage and during system probing.

-------------------------------------------------------------------
Tue Nov 27 19:14:15 CET 2007 - sh@suse.de

- Use string ID "contents" rather than YCPSymbol `contents
  for Wizard ReplacePoint
- 2.16.5

-------------------------------------------------------------------
Fri Nov 23 13:36:54 CET 2007 - locilka@suse.cz

- Using translations for inst_finish steps (#343783).
- 2.16.4

-------------------------------------------------------------------
Tue Nov 20 11:08:23 CET 2007 - locilka@suse.cz

- Shutting down all dhcpcd clients when reconfiguring network in
  the first stage and when finishing the installation (#308577).
- 'Copy 70-persistent-cd.rules' functionality has been moved here
  from yast2-network (#328126).

-------------------------------------------------------------------
Mon Nov 19 15:35:10 CET 2007 - locilka@suse.cz

- Fixed busy texts for restarting YaST vs. finishing the instal.
- Unified used terminology (repositories) (FATE #302970).

-------------------------------------------------------------------
Tue Nov 13 13:54:13 CET 2007 - locilka@suse.cz

- Script copy_files_finish.ycp cleaned up.

-------------------------------------------------------------------
Fri Nov  9 13:30:34 CET 2007 - locilka@suse.cz

- Boot Installed System option has been removed (#327505).
- Installation Mode dialog has been redesigned using
  self-descriptive icons for all options.
- Return value from inst_repair is evaluated, error is reported in
  case of failure.
- 2.16.3

-------------------------------------------------------------------
Fri Nov  2 16:31:06 CET 2007 - locilka@suse.cz

- Adjusted RPM dependencies (Internet module has been moved from
  yast2-network to yast2).

-------------------------------------------------------------------
Tue Oct 30 17:26:51 CET 2007 - locilka@suse.cz

- Modules Hotplug and HwStatus moved to yast2.rpm to remove
  dependency of storage on installation.
- 2.16.2

-------------------------------------------------------------------
Wed Oct 24 16:32:41 CEST 2007 - locilka@suse.cz

- Changes in StorageDevice module API (#335582).
- 2.16.1

-------------------------------------------------------------------
Mon Oct 15 16:00:06 CEST 2007 - locilka@suse.cz

- Abort the installation instead of halting the system in case of
  declining the license when installing from LiveCD (#330730).

-------------------------------------------------------------------
Thu Oct 11 15:00:03 CEST 2007 - jsrain@suse.cz

- show release notes properly in live installation (#332862)

-------------------------------------------------------------------
Wed Oct  3 17:50:11 CEST 2007 - locilka@suse.cz

- Added "Network Type" information to the First Stage Network Setup
- 2.16.0

-------------------------------------------------------------------
Wed Oct  3 09:53:55 CEST 2007 - mvidner@suse.cz

- Do not try to package COPYRIGHT.english, it is gone from
  devtools (#299144).

-------------------------------------------------------------------
Tue Oct  2 16:04:55 CEST 2007 - ug@suse.de

- typo fixed (#328172)

-------------------------------------------------------------------
Mon Sep 24 16:43:11 CEST 2007 - locilka@suse.cz

- Changed default delete_old_packages back to 'true' after finding
  and fixing all remaining issues with 'false' (changed by coolo)
- Added new option 'online_repos_preselected' into the control file
  to make default status of Online Repositories easily configurable
  (#327791).
- Initializing the default behavior of Online Repositories in
  inst_features according to the control file (#327791).
- 2.15.54

-------------------------------------------------------------------
Fri Sep 21 16:35:18 CEST 2007 - locilka@suse.cz

- Start dhcpcd using WFM instead of SCR (#326342).
- 2.15.53

-------------------------------------------------------------------
Fri Sep 21 09:53:37 CEST 2007 - locilka@suse.cz

- When normal umount at the end of the installation fails, try
  at least: sync, remount read-only, umount --force.
- Report all services running in the installation directory
  (both #326478).
- 2.15.52

-------------------------------------------------------------------
Thu Sep 20 12:23:01 CEST 2007 - locilka@suse.cz

- Changed inst_upgrade_urls to add sources not enabled during the
  upgrade in a disabled state instead of ignoring them (#326342).
- 2.15.51

-------------------------------------------------------------------
Tue Sep 18 19:50:52 CEST 2007 - locilka@suse.cz

- Fixed tar syntax: --ignore-failed-read param. position (#326055).
- 2.15.50

-------------------------------------------------------------------
Thu Sep 13 16:18:30 CEST 2007 - locilka@suse.cz

- Fixed inst_upgrade_urls to re-register sources with their
  repository names taken from the upgraded system (#310209).
- 2.15.49

-------------------------------------------------------------------
Tue Sep 11 20:03:02 CEST 2007 - aschnell@suse.de

- don't swapoff after 1st stage installation (bug #308121)
- 2.15.48

-------------------------------------------------------------------
Tue Sep 11 11:07:20 CEST 2007 - locilka@suse.cz

- Calling ntp-client_finish instead of ntp_client_finish in the
  inst_finish script (#309430).

-------------------------------------------------------------------
Wed Sep  5 14:48:33 CEST 2007 - locilka@suse.cz

- Reinitializing variable for skipping add-on-related clients with
  its default value in inst_system_analysis (#305554).
- 2.15.47

-------------------------------------------------------------------
Wed Sep  5 13:24:32 CEST 2007 - jsrain@suse.cz

- removed inst_fam.ycp (also from control files) (#307378)

-------------------------------------------------------------------
Mon Sep  3 12:45:41 CEST 2007 - locilka@suse.cz

- Creating symlinks to .curlrc and .wgetrc files from the root.
- Adjusting RPM dependencies (yast2-core, new builtin 'setenv').
- Adjusting ENV variables with proxy settings (all three #305163).
- Writing also proxy setting into Install.inf (#298001#c5).
- 2.15.46

-------------------------------------------------------------------
Fri Aug 31 16:26:07 CEST 2007 - locilka@suse.cz

- Calling ntp_client_finish client at the end of the installation
  (#299238#c9).
- 2.15.45

-------------------------------------------------------------------
Fri Aug 24 09:25:53 CEST 2007 - locilka@suse.cz

- Changing forgotten "catalogs" to "initializing..." (#302384).
- 2.15.44

-------------------------------------------------------------------
Tue Aug 21 16:10:16 CEST 2007 - locilka@suse.cz

- Fixed evaluating of "enabled" tag in map of repositories in
  inst_upgrade_urls (#300901).
- Added ssh_host_dsa_key ssh_host_dsa_key.pub ssh_host_rsa_key
  ssh_host_rsa_key.pub to be optionally copied as well as the SSH1
  keys (#298798).
- Allowing to abort the "System Probing" dialog (#298049).
- 2.15.43

-------------------------------------------------------------------
Wed Aug 15 17:30:06 CEST 2007 - mzugec@suse.cz

- mark string for translation (#300268)

-------------------------------------------------------------------
Fri Aug 10 11:19:36 CEST 2007 - locilka@suse.cz

- Using "Online Repositories" for Internet/Web-based/Additional/...
  repositories downloaded from web during the first stage
  installation (#296407).
- 2.15.42

-------------------------------------------------------------------
Wed Aug  8 12:35:28 CEST 2007 - jsrain@suse.cz

- show reboot message within live installation without timeout
  (#297691)
- 2.15.41

-------------------------------------------------------------------
Mon Aug  6 08:58:02 CEST 2007 - locilka@suse.cz

- Renamed product/default repositories check-box to "Add Internet
  Repositories Before Installation" (#297580).
- Added help for that check-box (#296810).
- First stage network setup dialog - changes in dialog alignment
  (#295043).
- Initialize mouse after installation steps are displayed (#296406)
- 2.15.40

-------------------------------------------------------------------
Thu Aug  2 08:53:56 CEST 2007 - jsrain@suse.cz

- do not show "Clone" check box in live installation
- 2.15.39

-------------------------------------------------------------------
Wed Aug  1 11:00:15 CEST 2007 - locilka@suse.cz

- Changing remote repositories link to http://download.opensuse.org
  (#297628)

-------------------------------------------------------------------
Wed Aug  1 10:33:45 CEST 2007 - mvidner@suse.cz

- Removed Provides/Obsoletes for ancient yast package names,
  with the devel-doc subpackage they broke yast2-schema build.
- 2.15.38

-------------------------------------------------------------------
Tue Jul 31 11:29:53 CEST 2007 - lslezak@suse.cz

- inst_extrasources - register the extra repositories in content
  file automatically without asking user (#290040), do not download
  metadata from the extra sources (offline registration) (#290040,
  #288640)

-------------------------------------------------------------------
Mon Jul 30 12:38:31 CEST 2007 - locilka@suse.cz

- Added inst_upgrade_urls client which offers URLs used on the
  system to be used during the upgrade as well (FATE #301785).
- Calling the client from control file.
- Adjusted RPM dependencies (.anyxml SCR agent).
- 2.15.37

-------------------------------------------------------------------
Sun Jul 29 22:39:31 CEST 2007 - locilka@suse.cz

- Fixed curl parameters for network test in first stage (#295484).

-------------------------------------------------------------------
Thu Jul 26 17:51:29 CEST 2007 - mzugec@suse.cz

- set variables VNC and USE_SSH in S07-medium (#294485)
- 2.15.36

-------------------------------------------------------------------
Wed Jul 25 12:48:50 CEST 2007 - mvidner@suse.cz

- startup scripts: Call initviocons only if it exists (#173426).
- 2.15.35

-------------------------------------------------------------------
Wed Jul 25 10:58:29 CEST 2007 - locilka@suse.cz

- Renamed yast2-installation-doc to yast2-installation-devel-doc
  (FATE #302461).
- Removed ping-based internet test from the First-stage network
  setup test.
- Sped up internet test by adding timeouts and by downloading only
  the page header.
- Added help texts to the network setup dialogs.

-------------------------------------------------------------------
Tue Jul 24 13:20:36 CEST 2007 - locilka@suse.cz

- Control file: Unified wizard step names with dialogs, removed
  Clean Up step part of the Online Update is now Registration
  (#293095).
- Call inst_network_check (and setup) only in Add-On products
  and/or Additional Product Sources were requested to be used
  (#293808).

-------------------------------------------------------------------
Tue Jul 24 10:48:02 CEST 2007 - locilka@suse.cz

- Splitting auto-generated documentation into separate package
  yast2-installation-doc (FATE #302461).
- 2.15.34

-------------------------------------------------------------------
Thu Jul 19 16:36:19 CEST 2007 - locilka@suse.cz

- If network setup in the first-stage installation is cancelled,
  return to the previous dialog (network check).
- Several minor updates of the network setup workflow (#292379).
- 2.15.33

-------------------------------------------------------------------
Wed Jul 18 10:54:26 CEST 2007 - locilka@suse.cz

- New progress and help messages when initializing the second
  stage (#292617).
- More debugging in switch_scr_finish.

-------------------------------------------------------------------
Thu Jul 12 12:59:32 CEST 2007 - locilka@suse.cz

- Client inst_productsources.ycp moved to yast2-packager.
- Changed link to list of servers in control file.
- Adjusted RPM dependencies.
- Installation sources are now Repositories.
- 2.15.32

-------------------------------------------------------------------
Wed Jul 11 09:09:58 CEST 2007 - locilka@suse.cz

- Changed default delete_old_packages to 'false'.

-------------------------------------------------------------------
Wed Jul  4 16:16:37 CEST 2007 - locilka@suse.cz

- Fixed workflow when user selects to Boot the installed system and
  then cancels that decision.
- 2.15.31

-------------------------------------------------------------------
Mon Jul  2 15:38:27 CEST 2007 - locilka@suse.cz

- Applied patch from sassmann@novell.com for PS3 support with
  576x384 resolution (#273147).

-------------------------------------------------------------------
Fri Jun 29 11:50:47 CEST 2007 - locilka@suse.cz

- Extended "Suggested Installation Sources" to support two levels
  of linking. First link contains list of links to be downloaded
  in order to get lists of suggested repositories.

-------------------------------------------------------------------
Thu Jun 28 21:34:19 CEST 2007 - jsrain@suse.cz

- updated for live CD installation

-------------------------------------------------------------------
Thu Jun 21 17:38:09 CEST 2007 - adrian@suse.de

- fix changelog entry order

-------------------------------------------------------------------
Thu Jun 21 10:34:10 CEST 2007 - locilka@suse.cz

- Added handling for "Suggested Installation Sources" during the
  first stage installation, initial evrsion (FATE #300898).
- Enhanced SCR-Switch installation-debugger.
- Added case-insensitive filter into the "Suggested Installation
  Sources" dialog.

-------------------------------------------------------------------
Wed Jun 20 13:12:10 CEST 2007 - locilka@suse.cz

- Fixed inst_license to really halt the system when license is
  declined (#282958).
- Fixed writing proxy settings during First-Stage Installation,
  Network Setup. Wrong Proxy::Import keys were used).
- Pre-selecting first connected network card in Network Card dialog
  in First-Stage Installation, Network Setup to avoid confusions.
- Fixed canceled Network Setup not to abort the entire
  installation.

-------------------------------------------------------------------
Fri Jun 15 14:34:01 CEST 2007 - locilka@suse.cz

- Fixing inst_addon_update_sources to initialize the target
  and sources before using Pkg:: builtins (#270899#c29).

-------------------------------------------------------------------
Thu Jun 14 11:28:26 CEST 2007 - locilka@suse.cz

- Enhanced network-test in the fist stage installation, three
  different servers are tested with 'ping' instead of only one.
- Current network settings are logged in case of failed network
  test (both #283841).
- Enhanced network-test in the fist stage installation, three
  different web-servers are tested with curl instead of only one.

-------------------------------------------------------------------
Wed Jun 13 15:44:05 CEST 2007 - locilka@suse.cz

- Implemented new feature that saves the content defined in control
  file from the installation system to the just installed system.
  Function, that does it, is SaveInstSysContent in SystemFilesCopy
  module (FATE #301937).
- Added new entry into the control file that defines what and where
  to save it, initially /root/ -> /root/inst-sys/.
- Adjusted control-file documentation.
- Fixed inst_restore_settings to start SuSEfirewall2_setup if it is
  enabled in the system init scripts to prevent from having
  half-started firewall after YOU kernel-update (#282871).

-------------------------------------------------------------------
Mon Jun 11 18:30:48 CEST 2007 - locilka@suse.cz

- Added lost fix from Andreas Schwab for startup scripts. The patch
  fixes evaluation of bash expressions.
- 2.15.30

-------------------------------------------------------------------
Mon Jun 11 17:55:23 CEST 2007 - locilka@suse.cz

- Adjusted SCR for install.inf to provide read/write access.
- Writing install.inf for save_network script at the end of
  the initial stage.
- Changed internal data structure for NetworkSetup in the initial
  stage.
- Added Internet test to the end of the NetworkSetup in the initial
  stage.
- 2.15.29

-------------------------------------------------------------------
Fri Jun  8 17:52:57 CEST 2007 - locilka@suse.cz

- Added initial implementation of possibility to setup network
  in the first stage installation. New YCP clients have beed added:
  inst_network_check and inst_network_setup. Scripts are called
  from inst_system_analysis before sources are initialized
  (FATE #301967).

-------------------------------------------------------------------
Thu Jun  7 15:08:08 CEST 2007 - locilka@suse.cz

- A new label "Writing YaST Configuration..." used in case of
  restarting system or installation.

-------------------------------------------------------------------
Fri Jun  1 12:41:10 CEST 2007 - mzugec@suse.cz

- use shared isNetworkRunning() function in network_finish
- 2.15.28

-------------------------------------------------------------------
Wed May 30 11:33:52 CEST 2007 - mzugec@suse.cz

- fixed spec requirements

-------------------------------------------------------------------
Mon May 28 16:02:38 CEST 2007 - mzugec@suse.cz

- removed netsetup item from control files

-------------------------------------------------------------------
Mon May 28 13:33:08 CEST 2007 - mzugec@suse.cz

- removed inst_netsetup item from control files

-------------------------------------------------------------------
Sun May 27 14:49:37 CEST 2007 - mzugec@suse.de

- installation network changes:
http://lists.opensuse.org/yast-devel/2007-05/msg00025.html
- 2.15.27

-------------------------------------------------------------------
Tue May 22 10:51:57 CEST 2007 - ug@suse.de

- reactivate hardware detection during autoinstall
- 2.15.26

-------------------------------------------------------------------
Mon May 21 10:40:20 CEST 2007 - locilka@suse.cz

- Fixed release-notes desktop file.
- 2.15.25

-------------------------------------------------------------------
Thu May 17 22:18:29 CEST 2007 - locilka@suse.cz

- Progress dialog for initializing installation sources.
- 2.15.24

-------------------------------------------------------------------
Tue May 15 14:14:13 CEST 2007 - locilka@suse.cz

- Changed control file in partitioning/evms_config section from
  'true' to 'false' (#274702).

-------------------------------------------------------------------
Fri May 11 16:30:06 CEST 2007 - locilka@suse.cz

- Removing directories '/var/lib/zypp/cache' and '/var/lib/zypp/db'
  if they exist at the beginning of the installation (#267763).
- 2.15.23

-------------------------------------------------------------------
Thu May 10 17:16:49 CEST 2007 - locilka@suse.cz

- Merged hardware probing (inst_startup) and system probing
  (inst_system_analysis) into one script to have only one progress
  dialog instead of two (#271291).
- openSUSE control file clean-up: The default value for enable_next
  and enable_back is 'yes'. Only few steps do not allow to go back
  (#270893).
- 2.15.22

-------------------------------------------------------------------
Wed May  9 10:25:37 CEST 2007 - locilka@suse.cz

- Safe qouting of bash command in desktop_finish.
- CommandLine for inst_release_notes (#269914).

-------------------------------------------------------------------
Mon May  7 13:43:54 CEST 2007 - ms@suse.de

- don't clobber existing /root/.vnc/passwd file (#271734)

-------------------------------------------------------------------
Wed Apr 18 09:13:10 CEST 2007 - locilka@suse.cz

- Root password dialog has been moved to be the first dialog of the
  second stage installation workflow (FATE #301924).
- "Root Password" step is now called "root Password" (#249706).
- Created new 'Check Installation' entry to the 'Configuration'
  part of the workflow. This section contains setting up network
  if needed, initializing target if needed, and installing
  remaining software (needed by FATE #301924).
- Added new client inst_initialization that creates initialization
  progress UI instead of blank screen.
- 2.15.20

-------------------------------------------------------------------
Tue Apr 17 11:11:37 CEST 2007 - locilka@suse.cz

- Fixed Add-On template to use generic 'control' textdomain
- 2.15.19

-------------------------------------------------------------------
Fri Apr 13 09:45:10 CEST 2007 - locilka@suse.cz

- Replacing networkmanager_proposal with general_proposal (network)
  that includes also IPv6 settings (#263337, #260261).

-------------------------------------------------------------------
Thu Apr 12 11:57:03 CEST 2007 - locilka@suse.cz

- Initialize the target and sources before adding extra sources.
  They needn't be initialized after YaST is restarted during the
  online update (#263289).

-------------------------------------------------------------------
Wed Apr 11 10:21:24 CEST 2007 - locilka@suse.cz

- Release Notes dialog is using a [Close] button if not running in
  installation (#262440).

-------------------------------------------------------------------
Fri Apr  6 16:48:58 CEST 2007 - locilka@suse.cz

- In case of reboot during installation, network services status
  is stored to a reboot_network_settings file and their status
  is restored again when starting the installation after reboot.
  Restoring the status uses Progress library for user feedback
  (#258742).
- Adjusted RPM dependencies.
- 2.15.18

-------------------------------------------------------------------
Thu Apr  5 13:34:48 CEST 2007 - locilka@suse.cz

- Using function PackagesUI::ConfirmLicenses() instead of
  maintaining own code with almost the same functionality (#256627)
- Adjusted RPM dependencies
- Unified inst_startup UI to use the Progress library instead of
  sequence of busy pop-ups.
- Unified inst_system_analysis UI to use the Progress library
  instead of empty dialog.
- 2.15.17

-------------------------------------------------------------------
Wed Apr  4 10:35:55 CEST 2007 - locilka@suse.cz

- Removed IPv6 proposal from installation control file. IPv6
  proposal has been merged into Network Mode proposal (#260261).

-------------------------------------------------------------------
Wed Mar 28 16:17:37 CEST 2007 - locilka@suse.cz

- Adjusted to use WorkflowManager instead AddOnProduct module
  in some cases to make Pattern-based installation and
  configuration workflow (FATE #129).
- Adjusted RPM dependencies and BuildRequires.
- 2.15.16

-------------------------------------------------------------------
Tue Mar 27 14:22:46 CEST 2007 - ms@suse.de

- fixed X11 preparation by checking /etc/reconfig_system (#252763)

-------------------------------------------------------------------
Wed Mar 21 16:47:14 CET 2007 - locilka@suse.cz

- Handling CloneSystem functionality when the client for cloning is
  not installed (checkbox is disabled).

-------------------------------------------------------------------
Mon Mar 19 13:09:57 CET 2007 - locilka@suse.cz

- Creating an empty /etc/sysconfig/displaymanager in desktop_finish
  if the sysconfing doesn't exist (minimal installation).
- Handling missing .proc.parport.devices agent (RPM recommends
  yast2-printer for that).

-------------------------------------------------------------------
Tue Mar 13 13:43:42 CET 2007 - locilka@suse.cz

- Reboot in case of the declined license during the initial
  installation (#252132).

-------------------------------------------------------------------
Mon Mar 12 08:44:19 CET 2007 - locilka@suse.cz

- Modules 'Product' and 'Installation' (installation settings) were
  moved from 'yast2-installation' to 'yast2' to minimize
  cross-package dependencies.
- Adjusted package dependencies.
- 2.15.15

-------------------------------------------------------------------
Fri Mar  9 10:05:20 CET 2007 - locilka@suse.cz

- Module InstShowInfo has been moved from yast2-installation to
  yast2-packager because this module is used by Add-Ons and
  installation sources only.
- Adjusted RPM Requires (yast2-packager >= 2.15.22).
- 2.15.14

-------------------------------------------------------------------
Thu Mar  8 16:59:35 CET 2007 - locilka@suse.cz

- Module GetInstArgs moved from yast2-installation to yast2, many
  clients required yast2-installation only because of this module.

-------------------------------------------------------------------
Thu Mar  8 14:45:39 CET 2007 - locilka@suse.cz

- Tag 'PATTERNS' in product content file is depracated by
  'REQUIRES' and/or 'RECOMMENDS' tag (#252122).

-------------------------------------------------------------------
Tue Mar  6 16:44:49 CET 2007 - kmachalkova@suse.cz

- Do not export LINES and COLUMNS variables, so that terminal
  resize event is handled correctly (#184179)

-------------------------------------------------------------------
Tue Mar  6 16:44:48 CET 2007 - locilka@suse.cz

- AddOnProduct and ProductLicense finally moved to yast2-packager
  from yast2-installation to avoid build cycles.
- 2.15.13

-------------------------------------------------------------------
Mon Mar  5 17:14:58 CET 2007 - locilka@suse.cz

- Moving AddOnProduct module back to yast2-installation because
  this module is needed in the second-stage installation.
- AddOnProduct-related testsuites moved back to yast2-installation.
- 2.15.12

-------------------------------------------------------------------
Mon Mar  5 12:58:21 CET 2007 - locilka@suse.cz

- Adding new installation client mouse_finish which is called
  before SCR is switched. This removes the dependency of
  yast2-installation on yast2-mouse.
- 2.15.11

-------------------------------------------------------------------
Fri Mar  2 15:27:14 CET 2007 - locilka@suse.cz

- Providing feedback (busy message) in inst_restore_settings.
  Starting network by calling 'network start' with timeout.
- Adding yast2-bootloader into required packages because it is
  needed after the SCR is switched into the installed system just
  before reboot (#249679).
- Added more logging into inst_system_analysis (booting installed
  system).
- 2.15.10

-------------------------------------------------------------------
Wed Feb 28 14:11:16 CET 2007 - jsrain@suse.cz

- added more logging to umount_finish (#247594)

-------------------------------------------------------------------
Mon Feb 26 16:03:42 CET 2007 - jsrain@suse.cz

- updated popup in case of license is not accepted (#162499)

-------------------------------------------------------------------
Thu Feb 22 13:52:12 CET 2007 - locilka@suse.cz

- Splitting installation_worker (main installation script) into
  inst_worker_initial and inst_worker_continue.
- Testsuites related to Add-Ons moved to yast2-add-on package.
- 2.15.9

-------------------------------------------------------------------
Wed Feb 21 17:24:30 CET 2007 - locilka@suse.cz

- Added documentation for silently_downgrade_packages and
  keep_installed_patches control file entries (plus their reverse
  lists) (FATE #301990, Bugzilla #238488).

-------------------------------------------------------------------
Mon Feb 19 16:00:23 CET 2007 - locilka@suse.cz

- More concrete fix of bug #160301: Displaying information about
  how to continue the second stage installation if SSH is the only
  installation method. This informational pop-up has disabled
  time-out (#245742).
- Moving parts of installation_worker script to includes based on
  in which installation stage they are used.

-------------------------------------------------------------------
Fri Feb 16 16:18:28 CET 2007 - locilka@suse.cz

- Add-Ons moved to a new package yast2-add-on-2.15.0 (#238673)

-------------------------------------------------------------------
Thu Feb 15 12:21:46 CET 2007 - locilka@suse.cz

- New entries silently_downgrade_packages, plus reverse list, and
  keep_installed_patches, plus reverse list, were added into SLES
  and SLED control files (FATE #301990, Bugzilla #238488).

-------------------------------------------------------------------
Mon Feb 12 13:40:41 CET 2007 - locilka@suse.cz

- Making release_notes modular.
- Rewriting RPM dependencies (#238679).
- Moving parts of installation_worker client into functions.
- Moving Mouse-init functions into inst_init_mouse client.
- Moving Storage-related functions (autoinstall) into
  inst_check_autoinst_mode client.
- Moving vendor client and desktop file to the yast2-update to
  minimize yast2-installation dependencies.
- Remove obsolete /proc/bus/usb mounting (#244950).

-------------------------------------------------------------------
Wed Feb  7 11:01:02 CET 2007 - locilka@suse.cz

- Correct Installation::destdir quoting in .local or .target bash
  commands.
- 2.15.8

-------------------------------------------------------------------
Tue Feb  6 16:29:55 CET 2007 - locilka@suse.cz

- Hide &product; in inst_suseconfig call to remove dependency on
  Product.ycp and not to be so ugly (#241553).

-------------------------------------------------------------------
Mon Feb  5 11:31:52 CET 2007 - locilka@suse.cz

- Store Add-Ons at the end of first stage installation and restore
  them before AutoYaST cloning at the end of the second stage
  installation (bugzilla #187558).
- Set license content before it is displayed for the first time,
  select license language before it is displayed (#220847).
- 2.15.7

-------------------------------------------------------------------
Fri Feb  2 15:25:04 CET 2007 - locilka@suse.cz

- Removing dependency on yast2-slp package.
- Moving all SLP-related functionality to yast2-packager-2.15.7.
- Handling not installed yast2-slp package in Add-Ons (#238680).

-------------------------------------------------------------------
Thu Feb  1 12:41:36 CET 2007 - locilka@suse.cz

- When an Add-On product is added and removed later, correctly
  remove also cached control file of that Add-On (#238307).
- 2.15.6

-------------------------------------------------------------------
Wed Jan 31 09:34:11 CET 2007 - locilka@suse.cz

- Rereading all SCR Agents in case of installation workflow changed
  by Add-On product (#239055).
- Calling PackageLock::Check before Pkg calls (#238556).

-------------------------------------------------------------------
Sun Jan 28 22:27:48 CET 2007 - locilka@suse.cz

- Removed tv and bluetooth hardware proposals from SLES control
  file. There are no such modules in that product (#238759).

-------------------------------------------------------------------
Mon Jan 22 13:46:20 CET 2007 - locilka@suse.cz

- Correct handling of CD/DVD Add-Ons in installation (#237264).
- Fixed switching between Installation Settings tabs in case of
  error in proposal. Every time, only the more-detailed tab is
  selected (#237291).
- Appropriate buttons for Add-Ons dialog for both dialog in
  installation workflow and installation proposal (#237297).
- 2.15.5

-------------------------------------------------------------------
Fri Jan 19 16:25:44 CET 2007 - locilka@suse.cz

- Fixed cancelling of entering a new Add-On (#236315).
- Added zFCP and DASD to installation/update proposal on S/390
  (jsrain) (#160399)
- 2.15.4

-------------------------------------------------------------------
Wed Jan 17 10:50:02 CET 2007 - locilka@suse.cz

- Changed control file documentation for Flexible Partitioning
  (bugzilla #229651 comment #15).
- Changed option <clone_module> "lan" to "networking" (#235457).

-------------------------------------------------------------------
Fri Jan 12 19:05:56 CET 2007 - ms@suse.de

- fixed TERM type setup in case of ssh based installations.
  if the installation is ssh based, TERM is not allowed to
  be overwritten by the value of install.inf. The TERM value
  of install.inf points to the console and not to the remote
  terminal type (#234032)

-------------------------------------------------------------------
Fri Jan 12 17:41:05 CET 2007 - locilka@suse.cz

- control file variable for monthly suse_register run (F#301822)
  (change made by jdsn)

-------------------------------------------------------------------
Thu Jan 11 10:59:40 CET 2007 - locilka@suse.cz

- Changed SLD and SLE control files to reflect demands described in
  bugzilla bug #233156:
  * Old packages are removed by default, only for upgrading from
    SLD 10 or SLE 10, packages are not removed by default.
  * New packages are selected for installation by default, only for
    upgrading from SLD 10 or SLE 10, packages are only updated.
  * Upgrading to new SLE 10 from is only supported from SLES9 and
    SLE 10, upgrading from another product will display warning.

-------------------------------------------------------------------
Sat Jan  6 19:32:23 CET 2007 - ms@suse.de

- fixed usage of fbiterm (#225229)

-------------------------------------------------------------------
Thu Jan  4 14:27:12 CET 2007 - locilka@suse.cz

- Added documentation for new features in control file:
  * boolean delete_old_packages and list of products for which this
    rule is inverted.
  * boolean only_update_selected and list of products for which
    this rule is inverted.
  * list of products supported for upgrade
  (All described in FATE #301844)

-------------------------------------------------------------------
Tue Jan  2 13:07:24 CET 2007 - locilka@suse.cz

- Allowing to add the very same product that has been already
  installed or selected for installation in case the url is
  different than any of the current urls. There can be more sources
  for the product because product urls can be removed and added
  also by inst_source module (#227605).
- Consistent spelling of "Add-On" and "add-on" (#229934).
- 2.15.3

-------------------------------------------------------------------
Tue Dec 12 10:57:21 CET 2006 - locilka@suse.cz

- Consistent spelling of 'AutoYaST' (#221275).

-------------------------------------------------------------------
Mon Dec 11 16:11:21 CET 2006 - locilka@suse.cz

- Handling new flag REGISTERPRODUCT from add-on product content
  file. This flag demands running the registration client after
  an add-on product is installed (on a running system) and demands
  running the registration client even if it is disabled in
  the base-product's control file (during installation)
  (FATE #301312).
- 2.15.2

-------------------------------------------------------------------
Thu Dec  7 18:28:21 CET 2006 - locilka@suse.cz

- Release Notes dialog in the second stage installation now offers
  to select a different language for release notes than the default
  one (#224875).

-------------------------------------------------------------------
Thu Dec  7 10:46:00 CET 2006 - locilka@suse.cz

- Reworked adding and removing Add-Ons during the first stage
  installation. If some Add-Ons are added or removed, the entire
  workflow is created from scratch (#221377).
- Using a separate temporary directory for Add-On licenses not to
  be confused by the previous Add-On.
- Fixed Second Stage Installation script to handle rebooting
  after kernel-patch correctly (#224251).
- Fixed Add-On handling when cancelling adding an Add-On product,
  before that return value from the previous adding was evaluated.
- Fixing some texts (#223880)
- 2.15.1

-------------------------------------------------------------------
Mon Dec  4 16:27:21 CET 2006 - locilka@suse.cz

- Adding support for own help texts for particular submodules in
  installation proposal (FATE #301151). Use key "help" in
  "MakeProposal"'s function result.
- Adding root_password_ca_check item into the globals of control
  file set to true for SLES and false otherwise (FATE #300438).
- A better fix for disabling [Back] button in License Agreement
  dialog when the previous (Language) dialog has been skipped
  (223258).
- 2.15.0

-------------------------------------------------------------------
Mon Dec  4 08:34:02 CET 2006 - lslezak@suse.cz

- "en_EN" -> "en_GB" in list of the preferred languages for EULA

-------------------------------------------------------------------
Thu Nov 23 11:10:14 CET 2006 - locilka@suse.cz

- Disabling [Back] button in License Agreement dialog when the
  previous (Language) dialog has been skipped (223258).
- 2.14.15

-------------------------------------------------------------------
Wed Nov 22 18:51:10 CET 2006 - ms@suse.de

- added hostname/IP information to Xvnc setup (#223266)
- fixed call of initvicons, deactivate s390 exception (#192052)
- 2.14.14

-------------------------------------------------------------------
Tue Nov 21 14:42:50 CET 2006 - locilka@suse.cz

- Reporting the failed or aborted installation only when it has
  been really aborted or when it really failed. YaST or system
  restarts on purpose (online update) are now handled correctly -
  there is no question whether user wants to continue with
  the installation (#222896).
- 2.14.13

-------------------------------------------------------------------
Mon Nov 20 15:25:11 CET 2006 - locilka@suse.cz

- Wider list of extra-sources 56->76 characters (#221984).
- Adding modules listed in Linuxrc entry brokenmodules into the
  /etc/modprobe.d/blacklist file (#221815).
- 2.14.12

-------------------------------------------------------------------
Mon Nov 20 11:49:53 CET 2006 - ms@suse.de

- fixed framebuffer color depth setup (#221139)
- 2.14.11

-------------------------------------------------------------------
Mon Nov 20 08:55:16 CET 2006 - locilka@suse.cz

- Show update-confirmation dialog in Mode::update() only (#221571).
- Pressing [Abort] button in the Add-On dialog during installation
  now opens-up a correct pop-up dialog with correct text (#218677).

-------------------------------------------------------------------
Wed Nov 15 15:30:03 CET 2006 - ms@suse.de

- fixed i810 based installation (#220403)
- 2.14.10

-------------------------------------------------------------------
Wed Nov 15 14:38:21 CET 2006 - locilka@suse.cz

- Defining the minimal size for release_notes pop-up to have the
  minimal size 76x22 or 3/4x2/3 in text mode and 100x30 in graphic
  mode (#221222).

-------------------------------------------------------------------
Wed Nov 15 11:40:48 CET 2006 - locilka@suse.cz

- Restoring the [ Next ] button in the inst_congratlate client when
  the [ Back ] button is pressed (#221190).

-------------------------------------------------------------------
Tue Nov 14 13:20:24 CET 2006 - locilka@suse.cz

- Changes in openSUSE control file (#219878):
  * limit_try_home: 5 GB -> 7 GB
  * root_base_size: 3 GB -> 5 GB

-------------------------------------------------------------------
Thu Nov  9 15:21:14 CET 2006 - locilka@suse.cz

- Always run the fonts_finish's Write() function. Skip running
  "SuSEconfig --module fonts" if script SuSEconfig.fonts does not
  exist (#216079).
- 2.14.9

-------------------------------------------------------------------
Thu Nov  9 10:22:00 CET 2006 - locilka@suse.cz

- Added confirmation dialog into the update workflow on the running
  system before the update really proceeds (#219097).
- confirmInstallation function moved from inst_doit to misc to make
  confirmation dialog possible (#219097).
- Set Product Name only when any Product Name found (#218720).
- 2.14.8

-------------------------------------------------------------------
Fri Nov  3 14:39:53 CET 2006 - locilka@suse.cz

- Preselecting already installed languages in the Language Add-On
  script (FATE #301239) (#217052).
- 2.14.7

-------------------------------------------------------------------
Fri Nov  3 10:17:37 CET 2006 - locilka@suse.cz

- Changed text of question asking whether the second stage
  installation should start again (FATE #300422) in case of
  previous failure or user-abort (#215697).

-------------------------------------------------------------------
Wed Nov  1 17:43:41 CET 2006 - locilka@suse.cz

- "Installation->Other->Boot Installed System->Cancel" now doesn't
  abort the installation but returns to the Installation Mode
  dialog (#216887).
- Correct handling of pressing Cancel or Abort buttons in pop-up
  windows in Add-On installation (#216910).

-------------------------------------------------------------------
Mon Oct 30 15:10:07 CET 2006 - lslezak@suse.cz

- updated inst_extrasources client to not download files from the
  installation sources (#213031)
- requires yast2-pkg-bindings >= 2.13.101
- 2.14.6

-------------------------------------------------------------------
Mon Oct 30 12:59:31 CET 2006 - locilka@suse.cz

- Moving ProductFeatures::Save() from inst_kickoff client to
  save_config_finish - client that is called after the SCR is
  switched to the running system (#209119).
- Calling Storage::RemoveDmMapsTo (device) in after the disks are
  probed in inst_system_analysis (#208222).
- Fixed including packager.

-------------------------------------------------------------------
Thu Oct 26 14:51:12 CEST 2006 - locilka@suse.cz

- Enabling back button in the License Agreement dialog (#215236).
- Adding add-on.rnc for AutoYaST profile validation (#215248).
- Providing an easier switch to disable IPv6 by a new ipv6 client
  in the network proposal (FATE #300604) (mzugec).
- 2.14.5

-------------------------------------------------------------------
Wed Oct 25 16:28:14 CEST 2006 - locilka@suse.cz

- Adding more debugging messages in order to fix random crashing
  of the second stage installation (#214886).

-------------------------------------------------------------------
Tue Oct 24 13:57:57 CEST 2006 - locilka@suse.cz

- Renamed control file control.PROF.xml to control.openSUSE.xml

-------------------------------------------------------------------
Tue Oct 24 10:58:18 CEST 2006 - ms@suse.de

- fixed nic detection (#213870)

-------------------------------------------------------------------
Mon Oct 23 16:04:30 CEST 2006 - locilka@suse.cz

- Added special installation client for Language Add-Ons
  inst_language_add-on and it's XML workflow
  add-on-template_installation.xml for calling this client after
  the Add-On Product is added by the add-on client (FATE #301239).
- Adding add-on client to list of clients that are enabled for
  AutoYaST cloning (bugzilla #198927).
- Added summary of the Release Notes client for the Control Center
  (bugzilla #213878).
- 2.14.4

-------------------------------------------------------------------
Wed Oct 18 16:13:12 CEST 2006 - locilka@suse.cz

- Added a life-belt into the second stage installation. It can be
  restarted under these circumstances:

  1.) User aborts the installation
  2.) Installation process is killed during the installation
  3.) Computer is restarted during the installation (reset)

  The very next time the system is restarted. YaST starts and
  informs user that the previous installation was aborted/failed.
  Then users are asked whether they want to rerun the second stage
  installation (FATE #300422).

- Fixed setting own Y2MAXLOGSIZE up in order to save memory
  requirements during the first stage installation.
- 2.14.3

-------------------------------------------------------------------
Mon Oct 16 13:18:43 CEST 2006 - locilka@suse.cz

- Timeout license in AutoYaST after 2 seconds (#206706).
  This solution doesn't break ncurses.
- 2.14.2

-------------------------------------------------------------------
Mon Oct 16 12:24:10 CEST 2006 - fehr@suse.de

- added new configurable values for LVM/EVMS based proposals
  (feature 300169)
- change evms_config to true

-------------------------------------------------------------------
Mon Oct 16 11:12:51 CEST 2006 - ms@suse.de

- disable oom-killing for X-Server process (#211860)

-------------------------------------------------------------------
Thu Oct 12 16:28:07 CEST 2006 - locilka@suse.cz

- Handle Installation::destdir in *.bash properly (#211576).
- 2.14.1

-------------------------------------------------------------------
Mon Oct  9 16:52:14 CEST 2006 - locilka@suse.cz

- Merged SLES10 SP1 branch to openSUSE 10.2.
- 2.14.0

-------------------------------------------------------------------
Mon Oct  9 09:33:31 CEST 2006 - locilka@suse.cz

- Remove old eula.txt and then copy new one if exists (#208908).
- Using the fullscreen mode again, background images temporarily
  removed from the RPM build (#208307).
- The default "Other Option" is Repair, not Boot (#208841).
- Removed some unneeded imports from inst_clients.
- 2.13.159

-------------------------------------------------------------------
Mon Oct  2 16:44:25 CEST 2006 - locilka@suse.cz

- Merged proofread texts
- 2.13.158

-------------------------------------------------------------------
Mon Oct  2 11:06:29 CEST 2006 - lslezak@suse.cz

- inst_extrasources.ycp - fixed name of the text domain
- 2.13.157

-------------------------------------------------------------------
Wed Sep 27 15:22:15 CEST 2006 - lslezak@suse.cz

- new inst_extrasources.ycp client - add extra installation sources
  during installation (in 2nd stage, after online update)
  (fate #100168, #300910)
- 2.13.156

-------------------------------------------------------------------
Wed Sep 27 09:58:53 CEST 2006 - locilka@suse.cz

- YCP modules that originated at yast2-packager were moved back.
- Usage of dgettext replaced with standard gettext strings.
- Removed yast2-slp and yast2-firewall from build-requirements.
- 2.13.155

-------------------------------------------------------------------
Mon Sep 25 17:45:54 CEST 2006 - locilka@suse.cz

- New icon for Hardware Proposal.
- Root Password dialog moved before Hostname and Domain Name
  (#208032).

-------------------------------------------------------------------
Mon Sep 25 13:21:35 CEST 2006 - locilka@suse.cz

- A bit rewritten code for language selected for second stage of
  update (FATE #300572). Mode::Set is now called before Mode::Get.
- New installation images from jimmac (#203510).
- Timeout and accept the license dialog when installing using
  AutoYaST. By defualt, it's 8 seconds (#206706).
- New busy message when finishing the installation (closing
  sources, etc.).
- 2.13.154

-------------------------------------------------------------------
Mon Sep 25 10:59:16 CEST 2006 - jsrain@suse.cz

- check properly for existing files in /proc (#205408)

-------------------------------------------------------------------
Fri Sep 22 16:01:25 CEST 2006 - jsuchome@suse.cz

- Remember the selected language for update and use it also in the
  second stage (FATE #300572).
- 2.13.153

-------------------------------------------------------------------
Fri Sep 22 14:14:44 CEST 2006 - lslezak@suse.cz

- x11_finish.ycp - removed workaround for #201121

-------------------------------------------------------------------
Fri Sep 22 09:35:36 CEST 2006 - locilka@suse.cz

- Fixed starting Installation in window: Exception for PPC, 832x624
  still runs in fullscreen. Fixed using a fallback image when
  the current resolution is not supported (#207321).
- Fixed counting offset for installation in window. Exceptions are
  now handled correctly (#207310).
- Changed fallback background image - a pure black suits better.
- Visual speeding-up initializing the installation - adding
  a wrapper installation.ycp around installation_worker.ycp client
  to provide UI ASAP.

-------------------------------------------------------------------
Thu Sep 21 16:36:42 CEST 2006 - ms@suse.de

- added patch from Olaf Hering to remove the DefaultColorDepth
  for special fb devices which are not VESA VGA (#207338)

-------------------------------------------------------------------
Tue Sep 19 17:14:28 CEST 2006 - locilka@suse.cz

- Removed Installation background 1600x800 px.
- Added installation background 1280x800 px.

-------------------------------------------------------------------
Mon Sep 18 09:53:18 CEST 2006 - locilka@suse.cz

- Icon for release notes (inst_release_notes).
- List of available SLP sources based on Product Name (SLP label),
  also with filter when more than 15 sources are listed
  (FATE #300619).
- Added background images for installation (thanks to jimmac)
  [1024x768, 1280x1024, 1400x1050, 1600x800, 1600x1200] (Bugzilla
  #203510).
- Replacing "Product %1" with "%1" for list of selected Add-On
  products - the column is already called "Product".
- 2.13.152

-------------------------------------------------------------------
Thu Sep 14 14:45:54 CEST 2006 - locilka@suse.cz

- Finally! Corrected path for importing user-related data to the
  just installed system (FATE #120103, comments #17, #18).

-------------------------------------------------------------------
Thu Sep 14 00:46:19 CEST 2006 - ro@suse.de

- added yast2-core-devel to BuildRequires

-------------------------------------------------------------------
Wed Sep 13 09:27:51 CEST 2006 - locilka@suse.cz

- Calling languages.ycp client has been changed to a function call
  Language::GetLanguagesMap (#204791).
- Added new Requirement: yast2-country >= 2.13.35
- Calling copy_systemfiles_finish from inst_finish (FATE #300421).
- New icon for Finishing Basic Installation dialog.
- Calling new pre_umount_finish client before umount_finish,
  umount_finish closes SCR (#205389).
- Correctly quote files that are added into the temporary archive
  (FATE #300421).
- Removing the leading slashes from filenames when archiving them.
- Reporting error (into log) if save_hw_status_finish.ycp goes
  wrong (partly fixed #205408).
- 2.13.151

-------------------------------------------------------------------
Tue Sep 12 18:40:34 CEST 2006 - locilka@suse.cz

- Found a better place for calling 'inst_pre_install' client, by
  now it is really called...
- Enhanced logging.
- Disabling the License Language combo-box in case of less than
  two languages in it (#203543).

-------------------------------------------------------------------
Tue Sep 12 17:07:19 CEST 2006 - locilka@suse.cz

- Fixed displaying license: Language name should always be either
  shown or the license is disabled as invalid; If there are both
  license.en.txt and license.txt, one of them is hidden because
  they have the very same content; An installation language is also
  pre-selected as a language for a license (if such exists).
- Fixed initializing the known languages via WFM::call("languages")
  (#204791).
- Another icon for Installation Mode dialog, it was the same as for
  Initialization and Analyzing the Computer dialogs.
- 2.13.150

-------------------------------------------------------------------
Mon Sep 11 09:59:15 CEST 2006 - locilka@suse.cz

- Added 'inst_pre_install' and 'copy_systemfiles_finish' clients,
  and module 'SystemFilesCopy' as a solution for FATE requests
  #300421 and #120103, which means that SSH keys are, by now,
  copied from another already installed system (if such exists).
  If there are more installed systems, the best ones are selected
  considering the newest access-time.
- More verbose dialog when initializing the installation (+icon).

-------------------------------------------------------------------
Thu Sep  7 15:13:54 CEST 2006 - locilka@suse.cz

- Added dialog content and help into the initial dialog of add-on
  client. Progress will be even better.
- Temporarily disabled buttons that don't work there.
- Added more "busy messages" into the add-on dialogs.
- Added new functionality for filtering services in SLP services
  table. Allowed characters are "a-zA-Z0-9 .*-".

-------------------------------------------------------------------
Wed Sep  6 17:41:07 CEST 2006 - mvidner@suse.cz

- To allow adding unsigned sources, temporarily "rug set-pref
  security-level none" when syncing in inst_source (#190403).
- 2.13.149

-------------------------------------------------------------------
Wed Sep  6 12:47:51 CEST 2006 - locilka@suse.cz

- No such headline "Mode" in the Installation Settings dialog.
  Help fixed (#203811).
- Added help into the Add-On Product Installation dialog.
- Add and Delete buttons in the same dialog were moved to the left
  side according the YaST style guide.
- Disabling Delete button in case of no Products listed
  (all filed as bug #203809).
- Used a correct (another) icon in License Agreement dialog
  (#203808).

-------------------------------------------------------------------
Mon Sep  4 15:59:47 CEST 2006 - locilka@suse.cz

- Running Installation in Wizard Window (#203510).
- Needed binaries in inst-sys: xquery and fvwm-root.
- Initially, a plain colored image is used as a background.
- 2.13.148

-------------------------------------------------------------------
Mon Sep  4 15:49:40 CEST 2006 - ms@suse.de

- fixed -fp setup of Xvnc (#203531)

-------------------------------------------------------------------
Fri Sep  1 08:48:50 CEST 2006 - locilka@suse.cz

- Fixed Installation Mode dialog to redraw itself only when needed.

-------------------------------------------------------------------
Wed Aug 23 16:59:03 CEST 2006 - locilka@suse.cz

- Added a new debugger tool scr_switch_debugger.ycp that is called
  when switching to the installed system in switch_scr_finish.ycp
  fails (#201058).
- Additionally, YaST logs from installed system are stored under
  the /var/log/YaST2/InstalledSystemLogs/ directory.
- 2.13.147

-------------------------------------------------------------------
Wed Aug 23 16:44:18 CEST 2006 - jsrain@suse.cz

- use version specific Xvnc parameters
- 2.13.146

-------------------------------------------------------------------
Wed Aug 23 13:05:35 CEST 2006 - jsrain@suse.cz

- temporary fix to copy /etc/X11/xorg.conf to the system during
  installation (#201121)
- 2.13.145

-------------------------------------------------------------------
Tue Aug 22 19:26:28 CEST 2006 - mvidner@suse.cz

- test_proposal and test_inst_client: also call
  Mode::SetMode ("installation");

-------------------------------------------------------------------
Tue Aug 22 14:27:53 CEST 2006 - locilka@suse.cz

- New Installation Mode dialog (#156529)
- 2.13.144

-------------------------------------------------------------------
Tue Aug 22 13:41:54 CEST 2006 - jsrain@suse.cz

- weaken dependency on suseRegister (#183656)

-------------------------------------------------------------------
Fri Aug 18 09:49:41 CEST 2006 - jsrain@suse.cz

- fixed building documentation
- 2.13.143

-------------------------------------------------------------------
Thu Aug 10 11:18:24 CEST 2006 - jsrain@suse.cz

- fixed congratulation text for openSUSE (#198252)
- 2.13.142

-------------------------------------------------------------------
Wed Aug  9 15:30:57 CEST 2006 - jsrain@suse.cz

- read info about products from package manager without parsing all
  metadata and reading RPM database (#66046)
- added unzip to Requires (#195911)

-------------------------------------------------------------------
Tue Aug  8 09:54:38 CEST 2006 - jsrain@suse.cz

- fixed 'Requires'
- 2.13.141

-------------------------------------------------------------------
Fri Aug  4 16:33:11 CEST 2006 - jsrain@suse.cz

- updated for X.Org 7
- 2.13.140

-------------------------------------------------------------------
Fri Aug  4 09:21:28 CEST 2006 - jsrain@suse.cz

- moved SLP source scanning to SourceManager.ycp

-------------------------------------------------------------------
Wed Aug  2 14:10:41 CEST 2006 - mvidner@suse.cz

- Added a configure-time check for fvwm directory

-------------------------------------------------------------------
Fri Jul 28 09:42:00 CEST 2006 - jsrain@suse.cz

- offer to eject the CD drive when asking for add-on CD (#181992)

-------------------------------------------------------------------
Thu Jul 27 14:18:01 CEST 2006 - jsrain@suse.cz

- added support for merging multiple proposal items as one proposal
  item (eg. to group langage and keyboard)
- 2.13.139

-------------------------------------------------------------------
Wed Jul 26 09:18:36 CEST 2006 - jsrain@suse.cz

- get version from installed product proper way (#157924)

-------------------------------------------------------------------
Tue Jul 25 14:32:18 CEST 2006 - jsrain@suse.cz

- beep before rebooting the machine during installation (#144614)

-------------------------------------------------------------------
Mon Jul 24 13:56:22 CEST 2006 - jsrain@suse.cz

- fixed error reporting when creating a source (#159695)
- abort installation if package manager initialization fails
  (#167674)
- report proper message if no catalog found via SLP and firewall
  is running (#156444)

-------------------------------------------------------------------
Tue Jul 18 16:57:08 CEST 2006 - jsrain@suse.cz

- fixed displaying catalog selection dialog if multiple catalogs
  found on add-on media (#192761)

-------------------------------------------------------------------
Tue Jul 18 16:14:17 CEST 2006 - jsrain@suse.cz

- fixed vendor URL in congratulate dialog (#187358)
- 2.13.138

-------------------------------------------------------------------
Mon Jul 17 10:12:58 CEST 2006 - jsrain@suse.cz

- check if there are any patches available before offering online
  update (jsuchome)
- merged inst_default_desktop.ycp to desktop_finish.ycp

-------------------------------------------------------------------
Sun Jul 16 08:54:55 CEST 2006 - olh@suse.de

- introduce a Linuxrc::display_ip and use it instead of Arch::s390
- 2.13.137

-------------------------------------------------------------------
Fri Jul 14 15:16:00 CEST 2006 - jsrain@suse.cz

- adapted to changes in yast2-packager
- use only one implementation of product license handling (#191523)
- 2.13.136

-------------------------------------------------------------------
Fri Jul 14 14:51:37 CEST 2006 - olh@suse.de

- move /tmp/vncserver.log to /var/log/YaST2/vncserver.log

-------------------------------------------------------------------
Mon Jul 10 10:47:57 CEST 2006 - jsrain@suse.cz

- correctly import add-on product control file even if no
  additional YaST modules are present on the media (#185768)
- 2.13.135

-------------------------------------------------------------------
Mon Jul 10 09:23:29 CEST 2006 - mvidner@suse.cz

- When running Novell Customer Center Configuration the second time,
  do not add duplicate update sources for graphic card drivers
  (#188572).
- 2.13.134

-------------------------------------------------------------------
Fri Jun 30 11:42:11 CEST 2006 - ug@suse.de

- during autoinstall, timeout early warning popups

-------------------------------------------------------------------
Tue Jun 27 14:02:45 CEST 2006 - mvidner@suse.cz

- Don't show the URL passwords in registration success popup (#186978).
- Include the password in URLs passed to ZMD (#186842).
- Don't log the URL passwords.
- 2.13.133

-------------------------------------------------------------------
Mon Jun 26 08:54:43 CEST 2006 - jsrain@suse.cz

- preselect patterns according to selected desktop (#183944)

-------------------------------------------------------------------
Wed Jun 21 11:03:58 CEST 2006 - jsrain@suse.cz

- display the source URL dialog if adding add-on product update
  source fails in order to allow to enter password (#186804)

-------------------------------------------------------------------
Tue Jun 20 14:50:48 CEST 2006 - mvidner@suse.cz

- When registration succeeds, display only the actually added sources
(#180820#c26).

-------------------------------------------------------------------
Tue Jun 20 14:35:15 CEST 2006 - jsrain@suse.cz

- translate the congratulate string (#186567)

-------------------------------------------------------------------
Mon Jun 19 14:05:21 CEST 2006 - jsrain@suse.cz

- report an error when failed to register the update source for
  an add-on product (#185846)
- 2.13.132

-------------------------------------------------------------------
Mon Jun 19 12:54:36 CEST 2006 - jsrain@suse.cz

- ask about accepting license of add-on product added via the
  /add_on_product file (#186148)
- 2.13.131

-------------------------------------------------------------------
Thu Jun 15 18:47:05 CEST 2006 - mvidner@suse.cz

- Do not complain if ZMD cannot be stopped (#166900).
- When syncing the _original_ installation sources to ZMD,
  temporarily turn off signature checking because the user has
  already decided to trust the sources (#182747).
- SourceManager: factored out the rug pathname.
- 2.13.130

-------------------------------------------------------------------
Thu Jun 15 12:45:27 CEST 2006 - jsrain@suse.cz

- set installation server as host name (not IP address) if it is
  defined as host name during installation (#178933)
- 2.13.129

-------------------------------------------------------------------
Thu Jun 15 10:20:39 CEST 2006 - visnov@suse.cz

- fix the please-wait string

-------------------------------------------------------------------
Wed Jun 14 15:07:04 CEST 2006 - jdsn@suse.de

- added a please-wait string in registration (already translated)
- 2.13.128

-------------------------------------------------------------------
Mon Jun 12 16:07:52 CEST 2006 - mvidner@suse.cz

- Fillup /etc/sysconfig/security:CHECK_SIGNATURES and initialize it
  based on an install time kernel parameter.
- 2.13.127

-------------------------------------------------------------------
Mon Jun 12 13:22:08 CEST 2006 - jdsn@suse.de

- run pango module creation as root (#165891)
- fixed SLE desktop file of suse_register for autoyast (mc, ug)
- 2.13.126

-------------------------------------------------------------------
Fri Jun  9 11:02:57 CEST 2006 - locilka@suse.cz

- Identify the downloaded release notes by the product name during
  the internet test. Changes were made in the module Product
  (#180581).
- 2.13.125

-------------------------------------------------------------------
Thu Jun  8 11:49:04 CEST 2006 - jdsn@suse.de

- create pango modules for registration browser (#165891)
- sync zypp update sources in autoyast mode as well (#181183)
- 2.13.124

-------------------------------------------------------------------
Wed Jun  7 16:15:36 CEST 2006 - jsrain@suse.cz

- avoid adding update source of an add-on product twice during
  installation (#182434)
- 2.13.123

-------------------------------------------------------------------
Tue Jun  6 18:56:57 CEST 2006 - mvidner@suse.cz

- Moved SourceManager + deps from yast2-packager to yast2-installation
  to avoid circular BuildRequires.
- 2.13.122

-------------------------------------------------------------------
Tue Jun  6 18:32:04 CEST 2006 - mvidner@suse.cz

- Call suse_register with --nozypp meaning that we will tell rug
  ourselves which zypp/yum sources it should add. This enables
  rejecting broken or untrusted sources (#180820).
- Moved the major part of Register::add_update_sources to
  SourceManager::AddUpdateSources.
- 2.13.121

-------------------------------------------------------------------
Tue Jun  6 09:53:16 CEST 2006 - jsrain@suse.cz

- sync add-on product source to ZMD (#181743)
- 2.13.120

-------------------------------------------------------------------
Thu Jun  1 17:57:23 CEST 2006 - mvidner@suse.cz

- Do log Report::{Message,Warning,Error} messages by default (#180862).
- 2.13.119

-------------------------------------------------------------------
Thu Jun  1 14:55:44 CEST 2006 - jsrain@suse.cz

- honor UPDATEURLS if installing add-on product in running system
  (#180417)
- 2.13.118

-------------------------------------------------------------------
Wed May 31 12:58:33 CEST 2006 - jsrain@suse.cz

- avoid calling Pkg::SourceStartCache during 1st stage of the
  installation (#178007)
- 2.13.117

-------------------------------------------------------------------
Tue May 30 18:02:54 CEST 2006 - jdsn@suse.de

- set correct title of installation step Customer Center (#179921)
- 2.13.116

-------------------------------------------------------------------
Fri May 26 14:27:56 CEST 2006 - jsrain@suse.cz

- fixed behavior if SLP source detection fails (#179036)
- 2.13.115

-------------------------------------------------------------------
Thu May 25 08:46:56 CEST 2006 - jsrain@suse.cz

- added possibility to specify add-on product URL as command-line
  parameter of add-on.ycp (to run add-on product workflow via
  autorun.sh)
- 2.13.114

-------------------------------------------------------------------
Wed May 24 12:52:21 CEST 2006 - jsrain@suse.cz

- properly integrate YCP code for add-on product installation in
  running system (if YCP code present) (#178311)
- 2.13.113

-------------------------------------------------------------------
Tue May 23 18:58:20 CEST 2006 - jdsn@suse.de

- gray out checkboxes in inst_suse_register when skipping (#178042)
- 2.13.112

-------------------------------------------------------------------
Tue May 23 15:07:42 CEST 2006 - jsrain@suse.cz

- added different desktop files for SLE and BOX/openSUSE
- 2.13.111

-------------------------------------------------------------------
Tue May 23 13:20:03 CEST 2006 - jdsn@suse.de

- fixed layouting in inst_ask_online_update (#177559)

-------------------------------------------------------------------
Fri May 19 17:57:10 CEST 2006 - jdsn@suse.de

- let inst_suse_register ask to install mozilla-xulrunner if
  missing (#175166)
- prevent non-root user to run inst_suse_register (#170736)
- 2.13.110

-------------------------------------------------------------------
Fri May 19 15:36:36 CEST 2006 - jsrain@suse.cz

- more verbose logging of storing hardware status (#170188)
- 2.13.109

-------------------------------------------------------------------
Thu May 18 17:07:13 CEST 2006 - hare@suse.de

- start iscsid if root is on iSCSI (#176804)

-------------------------------------------------------------------
Wed May 17 13:08:52 CEST 2006 - jsrain@suse.cz

- set DISPLAYMANAGER_SHUTDOWN according to control file (#169639)
- 2.13.108

-------------------------------------------------------------------
Tue May 16 13:29:38 CEST 2006 - jsrain@suse.cz

- marked missed text for translation (#175930)
- 2.13.107

-------------------------------------------------------------------
Mon May 15 12:59:58 CEST 2006 - jsrain@suse.cz

- handle additional data for installation restart (#167561)

-------------------------------------------------------------------
Fri May 12 14:11:18 CEST 2006 - jsrain@suse.cz

- initialize callbacks before adding an add-on product, properly
  handle installation sources of add-on products (both if preparing
  AutoYaST configuration (#172837)
- 2.13.106

-------------------------------------------------------------------
Thu May 11 13:50:29 CEST 2006 - jsrain@suse.cz

- do not disable automatic modprobe before adding add-on products
  (#172149)
- 2.13.105

-------------------------------------------------------------------
Thu May 11 12:02:13 CEST 2006 - ms@suse.de

- fixed message text (#172766)

-------------------------------------------------------------------
Thu May 11 09:55:08 CEST 2006 - ms@suse.de

- prevent ssh message from being displayed if vnc+ssh has
  been specified as installation method (#173486)

-------------------------------------------------------------------
Wed May 10 13:40:16 CEST 2006 - jdsn@suse.de

- removed search bar from registration browser (#169092)
- 2.13.104

-------------------------------------------------------------------
Tue May  9 19:35:47 CEST 2006 - jdsl@suse.de

- switched to Enterprise wording for inst_suse_register (#173970)
- 2.13.103

-------------------------------------------------------------------
Tue May  9 19:30:47 CEST 2006 - mvidner@suse.cz

- Save the update sources if registration is done later after the
  installation (#172665).
- When adding upate sources, do not add duplicates (check by the alias
  passed by suse_register on SLE), delete the duplicate beforehand
  (#168740#c3).
- 2.13.102

-------------------------------------------------------------------
Tue May  9 11:32:20 CEST 2006 - mvidner@suse.cz

- Start the network also when doing a remote X11 installation (#165458,
  hare).
- 2.13.101

-------------------------------------------------------------------
Mon May  8 17:32:59 CEST 2006 - jdsl@suse.de

- added hard require from y2-installation to suseRegister (hmuelle)
- added new w3m-jail for registration (#167225)
- fixed passing of url to browser(s) for registration (#167225)
- switched to Enterprise strings for inst_suse_register (shorn)
- 2.13.100

-------------------------------------------------------------------
Thu May  4 14:31:29 CEST 2006 - jsrain@suse.cz

- added congratulate text to the control file (#170881)
- 2.13.99

-------------------------------------------------------------------
Thu May  4 13:10:48 CEST 2006 - jsrain@suse.cz

- disable timeout in popup before installation reboot in case
  of SSH installation (#160301)

-------------------------------------------------------------------
Thu May  4 11:21:32 CEST 2006 - locilka@suse.cz

- include proofread message texts

-------------------------------------------------------------------
Wed May  3 10:26:29 CEST 2006 - locilka@suse.cz

- Busy cursor when "Contacting server" in suse_register (#171061).
- 2.13.97

-------------------------------------------------------------------
Tue May  2 15:25:35 CEST 2006 - locilka@suse.cz

- Display KDE-related help in the Congratulations dialog only
  in case of KDE as the default windowmanager (#170880).
- 2.13.96

-------------------------------------------------------------------
Fri Apr 28 14:10:50 CEST 2006 - locilka@suse.cz

- Proper checking for available network when adding an Add-On
  product. Network-related options are disabled in case of missing
  network both in installation and running system (#170147).
- 2.13.95

-------------------------------------------------------------------
Fri Apr 28 11:32:03 CEST 2006 - jsuchome@suse.cz

- initialize package callbacks for add on product workflow (#170317)
- 2.13.94

-------------------------------------------------------------------
Thu Apr 27 16:50:50 CEST 2006 - mvidner@suse.cz

- Tell libzypp-zmd-backend not to write sources to zypp db,
  we are going to do it ourselves (#170113).
- 2.13.93

-------------------------------------------------------------------
Thu Apr 27 16:03:39 CEST 2006 - jsrain@suse.de

- handle missing SHORTLABEL in content file (#170129)
- 2.13.92

-------------------------------------------------------------------
Thu Apr 27 14:57:23 CEST 2006 - fehr@suse.de

- set limit for separate /home to 14G for SLED (#169232)

-------------------------------------------------------------------
Thu Apr 27 11:16:56 CEST 2006 - ms@suse.de

- removed update_xf86config call, checking for /dev/psaux was
  broken and is no longer needed because the default mouse device
  is /dev/input/mice since many versions now (#168816)

-------------------------------------------------------------------
Thu Apr 27 10:52:08 CEST 2006 - mvidner@suse.cz

- When asking for update URLs, go trough products, not patterns (#169836).
- 2.13.91

-------------------------------------------------------------------
Thu Apr 27 08:34:33 CEST 2006 - locilka@suse.cz

- Making "SLP Catalog" selection bigger (maximum ncurses size)
  (#168718)
- 2.13.90

-------------------------------------------------------------------
Tue Apr 25 22:58:52 CEST 2006 - jsrain@suse.de

- fixed service proposal in SLES control file (#159771)

-------------------------------------------------------------------
Tue Apr 25 16:19:11 CEST 2006 - locilka@suse.cz

- Return `next instead of `ok in case of SLP Add-On Source (#165989)
- 2.13.89

-------------------------------------------------------------------
Mon Apr 24 16:22:14 CEST 2006 - jsrain@suse.de

- GDM is default if both KDE and GNOME installed (#155095)
- 2.13.88

-------------------------------------------------------------------
Mon Apr 24 13:30:50 CEST 2006 - sh@suse.de

- V 2.13.87
- Removed "Disagree with all" button (bug #163001)

-------------------------------------------------------------------
Mon Apr 24 12:35:52 CEST 2006 - ug@suse.de

- 2.13.86

-------------------------------------------------------------------
Mon Apr 24 11:52:47 CEST 2006 - ug@suse.de

- X-SuSE-YaST-AutoInstRequires=lan
  added to desktop file of suse register.
  Otherwise the registration fails.

-------------------------------------------------------------------
Mon Apr 24 09:37:57 CEST 2006 - lnussel@suse.de

- run rcSuSEfirewall2 reload when installing via vnc or ssh (#153467)
- 2.13.85

-------------------------------------------------------------------
Fri Apr 21 23:26:26 CEST 2006 - jsrain@suse.de

- determine base product accordign to flag (#160585)
- 2.13.84

-------------------------------------------------------------------
Fri Apr 21 17:26:15 CEST 2006 - jdsn@suse.de

- added proxy support for registration browser (#165891)
- 2.13.83

-------------------------------------------------------------------
Thu Apr 20 22:22:59 CEST 2006 - jsrain@suse.de

- handle installation restart with repeating last step (#167561)
- 2.13.82

-------------------------------------------------------------------
Thu Apr 20 18:51:55 CEST 2006 - jdsn@suse.de

- proxy support for registration process (#165891)
- disable w3m registration by control variable (aj)
- 2.13.81

-------------------------------------------------------------------
Thu Apr 20 16:09:23 CEST 2006 - mvidner@suse.cz

- When cloning, save installation sources beforehand (#165860).
- 2.13.80

-------------------------------------------------------------------
Wed Apr 19 19:55:47 CEST 2006 - jsrain@suse.de

- restore buttons after calling DASD or zFCP module (#160399)
- 2.13.79

-------------------------------------------------------------------
Wed Apr 19 15:04:03 CEST 2006 - locilka@suse.cz

- Added more debugging messages to the inst_proposal (#162831)
- 2.13.78

-------------------------------------------------------------------
Tue Apr 18 22:58:41 CEST 2006 - jsrain@suse.de

- display proper popup when aborting add-on product installation
  (#159689)

-------------------------------------------------------------------
Tue Apr 18 22:22:02 CEST 2006 - jdsn@suse.de

- in inst_suse_register:
- busy/waiting popups (#163366, #164794)
- text changes (#165509)
- autodisable checkbox "Registration Code" (# 165841)
- error handling in case no browser is available
- cleanup
- 2.13.77

-------------------------------------------------------------------
Tue Apr 18 21:44:45 CEST 2006 - jsrain@suse.de

- do not initialize catalogs before booting installed system (#162899)
- 2.13.76

-------------------------------------------------------------------
Tue Apr 18 18:08:18 CEST 2006 - mvidner@suse.cz

- Do not try to add empty URL as an update source (#165860#c12).

-------------------------------------------------------------------
Tue Apr 18 17:02:05 CEST 2006 - mvidner@suse.cz

- Fixed a typo in the previous change.
- 2.13.75

-------------------------------------------------------------------
Tue Apr 18 14:06:21 CEST 2006 - locilka@suse.cz

- Add-On SLP source was allways returning `back also in case
  of `ok (`next) (#165989)
- 2.13.74

-------------------------------------------------------------------
Tue Apr 18 10:12:19 CEST 2006 - mvidner@suse.cz

- Skip popup and unnecessary work if there are no online update
  sources for add-ons (#167233).
- 2.13.73

-------------------------------------------------------------------
Fri Apr 14 22:25:11 CEST 2006 - jsrain@suse.de

- prevent from changing installation mode and system for update once
  it is selected (#165832)
- added add-on products to installation/update proposal for SLES/SLED
- 2.13.72

-------------------------------------------------------------------
Fri Apr 14 13:19:52 CEST 2006 - lslezak@suse.cz

- call vm_finish client at the end of installation - disable
  some services in Xen domU (#161720, #161721, #161756)
- 2.13.71

-------------------------------------------------------------------
Thu Apr 13 18:17:52 CEST 2006 - jdsn@suse.de

- changed control files according to (#165509)

-------------------------------------------------------------------
Thu Apr 13 10:35:42 CEST 2006 - mvidner@suse.cz

- Do not display errors if language specific release notes are missing
  on the installation source (#165767).
- 2.13.70

-------------------------------------------------------------------
Wed Apr 12 16:24:48 CEST 2006 - jdsn@suse.de

- added missing autoyast entries in suse_register.desktop
- 2.13.69

-------------------------------------------------------------------
Wed Apr 12 12:57:53 CEST 2006 - jsuchome@suse.cz

- control files updated for manual online update run (#165503)
- 2.13.68

-------------------------------------------------------------------
Wed Apr 12 11:39:08 CEST 2006 - ms@suse.de

- fixed displaying ftp password in plaintext in y2start.log (#164824)

-------------------------------------------------------------------
Wed Apr 12 11:05:34 CEST 2006 - mvidner@suse.cz

- Do not mangle the URL obtained from suse_register (#165499).
- 2.13.67

-------------------------------------------------------------------
Wed Apr 12 09:15:48 CEST 2006 - locilka@suse.cz

- fixed Product.ycp - relnotes_url might be defined as an empty
  string (#165314).
- 2.13.66

-------------------------------------------------------------------
Tue Apr 11 22:19:03 CEST 2006 - jsrain@suse.de

- fixed boot if root is on LVM (initialize udev symlinks) (#163073)
- 2.13.65

-------------------------------------------------------------------
Tue Apr 11 16:01:40 CEST 2006 - jdsn@suse.de

- in inst_suse_register:
  - resized popups (hmuelle)
  - new info pupop showing new update server (aj)
  - removed cancel button (#164801, shorn)
- 2.13.64

-------------------------------------------------------------------
Tue Apr 11 11:28:23 CEST 2006 - fehr@suse.de

- flag for evms in control.SLES.xml needs to be true

-------------------------------------------------------------------
Mon Apr 10 17:08:10 CEST 2006 - mvidner@suse.cz

- Add installation sources for online update (#163192).
- 2.13.63

-------------------------------------------------------------------
Fri Apr  7 23:01:33 CEST 2006 - jsrain@suse.de

- provide Product::short_name (#163702)
- 2.13.62

-------------------------------------------------------------------
Fri Apr  7 15:14:01 CEST 2006 - jdsn@suse.de

- fixed evaluation of control file variables (#162988)
- 2.13.61

-------------------------------------------------------------------
Fri Apr  7 09:39:20 CEST 2006 - jsuchome@suse.cz

- 2.13.60

-------------------------------------------------------------------
Thu Apr  6 17:10:07 CEST 2006 - ms@suse.de

- allow huge memory allocations (#151515)

-------------------------------------------------------------------
Thu Apr  6 15:19:13 CEST 2006 - jsuchome@suse.cz

- Product.ycp: read SHORTLABEL value from content file (#163702)

-------------------------------------------------------------------
Wed Apr  5 18:13:11 CEST 2006 - mvidner@suse.cz

- Call SourceManager::SyncYaSTInstSourceWithZMD () in
  inst_rpmcopy(continue) because inst_suse_register does not run
  without a network connection (#156030#c30).

-------------------------------------------------------------------
Wed Apr  5 17:05:27 CEST 2006 - jsrain@suse.de

- do not rewrite log from SCR running in chroot during installation
- fix checking for duplicate sources (#159662)
- 2.13.59

-------------------------------------------------------------------
Tue Apr  4 18:11:34 CEST 2006 - jdsn@suse.de

- fixed w3m registration again (#162462)
- changed Requires to Recommends for suseRegister (hmuelle, aj)
- 2.13.58

-------------------------------------------------------------------
Mon Apr  3 18:27:15 CEST 2006 - jdsn@suse.de

- fixed w3m in ncuses registration (#162462)
- changes in suse_register to test new server side business logic
- 2.13.57

-------------------------------------------------------------------
Mon Apr  3 14:33:44 CEST 2006 - locilka@suse.cz

- Using yast-addon icon in the .desktop file and also in the source
  code (#154930).
- 2.13.56

-------------------------------------------------------------------
Mon Apr  3 14:32:08 CEST 2006 - ug@suse.de

- by default, enable clone box on SLD

-------------------------------------------------------------------
Mon Apr  3 14:22:22 CEST 2006 - ug@suse.de

- uncheck clone checkbox if cloning is greyed out (#162457)

-------------------------------------------------------------------
Fri Mar 31 17:32:03 CEST 2006 - mvidner@suse.cz

- Tell ZMD to get the inst source (#156030)
- No unlocking after all (#160319)
  - Don't reset zypp
  - Reenable Back
  - Fetch update source from suse_resigster and add it
- 2.13.55

-------------------------------------------------------------------
Thu Mar 30 13:42:35 CEST 2006 - mvidner@suse.cz

- Reset zypp and release its lock before suse_register (#160319).
  Therefore disabled the Back button.
- Don't run add-on.ycp if another process has the zypp lock (#160319).
- 2.13.53

-------------------------------------------------------------------
Thu Mar 30 12:31:49 CEST 2006 - jdsn@suse.de

- included new desktop file in Makefile (162112)

-------------------------------------------------------------------
Wed Mar 29 17:57:35 CEST 2006 - jsrain@suse.de

- prevent from installing one product multiple times (#159662)
- 2.13.54

-------------------------------------------------------------------
Wed Mar 29 16:43:02 CEST 2006 - locilka@suse.cz

- Fixed adding SLP-based Add-On product (#161270)
- SLP-based Add-On product handling moved to separate function
- Add-On MediaSelect dialog creation moved to separate function
- Changed icon for License
- 2.13.52

-------------------------------------------------------------------
Tue Mar 29 16:06:23 CEST 2006 - jdsn@suse.de

- late feature "force registration" for suse_register (aj, shorn)

-------------------------------------------------------------------
Tue Mar 28 21:29:07 CEST 2006 - jdsn@suse.de

- added 'rm -f /var/lib/zypp/zmd_updated_the_sources'
  flag file to be deleted if suse_register runs during installation
  file checked by online update - deletion requested by mvidner
- 2.13.51

-------------------------------------------------------------------
Tue Mar 28 20:53:13 CEST 2006 - jdsn@suse.de

- added autoyast part of suse_register
- icon for product registration (#160293)
- fixes for inst_suse_register
- 2.13.50

-------------------------------------------------------------------
Mon Mar 27 23:47:38 CEST 2006 - jsrain@suse.de

- removed desktop selection from NLD workflow (#160650)

-------------------------------------------------------------------
Fri Mar 24 15:15:30 CET 2006 - locilka@suse.cz

- Filling up list of release_notes urls for all installed products
  in the Product.ycp. Needed for internet_test (#160563).
- 2.13.49

-------------------------------------------------------------------
Fri Mar 24 11:00:06 CET 2006 - ms@suse.de

- added initvicons call in second stage S05-config (#160299)

-------------------------------------------------------------------
Thu Mar 23 18:34:18 CET 2006 - jdsn@suse.de

- fixed security issue: suse-ncc dummy user got his own group

-------------------------------------------------------------------
Thu Mar 23 18:33:25 CET 2006 - jdsn@suse.de

- added controlfile configured default settings for suse_register
- 2.13.47

-------------------------------------------------------------------
Thu Mar 23 16:23:37 CET 2006 - locilka@suse.cz

- Display license immediately after the Add-On product is scanned
  and added. Handle user interaction.
- 2.13.46

-------------------------------------------------------------------
Thu Mar 23 14:16:46 CET 2006 - jdsn@suse.de

- final texts for suse_register
- nonroot - warning for suse_register
- 2.13.45

-------------------------------------------------------------------
Thu Mar 23 13:19:03 CET 2006 - locilka@suse.cz

- Displaying license of the Add-On product if exists. Trying the
  localized version first. Waiting for user interaction if needed.
- Displaying info.txt if exists (#160017)
- Adjusting testsuites
- 2.13.44

-------------------------------------------------------------------
Mon Mar 22 19:04:55 CET 2006 - jdsn@suse.de

- fixed missing module in makefile
- 2.13.43

-------------------------------------------------------------------
Wed Mar 22 19:03:57 CET 2006 - locilka@suse.cz

- Added fallback for adding add-on products without file
  installation.xml. In this case, the product is added as a normal
  installation source and sw_single is called.
- 2.13.42

-------------------------------------------------------------------
Mon Mar 22 18:45:17 CET 2006 - jdsn@suse.de

- fixed ssh bug in suse_register
- suse_register reads and writes configuration to sysconfig
- final texts in suse_register
- 2.13.41

-------------------------------------------------------------------
Wed Mar 22 13:43:12 CET 2006 - mvidner@suse.cz

- Fixed release notes download (by Product::FindBaseProducts), #159490.

-------------------------------------------------------------------
Wed Mar 22 11:40:18 CET 2006 - jdsn@suse.de

- changed help text in suse_register
- patch to make the ComboBox appear longer in release_notes

-------------------------------------------------------------------
Tue Mar 21 16:33:32 CET 2006 - locilka@suse.cz

- adding "Local Directory" option for Add-On Products when no
  network is available (#159779).
- avoid from adding "Unknown" Add-On Product when Cancel button
  pressed in the Add New Add-On popup (#159784).

-------------------------------------------------------------------
Tue Mar 21 08:57:51 CET 2006 - jsuchome@suse.cz

- returned dependency on yast2-online-update

-------------------------------------------------------------------
Tue Mar 21 07:57:37 CET 2006 - visnov@suse.cz

- try to get add-on product control files only optionally (#159116)
- 2.13.40

-------------------------------------------------------------------
Mon Mar 20 10:08:13 CET 2006 - locilka@suse.cz

- disabled skipping the 'Installation Mode' dialog when no other
  installed Linux found. Just disabling 'Update' and 'Other'
  options in that case (#157695).
- removed calling uml_finish, client doesn't has been dropped.

-------------------------------------------------------------------
Fri Mar 17 22:50:06 CET 2006 - jsrain@suse.de

- added AytoYaST support for add-on products
- 2.13.39

-------------------------------------------------------------------
Fri Mar 17 09:30:02 CET 2006 - locilka@suse.cz

- fixed .desktop file for Add-On Products, now it starts add-on
  instead of sw_single when launched from YaST Control Center
  (#158869).

-------------------------------------------------------------------
Thu Mar 16 23:24:11 CET 2006 - jsrain@suse.de

- added zFCP and DASD modules to list of modules to be cloned after
  SLES installation (#153378)
- 2.13.38

-------------------------------------------------------------------
Thu Mar 16 23:10:06 CET 2006 - jsrain@suse.de

- fixed product handling (&product; macro) (#151050)
- allow multiple installation sources (#151755)

-------------------------------------------------------------------
Thu Mar 16 15:51:42 CET 2006 - jdsn@suse.de

- fixed blocker bug (#158628), suse_register call in all products

-------------------------------------------------------------------
Thu Mar 16 14:56:36 CET 2006 - fehr@suse.de

- increase maximal size of root fs to 20 Gig (#158608)
- 2.13.37

-------------------------------------------------------------------
Wed Mar 15 18:21:54 CET 2006 - jsrain@suse.de

- do not overwrite language settings during update (#156562)
- do not offer network sources for Add-On products if no network is
  configured (#156467)
- 2.13.36

-------------------------------------------------------------------
Tue Mar 14 18:16:32 CET 2006 - jdsn@suse.de

- corrected titles in control file
- 2.13.35

-------------------------------------------------------------------
Tue Mar 14 18:11:53 CET 2006 - jdsn@suse.de

- 2.13.34

-------------------------------------------------------------------
Tue Mar 14 18:09:58 CET 2006 - jdsn@suse.de

- new browser for registration
- new texts for registration module

-------------------------------------------------------------------
Mon Mar 13 16:26:00 CET 2006 - jsrain@suse.de

- report an error if creating catalog for add-on product fails
  (#157566)
- 2.13.33

-------------------------------------------------------------------
Fri Mar 10 19:02:04 CET 2006 - jsrain@suse.de

- disable add-on products if inst-sys is mounted from CD
- 2.13.32

-------------------------------------------------------------------
Fri Mar 10 18:33:55 CET 2006 - jdsn@suse.de

- fixed security bug (#157008)
- added link to browser for Novell privacy statement

-------------------------------------------------------------------
Fri Mar 10 17:55:11 CET 2006 - mvidner@suse.cz

- Start ncurses UI in non-threaded mode to enable spawning of
  interactive processes (like w3m for suseRegister, #150799).
- 2.13.31

-------------------------------------------------------------------
Fri Mar 10 12:17:56 CET 2006 - ms@suse.de

- forcing using xim for Qt Input (#156962)

-------------------------------------------------------------------
Thu Mar  9 17:36:39 CET 2006 - mvidner@suse.cz

- Control files: added network/startmode, being ifplugd for SL and
  SLED, auto for SLES (#156388).
- 2.13.30

-------------------------------------------------------------------
Thu Mar  9 17:35:30 CET 2006 - jsrain@suse.de

- fixed asking for add-on product CD (#156469)

-------------------------------------------------------------------
Thu Mar  9 12:01:07 CET 2006 - ms@suse.de

- include proofread message texts

-------------------------------------------------------------------
Wed Mar  8 17:00:41 CET 2006 - jdsn@suse.de

- fixed launch of yastbrowser (during installation)
- 2.13.29

-------------------------------------------------------------------
Wed Mar  8 15:25:57 CET 2006 - ms@suse.de

- fixed createStageList() function to be more restrictive on checking
  for stage files. Adapt startup documentation according to this
  change (#144783)

-------------------------------------------------------------------
Wed Mar  8 14:25:02 CET 2006 - lrupp@suse.de

- added suseRegister to Requires

-------------------------------------------------------------------
Tue Mar  7 22:27:45 CET 2006 - jdsn@suse.de

- added functionality to skip suse register and/or online update
- 2.13.28

-------------------------------------------------------------------
Tue Mar  7 20:07:43 CET 2006 - jsrain@suse.de

- added yastbrowser

-------------------------------------------------------------------
Tue Mar  7 00:26:26 CET 2006 - jsrain@suse.de

- fixed back button behavior in installation mode dialog (#155044)

-------------------------------------------------------------------
Mon Mar  6 10:47:31 CET 2006 - visnov@suse.cz

- enable media callbacks in the add-on product handling

-------------------------------------------------------------------
Fri Mar  3 23:30:36 CET 2006 - jsrain@suse.de

- added .desktop file for add-on product installation (#154930)
- properly initialize source for add-on product (#154980)
- 2.13.27

-------------------------------------------------------------------
Fri Mar  3 10:43:12 CET 2006 - visnov@suse.cz

- reset package manager before installing patches

-------------------------------------------------------------------
Wed Mar  1 23:19:47 CET 2006 - jsrain@suse.de

- release all medias before registering add-on product CD or DVD
  (#154348)
- check whether files are on the add-on product media before using
  them (#154314)
- 2.13.26

-------------------------------------------------------------------
Mon Feb 27 18:32:05 CET 2006 - jsrain@suse.de

- fixed setting default desktop according to destop dialog (#152709)
- 2.13.25

-------------------------------------------------------------------
Fri Feb 24 19:40:37 CET 2006 - jsrain@suse.de

- select base product before runing add-on products dialog
- 2.13.24

-------------------------------------------------------------------
Fri Feb 24 16:57:03 CET 2006 - ms@suse.de

- added qt plugin check to check_network function (#149025)

-------------------------------------------------------------------
Thu Feb 23 16:15:50 CET 2006 - jsrain@suse.de

- changed the name of the add-on product control file (#152770)
- 2.13.23

-------------------------------------------------------------------
Wed Feb 22 23:05:28 CET 2006 - jsrain@suse.de

- using correct icon (#151630)
- 2.13.22

-------------------------------------------------------------------
Wed Feb 22 12:45:54 CET 2006 - ms@suse.de

- added console startup message when y2base is called (#148165)

-------------------------------------------------------------------
Wed Feb 22 10:28:42 CET 2006 - visnov@suse.cz

- adapt BuildRequires
- 2.13.21

-------------------------------------------------------------------
Wed Feb 22 01:20:18 CET 2006 - jsrain@suse.de

- do not offer creating AutoYaST profile in first boot mode
  (#152285)
- 2.13.20

-------------------------------------------------------------------
Sun Feb 19 17:48:17 CET 2006 - jsrain@suse.de

- made inst_proposal more resistent to incorrect data returned from
  client modules (#148271)

-------------------------------------------------------------------
Fri Feb 17 23:58:34 CET 2006 - jsrain@suse.de

- removed dependency on yast2-online-update
- integrated add-on product selection to installation workflow
- 2.13.19

-------------------------------------------------------------------
Fri Feb 17 14:19:46 CET 2006 - mvidner@suse.cz

- inst_release_notes: Let the combo box have a label.
- inst_disks_activate: fixed the textdomain (s390 -> installation)

-------------------------------------------------------------------
Thu Feb 16 23:29:18 CET 2006 - jsrain@suse.de

- several fixes of add-on product installation
- 2.13.18

-------------------------------------------------------------------
Tue Feb 14 23:40:31 CET 2006 - jsrain@suse.de

- added possibility to use standalone-installation proposals when
  installing with base product
- added support for replacing 2nd stage workflow
- added support for disabling individual proposal
- added support for inserting steps to inst_finish for add-on
  products
- added copying merged control files to installed system, merging
  them for 2nd stage workflow
- 2.13.17

-------------------------------------------------------------------
Tue Feb 14 18:32:18 CET 2006 - jdsn@suse.de

- new release notes module (multiple release notes) FATE: 120129
- 2.13.16

-------------------------------------------------------------------
Tue Feb 14 01:22:52 CET 2006 - jsrain@suse.de

- fixed add-on product workflow and proposal merging

-------------------------------------------------------------------
Mon Feb 13 22:33:37 CET 2006 - jsrain@suse.de

- updated patchs on add-on product CD according to spec
- 2.13.15

-------------------------------------------------------------------
Mon Feb 13 10:09:58 CET 2006 - visnov@suse.cz

- save zypp.log from instsys

-------------------------------------------------------------------
Sun Feb 12 20:41:09 CET 2006 - olh@suse.de

- umount /dev and /sys unconditionally in umount_finish.ycp

-------------------------------------------------------------------
Sun Feb 12 19:41:28 CET 2006 - olh@suse.de

- remove obsolete comment from umount_finish.ycp

-------------------------------------------------------------------
Sun Feb 12 18:35:41 CET 2006 - visnov@suse.cz

- revert redirect

-------------------------------------------------------------------
Sun Feb 12 16:45:43 CET 2006 - kkaempf@suse.de

- redirect stderr to /var/log/YaST2/zypp.log when running
  1st or 2nd stage installation. (#149001)

-------------------------------------------------------------------
Thu Feb  9 21:27:28 CET 2006 - jsrain@suse.de

- added add-on product installation in running system

-------------------------------------------------------------------
Thu Feb  9 00:56:18 CET 2006 - jsrain@suse.de

- added control file merging functionality

-------------------------------------------------------------------
Tue Feb  7 17:57:40 CET 2006 - mvidner@suse.cz

- control files: Configure the hostname in the main installation
  workflow also in SuSE Linux (#142758) and SLED (#137340).
- 2.13.13

-------------------------------------------------------------------
Mon Feb  6 10:43:59 CET 2006 - olh@suse.de

- remove the /usr/share/locale/br symlink creation, there is
  no user of /usr/share/locale files inside the inst-sys
- remove the hostname linux, domainname local calls
  the hostname is already set in inst_setup.
  yast can not be restarted with ssh installs

-------------------------------------------------------------------
Tue Jan 31 14:30:07 CET 2006 - fehr@suse.de

- disable proposal with separate /home for SLES

-------------------------------------------------------------------
Mon Jan 30 18:19:31 CET 2006 - ms@suse.de

- fixed PCI bus ID setup (#145938)

-------------------------------------------------------------------
Fri Jan 27 14:37:30 CET 2006 - ms@suse.de

- adding truetype font path to the vnc font path (#139351)

-------------------------------------------------------------------
Thu Jan 26 12:51:17 CET 2006 - fehr@suse.de

- remove loading of dm modules, if needed this is done in libstorage

-------------------------------------------------------------------
Tue Jan 24 13:00:43 CET 2006 - ms@suse.de

- added check for testutf8 binary (#144699)

-------------------------------------------------------------------
Tue Jan 24 08:29:29 CET 2006 - jsrain@suse.cz

- enable iSCSI dialog during installation
- 2.13.12

-------------------------------------------------------------------
Mon Jan 23 13:21:46 CET 2006 - mvidner@suse.cz

- Added networkmanager_proposal to the network proposal.
- 2.13.11

-------------------------------------------------------------------
Mon Jan 23 13:03:09 CET 2006 - ms@suse.de

- added y2start.log message if YaST exits abnormally (#141016)
- fixed repatching of xorg.conf file (#144538)

-------------------------------------------------------------------
Mon Jan 23 09:30:07 CET 2006 - jsrain@suse.cz

- added "enable_clone" option (#144101)

-------------------------------------------------------------------
Mon Jan 16 17:07:17 CET 2006 - mvidner@suse.cz

- Prefer the string product feature network/network_manager (always,
  laptop, never) over boolean network/network_manager_is_default.

-------------------------------------------------------------------
Fri Jan 13 14:12:31 CET 2006 - jsrain@suse.cz

- run the desktop dialog also on SLES (#142771)
- added iscsi installation to the installatino workflow
- 2.13.10

-------------------------------------------------------------------
Wed Jan 11 14:50:18 CET 2006 - jsrain@suse.cz

- call installation clients for DASD/zFCP configuration instead of
  the run-time ones

-------------------------------------------------------------------
Mon Jan  9 16:47:46 CET 2006 - jsrain@suse.cz

- write mouse information on PPC (#116406)
- UI mode set to expert for SLES
- reset storage after (de)activating any disk (#140936)
- 2.13.9

-------------------------------------------------------------------
Fri Jan  6 16:20:23 CET 2006 - ms@suse.de

- fixed HVC_CONSOLE_HINT text (#140386)

-------------------------------------------------------------------
Thu Jan  5 16:49:24 CET 2006 - jsrain@suse.cz

- Removed unneeded stuff from proposals on some architectures for
  SLES (#140999, #140991)
- Added iSCSI to installation workflow (real call still missing)
- moved DASD/zFCP disk activation prior installation mode selection
  (#140936)
- 2.13.8

-------------------------------------------------------------------
Thu Jan  5 14:29:12 CET 2006 - sh@suse.de

- V 2.13.7
- Fixed bugs #79289, #114037: trouble with y2cc at end of installation
  Dropped y2cc at end of installation (OK from aj + gp)

-------------------------------------------------------------------
Thu Jan  5 13:52:48 CET 2006 - mvidner@suse.cz

- control file: for SLES, ask for the host name in the main workflow (F4126)

-------------------------------------------------------------------
Thu Jan  5 13:04:46 CET 2006 - jsuchome@suse.cz

- control file: for NLD, do not enable autologin by default (#140990)

-------------------------------------------------------------------
Tue Jan  3 12:11:15 CET 2006 - ms@suse.de

- don't call initvicons on s390/s390x architectures (#140383)

-------------------------------------------------------------------
Thu Dec 22 12:25:26 CET 2005 - fehr@suse.de

- added try_separate_home to partitioning section of control.xml

-------------------------------------------------------------------
Wed Dec 21 11:30:11 CET 2005 - ms@suse.de

- fixed startup Makefile.am

-------------------------------------------------------------------
Wed Dec 21 10:36:13 CET 2005 - visnov@suse.cz

- merged proofread texts

-------------------------------------------------------------------
Tue Dec 20 13:14:02 CET 2005 - ms@suse.de

- added support for graphical installation on ia64 archs (#140142)

-------------------------------------------------------------------
Mon Dec 19 18:10:00 CET 2005 - sh@suse.de

- Implemented feature #300359: Show Beta notice during installation
  Now showing /info.txt in a popup (with a simple "OK" button)
  over the license agreement
- V 2.13.6

-------------------------------------------------------------------
Fri Dec 16 16:15:24 CET 2005 - jsrain@suse.cz

- do not call obsolete gnome-postinstall script
- added list of modules to offer clone at the end of installation
  to control files
- 2.13.5

-------------------------------------------------------------------
Wed Dec 14 12:07:13 CET 2005 - ms@suse.de

- make service startup more robust (#138433)

-------------------------------------------------------------------
Fri Dec  2 16:19:15 CET 2005 - mvidner@suse.cz

- Added control file variables network_manager_is_default,
  force_static_ip.
- 2.13.4

-------------------------------------------------------------------
Fri Dec  2 09:57:48 CET 2005 - jsrain@suse.cz

- mark missing texts for translation (#136021)

-------------------------------------------------------------------
Wed Nov 30 08:07:25 CET 2005 - lslezak@suse.cz

- removed Xen and UML sections from control files
  (moved to yast2-vm package)
- 2.13.4

-------------------------------------------------------------------
Tue Nov 29 14:19:05 CET 2005 - sh@suse.de

- Implemented feature #110081: License translations
- V 2.13.3

-------------------------------------------------------------------
Mon Nov 28 12:50:08 CET 2005 - jsrain@suse.cz

- adjusted default desktop in control files (#132491)

-------------------------------------------------------------------
Tue Nov 22 12:58:19 CET 2005 - jsrain@suse.cz

- added default desktop to control files

-------------------------------------------------------------------
Fri Nov 11 08:20:27 CET 2005 - jsrain@suse.cz

- write hwcfg-static-printer only if parallel port is present
  (#116406)
- 2.13.2

-------------------------------------------------------------------
Tue Nov  1 13:02:58 CET 2005 - jsrain@suse.cz

- adapted to inst_desktop_new.ycp -> inst_desktop.ycp rename

-------------------------------------------------------------------
Tue Oct 18 12:35:16 CEST 2005 - ms@suse.de

- added update check: update_xf86config to be called in case of
  update. The script will fix the mouse configuration if the device
  /dev/mouse or /dev/psaux is in use (#118755)

-------------------------------------------------------------------
Mon Oct 17 16:28:11 CEST 2005 - ms@suse.de

- added testX binary check

-------------------------------------------------------------------
Thu Oct 13 16:21:53 CEST 2005 - ms@suse.de

- fixed startup scripts because Stefan changed the X11 module
  naming from drv.o to drv.so :-(

-------------------------------------------------------------------
Fri Sep 30 14:22:28 CEST 2005 - jsrain@suse.cz

- remove checking whether to run language selection (language
  module knows better whether it is needed)

-------------------------------------------------------------------
Mon Sep 26 17:48:58 CEST 2005 - jsrain@suse.cz

- do close target before switching from update to bare metal
  installation (#115075)
- do not set default window manager in sysconfig if neither KDE
  nor GNOME are installed (#115412)
- 2.13.0

-------------------------------------------------------------------
Fri Sep  9 14:14:24 CEST 2005 - ms@suse.de

- fixed service startup sequence of HAL and DBUS (#115815)

-------------------------------------------------------------------
Wed Sep  7 16:00:24 CEST 2005 - jsrain@suse.cz

- fixed typo in the cursor scheme name for GNOME (#74309)
- 2.12.28

-------------------------------------------------------------------
Wed Sep  7 09:16:44 CEST 2005 - jsuchome@suse.cz

- 2.12.27

-------------------------------------------------------------------
Tue Sep  6 17:01:51 CEST 2005 - jsrain@suse.cz

- fixed freezing installation while saving configured hardware
 (#115387)

-------------------------------------------------------------------
Tue Sep  6 13:28:06 CEST 2005 - jsrain@suse.cz

- use correct icons for license agreement and installation mode
  dialogs (#105158)
- 2.12.26

-------------------------------------------------------------------
Mon Sep  5 17:30:18 CEST 2005 - ms@suse.de

- fixed braille setup (#115278)

-------------------------------------------------------------------
Mon Sep  5 16:25:44 CEST 2005 - ms@suse.de

- start dbus in Second-Stage/S06-services (#114667)

-------------------------------------------------------------------
Mon Sep  5 12:46:43 CEST 2005 - jsrain@suse.cz

- save all configured hardware at the end of installation (#104676)
- 2.12.25

-------------------------------------------------------------------
Thu Sep  1 13:45:29 CEST 2005 - ms@suse.de

- start hald in Second-Stage/S06-services (#114667)

-------------------------------------------------------------------
Mon Aug 29 09:56:30 CEST 2005 - jsrain@suse.cz

- reset package manager when switched installation mode (#105857)
- 2.12.24

-------------------------------------------------------------------
Fri Aug 26 10:23:24 CEST 2005 - jsrain@suse.cz

- set default cursor theme according to default desktop (#74309)
- 2.12.23

-------------------------------------------------------------------
Wed Aug 24 10:39:48 CEST 2005 - ms@suse.de

- fixed umount_result setting in /etc/install.inf. A space is
  needed between the colon and the value (#112620)

-------------------------------------------------------------------
Tue Aug 23 15:02:53 CEST 2005 - ms@suse.de

- fixed umount call in First-Stage setup -> added F03-umount (#103800)

-------------------------------------------------------------------
Tue Aug 23 12:46:16 CEST 2005 - jsrain@suse.cz

- mark correct tab selected after language is changed (#105995)
- reset target map when switching between installation and upgrade
  (#106627)

-------------------------------------------------------------------
Mon Aug 22 12:18:08 CEST 2005 - jsrain@suse.cz

- fixed title icons for proposal dialogs (#105165)
- 2.12.22

-------------------------------------------------------------------
Fri Aug 19 15:39:31 CEST 2005 - jsrain@suse.cz

- reverted forcing language dialog in NCurses (#102958)
- 2.12.21

-------------------------------------------------------------------
Fri Aug 19 15:33:08 CEST 2005 - ms@suse.de

- fixed mouse probing call, was never called in initial stage (#100665)

-------------------------------------------------------------------
Fri Aug 19 11:32:09 CEST 2005 - arvin@suse.de

- improved initialisation of libstorage callbacks (bug #105562)

-------------------------------------------------------------------
Wed Aug 17 17:37:02 CEST 2005 - ms@suse.de

- added umount_result key to /etc/install.inf containing the exit
  code from trying to umount the inst-sys (#103800)
- 2.12.19

-------------------------------------------------------------------
Wed Aug 17 15:45:40 CEST 2005 - jsrain@suse.cz

- handle correctly if _proposal client returns nil as warning level
  (#105154)

-------------------------------------------------------------------
Wed Aug 17 15:09:44 CEST 2005 - arvin@suse.de

- check if /sbin/splash exists (bug #105159)
- 2.12.18

-------------------------------------------------------------------
Tue Aug 16 08:51:16 CEST 2005 - jsrain@suse.cz

- build relation between old keys and new UDIs (#104676)

-------------------------------------------------------------------
Mon Aug 15 16:49:22 CEST 2005 - jsrain@suse.cz

- merged texts from proofread
- 2.12.17

-------------------------------------------------------------------
Mon Aug 15 14:45:43 CEST 2005 - ms@suse.de

- fixed vncpassword handling (#104377)

-------------------------------------------------------------------
Mon Aug 15 13:02:07 CEST 2005 - jsrain@suse.cz

- make the OK button in other installatino options popup default
  button (#104589)

-------------------------------------------------------------------
Fri Aug 12 14:35:19 CEST 2005 - jsrain@suse.cz

- force language selection in NCurses (#102958)
- 2.12.16

-------------------------------------------------------------------
Fri Aug 12 12:32:42 CEST 2005 - ms@suse.de

- fixed use of graphical installer within SSH session (#53767)

-------------------------------------------------------------------
Fri Aug 12 10:15:26 CEST 2005 - ms@suse.de

- fixed set_splash function to work with SuSE 10.0

-------------------------------------------------------------------
Tue Aug  9 15:22:24 CEST 2005 - ms@suse.de

- fixed shell warning (#100729)

-------------------------------------------------------------------
Mon Aug  8 14:06:10 CEST 2005 - jsrain@suse.cz

- show URL of product vendor in congratulation dialog (#102542)

-------------------------------------------------------------------
Fri Aug  5 13:00:16 CEST 2005 - lslezak@suse.cz

- added virtual machine proposal into contol file
- 2.12.15

-------------------------------------------------------------------
Wed Aug  3 13:01:20 CEST 2005 - jsrain@suse.cz

- fixed behavior in proposal with tabs if one of the submodules
  returned an error (#100203)
- 2.12.14

-------------------------------------------------------------------
Tue Aug  2 15:24:14 CEST 2005 - jsrain@suse.cz

- do not allow going back after 2nd stage installation is
  interrupted by reboot
- restore settings after reboot during 2nd stage installation

-------------------------------------------------------------------
Thu Jul 28 11:31:15 CEST 2005 - jsrain@suse.cz

- updated the installation confirmation popup (#98841)
- changed label of push button to access boot and repair (#98836),
  added help text
- 2.12.13

-------------------------------------------------------------------
Mon Jul 25 14:56:54 CEST 2005 - ms@suse.de

- include functions start_yast_and_reboot() and start_yast_again()
  according to a feature request for Jiri.

-------------------------------------------------------------------
Fri Jul 22 13:09:38 CEST 2005 - jsrain@suse.cz

- fixed dialog captions of proposals

-------------------------------------------------------------------
Thu Jul 21 17:01:57 CEST 2005 - fehr@suse.de

- replace obsolete SCR agent calls by call to Storage::ActivateHld()

-------------------------------------------------------------------
Thu Jul 21 11:54:19 CEST 2005 - ms@suse.de

- fixed YaST2.call::wait_for_x11() to set an initial value
  for server_running (#97381)
- 2.12.12

-------------------------------------------------------------------
Tue Jul 19 17:25:15 CEST 2005 - jsrain@suse.cz

- fixed switch from installation to update and vice versa
- added support for reboot and restart of YaST during 2nd stage
  installation
- updated control file to show 3 installation stages

-------------------------------------------------------------------
Mon Jul 18 13:38:50 CEST 2005 - jsrain@suse.cz

- updated control file
- minor inst_proposal clean-up
- 2.12.11

-------------------------------------------------------------------
Fri Jul 15 15:35:03 CEST 2005 - jsrain@suse.cz

- fixed behavior of several dialogs
- 2.12.10

-------------------------------------------------------------------
Thu Jul 14 18:18:42 CEST 2005 - jsrain@suse.cz

- added installation workflow
- added support for tabs in proposals
- adapted to new partitioner using storage-lib (arvin)
- moved inst_desktop.ycp to yast2-packager
- 2.12.9

-------------------------------------------------------------------
Mon Jul 11 16:21:58 CEST 2005 - jsrain@suse.cz

- removed dependency on vanished Display.ycp to fix build
- 2.12.8

-------------------------------------------------------------------
Mon Jul 11 11:14:18 CEST 2005 - ms@suse.de

- fixed race condition in checking servers exit code (#91342)
- fixed testX and xupdate paths

-------------------------------------------------------------------
Thu Jun  2 16:57:14 CEST 2005 - jsrain@suse.cz

- put focus on the release notes to allow scrolling without pushing
  Tab many times to move the focus (#80215)

-------------------------------------------------------------------
Wed Jun  1 14:12:06 CEST 2005 - mvidner@suse.cz

- Added a scr file for .etc.install_inf_options (#75720).
- 2.12.7

-------------------------------------------------------------------
Tue May 31 11:39:56 CEST 2005 - ms@suse.de

- implement check for driver update mode (#84155)

-------------------------------------------------------------------
Tue May 31 11:04:04 CEST 2005 - ms@suse.de

- applied patch from Olaf to avoid some time consuming calls (#86178)
- allow "vnc=1 usessh=1" as install and debug method (#45127)

-------------------------------------------------------------------
Mon May 30 15:55:55 CEST 2005 - jsrain@suse.cz

- display message when fallen into text mode installation (#53748)

-------------------------------------------------------------------
Mon May 16 10:53:27 CEST 2005 - jsrain@suse.cz

- renamed 'default' variable
- 2.12.6

-------------------------------------------------------------------
Tue May 10 14:05:01 CEST 2005 - jsrain@suse.cz

- copy /etc/X11/xorg.conf instead of XF86Config to the target
  system
- 2.12.5

-------------------------------------------------------------------
Mon May  9 18:27:54 CEST 2005 - ms@suse.de

- removed sed update of BusID (#78950)

-------------------------------------------------------------------
Wed Apr 27 12:56:15 CEST 2005 - jsrain@suse.cz

- modularized inst_finish.ycp
- 2.12.4

-------------------------------------------------------------------
Thu Apr 21 11:14:04 CEST 2005 - ms@suse.de

- fixed X11 config patching code, related to (#66989)

-------------------------------------------------------------------
Mon Apr 18 17:10:55 CEST 2005 - jsrain@suse.cz

- one more fix for new ProductFeatures.ycp interface
- 2.12.3

-------------------------------------------------------------------
Mon Apr 18 15:19:44 CEST 2005 - jsrain@suse.cz

- adapted to new interface of ProductFeatures.ycp
- 2.12.2

-------------------------------------------------------------------
Thu Apr 14 17:19:30 CEST 2005 - visnov@suse.cz

- 2.12.1

-------------------------------------------------------------------
Wed Apr  6 15:39:25 CEST 2005 - ms@suse.de

- inst-sys move XF86Config to xorg.conf (#66989)

-------------------------------------------------------------------
Tue Mar 29 14:23:17 CET 2005 - jsrain@suse.cz

- updated the layout of the source files in the repository
- 2.12.0

-------------------------------------------------------------------
Wed Mar 23 15:04:17 CET 2005 - ms@suse.de

- fixed vnc server arguments (#70896)

-------------------------------------------------------------------
Sat Mar 19 10:15:14 CET 2005 - ms@suse.de

- fixed second stage locale setup for textbased installation (#73631)

-------------------------------------------------------------------
Tue Mar 15 16:59:19 CET 2005 - ms@suse.de

- IMPORTANT: fixed locale setup (#72145)

-------------------------------------------------------------------
Tue Mar 15 09:44:32 CET 2005 - jsrain@suse.cz

- enable netdaemon if GNOME is default desktop (#72018)

-------------------------------------------------------------------
Mon Mar 14 15:23:17 CET 2005 - jsrain@suse.cz

- enable FAM daemon when GNOME is installed

-------------------------------------------------------------------
Mon Mar 14 14:15:34 CET 2005 - ms@suse.de

- fixed missing reboot on SSH installation (#67043)

-------------------------------------------------------------------
Fri Mar 11 16:50:14 CET 2005 - ms@suse.de

- added option --auto-fonts to Y2_QT_ARGS (#72174)

-------------------------------------------------------------------
Fri Mar 11 12:57:37 CET 2005 - ms@suse.de

- fixed setting TERM variable (#71771)

-------------------------------------------------------------------
Mon Mar  7 08:27:03 CET 2005 - jsrain@suse.cz

- initialize &product; macro in inst_suseconfig (#70899)
- set hwcfg file for parallel printer (#64412)

-------------------------------------------------------------------
Thu Mar  3 17:36:56 CET 2005 - ms@suse.de

- fixed LANG setting in F03-language (#66498)

-------------------------------------------------------------------
Thu Mar  3 12:53:00 CET 2005 - ms@suse.de

- fixed startup scripts for pcmcia/usb network installations (#65164)

-------------------------------------------------------------------
Wed Mar  2 10:53:37 CET 2005 - jsrain@suse.cz

- merged texts from proofread

-------------------------------------------------------------------
Wed Mar  2 06:42:11 CET 2005 - nashif@suse.de

- url in last dialog is set to www.novell.com/linux

-------------------------------------------------------------------
Tue Mar  1 12:13:09 CET 2005 - jsrain@suse.cz

- removed obsolete symlink juggling (#66016)

-------------------------------------------------------------------
Thu Feb 24 16:10:03 CET 2005 - ms@suse.de

- added logsize check to FirstStage/F07-logging

-------------------------------------------------------------------
Wed Feb 23 11:35:18 CET 2005 - jsrain@suse.cz

- fixed comments for translators

-------------------------------------------------------------------
Tue Feb 22 18:30:15 CET 2005 - ms@suse.de

- fixed check for X11 configuration in continue mode (#66224)

-------------------------------------------------------------------
Tue Feb 22 13:11:41 CET 2005 - sh@suse.de

- V 2.11.17

-------------------------------------------------------------------
Tue Feb 22 13:05:23 CET 2005 - ms@suse.de

- fixed Y2MAXLOGSIZE setting, which was set to 0 because df within
  inst-sys is not an option for checking the filesystem space

-------------------------------------------------------------------
Mon Feb 21 18:10:26 CET 2005 - sh@suse.de

- Proper log-rotating in inst_finish
- V 2.11.16

-------------------------------------------------------------------
Fri Feb 18 10:55:09 CET 2005 - jsrain@suse.cz

- added "Initializing..." title to installation before something
  else is shown (#51039)

-------------------------------------------------------------------
Thu Feb 17 12:41:33 CET 2005 - ms@suse.de

- fixed inst-sys copy process of XF86Config to take care
  about the new name xorg.conf

-------------------------------------------------------------------
Wed Feb 16 14:53:57 CET 2005 - jsrain@suse.cz

- fix displaying release notes if the localized version is not
  available (#50911)

-------------------------------------------------------------------
Thu Feb 10 13:13:50 CET 2005 - jsrain@suse.cz

- reduced forced minimal size of the release notes popup (#50637)
- fixed the order of proposal creation (and thus firewall
  is enabled again) (#50622)
- 2.11.15

-------------------------------------------------------------------
Wed Feb  9 19:16:22 CET 2005 - nashif@suse.de

- Save files control.xml and info.txt from installation into
  /etc/YaST2.

-------------------------------------------------------------------
Wed Feb  9 15:05:33 CET 2005 - jsrain@suse.cz

- additional kernel parameters in control file Prof moved to
  the new variable (#50369)

-------------------------------------------------------------------
Tue Feb  8 16:14:44 CET 2005 - nashif@suse.de

- Moved ProductControl to yast2 package

-------------------------------------------------------------------
Mon Feb  7 13:46:48 CET 2005 - jsrain@suse.cz

- fixed order of items in the "Change" button in proposals (#50204)
- merged texts from proofread
- added label informing about release notes from media
- fixed translating empty string in the installation steps
- 2.11.12

-------------------------------------------------------------------
Fri Feb  4 13:14:54 CET 2005 - jsrain@suse.cz

- display release notes from installation proposal

-------------------------------------------------------------------
Wed Feb  2 18:21:48 CET 2005 - ms@suse.de

- fixed control center call (#50389)

-------------------------------------------------------------------
Tue Feb  1 17:02:20 CET 2005 - nashif@suse.de

- Fixed left "steps" display problems (#50388)

-------------------------------------------------------------------
Wed Jan 26 16:12:23 CET 2005 - nashif@suse.de

- install inst_default_desktop.ycp (#49838)

-------------------------------------------------------------------
Tue Jan 25 07:21:53 CET 2005 - nashif@suse.de

- Fixed arguments in control file
- Fixed deleting completed steps
- 2.11.10

-------------------------------------------------------------------
Mon Jan 24 16:29:32 CET 2005 - nashif@suse.de

- Moved installation workflow routines out of installation.ycp
- Adapted arguments of installation clients
- Enhanced control file and made it more readable (arguments of clients
  are clearer now)

-------------------------------------------------------------------
Mon Jan 24 11:27:55 CET 2005 - ms@suse.de

- fixed language environment (#49811)

-------------------------------------------------------------------
Thu Jan 13 11:35:45 CET 2005 - jsrain@suse.cz

- changed the "System will boot now..." message at the end of
  isnt_finish.ycp (#41592)
- 2.11.8

-------------------------------------------------------------------
Wed Jan 12 12:44:29 CET 2005 - ms@suse.de

- removed xmset calls to disable/enable the mouse pointer.
- prevent patching X11 configuration in continue mode

-------------------------------------------------------------------
Wed Jan 12 11:39:31 CET 2005 - ms@suse.de

- fixed yast startup in continue mode. The evaluation of the
  variables USE_SSH and VNC was wrong in S08-start and
  S09-cleanup

-------------------------------------------------------------------
Tue Jan 11 16:16:38 CET 2005 - jsrain@suse.cz

- prevent disabling the Next button in the proposal (#46708)

-------------------------------------------------------------------
Wed Jan  5 17:30:11 CET 2005 - jsrain@suse.cz

- removed unneeded imports and variables from installation.ycp
- adapted to changed interface of Kernel.ycp
- 2.11.7

-------------------------------------------------------------------
Tue Jan  4 09:45:17 CET 2005 - jsrain@suse.cz

- on SGI Altix add fetchop and mmtimer to MODULES_LOADED_ON_BOOT
  (was disabled due to problems in Kernel.ycp) (bug #46971)
- disable Back/Accept buttons in inst_finish.ycp (#37025)

-------------------------------------------------------------------
Thu Dec 16 15:13:23 CET 2004 - sh@suse.de

- Applied patch from bug #49275: Enable user to skip proposal
  even if there is a blocker error in it

-------------------------------------------------------------------
Thu Dec 09 10:52:54 CET 2004 - arvin@suse.de

- disable inclusion of fetchop and mmtimer in
  MODULES_LOADED_ON_BOOT on SGI Altix (bug #46971)

-------------------------------------------------------------------
Fri Dec  3 15:05:57 CET 2004 - ms@suse.de

- include some patches from old startup code which has been
  changed while developing the new startup concept. Please note
  all architecture dependant code has to be part of the startup/arch
  directories and must be included in a clean way to the new scripts.
  I will not include any arch changes made in the last weeks because
  this will lead to the same horrible situation we had in the past.
  if there is anything which has to be handled differntly on another
  architecture this must be done separately to be able to maintain
  that code longer than two days

-------------------------------------------------------------------
Wed Dec  1 12:04:13 CET 2004 - sh@suse.de

- Fixed bug #48722: Inconsistent lower/upper case in mode dialog

-------------------------------------------------------------------
Mon Nov 29 12:32:36 CET 2004 - ms@suse.de

- startup scripts ready now. reports can be send using bug: (#46886)

-------------------------------------------------------------------
Thu Nov 11 18:11:38 CET 2004 - arvin@suse.de

- always use Directory::logdir

-------------------------------------------------------------------
Thu Nov 11 17:47:45 CET 2004 - sh@suse.de

- Record macros during installation:
  /var/log/YaST2/macro_inst_initial.ycp for initial stage,
  /var/log/YaST2/macro_inst_cont.ycp  for "continue" mode

-------------------------------------------------------------------
Tue Nov 02 08:45:57 CET 2004 - arvin@suse.de

- allow to select repair/boot in installation mode selection even
  when no update is possible (bug #39874)

-------------------------------------------------------------------
Mon Nov  1 14:32:25 CET 2004 - visnov@suse.cz

- set product name in wizard (#46247)

-------------------------------------------------------------------
Wed Oct 27 11:20:44 CEST 2004 - arvin@suse.de

- on SGI Altix add fetchop and mmtimer to MODULES_LOADED_ON_BOOT
  (bug #46971)

-------------------------------------------------------------------
Tue Oct 26 12:36:26 CEST 2004 - jsrain@suse.cz

- moved parts of Mode.ycp to Installation.ycp
- adapted to Mode.ycp clean-up
- 2.11.2

-------------------------------------------------------------------
Tue Oct 19 10:46:15 CEST 2004 - lslezak@suse.cz

- UML mode: copy /etc/mtab file to host system (#42859)
- version 2.11.1

-------------------------------------------------------------------
Mon Oct 11 15:04:26 CEST 2004 - jsrain@suse.cz

- adapted to functional interface of Arch.ycp

-------------------------------------------------------------------
Mon Oct 11 10:43:25 CEST 2004 - jsrain@suse.cz

- moved default logon/window manager setting to extra client,
  setting it according to the base package selection (#46619)
- 2.11.0

-------------------------------------------------------------------
Thu Sep 30 15:12:09 CEST 2004 - sh@suse.de

- V 2.10.30
- Made final confirmation popup higher to accomodate all text
  without scrolling even in more verbose languages (de, fr)

-------------------------------------------------------------------
Wed Sep 29 14:13:35 CEST 2004 - mls@suse.de

- stop splash animation before starting yast
- go to verbose mode if X didn't start

-------------------------------------------------------------------
Mon Sep 27 15:37:03 CEST 2004 - arvin@suse.de

- don't create top-level "media" convenience links (bug #46152)

-------------------------------------------------------------------
Wed Sep 22 16:48:43 CEST 2004 - sh@suse.de

- Made final installation confirmation dialog wider and higher
  to avoid scrolling even for more verbose languages (de, fr)
- V 2.10.27

-------------------------------------------------------------------
Wed Sep 22 09:30:45 CEST 2004 - visnov@suse.cz

- reinitialize dialog after mode chosen (#45784)

-------------------------------------------------------------------
Tue Sep 21 14:48:15 CEST 2004 - arvin@suse.de

- use suse marble in congratulation screen (bug #45712)

-------------------------------------------------------------------
Mon Sep 20 13:52:35 CEST 2004 - sh@suse.de

- V 2.10.24
- Merged accidentially split translatable messages

-------------------------------------------------------------------
Fri Sep 17 16:12:53 CEST 2004 - sh@suse.de

- V 2.10.23
- Changed final installation confirmation dialog according to
  bug #45279

-------------------------------------------------------------------
Fri Sep 17 12:12:12 CEST 2004 - arvin@suse.de

- moved popup with boot message further to the end (bug #45432)

-------------------------------------------------------------------
Thu Sep 16 17:00:17 CEST 2004 - snwint@suse.de

- use language info from linuxrc to set LANG in YaST.start; this is
  just to run ncurses yast in fbiterm for exotic languages

-------------------------------------------------------------------
Wed Sep 15 15:16:41 CEST 2004 - arvin@suse.de

- fixed back button in internet test dialog (bug #45319)

-------------------------------------------------------------------
Wed Sep 15 14:48:09 CEST 2004 - visnov@suse.cz

- initialize proposal heading before creating dialog (#45340)

-------------------------------------------------------------------
Tue Sep 14 18:22:06 CEST 2004 - sh@suse.de

- V 2.10.20
- Fixed bug #45271: Mixture of en_UK / en_US: "licence" / "license"

-------------------------------------------------------------------
Tue Sep 14 17:05:15 CEST 2004 - mvidner@suse.cz

- Copy the DHCP cache to the right place (#45150).

-------------------------------------------------------------------
Tue Sep 14 12:46:53 CEST 2004 - arvin@suse.de

- fixed help text in main proposal (bug #45093)

-------------------------------------------------------------------
Tue Sep 14 10:53:02 CEST 2004 - jsrain@suse.cz

- added enable_firewall and firewall_ssh_enable to control file
  for PROF
- added related handlinng to ProductControl

-------------------------------------------------------------------
Mon Sep 13 12:57:41 CEST 2004 - jsrain@suse.cz

- set FAM_ONLY_LOCAL and start fam according to default windowmanager
- 2.10.18

-------------------------------------------------------------------
Mon Sep 13 11:28:33 CEST 2004 - arvin@suse.de

- added system info entry to update proposal (bug #45096)

-------------------------------------------------------------------
Fri Sep 10 13:03:30 CEST 2004 - snwint@suse.de

- use vesa driver as fallback, not vga (see #38253, comment #11)

-------------------------------------------------------------------
Thu Sep  9 15:49:46 CEST 2004 - mvidner@suse.cz

- Added a client to test the network and hardware proposals (#44677).
- 2.10.16

-------------------------------------------------------------------
Wed Sep  8 15:47:16 CEST 2004 - visnov@suse.cz

- implemented reordering of proposal items
- implemented support for hyperlinks in proposal summaries

-------------------------------------------------------------------
Tue Sep 07 14:18:56 CEST 2004 - arvin@suse.de

- added proposal step to initialize sources during update before
  mounting filesystems (needed to solve bug #44724)

-------------------------------------------------------------------
Mon Sep  6 13:33:34 CEST 2004 - mvidner@suse.cz

- Copy the DHCP client cache so that we can request the same IP
  (#43974).
- 2.10.14

-------------------------------------------------------------------
Mon Sep  6 09:50:37 CEST 2004 - jsrain@suse.cz

- avoid asking to confirm one license multiple times (#44145)

-------------------------------------------------------------------
Fri Sep 03 14:33:07 CEST 2004 - arvin@suse.de

- call Bootloader::Update instead of Bootloader::Write during
  update (bug #44286)

-------------------------------------------------------------------
Mon Aug 30 17:23:29 CEST 2004 - jsrain@suse.cz

- ask to confirm licenses of packages before installing/updating
  (#44145)
- 2.10.12

-------------------------------------------------------------------
Fri Aug 27 16:59:56 CEST 2004 - mvidner@suse.cz

- When showing the address for a VNC installation, don't rely on
  install.inf, print the current IP (#43974).
- 2.10.11

-------------------------------------------------------------------
Fri Aug 27 15:09:13 CEST 2004 - arvin@suse.de

- merged proof read messages

-------------------------------------------------------------------
Wed Aug 25 11:56:57 CEST 2004 - arvin@suse.de

- avoid tmp file in /tmp (bug #39444)

-------------------------------------------------------------------
Wed Aug 18 09:10:38 CEST 2004 - arvin@suse.de

- updated fvwmrc.yast2 (see bug #43796)

-------------------------------------------------------------------
Tue Aug 17 15:27:40 CEST 2004 - nashif@suse.de

- XFree86 -> xorg-x11 (#43832)

-------------------------------------------------------------------
Fri Aug 13 22:12:31 CEST 2004 - nashif@suse.de

- Fixed update (#43795)

-------------------------------------------------------------------
Wed Aug 11 18:03:11 CEST 2004 - nashif@suse.de

- Copy EULA to installed system for later use in firstboot module

-------------------------------------------------------------------
Wed Aug 11 16:09:43 CEST 2004 - nashif@suse.de

- Added firewall to network proposal (#43718)

-------------------------------------------------------------------
Tue Aug 10 15:21:56 CEST 2004 - nashif@suse.de

- Add default label for proposals

-------------------------------------------------------------------
Tue Aug 10 14:31:34 CEST 2004 - mvidner@suse.cz

- Fixed arguments for proposals (`initial)

-------------------------------------------------------------------
Mon Aug  9 19:37:28 CEST 2004 - nashif@suse.de

- Enable locking of proposals in control file
- Updated DTD for control file

-------------------------------------------------------------------
Thu Jul 29 10:10:04 CEST 2004 - nashif@suse.de

- New variables for ui and language handling added to control file
- Use Linuxrc module for install.inf and yast.inf handling

-------------------------------------------------------------------
Tue Jul 20 11:18:33 CEST 2004 - arvin@suse.de

- use capitalized SUSE in congratulation screen (bug #38853)

-------------------------------------------------------------------
Tue Jun 15 19:16:26 CEST 2004 - sh@suse.de

- Fixed typo in ssh install script (#42058)

-------------------------------------------------------------------
Tue Jun 15 14:11:06 CEST 2004 - sh@suse.de

- Fixed bug #41597: EULA must be scrolled in both dimensions

-------------------------------------------------------------------
Tue Jun 15 12:23:23 CEST 2004 - arvin@suse.de

- added Requires for yast2-update (bug #42013)

-------------------------------------------------------------------
Fri Jun 11 00:58:40 CEST 2004 - nashif@suse.de

- Added variable software_proposal to control file (NLD)

-------------------------------------------------------------------
Thu Jun 10 03:53:14 CEST 2004 - nashif@suse.de

- Added control for NLD

-------------------------------------------------------------------
Tue Jun  8 04:55:22 CEST 2004 - nashif@suse.de

- Also install control file for SLES to avoid lots of possible
  confusion when control file is not found on installation media
  and fallback file is used.
  (#41696)

-------------------------------------------------------------------
Tue Jun  8 04:37:03 CEST 2004 - nashif@suse.de

- Fixed bug #41696: yast uses elevator=anticipatory instead of
  elevator=as

-------------------------------------------------------------------
Sun May 30 00:38:55 CEST 2004 - nashif@suse.de

- Added Services to main control file for translation (#41367)
- 2.9.83

-------------------------------------------------------------------
Thu May 27 14:40:46 CEST 2004 - mvidner@suse.cz

- Added variables to ProductFeatures
  so that yast2-nis-client testsuite passes (~#41038).
- 2.9.82

-------------------------------------------------------------------
Thu May 27 12:21:19 CEST 2004 - arvin@suse.de

- added special console handling for iSeries (bug #39025)

-------------------------------------------------------------------
Wed May 26 11:12:56 CEST 2004 - arvin@suse.de

- set LD_LIBRARY_PATH in 1st stage installation start script
  (bug #40833)

-------------------------------------------------------------------
Tue May 25 14:10:33 CEST 2004 - jsrain@suse.cz

- set the I/O scheduler in ProductFeatures (#41038)
- 2.9.79

-------------------------------------------------------------------
Mon May 24 14:58:50 CEST 2004 - arvin@suse.de

- again ask for TERM variable if it's set to "vt100" (bug #40991)

-------------------------------------------------------------------
Tue May 18 15:32:30 CEST 2004 - arvin@suse.de

- moved fvwmrc.notitle from sax2 here (bug #37480)

-------------------------------------------------------------------
Tue May 11 13:54:26 CEST 2004 - lslezak@suse.cz

- don't ask for TERM variable if it's already set to "xterm"
  or "vt100" from linuxrc (don't ask in UML installation) (#39947)
- version 2.9.76

-------------------------------------------------------------------
Tue May 04 11:13:53 CEST 2004 - arvin@suse.de

- merged proofread messages

-------------------------------------------------------------------
Fri Apr 30 16:30:13 CEST 2004 - arvin@suse.de

- readded vnc remote proposal to SLES workflow (bug #31023)

-------------------------------------------------------------------
Wed Apr 28 15:38:45 CEST 2004 - arvin@suse.de

- quick implementation of execution of update.post2 scripts
  (bug #38677)

-------------------------------------------------------------------
Wed Apr 28 15:26:30 CEST 2004 - lslezak@suse.cz

- set Ctrl+Alt+Del handler in /etc/inittab to halt (instead of
  reboot) in UML system (safe shutdown from host system using
  uml_mconsole)
- version 2.9.73

-------------------------------------------------------------------
Tue Apr 27 18:25:25 CEST 2004 - gs@suse.de

- write Console: entry for p690 hvc console before reading
  /etc/install.inf (bug #39527)

-------------------------------------------------------------------
Tue Apr 27 10:34:06 CEST 2004 - arvin@suse.de

- call Pkg::SetAdditionalLocales after language change from
  proposal (bug #38366)

-------------------------------------------------------------------
Mon Apr 26 12:34:02 CEST 2004 - arvin@suse.de

- activate lvm and md before booting into a installed system
  (bug #39423)

-------------------------------------------------------------------
Thu Apr 22 18:12:43 CEST 2004 - arvin@suse.de

- removed support of starting yast2 installation without keyboard
  (linuxrc always reports a keyboard now) (bug #39235)

-------------------------------------------------------------------
Thu Apr 22 11:08:53 CEST 2004 - arvin@suse.de

- run unicode_{start,stop} only if they are present (bug #35714)

-------------------------------------------------------------------
Wed Apr 21 13:23:17 CEST 2004 - arvin@suse.de

- uses special sles screen for user authentication on sles

-------------------------------------------------------------------
Mon Apr 19 08:44:01 CEST 2004 - lslezak@suse.cz

- UML mode fixes: don't copy mtab to the host (it's not needed),
  find kernel and initrd even when symlinks are missing
  (workaround for bug #39063)
- added help text in UML installation proposal
- version 2.9.64

-------------------------------------------------------------------
Fri Apr 16 17:58:43 CEST 2004 - nashif@suse.de

- store variables needed in run-time in a sysconfig like file
- first try to load saved control file before fallback to packaged one.

-------------------------------------------------------------------
Fri Apr 16 14:57:44 CEST 2004 - arvin@suse.de

- fixed network start for remote x11 installation (bug #38832)

-------------------------------------------------------------------
Fri Apr 16 14:26:09 CEST 2004 - lslezak@suse.cz

- UML mode fixes: don't copy mtab to the host (it's not needed),
  find kernel and initrd even when symlinks are missing
  (workaround for bug #39063)
- added help text in UML installation proposal

-------------------------------------------------------------------
Fri Apr 16 11:08:42 CEST 2004 - arvin@suse.de

- removed keyboard proposal from update proposal for the update
  in the running system (bug #37817)

-------------------------------------------------------------------
Fri Apr 16 10:57:57 CEST 2004 - arvin@suse.de

- don't run on serial console in case of vnc or ssh installation
  (bug #37325)

-------------------------------------------------------------------
Thu Apr 15 18:26:04 CEST 2004 - arvin@suse.de

- add "service" proposal to SLES installation

-------------------------------------------------------------------
Thu Apr 15 12:03:00 CEST 2004 - arvin@suse.de

- log fvwm output for vnc installation (bug #30061)

-------------------------------------------------------------------
Wed Apr 07 12:37:53 CEST 2004 - arvin@suse.de

- avoid tmp file creation in check.boot script (bug #38572)

-------------------------------------------------------------------
Tue Apr 06 19:04:33 CEST 2004 - arvin@suse.de

- use fbiterm for CJK locales if appropriate (bug #37823)

-------------------------------------------------------------------
Tue Apr  6 18:55:20 CEST 2004 - nashif@suse.de

- only_update_selected option added to product feature set
- V 2.9.56

-------------------------------------------------------------------
Tue Apr  6 16:26:14 CEST 2004 - sh@suse.de

- V 2.9.55
- Fixed bug #36908: Use dynamic fonts based on resolution

-------------------------------------------------------------------
Mon Apr  5 14:38:22 CEST 2004 - fehr@suse.de

- load module dm-snapshort at to prevent hangs if LVM contains
  snapshot LVs (#36422)

-------------------------------------------------------------------
Mon Apr 05 11:32:21 CEST 2004 - arvin@suse.de

- show correct warning in second stage installation when xserver
  can't be started (bug #38298)

-------------------------------------------------------------------
Mon Apr 05 11:04:34 CEST 2004 - arvin@suse.de

- adjusted decision of frontend depending on memory size to memory
  requirements of new interpreter (bug #38298)
- fixed memory value in warning popup

-------------------------------------------------------------------
Sat Apr 03 17:44:03 CEST 2004 - arvin@suse.de

- use fbiterm for CJK locales if appropriate (bug #37823)

-------------------------------------------------------------------
Fri Apr 02 15:59:59 CEST 2004 - arvin@suse.de

- finally changed license to GPL for good

-------------------------------------------------------------------
Thu Apr 01 11:34:10 CEST 2004 - arvin@suse.de

- symmetricalized calls to inst_netsetup (bug #37763)

-------------------------------------------------------------------
Thu Apr 01 11:03:37 CEST 2004 - arvin@suse.de

- removed step label for inst_netsetup (bug #37546)

-------------------------------------------------------------------
Wed Mar 31 19:41:34 CEST 2004 - nashif@suse.de

- Added 2 options to control file:
   inform_about_suboptimal_distribution
   use_desktop_scheduler

-------------------------------------------------------------------
Wed Mar 31 17:19:12 CEST 2004 - lslezak@suse.cz

- inst_finish.ycp - copy kernel image, initrd and /etc/mtab to
  the host system in UML installation mode

-------------------------------------------------------------------
Tue Mar 30 11:25:44 CEST 2004 - arvin@suse.de

- disable virtual desktops in fvwm during vnc installation
  (bug #37480)

-------------------------------------------------------------------
Mon Mar 29 14:48:56 CEST 2004 - fehr@suse.de

- call Storage::FinishInstall() at end of installation

-------------------------------------------------------------------
Mon Mar 29 14:46:51 CEST 2004 - sh@suse.de

- Fixed bug #36713 (relies on yast2-core with fix for bug #36711):
  textdomain for wizard steps should come from control.xml

-------------------------------------------------------------------
Mon Mar 29 05:22:12 CEST 2004 - nashif@suse.de

- fixed copying of hook script logs into installed system

-------------------------------------------------------------------
Sun Mar 28 16:05:19 CEST 2004 - nashif@suse.de

- fixed hook scrips, now using WFM::Read(.local...) (#36831 )
- Not executing any scripting after last client
- Detecting mode before installation steps are sets (#37070 )
- logging hook output to /var/log/YaST2 and copying those
file to installed system.

-------------------------------------------------------------------
Thu Mar 25 16:49:04 CET 2004 - sh@suse.de

- Fixed bug #34618: Don't use full-screen if started remotely

-------------------------------------------------------------------
Thu Mar 25 14:50:07 CET 2004 - ms@suse.de

- fixed driver to use on ia64 systems. there is no framebuffer
  available but the vesa driver is working now (#34909)
- fixed possible loop at installation. handle different exit codes
  from testX in scripts/YaST2. The needed changes to testX have
  been made within the sax2 package (#36794)

-------------------------------------------------------------------
Thu Mar 25 12:12:44 CET 2004 - arvin@suse.de

- removed network proposal from update work flow

-------------------------------------------------------------------
Wed Mar 24 16:10:31 CET 2004 - arvin@suse.de

- renamed usbdevfs to usbfs (bug #31869)

-------------------------------------------------------------------
Wed Mar 24 15:07:03 CET 2004 - sh@suse.de

- Fixed bug #36850: Strange texts in y2qt wizard side bar
- V 2.9.42

-------------------------------------------------------------------
Wed Mar 24 11:13:46 CET 2004 - gs@suse.de

- workaround beta3 pre bug: deactivate Hooks::Run
  (causes crash after inst_finish)
- V 2.9.41

-------------------------------------------------------------------
Mon Mar 22 20:32:41 CET 2004 - nashif@suse.de

- Execute features client if variables are set in control file
- V 2.9.40

-------------------------------------------------------------------
Mon Mar 22 15:58:33 CET 2004 - sh@suse.de

- V 2.9.39
- Fixed bug #36292: Wizard steps not translated
- Preliminary fix for bug #36713: Use textdomain from XML file

-------------------------------------------------------------------
Mon Mar 22 11:14:07 CET 2004 - arvin@suse.de

- introduced and handle new variable Installation::scr_destdir
  to be used by Storage (bug #34996)

-------------------------------------------------------------------
Sun Mar 21 19:48:42 CET 2004 - nashif@suse.de

- read/set language/keyboard/timezone
- added client to set product variables before entering proposal

-------------------------------------------------------------------
Fri Mar 19 15:47:08 CET 2004 - arvin@suse.de

- omit skip/don't skip buttons in uml proposal

-------------------------------------------------------------------
Thu Mar 18 16:18:30 CET 2004 - arvin@suse.de

- fixed update work flow setting (bug #36429 and #35007)

-------------------------------------------------------------------
Thu Mar 18 09:59:01 CET 2004 - mvidner@suse.cz

- Fall back to runlevel 3 if we accidentally don't set it
  in the installation proposal. It would be 0 (#35662).

-------------------------------------------------------------------
Wed Mar 17 22:56:12 CET 2004 - nashif@suse.de

- Add runlevel to s390 proposal
- remove x11 from autoinst workflow (handled differently)

-------------------------------------------------------------------
Wed Mar 17 05:46:03 CET 2004 - nashif@suse.de

- update wizard steps at the right spot to enable switching back
  to installation mode

-------------------------------------------------------------------
Tue Mar 16 21:18:06 CET 2004 - kkaempf@suse.de

- run cleanup script for GNOME (#36196)

-------------------------------------------------------------------
Tue Mar 16 16:02:52 CET 2004 - msvec@suse.cz

- added icons to network and hardware proposals

-------------------------------------------------------------------
Tue Mar 16 14:26:03 CET 2004 - fehr@suse.de

- fix typo devmap_mkmod.sh -> devmap_mknod.sh
- 2.9.32

-------------------------------------------------------------------
Tue Mar 16 01:53:54 CET 2004 - nashif@suse.de

- Enabled evms_config in control file

-------------------------------------------------------------------
Tue Mar 16 01:31:55 CET 2004 - nashif@suse.de

- Update steps when switching modes (#35590)

-------------------------------------------------------------------
Mon Mar 15 12:00:07 CET 2004 - arvin@suse.de

- don't ask for terminal type during vnc installation (bug #33534)

-------------------------------------------------------------------
Fri Mar 12 06:45:02 CET 2004 - nashif@suse.de

- Update control file for autoinst
- Enable swittching of steps upon mode change
- Added possibility to disable a workflow step in runtime

-------------------------------------------------------------------
Thu Mar 11 18:50:55 CET 2004 - sh@suse.de

- Fixed bug #34618: Don't use full screen in remote installation

-------------------------------------------------------------------
Wed Mar 10 14:40:11 CET 2004 - arvin@suse.de

- don't warn if only no disk controller can be found (bug #35546)

-------------------------------------------------------------------
Wed Mar 10 09:51:29 CET 2004 - arvin@suse.de

- extended uml installation work flow

-------------------------------------------------------------------
Wed Mar 10 07:08:09 CET 2004 - nashif@suse.de

- Set wizard steps depending on installation mode

-------------------------------------------------------------------
Wed Mar 10 03:04:53 CET 2004 - nashif@suse.de

- removed include dir from spec

-------------------------------------------------------------------
Wed Mar 10 01:07:58 CET 2004 - sh@suse.de

- V 2.9.24
- Migration to new wizard

-------------------------------------------------------------------
Tue Mar  9 13:08:25 CET 2004 - msvec@suse.cz

- replaced X11 version detection code with (simpler) YCP
- package could be noarch currently (reduced NFB a lot)

-------------------------------------------------------------------
Mon Mar 08 11:54:40 CET 2004 - arvin@suse.de

- call more generalized storage function during update

-------------------------------------------------------------------
Fri Mar 05 12:07:50 CET 2004 - arvin@suse.de

- load correct device mapper module and create nodes

-------------------------------------------------------------------
Thu Mar  4 16:40:36 CET 2004 - visnov@suse.cz

- added type info
- 2.9.20

-------------------------------------------------------------------
Wed Mar  3 17:48:49 CET 2004 - nashif@suse.de

- Moved product features to new feature module

-------------------------------------------------------------------
Wed Mar  3 17:43:45 CET 2004 - sh@suse.de

- Applied rw's patch for bug #34531

-------------------------------------------------------------------
Wed Mar 03 15:45:45 CET 2004 - arvin@suse.de

- call storage function to update fstab (bug #34996)

-------------------------------------------------------------------
Tue Mar  2 17:47:11 CET 2004 - sh@suse.de

- Added user-visible workflow step descriptions for new wizard
  layout

-------------------------------------------------------------------
Mon Mar 01 16:53:44 CET 2004 - arvin@suse.de

- work on UML installation

-------------------------------------------------------------------
Fri Feb 27 03:31:46 CET 2004 - nashif@suse.de

- New control file based installation merged

-------------------------------------------------------------------
Fri Feb 20 19:53:00 CET 2004 - arvin@suse.de

- handle abort button in inst_finish (bug #30303)

-------------------------------------------------------------------
Fri Feb 20 11:28:26 CET 2004 - arvin@suse.de

- removed obsolete code from start scripts (bug #31805)

-------------------------------------------------------------------
Mon Feb 16 16:52:00 CET 2004 - mvidner@suse.cz

- set the runlevel according to the proposal
- 2.9.15

-------------------------------------------------------------------
Mon Feb 16 16:01:35 CET 2004 - arvin@suse.de

- added more flexible package handling for products

-------------------------------------------------------------------
Mon Feb 16 13:49:50 CET 2004 - mvidner@suse.cz

- added runlevel_proposal to installation_proposals (#30028)
- 2.9.14

-------------------------------------------------------------------
Mon Feb 16 11:20:01 CET 2004 - arvin@suse.de

- removed obsolete Mode::hardBoot

-------------------------------------------------------------------
Fri Feb 13 15:16:41 CET 2004 - sh@suse.de

- Applied patch from bug #34531: Kernel 2.6 hotplug handling

-------------------------------------------------------------------
Wed Feb 11 16:11:02 CET 2004 - arvin@suse.de

- more control over base selection handling

-------------------------------------------------------------------
Tue Feb 10 17:59:40 CET 2004 - arvin@suse.de

- added type specification in inst_proposal.ycp

-------------------------------------------------------------------
Tue Feb 10 16:02:19 CET 2004 - nashif@suse.de

- remove x11 from workflow for autoyast

-------------------------------------------------------------------
Tue Feb 10 10:32:08 CET 2004 - arvin@suse.de

- fixed building on s390

-------------------------------------------------------------------
Sat Feb  7 09:33:56 CET 2004 - nashif@suse.de

- remove vendor.y2cc file

-------------------------------------------------------------------
Fri Feb 06 16:13:58 CET 2004 - arvin@suse.de

- set default runlevel to 3 or 5 during installation depending
  on the presents of X11 (see bug #32366)

-------------------------------------------------------------------
Fri Feb 06 11:46:47 CET 2004 - arvin@suse.de

- fixed copying of temporary X11 config

-------------------------------------------------------------------
Mon Feb  2 15:49:46 CET 2004 - lslezak@suse.cz

- InitHWinfo module enabled in installation proposal
- version 2.9.4

-------------------------------------------------------------------
Sat Jan 31 21:07:11 CET 2004 - arvin@suse.de

- removed useless 'global'

-------------------------------------------------------------------
Mon Jan 26 17:28:06 CET 2004 - jsrain@suse.de

- removed cfg_susecnfig.scr from file list (was moved to yast2.rpm)
- 2.9.2

-------------------------------------------------------------------
Fri Dec 12 14:23:14 CET 2003 - jsrain@suse.de

- don't check if module is present in initrd before loading it

-------------------------------------------------------------------
Fri Oct 24 15:58:50 CEST 2003 - ms@suse.de

- added stuff from yast2/library/x11 to installation package

-------------------------------------------------------------------
Fri Oct 24 13:09:25 CEST 2003 - arvin@suse.de

- added help text for "Repair Installed System" (bug #30402)

-------------------------------------------------------------------
Fri Oct 17 11:37:46 CEST 2003 - ms@suse.de

- inst_finish: (#32366)
  removed runlevel setup code which is handled within the X11
  module now (XProposal.ycp). The update code for initdefault
  is still present because during update the X11 configuration
  is not started

- inst_x11: (#32366)
  removed dead code which sets the default runlevel to 3 if there
  is no XF86Config file present. This task is done if the X11
  configuration is finished and if there is no X11 configuration
  the default initdefault with aaa_base is set to 3 already

-------------------------------------------------------------------
Wed Sep 24 12:25:08 CEST 2003 - snwint@suse.de

- look for x11 drivers in lib64 dir on x86_64 (#31649)

-------------------------------------------------------------------
Thu Sep 18 11:38:50 CEST 2003 - arvin@suse.de

- shut down temporary network before online test during update
  (bug #31030)

-------------------------------------------------------------------
Thu Sep 18 10:55:43 CEST 2003 - arvin@suse.de

- don't use external pcmcia during firstboot (bug #31252)

-------------------------------------------------------------------
Mon Sep 15 19:26:33 CEST 2003 - msvec@suse.cz

- 2.8.34

-------------------------------------------------------------------
Mon Sep 15 15:15:25 CEST 2003 - gs@suse.de

- YaST2.start: set default value for LANGUAGE

-------------------------------------------------------------------
Mon Sep 15 11:03:04 CEST 2003 - arvin@suse.de

- skip network probing during update (bug #30545)

-------------------------------------------------------------------
Sun Sep 14 15:07:36 CEST 2003 - arvin@suse.de

- reset packagemanager when changing installation mode (bug #27970)

-------------------------------------------------------------------
Sun Sep 14 14:27:12 CEST 2003 - snwint@suse.de

- added test for utf8 serial console to YaST2.{start,firstboot}

-------------------------------------------------------------------
Sat Sep 13 18:39:23 CEST 2003 - nashif@suse.de

- remove inst_startup from autoinst workflow, add it autoinst_init
  (bug #30678)

-------------------------------------------------------------------
Fri Sep 12 17:25:56 CEST 2003 - ms@suse.de

- added milestone texts for X11 config update/inject (#30612)
- fixed lookup path for XFree86 3.x config (#30612)

-------------------------------------------------------------------
Fri Sep 12 14:06:05 CEST 2003 - arvin@suse.de

- fixed permissions of /var/lib/YaST2/install.inf (bug #30630)

-------------------------------------------------------------------
Thu Sep 11 17:32:40 CEST 2003 - kkaempf@suse.de

- use kernel k_smp4G on SMP-systems with
  memory <= 4GB or without PAE support

-------------------------------------------------------------------
Thu Sep 11 11:12:36 CEST 2003 - arvin@suse.de

- check for /proc/splash (bug #30472)

-------------------------------------------------------------------
Wed Sep 10 11:34:10 CEST 2003 - sh@suse.de

- Fixed max log file size calculation:
  Set LANG only in subshell,
  don't rely on /dev in 'df' output - use last line instead

-------------------------------------------------------------------
Tue Sep  9 12:48:47 CEST 2003 - kkaempf@suse.de

- use kernel k_psmp on smp-systems with
  less than 4GB memory or without PAE support

-------------------------------------------------------------------
Tue Sep 09 12:42:20 CEST 2003 - arvin@suse.de

- added kernel option desktop

-------------------------------------------------------------------
Mon Sep  8 18:01:53 CEST 2003 - sh@suse.de

- V 2.8.24
- Fixed bug #29927: Logfile setting too restrictive
  Now checking free space on RAM disk with 'df' and using
  max 10% of that per log file (max 5000)

-------------------------------------------------------------------
Mon Sep  8 11:53:17 CEST 2003 - snwint@suse.de

- advance splash progress bar in YaST2{,.start}
- driver updates are applied in inst_setup (used to be in YaST2.start)
- don't clear screen in YaST2.start

-------------------------------------------------------------------
Thu Sep 04 17:45:53 CEST 2003 - arvin@suse.de

- proof-read messages

-------------------------------------------------------------------
Wed Sep  3 17:27:51 CEST 2003 - gs@suse.de

- installation.ycp: call UI::SetKeyboard in continue mode
  (enable unicode for ncurses in UTF-8 locale)

-------------------------------------------------------------------
Wed Sep  3 10:15:44 CEST 2003 - kkaempf@suse.de

- copy XF86Config from inst-sys to XF86Config.install in
  the system (#29910)

-------------------------------------------------------------------
Tue Sep  2 13:54:53 CEST 2003 - kkaempf@suse.de

- make repair system accessible

-------------------------------------------------------------------
Mon Sep 01 17:42:20 CEST 2003 - arvin@suse.de

- removed obsolete inst_hw_config.ycp and inst_confirm_abort.ycp

-------------------------------------------------------------------
Sun Aug 31 14:56:10 CEST 2003 - arvin@suse.de

- use Popup::ConfirmAbort

-------------------------------------------------------------------
Sat Aug 30 22:27:57 CEST 2003 - arvin@suse.de

- moved reactivation of network to yast2-network (bug #29561)
- moved display of into.txt into separate file

-------------------------------------------------------------------
Thu Aug 28 16:55:51 CEST 2003 - ms@suse.de

- fixed xmigrate call (#29535)

-------------------------------------------------------------------
Thu Aug 28 16:04:41 CEST 2003 - kkaempf@suse.de

- Install default kernel on SMP systems without 'PAE'
  (i.e. Pentium1-SMP)
- Drop check for unsupported Cyrix-CPUs without 'TSC'

-------------------------------------------------------------------
Tue Aug 26 11:49:21 CEST 2003 - arvin@suse.de

- don't gray out next button in proposal in case of blockers
  (bug #29320)

-------------------------------------------------------------------
Fri Aug 22 18:11:20 CEST 2003 - arvin@suse.de

- fixed reading of memory info (bug #29017)

-------------------------------------------------------------------
Fri Aug 22 11:27:23 CEST 2003 - arvin@suse.de

- fixed update workflow

-------------------------------------------------------------------
Thu Aug 21 14:42:12 CEST 2003 - arvin@suse.de

- removed obsolete installation_ui.ycp

-------------------------------------------------------------------
Thu Aug 21 10:04:25 CEST 2003 - kkaempf@suse.de

- copy badlist (if existing) to installed system (#29092)

-------------------------------------------------------------------
Tue Aug 19 08:13:17 CEST 2003 - arvin@suse.de

- better way for mouse probing in text mode (bug #29005)

-------------------------------------------------------------------
Mon Aug 18 11:22:04 CEST 2003 - arvin@suse.de

- don't probe mouse in text mode (bug #29005)

-------------------------------------------------------------------
Fri Aug 15 15:20:38 CEST 2003 - arvin@suse.de

- removed obsolete showlog_defines.ycp

-------------------------------------------------------------------
Tue Aug 12 20:31:12 CEST 2003 - arvin@suse.de

- added remote administration proposal to network proposal

-------------------------------------------------------------------
Tue Aug 12 14:38:03 CEST 2003 - gs@suse.de

- YaST2.start: don't run in UTF-8 mode on a console which is
  connected to a serial port

-------------------------------------------------------------------
Mon Aug 11 15:51:52 CEST 2003 - arvin@suse.de

- use ycp based ncurses menu at end of installation

-------------------------------------------------------------------
Fri Aug 08 10:54:34 CEST 2003 - arvin@suse.de

- variable handling of release notes url

-------------------------------------------------------------------
Wed Aug 06 09:37:19 CEST 2003 - arvin@suse.de

- don't copy kernel config from to /usr/src/linux (bug #28496)

-------------------------------------------------------------------
Fri Aug 01 20:10:11 CEST 2003 - arvin@suse.de

- call inst_netprobe during install
- added desktop files

-------------------------------------------------------------------
Wed Jul 30 11:42:24 CEST 2003 - arvin@suse.de

- don't complain when no storage controllers can be found
  (bug #23686)

-------------------------------------------------------------------
Wed Jul 30 10:23:01 CEST 2003 - arvin@suse.de

- always let YaST run in an UTF-8 environment during installation
  (bug #14751)

-------------------------------------------------------------------
Fri Jul 25 15:13:04 CEST 2003 - arvin@suse.de

- removed handling of XFree86 Version 3 from YaST2.start

-------------------------------------------------------------------
Fri Jul 25 15:12:25 CEST 2003 - gs@suse.de

- YaST2.firstboot: read RC_LANG from /etc/sysconfig/language and
                   export LANG accordingly;
		   call unicode_start/unicode_stop (if required)

-------------------------------------------------------------------
Thu Jul 24 13:39:36 CEST 2003 - gs@suse.de

- YaST2.start: call unicode_start/unicode_stop;
               export YAST_DOES_ACS removed

-------------------------------------------------------------------
Fri Jul 04 13:21:20 CEST 2003 - arvin@suse.de

- convert update workflow into a proposal

-------------------------------------------------------------------
Fri May 23 15:20:32 CEST 2003 - arvin@suse.de

- take kernel command line from install.inf (bug #25745)

-------------------------------------------------------------------
Mon Apr 28 17:25:45 CEST 2003 - arvin@suse.de

- fixes for live eval (bug #26457)

-------------------------------------------------------------------
Wed Apr 23 12:09:20 CEST 2003 - ms@suse.de

- add config migration from 3x to 4x if possible
- ensure XF86Config is available if someone performs an update
  within a XFree86 3.x environment

-------------------------------------------------------------------
Tue Apr 15 17:18:13 CEST 2003 - arvin@suse.de

- removed call of SuSEconfig.3ddiag and switch2mesasoft after
  reboot during installation since they don't exist anymore

-------------------------------------------------------------------
Thu Apr 10 15:49:20 CEST 2003 - ms@suse.de

- fixed conditions of xmset calls (#26214)

-------------------------------------------------------------------
Tue Apr  8 12:51:55 CEST 2003 - jsrain@suse.de

- fixed parsing of kernel parameters containing blank space
  (#26147)

-------------------------------------------------------------------
Tue Apr  1 15:44:12 CEST 2003 - jsrain@suse.de

- added init= kernel parameter to discard list (#25478)

-------------------------------------------------------------------
Tue Mar 18 13:37:15 CET 2003 - kkaempf@suse.de

- drop "insserv apache" again, opens port 80
- 2.7.43

-------------------------------------------------------------------
Mon Mar 17 18:11:40 CET 2003 - kkaempf@suse.de

- "insserv apache" if it's DOC_SERVER (#25436)
- 2.7.42

-------------------------------------------------------------------
Mon Mar 17 16:36:24 CET 2003 - arvin@suse.de

- start fvwm2 for vnc installation (bug #25405)

-------------------------------------------------------------------
Mon Mar 17 15:30:26 CET 2003 - arvin@suse.de

- turn of silent splash mode before displaying messages during
  vnc and ssh installation (bug #25407)

-------------------------------------------------------------------
Mon Mar 17 09:21:22 CET 2003 - kkaempf@suse.de

- start apache as doc_server if suse_help_viewer isn't provided
  by kdebase3-SuSE (25436)
- 2.7.39

-------------------------------------------------------------------
Sat Mar 15 22:54:09 CET 2003 - kkaempf@suse.de

- gdm2 might not be installed yet but earmarked for installation
  (#25410)
- 2.7.38

-------------------------------------------------------------------
Fri Mar 14 17:41:40 CET 2003 - sh@suse.de

- The final and super-great ultimate path for release notes:
  /usr/share/doc/release-notes/RELEASE-NOTES.*.rtf

-------------------------------------------------------------------
Fri Mar 14 17:38:44 CET 2003 - sh@suse.de

- Moved RTF version of release notes from /usr/share/doc to
  /usr/share/doc/release_notes

-------------------------------------------------------------------
Fri Mar 14 17:32:20 CET 2003 - sh@suse.de

- Using file name RELEASE_NOTES.rtf to allow coexistence with
  RELEASE_NOTES.html for Konqueror

-------------------------------------------------------------------
Fri Mar 14 11:14:01 CET 2003 - fehr@suse.de

- remove handling of IDE recorders from inst_finish.ycp
  this is now done much sooner in StorageDevices.ycp (bug #25293)

-------------------------------------------------------------------
Wed Mar 12 15:12:54 CET 2003 - arvin@suse.de

- fixed focus in last installation dialog (bug #25171)

-------------------------------------------------------------------
Wed Mar 12 10:19:51 CET 2003 - ms@suse.de

- fixed broken mouse bug in continue mode (#24914)

-------------------------------------------------------------------
Tue Mar 11 17:16:03 CET 2003 - kkaempf@suse.de

- also set /etc/sysconfig/displaymanager:DISPLAYMANAGER (#25087)

-------------------------------------------------------------------
Mon Mar 10 19:03:34 CET 2003 - kkaempf@suse.de

- check for existance of /usr/src/linux/include/linux before
  copying kernel config.
- 2.7.32

-------------------------------------------------------------------
Mon Mar 10 18:34:58 CET 2003 - mvidner@suse.de

- Added .etc.install_inf_alias to work around an ini-agent
  limitation (#24836).
- 2.7.31

-------------------------------------------------------------------
Mon Mar 10 16:10:27 CET 2003 - arvin@suse.de

- fixed compose characters for certain locales (bug #14751)

-------------------------------------------------------------------
Fri Mar  7 17:21:06 CET 2003 - nashif@suse.de

- Dont read product data from installed system if in config mode
  (#24772 )

-------------------------------------------------------------------
Fri Mar  7 14:04:21 CET 2003 - kkaempf@suse.de

- copy kernel config to /usr/src/linux/... (#24835)

-------------------------------------------------------------------
Thu Mar  6 13:33:40 CET 2003 - fehr@suse.de

- umount fs based on crypto loop files before all other umounts
  (#24751)

-------------------------------------------------------------------
Thu Mar  6 12:58:31 CET 2003 - ms@suse.de

- removed mouse probing code from inst_startup.ycp and put
  that code into installation.ycp. Changed the mouse probing
  code to disconnect the device in front of the probing and
  re-connect it after the probing is done to avoid any
  jumping mouse cursors (#24355)

-------------------------------------------------------------------
Tue Mar 04 21:13:02 CET 2003 - arvin@suse.de

- handle flags from content file in Product module (bug #21561)

-------------------------------------------------------------------
Tue Mar  4 13:07:02 CET 2003 - sh@suse.de

- Fixed bug #24542: Bad license agreement button text

-------------------------------------------------------------------
Mon Mar  3 16:47:07 CET 2003 - sh@suse.de

- Fixed bug #10990: Boot installed system does not unmount

-------------------------------------------------------------------
Mon Mar  3 11:06:28 CET 2003 - fehr@suse.de

- call win resize module not only on i386 but also on x86_64 and ia64

-------------------------------------------------------------------
Thu Feb 27 12:36:16 CET 2003 - arvin@suse.de

- kill (with SIGKILL) shell on tty2 after installation (bug #24404)

-------------------------------------------------------------------
Wed Feb 26 17:17:43 CET 2003 - kkaempf@suse.de

- pass language to packagemanager (#23828)

-------------------------------------------------------------------
Wed Feb 26 12:31:27 CET 2003 - arvin@suse.de

- disable all sources if user aborts installation (bug #24292)

-------------------------------------------------------------------
Tue Feb 25 11:19:26 CET 2003 - arvin@suse.de

- make Hardware Configuration Dialog unconfuseable (bug #24020)

-------------------------------------------------------------------
Mon Feb 24 19:55:43 CET 2003 - kkaempf@suse.de

- add debug hooks (#23787)

-------------------------------------------------------------------
Mon Feb 24 18:25:31 CET 2003 - sh@suse.de

- V 2.7.20
- Fixed bug #24038: Installation language re-selection does not work

-------------------------------------------------------------------
Mon Feb 24 18:00:37 CET 2003 - gs@suse.de

- don't add .UTF-8 to LANG variable (causes problems with ncurses)
  bug #23348

-------------------------------------------------------------------
Mon Feb 24 17:23:55 CET 2003 - mvidner@suse.de

- Added proxy to the network configuration proposal (#24204).

-------------------------------------------------------------------
Fri Feb 21 15:21:41 CET 2003 - arvin@suse.de

- better text for "abort installation" popup (bug #24019)

-------------------------------------------------------------------
Fri Feb 21 12:40:55 CET 2003 - arvin@suse.de

- fixed button labels and help texts (bug #23912)

-------------------------------------------------------------------
Fri Feb 21 12:00:14 CET 2003 - sh@suse.de

- Fixed bug #24027: Root exploit in inst_suseconfig

-------------------------------------------------------------------
Fri Feb 21 11:30:37 CET 2003 - arvin@suse.de

- always do hard reboot (bug #23903)

-------------------------------------------------------------------
Thu Feb 20 15:49:44 CET 2003 - kkaempf@suse.de

- drop /etc/XF86Config (#23965)

-------------------------------------------------------------------
Thu Feb 20 11:39:23 CET 2003 - arvin@suse.de

- use title-style capitalization for menu names (bug #23848)

-------------------------------------------------------------------
Thu Feb 20 09:51:29 CET 2003 - ms@suse.de

- add support for mouse wheel during installation (#21660)

-------------------------------------------------------------------
Wed Feb 19 16:42:22 CET 2003 - arvin@suse.de

- disable all sources if user aborts installation (bug #23776)

-------------------------------------------------------------------
Wed Feb 19 16:07:29 CET 2003 - fehr@suse.de

- fix wrong variable of keyboard module in inst_finish.ycp (#23782)

-------------------------------------------------------------------
Wed Feb 19 08:35:05 CET 2003 - arvin@suse.de

- run SuSEconfig fonts during inst_finish for anti aliased fonts
  (bug #23768)

-------------------------------------------------------------------
Tue Feb 18 20:47:55 CET 2003 - arvin@suse.de

- fixed reading of content file if FLAGS line is missing

-------------------------------------------------------------------
Sat Feb 15 16:26:26 CET 2003 - nashif@suse.de

- call inst_x11 in autoinst mode

-------------------------------------------------------------------
Wed Feb 12 15:23:00 CET 2003 - kkaempf@suse.de

- remove call to mkinfodir (#23588)

-------------------------------------------------------------------
Wed Feb 12 12:03:24 CET 2003 - fehr@suse.de

- Write keytable info to yast.inf again in inst_finish.ycp

-------------------------------------------------------------------
Tue Feb 11 21:39:29 CET 2003 - arvin@suse.de

- handle update flag from content file (bug #21561)

-------------------------------------------------------------------
Mon Feb 10 20:53:53 CET 2003 - arvin@suse.de

- setup complete environment for qt during installation

-------------------------------------------------------------------
Mon Feb 10 18:24:12 CET 2003 - arvin@suse.de

- skip proposal dialog if it's empty (bug #23520)

-------------------------------------------------------------------
Fri Feb  7 16:12:49 CET 2003 - jsuchome@suse.de

- adapted inst_confirm_abort for the use from yast2-repair

-------------------------------------------------------------------
Thu Feb  6 16:16:29 CET 2003 - jsrain@suse.de

- removed missleading help text about starting of network during
  hardware proposal, when network has already been started (#20912)

-------------------------------------------------------------------
Wed Feb 05 17:05:43 CET 2003 - arvin@suse.de

- merged proofread messages

-------------------------------------------------------------------
Mon Feb  3 18:18:08 CET 2003 - sh@suse.de

- V 2.7.7
- Added default function key handling

-------------------------------------------------------------------
Thu Jan 30 16:08:44 CET 2003 - kkaempf@suse.de

- call /usr/bin/mkinfodir in inst_suseconfig
  (replaces SuSEconfig.man_info)

-------------------------------------------------------------------
Wed Jan 29 14:42:42 CET 2003 - arvin@suse.de

- added dialog to ask for preferred method of user authentication

-------------------------------------------------------------------
Tue Jan 28 18:47:16 CET 2003 - arvin@suse.de

- added final congratulations dialog
- added dialog with release notes

-------------------------------------------------------------------
Mon Jan 27 17:47:38 CET 2003 - sh@suse.de

- V 2.7.5
- Use new y2base/qt command line options for better WM cooperation
- Don't start a WM any more in YaST2 start script
  (testX does that now)

-------------------------------------------------------------------
Wed Jan 22 17:11:20 CET 2003 - arvin@suse.de

- use newer interface to modules agent (bug #22995)

-------------------------------------------------------------------
Wed Jan 22 11:36:10 CET 2003 - jsrain@suse.de

- returned accidentally removed call of Bootloader::Write ()
  function (bug #23018)
- 2.7.3

-------------------------------------------------------------------
Fri Dec 20 17:25:00 CET 2002 - arvin@suse.de

- changed label of second button of popup with info.txt (EULA)
  from "Cancel" to "Do Not Accept" (bug #21874)

-------------------------------------------------------------------
Fri Dec 20 17:04:37 CET 2002 - arvin@suse.de

- merged from 8.1 branch:
  - only set hostname during vnc installation if necessary
    (bug #21454)
  - popup with info.txt (EULA) now has a timeout during
    autoinstallation (bug #21413)
  - remove /root/.vnc/passwd after installation (bug #21360)
  - popup with info.txt now has two buttons (accept and cancel)
  - start portmapper if instmode==nfs also on s390 (#21094)

-------------------------------------------------------------------
Thu Dec 12 12:40:22 CET 2002 - jsrain@suse.de

- added handling of modules required to be loaded early after
  mounting root
- not adding ide-scsi to initrd, but scheduling relevant modules
  to be loaded after boot (#19376)

-------------------------------------------------------------------
Wed Dec 11 16:51:45 CET 2002 - lslezak@suse.cz

- .proc.cpuinfo agent rewritten to INI-agent (now supports
  multiple CPU, all keys from /proc/cpuinfo can be read)

-------------------------------------------------------------------
Mon Dec 09 12:49:20 CET 2002 - arvin@suse.de

- add modules ide-cd and cdrom before ide-scsi to INITRD_MODULES
  when an ide cdwriter is found (bug #22343)

-------------------------------------------------------------------
Wed Dec  4 15:29:17 CET 2002 - jsrain@suse.cz

- adapted to new bootloader module interface
- 2.7.1

-------------------------------------------------------------------
Tue Oct 22 16:53:21 CEST 2002 - ms@suse.de

- removed inst_x11 to be part of the installation workflow
- add x11_proposal to:
  hw-config-proposals-home-pc.ycp
  hw-config-proposals-networked-pc.ycp

-------------------------------------------------------------------
Wed Oct 16 14:03:27 CEST 2002 - arvin@suse.de

- correctly handle quotes in /etc/install.inf (bug #20986)

-------------------------------------------------------------------
Wed Oct 16 11:10:07 CEST 2002 - kkaempf@suse.de

- use proper tmpdir for vendor-supplied script when loading
  vendor driver disk (#20967)
- 2.6.87

-------------------------------------------------------------------
Tue Oct 15 16:29:21 CEST 2002 - choeger@suse.de

- renamed product id text from "Open Team Server" to "Openexchange Server",
  because this text is shown into the installation window and the name of
  the cd is associated with this name

-------------------------------------------------------------------
Mon Oct 14 18:21:52 CEST 2002 - sh@suse.de

- V 2.6.85
- Fixed bug #19214: Return to proposal after update

-------------------------------------------------------------------
Mon Oct 14 15:57:34 CEST 2002 - kkaempf@suse.de

- use "UpdateDir" from install.inf when checking vendor
  update media (#19442)
- set /sysconfig/suseconfig/CWD_IN_USER_PATH="no" on non-box
  products (#17464)
- 2.6.84

-------------------------------------------------------------------
Mon Oct 14 15:41:33 CEST 2002 - sh@suse.de

- V 2.6.83
- Fixed bug #19628: Obsolete MediaUI::ChangeMedium() call

-------------------------------------------------------------------
Thu Oct 10 15:26:07 CEST 2002 - arvin@suse.de

- make info text (aka beta warning) scroll-able (bug #20063)

-------------------------------------------------------------------
Wed Oct  9 09:23:53 CEST 2002 - jsrain@suse.cz

- now not enabling 2 gettys on same serial line on p690 (#19788)

-------------------------------------------------------------------
Tue Oct  8 15:37:59 CEST 2002 - kkaempf@suse.de

- disable update for non-box products (#20695)
- 2.6.80

-------------------------------------------------------------------
Mon Oct  7 17:09:46 CEST 2002 - kkaempf@suse.de

- display media.1/info.txt if exists before starting installation
  (#18504)

-------------------------------------------------------------------
Tue Oct  1 17:01:15 CEST 2002 - kkaempf@suse.de

- runlevel 5 only where applicable (#20369)

-------------------------------------------------------------------
Thu Sep 26 18:17:35 CEST 2002 - arvin@suse.de

- remove console kernel option if it's autodectected like
  pseries can do (bug #20177)

-------------------------------------------------------------------
Thu Sep 26 12:56:01 CEST 2002 - choeger@suse.de

- call product specific YaST2 modules before finishing the
  installation

-------------------------------------------------------------------
Tue Sep 24 11:48:17 CEST 2002 - arvin@suse.de

- run depmod after network setup for ssh and vnc installation
  (bug #20040)

-------------------------------------------------------------------
Mon Sep 23 15:31:25 CEST 2002 - arvin@suse.de

- again fix for qt background color (bug #18926)

-------------------------------------------------------------------
Fri Sep 20 17:02:45 CEST 2002 - arvin@suse.de

- in final proposal screen hide button to start control center if
  the control center is not available (bug #19926)

-------------------------------------------------------------------
Fri Sep 20 16:58:14 CEST 2002 - kkaempf@suse.de

- re-init Product module in running system from cached
  product data properly
- 2.6.72

-------------------------------------------------------------------
Fri Sep 20 13:30:40 CEST 2002 - kkaempf@suse.de

- initialize Product module from content data
- 2.6.71

-------------------------------------------------------------------
Fri Sep 20 13:08:08 CEST 2002 - kkaempf@suse.de

- add agent to read "/content" file
- 2.6.69

-------------------------------------------------------------------
Fri Sep 20 11:47:05 CEST 2002 - kkaempf@suse.de

- linuxrc provides 'content' at / now, no need to mount the source.
- 2.6.70

-------------------------------------------------------------------
Fri Sep 20 11:32:26 CEST 2002 - kkaempf@suse.de

- force reboot on s390 after installation
- 2.6.69

-------------------------------------------------------------------
Thu Sep 19 21:17:17 CEST 2002 - kkaempf@suse.de

- umount /var/adm/mount after retrieving content file
- 2.6.68

-------------------------------------------------------------------
Wed Sep 18 17:49:20 CEST 2002 - kkaempf@suse.de

- added product hooks to installation workflow
- 2.6.67

-------------------------------------------------------------------
Wed Sep 18 16:28:57 CEST 2002 - arvin@suse.de

- removed all code regarding zilo (bug #19821)
- fixed qt background color (bug #18926)

-------------------------------------------------------------------
Wed Sep 18 16:00:39 CEST 2002 - arvin@suse.de

- provides/obsoletes the old yast

-------------------------------------------------------------------
Mon Sep 16 12:37:32 CEST 2002 - kkaempf@suse.de

- remove unneeded Save() functions (#19591)

-------------------------------------------------------------------
Thu Sep 12 22:14:45 CEST 2002 - fehr@suse.de

- remove obsolete LVM and MD initialisation in inst_mode.ycp
- 2.6.63

-------------------------------------------------------------------
Thu Sep 12 17:15:52 CEST 2002 - kkaempf@suse.de

- remove control files (#19564)
- 2.6.62

-------------------------------------------------------------------
Thu Sep 12 15:26:35 CEST 2002 - kkaempf@suse.de

- fix vendor path for UnitedLinux (#19442)
- 2.6.61

-------------------------------------------------------------------
Thu Sep 12 14:38:52 CEST 2002 - kkaempf@suse.de

- dont warn about kernel if not in update mode.
- 2.6.60

-------------------------------------------------------------------
Thu Sep 12 13:10:40 CEST 2002 - kkaempf@suse.de

- symlink *.shipped to *.suse on update for LILO compatibility
- 2.6.59

-------------------------------------------------------------------
Wed Sep 11 13:40:41 CEST 2002 - kkaempf@suse.de

- properly unmount sources also on abort and end of update
- move package log to yast2-packager
- handle run-time kernel switch extra
- 2.6.58

-------------------------------------------------------------------
Wed Sep 11 00:42:12 CEST 2002 - kkaempf@suse.de

- remove obsolete package data after update
- release source (CD) and target (rpmdb)
- 2.6.57

-------------------------------------------------------------------
Tue Sep 10 16:15:09 CEST 2002 - arvin@suse.de

- added more provides/obsoletes (bug #19325)

-------------------------------------------------------------------
Tue Sep 10 14:34:13 CEST 2002 - arvin@suse.de

- again fix initial language

-------------------------------------------------------------------
Mon Sep  9 15:46:39 CEST 2002 - kkaempf@suse.de

- fix initial language
- 2.6.54

-------------------------------------------------------------------
Mon Sep 09 15:41:19 CEST 2002 - arvin@suse.de

- run ncurses control center after installation (instead of ycp
  based one) (bug #19246)

-------------------------------------------------------------------
Mon Sep  9 12:48:38 CEST 2002 - kkaempf@suse.de

- drop "noarch"
- 2.6.53

-------------------------------------------------------------------
Mon Sep 09 12:24:03 CEST 2002 - arvin@suse.de

- setup proxy configuration for installation (bug #19189)

-------------------------------------------------------------------
Mon Sep  9 12:20:13 CEST 2002 - kkaempf@suse.de

- remove runme_at_boot at end
- 2.6.51

-------------------------------------------------------------------
Fri Sep  6 12:56:08 CEST 2002 - kkaempf@suse.de

- s390'ers want it different -> k_deflt on smp systems (#18990)
- 2.6.50

-------------------------------------------------------------------
Fri Sep  6 12:48:51 CEST 2002 - kkaempf@suse.de

- properly detect update_mode after restart
- 2.6.49

-------------------------------------------------------------------
Thu Sep  5 20:47:47 CEST 2002 - kkaempf@suse.de

- continue with inst_rpmcopy after update
- 2.6.48

-------------------------------------------------------------------
Thu Sep 05 19:10:43 CEST 2002 - arvin@suse.de

- more old trans-package fun

-------------------------------------------------------------------
Thu Sep 05 15:01:29 CEST 2002 - arvin@suse.de

- always run depmod after installation (bug #18382)
- set HOME=/root during installation (bug #18882)

-------------------------------------------------------------------
Wed Sep  4 16:12:19 CEST 2002 - kkaempf@suse.de

- move update branch to yast2-update (#18876)
- 2.6.45

-------------------------------------------------------------------
Wed Sep 04 12:48:03 CEST 2002 - arvin@suse.de

- fixed provide/obsolete of trans packages (bug #18691)

-------------------------------------------------------------------
Tue Sep  3 22:34:44 CEST 2002 - kkaempf@suse.de

- adapt update workflow to package manager
- 2.6.41

-------------------------------------------------------------------
Mon Sep 02 14:14:15 CEST 2002 - arvin@suse.de

- set default runlevel back to 3 if X11 is not configured
  (bug #18705)

-------------------------------------------------------------------
Mon Sep 02 11:04:17 CEST 2002 - arvin@suse.de

- set HOME=/tmp during installation so qt doesn't pollute root
  filesystem (bug #18663)

-------------------------------------------------------------------
Fri Aug 30 11:18:15 CEST 2002 - arvin@suse.de

- hide output of kill in YaST2.firstboot (bug #18585)
- moved X11Version.ycp to yast2 package

-------------------------------------------------------------------
Thu Aug 29 10:43:43 CEST 2002 - arvin@suse.de

- fixed network start for ssh installation (bug #18506)
- fixed password saving for ssh installation (bug #18507)
- start in textmode for ssh installation (bug #18571)

-------------------------------------------------------------------
Thu Aug 29 10:41:00 CEST 2002 - kkaempf@suse.de

- close source in inst_finish (#18508)

-------------------------------------------------------------------
Wed Aug 28 22:34:37 CEST 2002 - kkaempf@suse.de

- trigger cache copying at end
- 2.6.35

-------------------------------------------------------------------
Tue Aug 27 23:16:31 CEST 2002 - kkaempf@suse.de

- init packagemanager properly
- drop all references to old data (suse/setup/descr/info)

-------------------------------------------------------------------
Tue Aug 27 12:10:15 CEST 2002 - arvin@suse.de

- load firewire support during installation (bug #18379)
- create_interfaces has moved from / to /sbin

-------------------------------------------------------------------
Tue Aug 27 10:43:05 CEST 2002 - arvin@suse.de

- fixes for ssh installation

-------------------------------------------------------------------
Mon Aug 26 12:43:26 CEST 2002 - arvin@suse.de

- don't run x11 configuration if x11 is missing (bug #18208)

-------------------------------------------------------------------
Mon Aug 26 10:18:44 CEST 2002 - kkaempf@suse.de

- ignore even more boot options (#18154)

-------------------------------------------------------------------
Thu Aug 22 20:18:17 CEST 2002 - fehr@suse.de

- call /sbin/vgscan if root filesystem is on LVM before calling
  Boot::Save() (#18180)

-------------------------------------------------------------------
Thu Aug 22 14:43:26 CEST 2002 - arvin@suse.de

- use the same workflow on s390 as on other architectures

-------------------------------------------------------------------
Thu Aug 22 12:31:17 CEST 2002 - kkaempf@suse.de

- drop "ht" flag probing, done in libhd now (#13532).

-------------------------------------------------------------------
Thu Aug 22 10:45:21 CEST 2002 - kkaempf@suse.de

- run "SuSEconfig --module bootsplash" before bootloader
  V 2.6.29

-------------------------------------------------------------------
Thu Aug 22 09:46:46 CEST 2002 - kkaempf@suse.de

- selected packages are also provided after installation
  V 2.6.28

-------------------------------------------------------------------
Thu Aug 22 09:22:28 CEST 2002 - kkaempf@suse.de

- dont use .package agent in inst_finish
  V 2.6.27

-------------------------------------------------------------------
Wed Aug 21 18:01:05 CEST 2002 - kkaempf@suse.de

- fix for build
  V 2.6.26

-------------------------------------------------------------------
Wed Aug 21 16:31:59 CEST 2002 - kkaempf@suse.de

- adaptions to new packager
- V 2.6.25

-------------------------------------------------------------------
Tue Aug 20 19:08:14 CEST 2002 - arvin@suse.de

- use new Mode::x11_setup_needed and Arch::x11_setup_needed

-------------------------------------------------------------------
Tue Aug 20 12:00:23 CEST 2002 - arvin@suse.de

- don't probe for mouse, floppy and usb devices on iseries

-------------------------------------------------------------------
Mon Aug 19 17:58:45 CEST 2002 - olh@suse.de

- implemented starting of ssh in installed system (needed for
  some kinds of remote installation)

-------------------------------------------------------------------
Mon Aug 19 17:53:40 CEST 2002 - arvin@suse.de

- don't probe for mouse, floppy and usb devices on s390

-------------------------------------------------------------------
Mon Aug 19 16:24:31 CEST 2002 - arvin@suse.de

- don't run X11 configuration on S390 (bug #17371)

-------------------------------------------------------------------
Mon Aug 19 09:32:04 CEST 2002 - kkaempf@suse.de

- Moving target by ppc team. One bit more entered to #17739.

-------------------------------------------------------------------
Fri Aug 16 15:21:48 CEST 2002 - kkaempf@suse.de

- drop BOOT_IMAGE=apic evaluation. enableapic is passed
  as normal kernel parameter to k_deflt now.
- add "SuSE" to list of kernel parameters to discard.

-------------------------------------------------------------------
Thu Aug 15 13:53:54 CEST 2002 - kkaempf@suse.de

- linuxrc doesn't reboot on PCMCIA systems any more (#17739)

-------------------------------------------------------------------
Wed Aug 14 17:12:01 CEST 2002 - arvin@suse.de

- added special hardware configuration list for ppc64 and s390
  (bug #17742)

-------------------------------------------------------------------
Wed Aug 14 11:32:07 CEST 2002 - kkaempf@suse.de

- fix NoShell: check (#17714)

-------------------------------------------------------------------
Mon Aug 12 17:01:52 CEST 2002 - kkaempf@suse.de

- fix network parameters passing from /etc/install.inf
- install k_athlon if vendor_id == "AuthenticAMD"  && cpu family >= 6
- drop "acpismp=force" for hyperthreading SMP

-------------------------------------------------------------------
Mon Aug 12 15:48:57 CEST 2002 - kkaempf@suse.de

- read /etc/install.inf:InstMode correctly

-------------------------------------------------------------------
Thu Aug  8 16:23:00 CEST 2002 - kkaempf@suse.de

- honor "/etc/install.inf:NoShell" to suppress extra shell on tty2.

-------------------------------------------------------------------
Wed Aug  7 12:16:33 CEST 2002 - kkaempf@suse.de

- allow for multiple foreign primary partitions (#17458)

-------------------------------------------------------------------
Wed Aug 07 10:47:45 CEST 2002 - arvin@suse.de

- removed access to variable DEFAULT_LANGUAGE in YaST2 start
  script (now only RC_LANG is unsed)

-------------------------------------------------------------------
Tue Aug 06 12:51:33 CEST 2002 - arvin@suse.de

- don't start vnc server twice after reboot during installation
  (bug #17415)

-------------------------------------------------------------------
Mon Aug 05 18:56:15 CEST 2002 - arvin@suse.de

- even more changed for new /etc/install.inf agent

-------------------------------------------------------------------
Mon Aug  5 16:57:21 CEST 2002 - ms@suse.de

- do not call module x11 if serial_console or vnc session
  is active: (#17233)

-------------------------------------------------------------------
Mon Aug  5 15:17:53 CEST 2002 - kkaempf@suse.de

- call "/create_interface <destdir>" on S/390 in order to get network
  setup data to installed system.

-------------------------------------------------------------------
Mon Aug 05 12:10:21 CEST 2002 - arvin@suse.de

- further changed for new /etc/install.inf agent

-------------------------------------------------------------------
Sat Aug 03 15:33:51 CEST 2002 - arvin@suse.de

- removed option -noxim for qt frontend since bug #17161 is now
  solved by changes to yast2-qt

-------------------------------------------------------------------
Fri Aug 02 15:02:54 CEST 2002 - arvin@suse.de

- run qt frontend with option -noxim (bug #17161)
- configure only network card on iSeries

-------------------------------------------------------------------
Fri Aug  2 14:31:49 CEST 2002 - olh@suse.de

- export Y2DEBUG and increase logsize in YaST2.firstboot when
  booted with 'debug'

-------------------------------------------------------------------
Wed Jul 31 16:21:07 CEST 2002 - msvec@suse.cz

- remove MakeCDLinks from inst_finish.ycp (#17309)

-------------------------------------------------------------------
Wed Jul 31 16:21:07 CEST 2002 - msvec@suse.cz

- new agent for /etc/install.inf

-------------------------------------------------------------------
Mon Jul 29 18:15:45 CEST 2002 - arvin@suse.de

- fixed return value in inst_x11.ycp

-------------------------------------------------------------------
Fri Jul 26 13:35:24 CEST 2002 - ms@suse.de

- add subdirectory x11 and include the base modules
  X11Version and inst_x11 to be present at any time

-------------------------------------------------------------------
Tue Jul 23 15:29:46 CEST 2002 - olh@suse.de

- new kernel names and binaries for ppc.

-------------------------------------------------------------------
Tue Jul 23 12:17:48 CEST 2002 - olh@suse.de

- add -httpd /usr/share/vnc/classes to inst_setup_vnc

-------------------------------------------------------------------
Sat Jul 20 11:35:06 CEST 2002 - olh@suse.de

- use WFM::Execute (.local to copy vnc data to target directory

-------------------------------------------------------------------
Fri Jul 19 18:05:51 CEST 2002 - fehr@suse.de

- removed writing of /etc/fstab from inst_finish it is now in
  inst_prepdisk
- version 2.6.5

-------------------------------------------------------------------
Thu Jul 18 13:37:59 CEST 2002 - fehr@suse.de

- moved variable immediate_prepdisk from module Installation to
  module Storage.

-------------------------------------------------------------------
Wed Jul 17 16:29:25 CEST 2002 - arvin@suse.de

- fixed S390 reboot message (bug #17049)

-------------------------------------------------------------------
Tue Jul 16 17:25:31 CEST 2002 - sh@suse.de

- provide/obsolete yast2-trans-inst-proposal and
  yast2-trans-inst-general

-------------------------------------------------------------------
Wed Jul 10 15:51:00 CEST 2002 - arvin@suse.de

- omit keyboard, mouse and bootloader in initial proposal on s390
- fixed location of ycp data files

-------------------------------------------------------------------
Thu Jul 04 16:10:45 CEST 2002 - arvin@suse.de

- moved non binary files to /usr/share/YaST2

-------------------------------------------------------------------
Mon Jun 24 15:24:43 CEST 2002 - kkaempf@suse.de

- New package: split off purely installation related code
  from yast2.rpm<|MERGE_RESOLUTION|>--- conflicted
+++ resolved
@@ -1,5 +1,11 @@
 -------------------------------------------------------------------
-<<<<<<< HEAD
+Wed Apr 13 07:14:09 UTC 2016 - mfilka@suse.com
+
+- bsc#956473
+  - improved formatting of network interfaces listing
+- 3.1.179
+
+-------------------------------------------------------------------
 Tue Apr 12 15:09:15 UTC 2016 - jreidinger@suse.com
 
 - do not install perl-Bootloader-YAML on target system as it is no
@@ -45,13 +51,6 @@
 
 - Added a System Role step in the installation (FATE#317481).
 - 3.1.172
-=======
-Wed Apr 13 07:14:09 UTC 2016 - mfilka@suse.com
-
-- bsc#956473
-  - improved formatting of network interfaces listing
-- 3.1.163.7
->>>>>>> fa35639f
 
 -------------------------------------------------------------------
 Mon Feb 29 09:05:16 UTC 2016 - mfilka@suse.com
