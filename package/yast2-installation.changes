--- conflicted
+++ resolved
@@ -1,15 +1,15 @@
 -------------------------------------------------------------------
-<<<<<<< HEAD
-Mon Mar 16 08:37:11 UTC 2020 - Ladislav Slezák <lslezak@suse.cz>
- 
+Wed Mar 18 16:52:30 UTC 2020 - Ladislav Slezák <lslezak@suse.cz>
+
 - Verify the package versions before applying the self-update
   fixes (related to bsc#1163084)
-=======
+- 4.2.39
+
+-------------------------------------------------------------------
 Tue Mar 17 12:59:50 UTC 2020 - Josef Reidinger <jreidinger@suse.com>
 
 - Drop few not needed recommends to have identical package on
   opensuse and SLE (jsc#SLE-11936, jsc#SLE-11851)
->>>>>>> 2e3af649
 - 4.2.38
 
 -------------------------------------------------------------------
