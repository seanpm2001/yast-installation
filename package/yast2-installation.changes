--- conflicted
+++ resolved
@@ -1,10 +1,11 @@
 -------------------------------------------------------------------
-<<<<<<< HEAD
 Fri Jan 26 11:19:05 UTC 2018 - jreidinger@suse.com
 
 - Start performing real installation with as much memory as
   possible  (bsc#1076768)
-=======
+- 4.0.26
+
+-------------------------------------------------------------------
 Mon Jan 22 17:25:35 UTC 2018 - ancor@suse.com
 
 - Read the root_subvolume_read_only setting from its new location
@@ -31,8 +32,7 @@
 Wed Jan 10 14:32:39 UTC 2018 - igonzalezsosa@suse.com
 
 - Fix initialization to copy the profile to /tmp/profile again
-  (bsc#1075334) 
->>>>>>> 2366e20a
+  (bsc#1075334)
 - 4.0.22
 
 -------------------------------------------------------------------
