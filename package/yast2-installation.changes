--- conflicted
+++ resolved
@@ -1,15 +1,14 @@
 -------------------------------------------------------------------
-<<<<<<< HEAD
-Fri Mar 03 14:44:07 UTC 2023 - Ladislav Slezák <lslezak@suse.cz>
-
-- Bump version to 4.6.0 (bsc#1208913)
-=======
-Mon Mar 13 08:35:59 UTC 2023 - Ladislav Slezák <lslezak@suse.com>
+Mon Mar 13 08:49:20 UTC 2023 - Ladislav Slezák <lslezak@suse.com>
 
 - Removed unnecessary executable flag from file security_proposal.rb
   (bsc#1209094)
-- 4.5.16
->>>>>>> 48826acb
+- 4.6.1
+
+-------------------------------------------------------------------
+Fri Mar 03 14:44:07 UTC 2023 - Ladislav Slezák <lslezak@suse.cz>
+
+- Bump version to 4.6.0 (bsc#1208913)
 
 -------------------------------------------------------------------
 Wed Jan 25 19:56:12 UTC 2023 - Knut Anderssen <kanderssen@suse.com>
