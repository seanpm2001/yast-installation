--- conflicted
+++ resolved
@@ -1,5 +1,11 @@
 -------------------------------------------------------------------
-<<<<<<< HEAD
+Thu Jun 25 11:07:53 CEST 2020 - aschnell@suse.com
+
+- copy NVMe hostnqn and hostid from installation system to target
+  system during installation (bsc#1172853)
+- 4.3.6
+
+-------------------------------------------------------------------
 Wed Jun 24 09:18:28 UTC 2020 - Martin Vidner <mvidner@suse.com>
 
 - memsample: at install time sample memory consumption each 5s,
@@ -47,13 +53,6 @@
 
 - remove obsolete proposal_settings_editable (bsc#1171423)
 - 4.3.0
-=======
-Thu Jun 25 11:07:53 CEST 2020 - aschnell@suse.com
-
-- copy NVMe hostnqn and hostid from installation system to target
-  system during installation (bsc#1172853)
-- 4.2.43
->>>>>>> 6ef5d3b4
 
 -------------------------------------------------------------------
 Tue May  5 15:54:11 UTC 2020 - David Diaz <dgonzalez@suse.com>
