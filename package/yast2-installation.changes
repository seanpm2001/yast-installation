--- conflicted
+++ resolved
@@ -1,10 +1,11 @@
 -------------------------------------------------------------------
-<<<<<<< HEAD
-Thu Aug 18 11:52:39 UTC 2016 - jreidinger@suse.com
+Tue Sep 13 12:37:57 UTC 2016 - jreidinger@suse.com
 
 - fix skipping of proposal returning empty hash otherwise it
   creates non sense proposal entry in UI (bnc#994127)
-=======
+- 3.1.215
+
+-------------------------------------------------------------------
 Tue Aug 30 06:55:13 UTC 2016 - lslezak@suse.cz
 
 - Display a warning popup when the installer self-update uses
@@ -38,7 +39,6 @@
 Thu Aug 25 07:33:10 UTC 2016 - jreidinger@suse.com
 
 - fix writing proposals (bnc#994127)
->>>>>>> 41a280e5
 - 3.1.211
 
 -------------------------------------------------------------------
