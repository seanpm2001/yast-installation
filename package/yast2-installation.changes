--- conflicted
+++ resolved
@@ -1,11 +1,4 @@
 -------------------------------------------------------------------
-<<<<<<< HEAD
-Fri Sep 01 19:57:03 UTC 2023 - Josef Reidinger <jreidinger@suse.com>
-
-- Branch package for SP6 (bsc#1208913)
-
--------------------------------------------------------------------
-=======
 Tue Aug 15 08:42:50 UTC 2023 - Stefan Hundhammer <shundhammer@suse.com>
 
 - Require awk for use in startup scripts (bsc#1214277)
@@ -26,7 +19,6 @@
   when patching from GitHub (bsc#1213197)
 - 4.6.5
 
->>>>>>> 256c69b4
 -------------------------------------------------------------------
 Thu Jun 15 15:01:13 UTC 2023 - Stefan Hundhammer <shundhammer@suse.com>
 
