-------------------------------------------------------------------
<<<<<<< HEAD
Fri Nov 18 15:10:49 UTC 2016 - jreidinger@suse.com

- add missing file causing crash (introduced with generic fix of
  bsc#1003682)
  (invisible in master since autotools support is dropped there)
- 3.2.10

-------------------------------------------------------------------
Thu Nov 17 11:59:06 CET 2016 - shundhammer@suse.de

- Documentation for new storage related parameters in control.xml
  (Fate#321736)

-------------------------------------------------------------------
Mon Nov 14 14:30:12 UTC 2016 - jreidinger@suse.com

- The user has to confirm when the configuration proposal contains
  a non-blocking error (generic fix for bsc#1003682)
- 3.2.9

-------------------------------------------------------------------
Fri Nov 11 16:41:25 CET 2016 - schubi@suse.de

- Fixed bug: AutoYaST hangs while running second stage.
  Removed network.service in the Before section of
  YaST2-Firstboot.service. (bnc#1007752)
- 3.2.8

-------------------------------------------------------------------
Fri Nov 11 13:50:06 UTC 2016 - jreidinger@suse.com

- Do not crash if importing ssh config from system which
  /etc/os-release does not contain pretty name (bsc#1009492)
- 3.2.7

-------------------------------------------------------------------
Mon Oct 31 13:23:38 UTC 2016 - lslezak@suse.cz

- Added support for read-only proposal modules (fate#321739)
- 3.2.6

-------------------------------------------------------------------
Thu Oct 27 15:09:58 CEST 2016 - shundhammer@suse.de

- Documentation for subvolumes in control.xml (fate#321737)

-------------------------------------------------------------------
Thu Oct 20 09:52:00 UTC 2016 - jreidinger@suse.com

- more robust password filtering in y2start.log
  (bsc#798966)
- 3.2.5

-------------------------------------------------------------------
Thu Oct 13 14:15:23 UTC 2016 - igonzalezsosa@suse.com

- Set libyui-ncurses environment before starting the installer
  (related to bsc#780621)
- 3.2.4

-------------------------------------------------------------------
Thu Oct 13 13:55:33 UTC 2016 - igonzalezsosa@suse.com

- Bump version number to release fixes for bnc#999895,
  bsc#988700 and bnc#999953.
- 3.2.3
=======
Tue Nov 22 12:27:17 UTC 2016 - jreidinger@suse.com

- fix missing icon next to SSH Key Import in autoyast
  (bsc#988377)
>>>>>>> 9191ef00

-------------------------------------------------------------------
Thu Oct  6 12:55:58 CEST 2016 - schubi@suse.de

<<<<<<< HEAD
- AutoYaST upgrade: Do not override the Report module settings in
  the AutoYaST upgrade mode, keep the previous settings
  (bnc#999895).
=======
- AutoYaST upgrade: Setting timeout for errors, messages, ...
  popup correctly (bnc#999895).
- 3.1.217
>>>>>>> 9191ef00

-------------------------------------------------------------------
Thu Sep 29 08:09:28 UTC 2016 - igonzalezsosa@suse.com

- Translate description of Snapper snapshots (bsc#988700)
- 3.2.2

-------------------------------------------------------------------
Wed Sep 21 11:00:27 CEST 2016 - schubi@suse.de

- Fixed crash if one defined proposal module has not been found on
  system while switching back from "Expert" proposal.
  (bnc#999953)
- 3.2.1

-------------------------------------------------------------------
Wed Sep 14 13:53:41 UTC 2016 - jreidinger@suse.com

- reduce time needed for building this package
- 3.2.0

-------------------------------------------------------------------
Tue Sep 13 12:37:57 UTC 2016 - jreidinger@suse.com

- fix skipping of proposal returning empty hash otherwise it
  creates non sense proposal entry in UI (bnc#994127)
- 3.1.215

-------------------------------------------------------------------
Tue Aug 30 06:55:13 UTC 2016 - lslezak@suse.cz

- Display a warning popup when the installer self-update uses
  the fallback URL instead of the selected SMT or the default SCC
  server (bsc#996179)
- Do not contact the registration server in self-update when
  network is not running, skip self-update completely
- 3.1.214

-------------------------------------------------------------------
Thu Aug 25 14:23:20 UTC 2016 - lslezak@suse.cz

- Move the installer self update step earlier in the workflow
  so the user entered values are not lost after restart and avoid
  repeating some steps again (bsc#985055)
- This also fixes losing some values due to restaring YaST (bsc#993690),
  (bsc#992608)
- Improved the self update URL handling - the boot parameter has
  the highest priority, always ask user when a SLP service is found,
  in AutoYaST mode SLP needs to be enabled in the profile
- Display progress when downloading and applying the updates
- 3.1.213

-------------------------------------------------------------------
Wed Aug 25 12:51:45 UTC 2016 - cwh@suse.com

- Replace unicode bullet char by asterisk for ncurses (bsc#995082)
- 3.1.212

-------------------------------------------------------------------
Thu Aug 25 07:33:10 UTC 2016 - jreidinger@suse.com

- fix writing proposals (bnc#994127)
- 3.1.211

-------------------------------------------------------------------
Wed Aug 17 15:02:02 UTC 2016 - jreidinger@suse.com

- filter out same repositories from extraurls if they differ only
  in trailing slash (bnc#970488)
- 3.1.210

-------------------------------------------------------------------
Tue Aug 16 15:34:43 UTC 2016 - kanderssen@suse.com

- SSH Importer: Width fix to avoid cut of CheckBoxFrame Label
  (fate##319624)
- 3.1.209

-------------------------------------------------------------------
Tue Aug 16 13:28:14 CEST 2016 - locilka@suse.com

- Fixed testsuite for inst_complex_welcome after implementing lazy
  loading in ProductLicense in yast2-packager (bsc#993285)
- 3.1.208

-------------------------------------------------------------------
Fri Aug  5 07:22:59 UTC 2016 - igonzalezsosa@suse.com

- Fix the registration screen initialization when SCC server
  is used during self-update (FATE#319716)
- 3.1.207

-------------------------------------------------------------------
Thu Aug  4 10:02:28 UTC 2016 - igonzalezsosa@suse.com

- Retrieve the self-update URL from the registration
  server (SCC/SMT) (FATE#319716)
- 3.1.206

-------------------------------------------------------------------
Wed Aug  3 17:06:46 CEST 2016 - locilka@suse.com

- UI, UX and internal handling for the Welcome screen optimized to
  prevent from not showing that the license needs to be accepted
  (bsc#980374).
- 3.1.205

-------------------------------------------------------------------
Fri Jul 29 07:32:46 UTC 2016 - ancor@suse.com

- If the user has skipped multipath activation, don't ask again
  after installer self-update (bsc#989770)
- 3.1.204

-------------------------------------------------------------------
Fri Jul 22 13:48:12 UTC 2016 - igonzalezsosa@suse.com

- Don't halt the installation if installer updates server
  cannot be reached when using AutoYaST (bsc#988949)
- 3.1.203

-------------------------------------------------------------------
Thu Jul 21 11:52:59 UTC 2016 - jreidinger@suse.com

- simplify and speed up inst_finish client (bnc#986649)
- add test suite for inst_finish client
- 3.1.202

-------------------------------------------------------------------
Mon Jul 18 13:13:05 UTC 2016 - lslezak@suse.cz

- Run extra inst-sys cleanup to free more memory on systems with
  low memory (bsc#974601)
- 3.1.201

-------------------------------------------------------------------
Thu Jul 14 08:10:16 UTC 2016 - lslezak@suse.cz

- Properly adjust the OOM killer (oom_score_adj has a different
  range than the original oom_adj) (bsc#974601)
- 3.1.200

-------------------------------------------------------------------
Tue Jul 12 16:14:28 CEST 2016 - schubi@suse.de

- Added AutoYaST schema file "ssh_import".
  (fate#319624)
- 3.1.199

-------------------------------------------------------------------
Mon Jun 27 13:00:24 UTC 2016 - jreidinger@suse.com

- Make writing of bootloader settings the last step so that other
  installation steps (kdump, cio-ignore) do not have to waste time
  repeating it
  (bnc#986649)
- 3.1.198

-------------------------------------------------------------------
Thu Jun 23 08:17:24 UTC 2016 - lslezak@suse.cz

- Display more information in the error popup when downloading
  the optional installer updates fails (bsc#986091)
- 3.1.197

-------------------------------------------------------------------
Thu Jun 16 13:31:16 UTC 2016 - igonzalezsosa@suse.com

- Avoid restarting YaST when self-update repository exists but
  is empty (bsc#985113)
- 3.1.196

-------------------------------------------------------------------
Wed Jun 15 15:15:15 CEST 2016 - snwint@suse.de

- call set_videomode to adjust video mode (bsc#974821)
- 3.1.195

-------------------------------------------------------------------
Tue Jun 14 14:17:53 UTC 2016 - igonzalezsosa@suse.com

- Fix architecture detection during self-update (bsc#984656)
- 3.1.194

-------------------------------------------------------------------
Thu Jun  2 11:09:33 UTC 2016 - schubi@suse.de

- Adapt AutoYaST to support import of SSH server keys/configuration
  (fate#319624)
- 3.1.193

-------------------------------------------------------------------
Thu Jun  2 10:09:33 UTC 2016 - igonzalezsosa@suse.com

- Drop yast2-installation-devel-doc package (fate#320356)
- 3.1.192

-------------------------------------------------------------------
Wed Jun  1 11:41:27 UTC 2016 - igonzalezsosa@suse.com

- When importing SSH keys/configuration, only regular files
  will be considered (bsc#982522)
- Force YaST2-Firstboot.service to run after
  YaST2-Second-Stage.service (bsc#980365)
- 3.1.191

-------------------------------------------------------------------
Mon May 30 14:35:05 UTC 2016 - lslezak@suse.cz

- Move the debugger invocation code to yast2-ruby-bindings package
  to use the same implementation at run time (FATE#318421)
- 3.1.190

-------------------------------------------------------------------
Thu May 26 13:17:42 UTC 2016 - kanderssen@suse.com

- System Role: centered dialog (ncurses).

-------------------------------------------------------------------
Wed May 25 15:49:41 UTC 2016 - kanderssen@suse.com

- More visual improvements in the SSH keys importing proposal
  summary based on blog entry feedback. (Fate#319624)
- 3.1.189

-------------------------------------------------------------------
Wed May 25 13:07:59 UTC 2016 - lslezak@suse.cz

- Start the Ruby debugger at the beginning of installation
  when Y2DEBUGGER is set (FATE#318421)
- 3.1.188

-------------------------------------------------------------------
Tue May 17 08:17:51 UTC 2016 - ancor@suse.com

- Visual improvement in the SSH keys importing proposal summary

-------------------------------------------------------------------
Mon May 16 16:39:34 UTC 2016 - ancor@suse.com

- The user is now informed about SSH keys to be reused (copied
  from a previous system) during system installation.
- The user can select a different partition (or none) to read the
  keys from and whether to also copy config files.
- SSH import functionality not longer depending from
  "copy_to_system" feature.
- Fate#319624
- 3.1.187

-------------------------------------------------------------------
Mon May 16 08:29:25 UTC 2016 - lslezak@suse.cz

- SSH installation: handle closing the initial installation screen
  by the window manager close button (bsc#979499)
- 3.1.186

-------------------------------------------------------------------
Mon May  9 15:14:22 CEST 2016 - schubi@suse.de

- Do not copy licenses from inst-sys to target system.
  Showing EULA location in the installed system.
  (fate#219341)
- 3.1.185

-------------------------------------------------------------------
Fri May  6 11:09:28 UTC 2016 - jsrain@suse.cz

- get more texts for roles dialog from control file, allow
  a general label (bsc#974625)
- 3.1.184

-------------------------------------------------------------------
Thu May  5 13:39:46 UTC 2016 - ancor@suse.com

- Always read the lists of local users in the previous system to
  have them available during user importing (part of fate#319624)
- 3.1.183

-------------------------------------------------------------------
Wed Apr 20 10:47:12 UTC 2016 - knut.anderssen@suse.com

- Disk Activation step will be skipped in case of installer update
  success (bsc#974409)
- License agreement will be remembered in case of going back after
  a installer update.
- 3.1.182

-------------------------------------------------------------------
Tue Apr 19 09:08:35 UTC 2016 - igonzalezsosa@suse.com

- Fix handling of license acceptance in welcome screen
  (bsc#975774)
- 3.1.181

-------------------------------------------------------------------
Fri Apr 15 12:51:00 UTC 2016 - lslezak@suse.cz

- Run the automatic installer self update also in the AutoYaST
  mode, read the optional custom URL from the profile ("general" ->
  "self_update_url" node) (FATE#319716)
- 3.1.180

-------------------------------------------------------------------
Wed Apr 13 07:14:09 UTC 2016 - mfilka@suse.com

- bsc#956473
  - improved formatting of network interfaces listing
- 3.1.179

-------------------------------------------------------------------
Tue Apr 12 15:09:15 UTC 2016 - jreidinger@suse.com

- do not install perl-Bootloader-YAML on target system as it is no
  longer needed (FATE#317701)
- 3.1.178

-------------------------------------------------------------------
Mon Apr  4 09:48:42 UTC 2016 - igonzalezsosa@suse.com

- Automatic update during installation will use Zypper repositories
  instead of Driver Update Disks (FATE#319716).
- 3.1.177

-------------------------------------------------------------------
Wed Mar 23 16:32:31 UTC 2016 - cwh@suse.com

- Moved proc_modules.scr to yast2.rpm to avoid that yast-sound
  depends on yast-installation (bsc#972310)
- 3.1.176

-------------------------------------------------------------------
Tue Mar 15 07:41:01 UTC 2016 - knut.anderssen@suse.com

- Added automatic update during installation (FATE#319716)
- 3.1.175

-------------------------------------------------------------------
Mon Mar 14 13:09:52 UTC 2016 - mvidner@suse.com

- System Role: align labels (FATE#317481).
- System Role: pop-up if changing the role to a different one.
- 3.1.174

-------------------------------------------------------------------
Mon Mar 14 09:39:50 UTC 2016 - igonzalezsosa@suse.com

- Moved Yast::Transfer::FileFromUrl here from yast2-update
  (FATE#319716).
- 3.1.173

-------------------------------------------------------------------
Fri Mar  4 14:24:49 UTC 2016 - mvidner@suse.com

- Added a System Role step in the installation (FATE#317481).
- 3.1.172

-------------------------------------------------------------------
Mon Feb 29 09:05:16 UTC 2016 - mfilka@suse.com

- bsc#956473
  - network interfaces listing shows all IPv4 / IPv6 addresses per
    device
- 3.1.171

-------------------------------------------------------------------
Fri Feb 26 08:36:55 UTC 2016 - ancor@suse.com

- Ensure plymouth does not interfere with X11 when executing
  yast2-firstboot (bsc#966874)
- 3.1.170

-------------------------------------------------------------------
Sun Feb 21 21:15:02 UTC 2016 - mfilka@suse.com

- bnc#960703
  - network service setup moved into yast2-network package.
- 3.1.169

-------------------------------------------------------------------
Wed Feb 17 16:03:56 UTC 2016 - cwh@suse.com

- Remove autoyast clone button (fate#317970) 
- 3.1.168

-------------------------------------------------------------------
Thu Dec 22 15:53:34 CET 2015 - schubi@suse.de

- Removing network dependencies in the service files in order to
  prevent booting cycles in Tumbleweed. (bnc#954908)
- 3.1.167

-------------------------------------------------------------------
Mon Dec 21 08:08:15 UTC 2015 - jsrain@suse.cz

- fixed function name to check zKVM hypervisor (bsc#956736)
- 3.1.166

-------------------------------------------------------------------
Fri Dec 11 09:17:16 UTC 2015 - jsrain@suse.cz

- don't enforce the disk activation dialog on zKVM (bsc#956736)
- 3.1.165

-------------------------------------------------------------------
Wed Dec  2 13:55:07 UTC 2015 - mvidner@suse.com

- Ensure second stage and YaST-Firstboot don't get killed by
  getty when running over 2nd or 3rd serial console (bsc#935965)
- 3.1.164

-------------------------------------------------------------------
Thu Nov 26 09:09:59 UTC 2015 - jreidinger@suse.com

- Do not crash in proposal client if zfcp proposal reports itself
  as unavailable (bnc#956745)

-------------------------------------------------------------------
Wed Nov 25 13:15:19 UTC 2015 - lslezak@suse.cz

- Save the software selection for using it later in AutoYaST
  when deploying installation images (bsc#956325, bsc#910728)
- 3.1.163

-------------------------------------------------------------------
Fri Nov  6 11:59:26 UTC 2015 - ancor@suse.com

- Ensure second stage and YaST-Firstboot don't get killed by
  getty when running over serial console (bsc#935965)
- 3.1.162

-------------------------------------------------------------------
Fri Oct  9 13:32:36 UTC 2015 - ancor@suse.com

- Language selection screen fixed to immediately apply the keyboard
  layout after changing it automatically (bsc#947969).
- 3.1.161

-------------------------------------------------------------------
Thu Oct  1 15:55:54 UTC 2015 - ancor@suse.com

- Simplified second stage systemd unit to avoid dependencies cycles
  (bnc#947521 and bnc#931643). Logic moved to YaST startup scripts.
- 3.1.160

-------------------------------------------------------------------
Fri Sep  4 07:07:33 UTC 2015 - jsrain@suse.cz

- fix bug preventing to finish proposal in some sutuations
  (bsc#944334)
- 3.1.159

-------------------------------------------------------------------
Thu Sep  3 14:41:07 CEST 2015 - locilka@suse.com

- Fixed setting language / languages in the installation welcome
  screen (bsc#943746, bsc#944035)
- 3.1.158

-------------------------------------------------------------------
Wed Sep  2 09:43:21 UTC 2015 - igonzalezsosa@suse.com

- Move #second_stage_required? method to InstFunctions module
  to be used by AutoYaST (bnc#892091)
- 3.1.157

-------------------------------------------------------------------
Tue Aug 25 10:17:24 CEST 2015 - schubi@suse.de

- fixed cio_ignore testcase
  This testcase is for bnc#941406
- 3.1.156

-------------------------------------------------------------------
Thu Aug 13 13:26:56 CEST 2015 - schubi@suse.de

- AutoYaST S390: handling cio_ignore
  Entry <general><cio_ignore> in order to set it
  (values: true/false). If it is not set cio_ignore is true.
  So it is backward compatible.
  (bnc#941406)
- cio_ignore does not make sense for KVM or z/VM. So checking
  for KVM and z/VM and evtl. disabling cio_ignore (fate#317861).
- 3.1.155

-------------------------------------------------------------------
Tue Aug 11 15:50:49 CEST 2015 - schubi@suse.de

- AutoYaST second stage: YaST2-Second-Stage.service
  Continue installation even if plymouth has returned an error.
  (bnc#940878)
- 3.1.154

-------------------------------------------------------------------
Fri Aug  7 12:53:08 UTC 2015 - igonzalezsosa@suse.com

- Fix release notes loading when network is not working (bsc#940648)
- 3.1.153

-------------------------------------------------------------------
Wed Aug  5 11:45:25 UTC 2015 - jsrain@suse.cz

- store cio_ignore settings before installing bootloader
  (bsc#933177)
- 3.1.152

-------------------------------------------------------------------
Fri Jul 24 13:01:22 UTC 2015 - jsrain@suse.cz

- avoid duplicating release notes for products (bsc#935599)
- 3.1.151

-------------------------------------------------------------------
Tue Jul 21 09:16:03 UTC 2015 - mvidner@suse.com

- Moved client code to lib/installation/clients to enable test
  coverage measurements.
- 3.1.150

-------------------------------------------------------------------
Wed Jul  1 13:50:55 CEST 2015 - shundhammer@suse.de

- Cleanup for snapshots made during installation (bnc#935923)
- 3.1.149 

-------------------------------------------------------------------
Wed Jul  1 10:46:50 CEST 2015 - locilka@suse.com

- Fixed handling user request to change an installation proposal
  (bsc#936448)
- 3.1.148

-------------------------------------------------------------------
Mon Jun 29 13:11:57 UTC 2015 - lslezak@suse.cz

- fixed menu button label in the proposal (bsc#936427)
- 3.1.147

-------------------------------------------------------------------
Mon Jun 29 08:41:17 UTC 2015 - jreidinger@suse.com

- add ability to hide export button (fate#315161)
- 3.1.146

-------------------------------------------------------------------
Wed Jun 17 09:29:09 CEST 2015 - locilka@suse.com

- Implemented triggers for installation proposal (FATE#317488).
  Any *_proposal client can define 'trigger' in 'MakeProposal'
  that defines in which circumstances it should be called again
  after all proposals have been called, e.g., if partitioning or
  software selection changes.
- 3.1.145

-------------------------------------------------------------------
Tue Jun  2 08:41:03 UTC 2015 - jreidinger@suse.com

- fix crash in Upgrade when creating post upgrade snapshot
  (fate#317973)
- 3.1.144

-------------------------------------------------------------------
Thu May 28 12:41:49 UTC 2015 - igonzalezsosa@suse.com

- add a client to create a snapshot after installation/upgrade
  (fate#317973)
- 3.1.143

-------------------------------------------------------------------
Wed May 20 19:29:48 UTC 2015 - lslezak@suse.cz

- set Xvnc server resolution to 96 dpi to fix broken layout in VNC
  installations (defaults to 75 dpi) (bsc#919456)
- 3.1.142

-------------------------------------------------------------------
Fri Apr 24 06:01:14 UTC 2015 - ancor@suse.com

- Fixed an error preventing the VNC connection during second
  installation stage of AutoYaST when using VNC=1 (bnc#923901)
- 3.1.141

-------------------------------------------------------------------
Wed Apr 20 13:11:40 CEST 2015 - schubi@suse.de

- Fixed differnt bugs in proposal overview with multiple tabs.
- Checking if plymouth is available while starting second
  installation stage for AutoYaST.
- 3.1.140

-------------------------------------------------------------------
Thu Apr 16 13:02:23 CEST 2015 - locilka@suse.com

- Always enable systemd startup services for Second Stage and
  Firstboot (bsc#924278)
- 3.1.139

-------------------------------------------------------------------
Thu Apr  2 09:27:55 UTC 2015 - jreidinger@suse.com

- avoid endless loop when confirm update in proposal runner
  (FATE#315161)
- 3.1.138

-------------------------------------------------------------------
Wed Apr  1 18:54:34 UTC 2015 - jreidinger@suse.com

- fix method missing error in proposal_runner (FATE#315161)
- 3.1.137

-------------------------------------------------------------------
Wed Apr  1 11:39:32 UTC 2015 - jreidinger@suse.com

- fix dependencies in proposal_store (FATE#315161)
- 3.1.136

-------------------------------------------------------------------
Fri Mar 27 13:14:22 UTC 2015 - jreidinger@suse.com

- allow proposal runner dialog to use different proposal store
  (FATE#315161)
- 3.1.135

-------------------------------------------------------------------
Tue Feb 17 14:24:19 CET 2015 - aschnell@suse.de

- get list of mounts from /proc/mounts in umount_finish (for
  fate#318392)
- 3.1.134

-------------------------------------------------------------------
Mon Feb 16 12:44:16 UTC 2015 - cwh@suse.com

- Delete or copy install.inf as applicable (bnc#897066)
- 3.1.133

-------------------------------------------------------------------
Wed Feb 11 09:03:38 UTC 2015 - lslezak@suse.cz

- removed redundant initialization label (bnc#878538)
- 3.1.132

-------------------------------------------------------------------
Fri Feb  6 12:56:53 UTC 2015 - ancor@suse.com

- The unit tests are now compatible with RSpec 3 (bnc#916364)
- 3.1.131

-------------------------------------------------------------------
Wed Feb  4 13:15:43 UTC 2015 - lslezak@suse.cz

- support custom display number in "display_ip" boot option
  (bnc#913888)
- 3.1.130

-------------------------------------------------------------------
Tue Feb  3 11:11:49 CET 2015 - schubi@suse.de

- AutoYaST: If the system starts in multi-user mode plymouth will
  be quit while installation in order to ensure that installation
  will be finished on console 1 and the login prompt will be
  shown.
  (bnc#903682,889757,897956)

-------------------------------------------------------------------
Thu Jan 29 17:10:44 UTC 2015 - jsrain@suse.cz

- allow keyboard layout testing in language dialog (bsc#889549)
- 3.1.129

-------------------------------------------------------------------
Tue Jan 27 13:39:57 CET 2015 - jsuchome@suse.cz

- explicitely set language packages for installation during the
  live install (bnc#904103)
- 3.1.128

-------------------------------------------------------------------
Mon Jan 26 16:09:01 UTC 2015 - jreidinger@suse.com

- fix typo causing error in installation ( catched by openQA ) 

-------------------------------------------------------------------
Mon Jan 26 10:21:19 UTC 2015 - jreidinger@suse.com

- Properly install new Proposal* libs to fix installation

-------------------------------------------------------------------
Tue Jan 13 12:27:52 UTC 2015 - jreidinger@suse.com

- Refactored inst_proposal into Installation::ProposalRunner and
  Installation::ProposalStore.
- 3.1.127

-------------------------------------------------------------------
Tue Jan 13 12:27:40 UTC 2015 - jsrain@suse.cz

- fixed progress bar during (live) image installation (bsc#854378)

-------------------------------------------------------------------
Wed Jan  7 14:27:28 UTC 2015 - jreidinger@suse.com

- do not stuck during copy of logs files (bnc#897091)
- 3.1.126

-------------------------------------------------------------------
Thu Dec 18 20:12:47 UTC 2014 - lslezak@suse.cz

- Fix bashisms and shebangs in scripts (by "Ledest")
- 3.1.125

-------------------------------------------------------------------
Wed Dec 10 15:57:59 CET 2014 - aschnell@suse.de

- drop check for Gtk since Gtk UI of YaST is no longer supported
  (bsc#908607)
- 3.1.124

-------------------------------------------------------------------
Thu Dec  4 09:50:16 UTC 2014 - jreidinger@suse.com

- remove X-KDE-Library from desktop file (bnc#899104)

-------------------------------------------------------------------
Wed Nov 26 16:53:17 UTC 2014 - ancor@suse.com

- Added more debug information in order to track bnc#897091
- 3.1.122

-------------------------------------------------------------------
Fri Nov 14 09:51:04 UTC 2014 - ancor@suse.com

- Merging changes from 3.1.116.1 (SLE12 maintenance branch)
- Fixed the "previously used repositories" step to work properly
  when reached using the back button (bnc#889791)
- 3.1.121

-------------------------------------------------------------------
Tue Nov  4 08:32:27 UTC 2014 - jreidinger@suse.com

- Improve dialog asking if system should be cloned (bnc#900028)
- 3.1.120

-------------------------------------------------------------------
Mon Nov  3 16:19:30 CET 2014 - schubi@suse.de

- AutoYaST Second Stage: Fixed a crash in package management when
  running in Qt UI with libproxy1-config-kde4 package installed.
  (bnc#866692)
- 3.1.119

-------------------------------------------------------------------
Fri Oct 31 07:41:09 UTC 2014 - jreidinger@suse.com

- do not write obsolete /etc/syconfig/boot RUN_PARALLEL key
  (bnc#896207)
- 3.1.118

-------------------------------------------------------------------
Thu Oct 30 07:35:52 UTC 2014 - lslezak@suse.cz

- properly setup locale in installation start script to display
  texts and labels correctly in a texmode installation and also
  to translate all buttons in graphical mode (removed "testutf8"
  calls, it has been dropped, always set UTF-8 locale) (bnc#902411)
- 3.1.117

-------------------------------------------------------------------
Wed Sep 17 16:04:11 UTC 2014 - lslezak@suse.cz

- additionaly return file system type in ".run.df" agent result,
  (to use it in the disk usage calculation bnc#896176)
- 3.1.116

-------------------------------------------------------------------
Thu Sep  4 12:21:25 UTC 2014 - mvidner@suse.com

- Use a more flexible rubygem requirement syntax (bnc#895069)
- 3.1.115

-------------------------------------------------------------------
Wed Aug 28 15:31:55 UTC 2014 - ancor@suse.com

- Enabled remote access on systems installed using VNC (bnc#893501)
- 3.1.114

-------------------------------------------------------------------
Thu Aug 28 15:04:59 CEST 2014 - locilka@suse.com

- Setting data for &product; macro (used in helps) as soon as
  the base-product repository is initialized (bnc#886608)
- 3.1.113

-------------------------------------------------------------------
Wed Aug 27 15:39:52 CEST 2014 - locilka@suse.com

- Fixed [Abort] button handling in Disks Activation dialog
  (bnc#893281)
- 3.1.112

-------------------------------------------------------------------
Wed Aug 27 10:33:03 CEST 2014 - schubi@suse.de

- Autoyast: Second stage will not be called at all. This bug has
  been generated due the fix in bnc#886464.
- 3.1.111

-------------------------------------------------------------------
Mon Aug 25 09:15:13 CEST 2014 - schubi@suse.de

- Autoyast
  -- Disabling second installation stage via autoyast
     configuration "second_stage".
  -- Centralized minimal configuration and disabling more
     configuration steps like X11, user, default_desktop,...
  -- bnc#886464 and bnc#892091
- 3.1.110

-------------------------------------------------------------------
Mon Aug 18 12:30:53 UTC 2014 - jreidinger@suse.com

- workaround problem with missing capabilities in image deployment
  (bnc#889489)
- 3.1.109

-------------------------------------------------------------------
Thu Aug  7 11:50:28 CEST 2014 - snwint@suse.de

- use oom_score_adj instead of oom_adj (bnc #890432)
- 3.1.108

-------------------------------------------------------------------
Thu Aug  7 08:20:36 UTC 2014 - jreidinger@suse.com

- update ca certificates after upgrade (bnc#889616)
- 3.1.107

-------------------------------------------------------------------
Mon Jul 28 11:52:43 UTC 2014 - lslezak@suse.cz

- use short product name for the default base product release notes
  (read from the installation medium) (bnc#885247)
- display at least an empty dialog when downloading release notes
  to hide the previous dialog in the installation workflow
  (bnc#889196)
- 3.1.106

-------------------------------------------------------------------
Thu Jul 24 14:42:59 UTC 2014 - lslezak@suse.cz

- do not repeat release notes downloading on network time out
  (bnc#885486)
- 3.1.105

-------------------------------------------------------------------
Thu Jul 24 11:52:43 CEST 2014 - aschnell@suse.de

- do not log sensitive information in y2start.log (bnc#888645)
- 3.1.104

-------------------------------------------------------------------
Tue Jul 22 08:13:41 CEST 2014 - snwint@suse.de

- linuxrc already provides proxy settings in URL form - so use it
- 3.1.103

-------------------------------------------------------------------
Mon Jul 21 12:10:43 CEST 2014 - schubi@suse.de

- taking display-manager.service instead of xdm.service in the
  second boot stage (bnc#886654, 884447)
- Workaround of bug in plymouth --> using deactivate option
  in second boot stage in order to start ncurses yast correctly
  (bnc#886488)
- 3.1.102

-------------------------------------------------------------------
Wed Jul 16 09:15:10 UTC 2014 - jsrain@suse.cz

- retranslate release notes button when going back in workflow
  (bnc#886660)
- 3.1.101

-------------------------------------------------------------------
Tue Jul 15 15:44:41 CEST 2014 - locilka@suse.com

- Asking user for confirmation while aborting the installation in
  disk activation dialog (bnc#886662)
- 3.1.100

-------------------------------------------------------------------
Fri Jul  4 08:48:03 UTC 2014 - jreidinger@suse.com

- Copy multipath blacklist to target system (bnc#885628)
- 3.1.99

-------------------------------------------------------------------
Thu Jul  3 09:14:53 UTC 2014 - jreidinger@suse.com

- remove useless steps from system analysis because it confuses
  users (bnc#885609)
- 3.1.98

-------------------------------------------------------------------
Mon Jun 30 14:34:59 UTC 2014 - jreidinger@suse.cz

- restore: use restore script instead of manual unpacking tarball
  to also remove newly generated content when rollbacking
  (bnc#882039)
- 3.1.97

-------------------------------------------------------------------
Mon Jun 23 16:09:32 CEST 2014 - locilka@suse.com

- Changed /bin/rm path to /usr/bin/rm path (bnc#882453)
- 3.1.96

-------------------------------------------------------------------
Mon Jun 23 13:02:27 UTC 2014 - jreidinger@suse.com

- directly export autoyast profile to target file (bnc#881108)
- 3.1.95

-------------------------------------------------------------------
Thu Jun 19 19:05:10 UTC 2014 - lslezak@suse.cz

- removed random_finish client, haveged service is by default
  enabled, no need for explicit enabling by Yast
  (gh#yast/yast-installation#214)
- 3.1.94

-------------------------------------------------------------------
Wed Jun 18 11:47:26 UTC 2014 - lslezak@suse.cz

- make sure the CIO ignore config file ends with a new line
  (bnc#883198)
- 3.1.93

-------------------------------------------------------------------
Tue Jun 17 12:34:33 UTC 2014 - lslezak@suse.cz

- inst_upgrade_urls.rb: set the future target distribution to not
  ignore the SCC online repositories in libzypp (bnc#881320)
- 3.1.92

-------------------------------------------------------------------
Mon Jun 16 12:33:18 UTC 2014 - jreidinger@suse.com

- write list of active devices for cio_ignore ( partially written
  by Ihno )
- 3.1.91

-------------------------------------------------------------------
Thu Jun 12 15:20:04 UTC 2014 - jreidinger@suse.com

- restore backup if yast failed during installation/upgrade
  (bnc#882039)
- 3.1.90

-------------------------------------------------------------------
Thu Jun 12 08:27:01 UTC 2014 - lslezak@suse.cz

- properly enable the add-on module in the installation workflow
- 3.1.89

-------------------------------------------------------------------
Tue Jun  3 13:53:15 UTC 2014 - lslezak@suse.cz

- inst_upgrade_urls.rb client:
  - remove old repositories (repo files) to avoid loading old
    SLE11 repositories when refreshing a registered service
    (bnc#880971)
  - remove old services to get rid of the old NCC service
  (Note: everything is backed up into /var/adm/backup/upgrade/zypp
  directory)
- 3.1.88

-------------------------------------------------------------------
Thu May 29 08:23:21 UTC 2014 - lslezak@suse.cz

- better error message for accepting the license (bnc#875183)
- 3.1.87

-------------------------------------------------------------------
Wed May 28 11:00:51 CEST 2014 - aschnell@suse.de

- close port 6000 during installation (bnc#879262)
- 3.1.86

-------------------------------------------------------------------
Wed May 21 10:32:51 UTC 2014 - jreidinger@suse.com

- do not call reipl multiple times (patch by Ihno)
- 3.1.85

-------------------------------------------------------------------
Fri May 16 12:19:30 UTC 2014 - jsrain@suse.cz

- reduced time-out for downloading release notes when behind
  firewall (bnc#878265)
- 3.1.84

-------------------------------------------------------------------
Fri May 16 08:37:23 UTC 2014 - mvidner@suse.com

- Fixed "undefined method" if an add-on has empty release notes URL
  (bnc#877705)
- 3.1.83

-------------------------------------------------------------------
Fri May 16 07:11:52 UTC 2014 - jsrain@suse.cz

- adjusted wording when deploying image to disk (bnc#877666)
- 3.1.82

-------------------------------------------------------------------
Wed May 14 11:10:05 UTC 2014 - jreidinger@suse.com

- Use new bootloader API to set kernel parameters (bnc#869608)
- 3.1.81

-------------------------------------------------------------------
Tue May 13 13:51:52 UTC 2014 - jreidinger@suse.com

- Fix haveged path to kill it properly (patch by Ihno) (bnc#876876)
- 3.1.80

-------------------------------------------------------------------
Tue May 13 10:09:55 CEST 2014 - gs@suse.de

- enable services for FCoE by calling fcoe-client finish script
  (bnc#877352)
- 3.1.79

-------------------------------------------------------------------
Fri May  9 10:44:11 UTC 2014 - jreidinger@suse.com

- ensure maximum size of prep partition for ppc64 (bnc#867345)
  ( part of patch made by dinaar@suse.com )
- 3.1.78

-------------------------------------------------------------------
Fri May  9 10:15:34 UTC 2014 - jsrain@suse.cz

- adjusted downloading release notes to work also for extensions
  (bnc#876700)
- 3.1.77

-------------------------------------------------------------------
Wed Apr 30 11:01:12 UTC 2014 - jreidinger@suse.com

- use correct keywords for cio ignore kernel params (bnc#874902)
- move cio_ignore step after bootloader step to have sections 
  generated (bnc#873996)
- 3.1.76

-------------------------------------------------------------------
Fri Apr 25 13:21:52 UTC 2014 - mfilka@suse.com

- bnc#872086
  - always copy network configuration. Even if network is not
    running during installation
- 3.1.75

-------------------------------------------------------------------
Fri Apr 25 08:22:06 UTC 2014 - jsrain@suse.cz

- enhanced handling of release notes from media (contrary to those
  downloaded on-line) (bnc#874996)
- 3.1.74

-------------------------------------------------------------------
Thu Apr 24 16:02:13 CEST 2014 - locilka@suse.com

- Changed inst_system_analysis to read Product information
  (that uses libzypp) after initializing libzypp (bnc#873877)
- 3.1.73

-------------------------------------------------------------------
Wed Apr 23 08:48:13 UTC 2014 - jsrain@suse.cz

- enable top bar with logo during installation (bnc#868722)
- 3.1.72

-------------------------------------------------------------------
Tue Apr 15 16:51:58 CEST 2014 - locilka@suse.com

- Switched from the old to the new network setup client for remote
  repositories (bnc#869640)
- 3.1.71

-------------------------------------------------------------------
Tue Apr 15 07:02:35 UTC 2014 - jreidinger@suse.com

- fix crash from last fix and adapt it to cooperate nice with
  autoinstallation (bnc#873458)
- 3.1.70

-------------------------------------------------------------------
Mon Apr 14 14:38:22 UTC 2014 - jreidinger@suse.com

- return error message if base product not found and continue in
  installation(bnc#873458)
- 3.1.69

-------------------------------------------------------------------
Mon Apr 14 10:11:52 CEST 2014 - locilka@suse.com

- removed loading 'pciehp' Kernel module (added for SLE 11 by FATE
  #311991) - it is now built-in Kernel (bnc#865834)
- 3.1.68

-------------------------------------------------------------------
Fri Apr 11 08:44:10 UTC 2014 - jsrain@suse.cz

- added missing files to package (bnc#872925)
- 3.1.67

-------------------------------------------------------------------
Thu Apr 10 09:34:30 UTC 2014 - mvidner@suse.com

- Put wizard title on the left instead of on top (bnc#868859)
- 3.1.66

-------------------------------------------------------------------
Thu Apr 10 09:15:56 UTC 2014 - jsrain@suse.cz

- added handling of release notes for slide show (bnc#871158)
- 3.1.65

-------------------------------------------------------------------
Wed Apr  9 10:07:02 CEST 2014 - snwint@suse.de

- save a copy of pbl.log
- 3.1.64

-------------------------------------------------------------------
Fri Apr  4 15:33:40 CEST 2014 - snwint@suse.de

- remove LIBGL_ALWAYS_INDIRECT (bnc #869172)
- 3.1.63

-------------------------------------------------------------------
Thu Apr  3 12:15:49 UTC 2014 - jreidinger@suse.com

- do not write network configuration from upgrade to system
  (bnc#871178)
- 3.1.62

-------------------------------------------------------------------
Wed Apr  2 09:25:38 UTC 2014 - jreidinger@suse.com

- remove ssh_service_finish as it is handle in
  firewall_stage1_finish due to split of ssh port open and sshd
  enablement (bnc#865056)
- 3.1.61

-------------------------------------------------------------------
Sun Mar 30 17:15:03 UTC 2014 - mfilka@suse.com

- bnc#869719
  - fixed parameters forcing manual network configuration on user's
    request at disks activation screen
- 3.1.60 

-------------------------------------------------------------------
Mon Mar 24 14:48:36 UTC 2014 - jreidinger@suse.com

- change cio_ignore kernel parameter according to kernel changes
  (bnc#869463)
- 3.1.59

-------------------------------------------------------------------
Mon Mar 24 12:33:47 UTC 2014 - jreidinger@suse.com

- avoid constant redefinition warning(BNC#869202)
- 3.1.58

-------------------------------------------------------------------
Wed Mar 19 12:45:27 UTC 2014 - lslezak@suse.cz

- skip "Installation Options" dialog when online repository option
  should not be displayed (part of bnc#868942)
- 3.1.57

-------------------------------------------------------------------
Fri Mar 14 14:43:06 CET 2014 - snwint@suse.de

- set LIBGL_ALWAYS_INDIRECT in ssh mode (bnc #868175)
- enable yast theme in ssh mode
- 3.1.56

-------------------------------------------------------------------
Fri Mar 14 08:15:01 UTC 2014 - jsrain@suse.cz

- download on-line version of release notes (fate#314695)
- 3.1.55

-------------------------------------------------------------------
Thu Mar 13 09:46:18 UTC 2014 - jreidinger@suse.com

- add kernel parameters for s390 when cio_ignore enabled to never
  blacklist console or ipl devices (fate#315318)
- 3.1.54

-------------------------------------------------------------------
Wed Mar 12 12:00:40 UTC 2014 - mfilka@suse.com

- bnc#858523
  - dropped disabling network configuration code. yast2-network is
    in charge of it now.
- 3.1.53 

-------------------------------------------------------------------
Mon Mar 10 13:01:48 UTC 2014 - jsrain@suse.cz

- don't hide ReleaseNotes button going back fron inst proposal
  (bnc#867389)
- 3.1.52

-------------------------------------------------------------------
Fri Mar  7 16:00:42 UTC 2014 - lslezak@suse.cz

- run scc_finish client if present (FATE#312012)
- 3.1.51

-------------------------------------------------------------------
Thu Mar  6 09:15:24 UTC 2014 - jreidinger@suse.com

- fix malformed string exception if cio ignore is disabled
  (bnc#866995)
- 3.1.50

-------------------------------------------------------------------
Tue Mar  4 09:13:41 UTC 2014 - jreidinger@suse.com

- call proper bash agent otherwise cio ignore feature do not work
  (bnc#866614)
- 3.1.49

-------------------------------------------------------------------
Mon Mar  3 12:57:24 UTC 2014 - jreidinger@suse.com

- do not crash if there is no general section in autoyast profile
  (BNC#866529)
- 3.1.48

-------------------------------------------------------------------
Thu Feb 27 15:08:12 CET 2014 - aschnell@suse.de

- reset proposal after rescanning storage (bnc#865579)
- 3.1.47

-------------------------------------------------------------------
Thu Feb 27 13:55:16 UTC 2014 - jreidinger@suse.com

- revert back complete skip of probing due to disks with activation
  (BNC#865579)
- 3.1.46

-------------------------------------------------------------------
Thu Feb 27 12:54:37 UTC 2014 - jreidinger@suse.com

- Do not rerun system probing as it is already done (BNC#865579)
- 3.1.45

-------------------------------------------------------------------
Wed Feb 26 09:15:50 UTC 2014 - jreidinger@suse.com

- implement cio ignore feature during installation for s390x
  (FATE#315586)
- 3.1.44

-------------------------------------------------------------------
Tue Feb 25 16:11:08 CET 2014 - locilka@suse.com

- Removed an icon from License Agreement dialog (bnc#865575)
- 3.1.43

-------------------------------------------------------------------
Tue Feb 25 14:14:59 CET 2014 - locilka@suse.com

- Adapted ignored_features to handle possibly missing Cmdline entry
  from Linuxrc (bnc#861465)
- 3.1.42

-------------------------------------------------------------------
Tue Feb 25 13:27:34 CET 2014 - locilka@suse.cz

- Removed hard-coded color and RichText formatting from
  installation confirmation dialog (#bnc#865371)
- 3.1.41

-------------------------------------------------------------------
Fri Feb 21 14:54:01 CET 2014 - snwint@suse.de

- Make vnc use real yast theme (bnc #855246) and make vnc screen size configurable.
- 3.1.40

-------------------------------------------------------------------
Fri Feb 21 09:16:18 UTC 2014 - mvidner@suse.com

- ssh installation: fix network start after reboot (bnc#850446)
- 3.1.39

-------------------------------------------------------------------
Wed Feb 19 15:22:00 CET 2014 - locilka@suse.com

- Prevent from re-defining CopyFilesFinishClient class (bnc#864631)
- 3.1.38

-------------------------------------------------------------------
Wed Feb 19 14:51:24 CET 2014 - locilka@suse.com

- Writing bootloader as late as possible, several configs need to
  be written and coppied to the installed system first (bnc#860089)
- 3.1.37

-------------------------------------------------------------------
Tue Feb 18 17:09:08 CET 2014 - locilka@suse.com

- Copying all udev rules from inst-sys to installed system
  (bnc#860089)
- 3.1.36

-------------------------------------------------------------------
Mon Feb 17 13:45:08 UTC 2014 - jreidinger@suse.com

- fix detection if ssh daemon run otherwise ssh installation do not
  reboot after first stage(BNC#864260)
- 3.1.35

-------------------------------------------------------------------
Wed Feb 12 11:44:20 UTC 2014 - jreidinger@suse.com

- fix namespace collision that cause error in installation
- 3.1.34

-------------------------------------------------------------------
Mon Feb 11 15:26:47 UTC 2014 - jreidinger@suse.com

- keep proper installation mode after cloning(BNC#861520)
- 3.1.33

-------------------------------------------------------------------
Tue Feb 11 14:55:36 UTC 2014 - jreidinger@suse.com

- fix dependencies to properly require new ruby bindings
- 3.1.32

-------------------------------------------------------------------
Mon Feb 10 14:31:52 UTC 2014 - jsrain@suse.cz

- removed unused release_notes_popup.rb


- Remove initialisation of Report in autoinst mode from 
  inst_system_analysis. Not needed any more since autoyast Profile 
  is now processed before inst_system_analysis gets called
  (bnc#862829).
- 3.1.31

-------------------------------------------------------------------
Fri Feb  7 09:36:00 UTC 2014 - jreidinger@suse.com

- Implement minimal installation feature (FATE#313149)
- 3.1.30

-------------------------------------------------------------------
Mon Feb  3 14:36:34 UTC 2014 - jreidinger@suse.com

- fix false positive errors in log for easier debugging in future
- 3.1.29

-------------------------------------------------------------------
Fri Jan 31 12:04:52 UTC 2014 - lslezak@suse.cz

- inst_inc_all.rb - added missing import (bnc#860263)
- 3.1.28

-------------------------------------------------------------------
Thu Jan 30 15:43:05 UTC 2014 - jreidinger@suse.com

- Remove write to non-existing /etc/sysconfig/suseconfig
  (FATE#100011)
- 3.1.27

-------------------------------------------------------------------
Thu Jan 30 15:42:52 CET 2014 - aschnell@suse.de

- fixed DASD detection (bnc#860398)
- 3.1.26

-------------------------------------------------------------------
Tue Jan 28 15:37:15 UTC 2014 - jreidinger@suse.com

- Fix exporting configuration in first stage (FATE#308539)
- 3.1.25

-------------------------------------------------------------------
Mon Jan 27 09:56:26 UTC 2014 - mfilka@suse.com

- fate#316768, bnc#854500
  - enable network service according product feature
- 3.1.24

-------------------------------------------------------------------
Fri Jan 24 12:01:29 UTC 2014 - lslezak@suse.cz

- removed inst_scc.rb client (moved to yast2-registration)
- 3.1.23

-------------------------------------------------------------------
Tue Jan 21 14:18:08 UTC 2014 - jreidinger@suse.com

- Remove icons from system analysis according to Ken's comments
  (fate#314695)
- 3.1.22

-------------------------------------------------------------------
Tue Jan 21 12:15:21 UTC 2014 - jreidinger@suse.com

- Remove "Change..." button in non-textual installation
- Add "Export Configuration" button in non-textual installation
  (FATE#308539)
- Add "Export Configuration" menu item in textual installation
  (FATE#308539)
- 3.1.21

-------------------------------------------------------------------
Tue Jan 21 08:48:17 UTC 2014 - jsrain@suse.cz

- adjusted UI according to Ken's comments (fate#314695)
- 3.1.20

-------------------------------------------------------------------
Mon Jan 13 09:58:46 UTC 2014 - jreidinger@suse.com

- add clone proposal and finish client (FATE#308539)
- 3.1.19

-------------------------------------------------------------------
Wed Jan  8 12:46:34 UTC 2014 - jsrain@suse.cz

- added capability to install OEM images (fate#316326)
- added handling Release Notes button (fate#314695)

-------------------------------------------------------------------
Fri Dec 20 09:32:08 UTC 2013 - vmoravec@suse.com

- Add abort and fail hooks for installation
- 3.1.18

-------------------------------------------------------------------
Thu Dec 12 14:50:32 UTC 2013 - lslezak@suse.cz

- control files have been moved to a separate package/git repo
  (https://github.com/yast/yast-installation-control)
- 3.1.17

-------------------------------------------------------------------
Wed Dec 11 09:54:10 UTC 2013 - lslezak@suse.cz

- fixed Makefile.am (added missing inst_scc.rb)
- 3.1.16

-------------------------------------------------------------------
Tue Dec 10 08:46:11 UTC 2013 - vmoravec@suse.com

- Show hook summary only if some hooks failed
- 3.1.15

-------------------------------------------------------------------
Thu Dec  5 15:32:24 UTC 2013 - jreidinger@suse.com

- fix opening zfcp client in disk activation on s390
- 3.1.14

-------------------------------------------------------------------
Thu Dec  5 15:25:18 UTC 2013 - lslezak@suse.cz

- added a new client for SCC registration (first iteration, UI
  only, does not work yet)

-------------------------------------------------------------------
Wed Dec  4 16:11:37 UTC 2013 - jreidinger@suse.com

- fix failure in remote disks activation client
- 3.1.13

-------------------------------------------------------------------
Wed Dec  4 08:30:37 UTC 2013 - lslezak@suse.cz

- removed "trang" dependency (requires complete Java stack, convert
  the file directly in the source repository)
- 3.1.12

-------------------------------------------------------------------
Tue Dec  3 15:11:17 UTC 2013 - jreidinger@suse.com

- remove server base scenario and media check clients from SLE
  installation (FATE#314695)
- add storage proposal dialog to SLE installation (FATE#314695)
- 3.1.11

-------------------------------------------------------------------
Tue Dec  3 13:40:27 UTC 2013 - vmoravec@suse.com

- Show popup window with used hooks before installation finished
- 3.1.10

-------------------------------------------------------------------
Mon Dec  2 12:28:26 UTC 2013 - jreidinger@suse.com

- Add direct link to network communication from remote disks
  activation (FATE#314695, part of NI requirements)
- 3.1.9

-------------------------------------------------------------------
Thu Nov 28 13:01:44 UTC 2013 - vmoravec@suse.com

- Add hooks to main installation client
- 3.1.8

-------------------------------------------------------------------
Wed Nov 20 13:21:57 UTC 2013 - lslezak@suse.cz

- removed support for automatic 2nd stage (the 2nd stage has been
  dropped completely) (FATE#314695)
- 3.1.7

-------------------------------------------------------------------
Tue Nov 19 10:19:13 CET 2013 - locilka@suse.com

- Proposing separate /home partition on SLES and SLES for VMware
  (FATE#316624)

-------------------------------------------------------------------
Mon Nov 18 13:28:32 UTC 2013 - lslezak@suse.cz

- move some steps from removed 2nd stage to the 1st stage
- "inst_mode" client: removed installation/update switch,
  renamed to "inst_installation_options" 
- 3.1.6

-------------------------------------------------------------------
Tue Nov 12 09:24:25 UTC 2013 - lslezak@suse.cz

- control file cleanup:
  * remove the 2nd stage in installation (FATE#314695)
  * removed autoconfiguration support in the 2nd stage (the 2nd
    stage has been removed completely)
  * repair mode removed (not supported) (FATE#308679)

-------------------------------------------------------------------
Mon Nov 11 14:21:37 UTC 2013 - vmoravec@suse.com

- 3.1.5
- replace runlevel entries in control files with default_target
  entries
- replace dependency on yast2-runlevel with yast2-services-manager

-------------------------------------------------------------------
Thu Nov  7 11:45:45 UTC 2013 - mfilka@suse.com

- bnc#849391
  - removed explicit start of second phase of SuSEfirewall2 
    initialization. Not needed when systemd is in use.
- 3.1.4

-------------------------------------------------------------------
Thu Oct 31 11:32:01 UTC 2013 - lslezak@suse.cz

- install "perl-Bootloader-YAML" package
- removed "Use Automatic Configuration" option from the
  installation mode dialog (the 2nd stage has been removed)
- 3.1.3

-------------------------------------------------------------------
Tue Oct 29 13:17:59 UTC 2013 - lslezak@suse.cz

- install only "perl-YAML-LibYAML" and "perl-bootloader" packages
  to the target system
- updated scr_switch_debugger.rb client

-------------------------------------------------------------------
Fri Oct 26 11:39:17 UTC 2013 - jsrain@suse.cz

- show release notes button (fate#314695)

-------------------------------------------------------------------
Fri Oct 25 10:06:07 CEST 2013 - aschnell@suse.de

- removed long obsolete EVMS entries from control file (see
  fate#305007)

-------------------------------------------------------------------
Wed Oct 23 07:27:28 UTC 2013 - lslezak@suse.cz

- removed autorepeat workaround for bnc#346186, not needed anymore,
  xset might not be installed (bnc#846768)
- 3.1.2

-------------------------------------------------------------------
Tue Oct 22 16:46:18 CEST 2013 - locilka@suse.com

- Extended support for ignored_features: They can be also mentioned
  in PTOptions and thus not appended to Kernel command line
  (FATE#314982)

-------------------------------------------------------------------
Tue Oct 15 14:15:31 CEST 2013 - locilka@suse.com

- Added support for ignore[d][_]feature[s] (FATE#314982) allowing
  to skip some unwanted features of the installer
- 3.1.1

-------------------------------------------------------------------
Thu Oct 10 14:48:46 CEST 2013 - locilka@suse.com

- Dropped modem and DSL detection (and configuration) from
  installation proposal (FATE#316263, FATE#316264)

-------------------------------------------------------------------
Fri Sep 27 16:34:11 UTC 2013 - lslezak@suse.cz

- do not use *.spec.in template, use *.spec file with RPM macros
  instead
- 3.1.0

-------------------------------------------------------------------
Fri Sep 27 14:17:54 CEST 2013 - jsuchome@suse.cz

- yast2-mouse was dropped, do not call its components (bnc#841960)
- 3.0.7 

-------------------------------------------------------------------
Thu Sep 26 10:47:32 CEST 2013 - jsuchome@suse.cz

- fix console status after the installation (bnc#750326)
- 3.0.6 

-------------------------------------------------------------------
Tue Sep  3 11:55:45 CEST 2013 - jsuchome@suse.cz

- do not mention xorg-x11 in the control files (bnc#837450) 
- remove obsoleted part of X11 related code
- 3.0.5

-------------------------------------------------------------------
Fri Aug  9 06:36:31 UTC 2013 - mfilka@suse.com

- bnc#798620
    - removed proposed hotfix for the bug. The hotfix could block 
    starting firewall under some circunstances.
    - (re)starting firewall is handled in yast2.rpm since 3.0.2
- 3.0.4 

-------------------------------------------------------------------
Wed Aug  7 12:57:05 CEST 2013 - jsuchome@suse.cz

- use pure ruby solution when sorting proposal items

-------------------------------------------------------------------
Tue Aug  6 11:30:53 CEST 2013 - jsuchome@suse.cz

- use pure ruby solution when sorting destkop items, so major desktop
  (with same order number) won't get resorted
- 3.0.3

-------------------------------------------------------------------
Mon Aug  5 13:16:04 CEST 2013 - jsuchome@suse.cz

- check the product profiles during system analysis and
  copy them to installed system (backport of fate#310730)
- 3.0.2

-------------------------------------------------------------------
Sun Aug  4 11:48:21 UTC 2013 - lslezak@suse.cz

- removed empty agents/Makefile.am and unused testsuite/Makefile.am
- removed obsolete BuildRequires: doxygen perl-XML-Writer sgml-skel
  yast2-testsuite yast2-storage yast2-pkg-bindings yast2-packager

-------------------------------------------------------------------
Fri Aug  2 14:25:07 CEST 2013 - jsuchome@suse.cz

- remove trang from BuildRequires: rng can be created during
  packaging, not needed during build

-------------------------------------------------------------------
Thu Aug  1 11:21:35 CEST 2013 - jsuchome@suse.cz

- correctly write supporturl (port of bnc#520169) 
- limit the number of the searched disks to 8 of each kind to
  shorten time needed for finding SSH keys (port of fate#305873)
- 3.0.1

-------------------------------------------------------------------
Wed Jul 31 08:30:58 UTC 2013 - yast-devel@opensuse.org

- converted from YCP to Ruby by YCP Killer
  (https://github.com/yast/ycp-killer)
- version 3.0.0

-------------------------------------------------------------------
Mon Jul 29 13:43:13 CEST 2013 - fehr@suse.de

- ignore SIGHUP in YaST2.Second-Stage to make autoyast installs
  with serial console succeed again (bnc#825728, bnc#823224)

-------------------------------------------------------------------
Thu Jul 11 12:23:36 CEST 2013 - aschnell@suse.de

- fixed sshd check (bnc#825160)
- 2.24.10

-------------------------------------------------------------------
Thu Jul  4 13:56:19 CEST 2013 - jsuchome@suse.cz

- show release notes of newest product first (bnc#827590)
- 2.24.9

-------------------------------------------------------------------
Tue Jun 25 10:17:46 CEST 2013 - jsuchome@suse.cz

- adapt control.xml to offical Factory one:
  added e17 desktop, enabled online repositories
- 2.24.8

-------------------------------------------------------------------
Fri Jun 21 16:55:50 CEST 2013 - jsuchome@suse.cz

- only show desktops for which their defined patterns are known
  (needed when desktop defined in control file is only available
  via some optional installation source - fate#315061)
- 2.24.7

-------------------------------------------------------------------
Wed Jun 19 11:42:59 CEST 2013 - aschnell@suse.de

- make check for sshd more robust (bnc#825160)
- 2.24.6

-------------------------------------------------------------------
Thu Jun  6 08:29:44 UTC 2013 - mfilka@suse.com

- bnc#774301
    - fixed udev events handling in kernel_finish 
- 2.24.5

-------------------------------------------------------------------
Wed Jun  5 13:02:06 UTC 2013 - lslezak@suse.cz

- use WFM::ClientExists() call instead of checking *.ycp file
  presence (works also with non-YCP clients and checks also e.g.
  /y2update/clients path)

-------------------------------------------------------------------
Mon May 27 15:27:12 CEST 2013 - locilka@suse.com

- Using unique IDs while calling rpmcopy_secondstage to prevent
  from disabling this step in AutoYaST or Upgrade while it should
  be disabled only in Installation (bnc#813072).

-------------------------------------------------------------------
Mon May 13 09:40:15 CEST 2013 - jsuchome@suse.cz

- startup scripts: if RC_LANG is not set, use en_US as default
  (bnc#815265)
- 2.24.4

-------------------------------------------------------------------
Fri May 03 12:18:43 CEST 2013 - aschnell@suse.de

- call unicode_start/stop and initviocons only on consoles
  (bnc#800790)
- fixed check for missing initviocons
- 2.24.3

-------------------------------------------------------------------
Mon Apr 22 14:59:35 CEST 2013 - jsuchome@suse.cz

- show dialog for all available disk controlers (bnc#807026)
- 2.24.2 

-------------------------------------------------------------------
Wed Apr 17 14:50:48 CEST 2013 - jsuchome@suse.cz

- force disk activation when Storage reports no disk was found
  (bnc#810823) 
- 2.24.1

-------------------------------------------------------------------
Fri Mar 29 11:58:02 CET 2013 - jsuchome@suse.cz

- always return boolean from DeployTarImage (bnc#804293)
- make the "Check drivers" error message depend on control.xml
  variable (fate#312875, bnc#805251) 
- 2.24.0

-------------------------------------------------------------------
Wed Mar 13 12:35:54 UTC 2013 - mfilka@suse.com

- NetworkManager is enabled and active after second stage (bnc#808039)
- 2.23.13 

-------------------------------------------------------------------
Mon Mar 04 14:42:03 CET 2013 - aschnell@suse.de

- deactivate RAID before going back to "Disk Activation" during
  installation (bnc#806454)

-------------------------------------------------------------------
Thu Feb 14 17:06:53 CET 2013 - fehr@suse.de

- fix got_kernel_param in misc.sh to not match substrings (so far 
  kernel parameters like systemd.log_level=debug activated Y2DEBUG)
- 2.23.12
 
-------------------------------------------------------------------
Wed Jan 23 16:00:21 CET 2013 - jsuchome@suse.cz

- prevent systemctl hang in 2nd stage (from fcrozat@suse.com,
  bnc#798620)
- 2.23.11

-------------------------------------------------------------------
Sun Jan 20 15:27:33 UTC 2013 - lslezak@suse.cz

- start the add-on module also when "addon" boot parameter is
  present (fate#314318)
- 2.23.10

-------------------------------------------------------------------
Mon Jan 14 13:45:23 UTC 2013 - locilka@suse.com

- Adding repositories that cannot be (re)added as enabled in
  a disabled state (bnc#779396).
- 2.23.9

-------------------------------------------------------------------
Fri Jan 11 10:47:11 CET 2013 - jsuchome@suse.cz

- adapted to changes in Storage.ycp API (bnc#797245)
- 2.23.8

-------------------------------------------------------------------
Mon Jan  7 13:06:32 CET 2013 - jsuchome@suse.cz

- set new keyboard layout right after selecting (bnc#796589)
- added SYSTEMCTL_OPTIONS to Firstboot/Second Stage services
  (bnc#791076)
- 2.23.7

-------------------------------------------------------------------
Fri Dec 21 08:23:47 CET 2012 - jsuchome@suse.cz

- show the info about possibility to download drivers
  from drivers.suse.com (fate#312875) 
- added KVM installation scenario (bnc#795067)
- 2.23.6

-------------------------------------------------------------------
Fri Dec 14 15:16:52 CET 2012 - jsuchome@suse.cz

- disable USB sources after installation (bnc#793709) 
- 2.23.5

-------------------------------------------------------------------
Tue Dec  4 16:54:56 CET 2012 - jsuchome@suse.cz

- allow using local repositories during update (bnc#779397)
- 2.23.4

-------------------------------------------------------------------
Mon Nov  5 08:21:41 CET 2012 - jsuchome@suse.cz

- fixed installation of systemd units (crrodriguez)
- 2.23.3

-------------------------------------------------------------------
Wed Oct 31 08:16:46 CET 2012 - jsuchome@suse.cz

- removed fonts_finish, its only action was to call obsolete
  SuSEconfig script
- removed inst_suseconfig client (fate#100011)
- 2.23.2 

-------------------------------------------------------------------
Fri Oct 26 08:44:43 CEST 2012 - jsuchome@suse.cz

- do not allow to go next without desktop selected (bnc#786507)
- 2.23.1

-------------------------------------------------------------------
Wed Oct 24 11:12:55 CEST 2012 - jsuchome@suse.cz

- removed suseconfig step from installation sequence (fate#100011)
- 2.23.0

-------------------------------------------------------------------
Wed Jul 11 15:56:38 CEST 2012 - jsuchome@suse.cz

- create simpler and non translated aliases for update sources 
  (bnc#768624)
- 2.22.10

-------------------------------------------------------------------
Thu Jun 28 14:36:08 CEST 2012 - jsuchome@suse.cz

- set TERM=linux for 2nd stage services, to keep ncurses nice
  (bnc#768356)
- 2.22.9

-------------------------------------------------------------------
Mon Jun 25 15:43:43 CEST 2012 - jsuchome@suse.cz

- ensure Plymouth is hiddent before 2nd start, to prevent system
  freeze (bnc#768185)
- ensure 2nd stage is started before SuSEfirewall2_init (bnc#733361)
- 2.22.8

-------------------------------------------------------------------
Tue Jun 19 14:49:52 CEST 2012 - aschnell@suse.de

- kill console before reboot (bnc#759627)
  (otherwise systemd will not proceed with system shutdown)

-------------------------------------------------------------------
Wed Jun  6 11:27:02 CEST 2012 - jsuchome@suse.cz

- require yast2-proxy for 2nd stage (bnc#764951)
- show a message if network config has failed (bnc#765129)
- 2.22.7

-------------------------------------------------------------------
Tue Apr 17 16:03:55 CEST 2012 - jsuchome@suse.cz

- enhanced image installation help text (bnc#732914)

-------------------------------------------------------------------
Tue Apr 03 14:56:55 CEST 2012 - aschnell@suse.de

- adapted to move of testX (see bnc#749184)
- 2.22.6

-------------------------------------------------------------------
Wed Mar 14 15:42:19 CET 2012 - aschnell@suse.de

- create link yast.ssh for 2nd stage ssh installation (bnc#745340)
- 2.22.5

-------------------------------------------------------------------
Wed Feb 15 11:46:45 CET 2012 - gs@suse.de

- Improve layout of the release notes dialog (bnc #550610)
- 2.22.4 

-------------------------------------------------------------------
Thu Feb  9 10:53:01 CET 2012 - jsuchome@suse.cz

- adapt the style only for ssh installation, not vnc (bnc#742777)
- 2.22.3 

-------------------------------------------------------------------
Tue Feb  7 17:22:46 CET 2012 - tgoettlicher@suse.de

- Fixed bnc #742777: ssh installation needs to much bandwidth
- 2.22.2

-------------------------------------------------------------------
Fri Jan 13 11:02:40 CET 2012 - jsuchome@suse.cz

- confirmed license
- 2.22.1

-------------------------------------------------------------------
Mon Jan  9 14:29:34 CET 2012 - locilka@suse.cz

- save ecdsa keys as well (bnc#726468) (added where missing)

-------------------------------------------------------------------
Mon Jan  9 13:39:10 CET 2012 - locilka@suse.cz

- Added ntp-client into list of cloned modules in control file
  (bnc #738019).

-------------------------------------------------------------------
Wed Jan  4 15:21:30 CET 2012 - locilka@suse.cz

- Reading the current random/poolsize from /proc to store the exact
  number of bytes (bnc#692799).

-------------------------------------------------------------------
Tue Jan  3 16:21:42 CET 2012 - locilka@suse.cz

- Modified saving state of the current randomness (bnc#692799).

-------------------------------------------------------------------
Thu Dec  8 16:45:15 CET 2011 - locilka@suse.cz

- Fixed saving state of the current randomness (bnc#692799).

-------------------------------------------------------------------
Fri Nov 25 11:35:04 CET 2011 - jsuchome@suse.cz

- ask for Abort confirmation in Update URLs step (bnc#728907)

-------------------------------------------------------------------
Wed Nov 16 13:18:40 CET 2011 - jsuchome@suse.cz

- merged texts from proofreading
- 2.22.0 

-------------------------------------------------------------------
Thu Nov 10 14:27:55 UTC 2011 - fcrozat@suse.com

- Disable routing initscript commands through systemd, prevent
  lockups.

-------------------------------------------------------------------
Thu Nov 03 11:52:08 CET 2011 - aschnell@suse.de

- use same code to display ip addresses during vnc and ssh
  installation (bnc#727802)
- 2.21.28

-------------------------------------------------------------------
Wed Nov  2 17:14:51 CET 2011 - fcrozat@suse.com

- Ensure network is not started by systemd before Firstboot /
  SecondStage (bnc#726823)
- 2.21.27

-------------------------------------------------------------------
Mon Oct 31 09:18:46 CET 2011 - jsuchome@suse.cz

- control files: save ecdsa keys (bnc#726468)
- 2.21.26 

-------------------------------------------------------------------
Wed Oct 19 16:25:41 CEST 2011 - locilka@suse.cz

- Creating /etc/mtab linking to /proc/self/mounts in umount_finish
  (bnc#725166)
- 2.21.25

-------------------------------------------------------------------
Fri Oct 14 11:27:58 CEST 2011 - fcrozat@suse.com

- Fix text mode handled in systemd (bnc#724115)
- 2.21.24

-------------------------------------------------------------------
Tue Oct 11 08:52:43 CEST 2011 - jsuchome@suse.cz

- compress the log file from 1st stage of installation (bnc#716938)
- 2.21.23

-------------------------------------------------------------------
Fri Oct  7 11:38:39 UTC 2011 - fcrozat@suse.com

- Use latest macros for systemd
- Drop workaround for bnc#719221, systemd is fixed now.
- 2.21.22

-------------------------------------------------------------------
Fri Oct  7 11:30:21 UTC 2011 - jsrain@suse.cz

- change the URL for congratulation dialog (bnc#720481)

-------------------------------------------------------------------
Mon Sep 26 10:41:38 CEST 2011 - jsuchome@suse.cz

- control.openSUSE: use lightdm as default DM for Xfce 
- 2.21.21

-------------------------------------------------------------------
Fri Sep 23 15:36:11 CEST 2011 - jsuchome@suse.cz

- updated systemd service files (bnc#719221)
- 2.21.20 

-------------------------------------------------------------------
Fri Sep 23 14:27:36 CEST 2011 - jsuchome@suse.cz

- unmount previously mounted /run (bnc#717321)
- 2.21.19

-------------------------------------------------------------------
Thu Sep 15 12:16:49 UTC 2011 - lslezak@suse.cz

- improved package update check - display only the repositories
  with an update available, display package updates in details
- 2.21.18

-------------------------------------------------------------------
Tue Sep  6 10:05:00 CEST 2011 - jsuchome@suse.cz

- enable system cloning only when autoyast2 is installed
  (bnc#692790)
- 2.21.17

-------------------------------------------------------------------
Wed Aug 31 14:33:50 CEST 2011 - jsuchome@suse.cz

- fix build for older distributions
- 2.21.16 

-------------------------------------------------------------------
Mon Aug 29 12:12:55 CEST 2011 - jsuchome@suse.cz

- added systemd .service files for second stage and firstboot
  (from fcrozat@suse.com, bnc#713760)
- 2.21.15

-------------------------------------------------------------------
Fri Aug 12 13:58:01 CEST 2011 - jsuchome@suse.cz

- expect there might me extra checks for disk controllers with
  s390 (bnc#706911)
- adapted help text and label in installation mode selection
  (bnc#711160)
- 2.21.14 

-------------------------------------------------------------------
Fri Aug  5 12:13:13 UTC 2011 - lslezak@suse.cz

- upgrade_urls.ycp - do not display reading and writing progress,
  it is pretty quick and just causes screen flickering
  (the write progress is displayed only when there is an enabled
  repo to add, refreshing it can take long time) (bnc#692614)
- 2.21.13

-------------------------------------------------------------------
Fri Aug  5 12:32:16 CEST 2011 - tgoettlicher@suse.de

- fixed .desktop file (bnc #681249)

-------------------------------------------------------------------
Thu Aug  4 14:50:33 UTC 2011 - lslezak@suse.cz

- 2.21.12

-------------------------------------------------------------------
Thu Aug  4 14:07:38 CEST 2011 - mvidner@suse.cz

- Copy network interface naming rules early to get them to initrd (bnc#666079).

-------------------------------------------------------------------
Thu Aug  4 11:37:02 UTC 2011 - lslezak@suse.cz

- extraurls: check whether there is an update candidate in the
  added extra repositories - openSUSE DVD does not contain all
  packages, packages from OSS repository which are not on DVD
  medium were not upgraded and were left in the old version even
  after adding new OSS repository with updated version (bnc#693230)

-------------------------------------------------------------------
Wed Aug  3 13:19:50 UTC 2011 - lslezak@suse.cz

- cleanup: removed obsoleted SourceManager::SyncAddedAndDeleted()
  call (zmd sync has been removed)
- 2.21.11

-------------------------------------------------------------------
Wed Aug  3 08:53:14 UTC 2011 - lslezak@suse.cz

- use term "Software manager" instead of "Package manager"
  (bnc#585679)
- 2.21.10

-------------------------------------------------------------------
Tue Aug  2 13:37:03 CEST 2011 - locilka@suse.cz

- Preserving the /dev/urandom state from inst-sys after the
  installation (bnc#692799)
- Automatically enabling haveged service if installed (bnc#692799)
- 2.21.9

-------------------------------------------------------------------
Mon Aug  1 15:38:32 CEST 2011 - locilka@suse.cz

- Added control.SLES-for-VMware into the SVN

-------------------------------------------------------------------
Fri Jul 22 15:00:30 CEST 2011 - locilka@suse.cz

- Removed obsoleted X-KDE-SubstituteUID from deploy_image.desktop
  (bnc#540627)
- 2.21.8

-------------------------------------------------------------------
Tue Jul 12 15:34:38 CEST 2011 - jsuchome@suse.cz

- Show Xen Virtualization Host Server Installation scenario
  only for x86_64 architecture (bnc#702103)
- 2.21.7

-------------------------------------------------------------------
Thu Jun 30 14:09:17 CEST 2011 - jsuchome@suse.cz

- fixed typos (bnc#703119)
- 2.21.6 

-------------------------------------------------------------------
Wed Jun  1 17:24:25 CEST 2011 - locilka@suse.cz

- always loading 'pciehp' kernel module on Dell hardware
  (FATE #311991)
- fixed control file validation
- stricter btrfs_increase_percentage definition in all control
  files (only 'integer' is allowed)

-------------------------------------------------------------------
Wed Jun  1 11:56:08 CEST 2011 - fehr@suse.de

- add btrfs_increase_percentage to to category "partitioning" in
  config.xml files
- 2.21.5 

-------------------------------------------------------------------
Thu May 19 14:22:10 CEST 2011 - jsuchome@suse.cz

- enable YaST restart in the 1st stage (bnc#694299)
- 2.21.4 

-------------------------------------------------------------------
Wed Apr 27 15:08:04 CEST 2011 - jsuchome@suse.cz

- added option to configure FCoE Interfaces when started with
  WithFCoE=1 argument (fate#307445)
- 2.21.3 

-------------------------------------------------------------------
Wed Apr 27 11:19:50 CEST 2011 - jsuchome@suse.cz

- Copy /media.1/build to the installed system (fate#311377)
- 2.21.2 

-------------------------------------------------------------------
Fri Mar 25 10:26:44 CET 2011 - jsuchome@suse.cz

- show the 'before-reboot' message in RichText, so possible command
  can be copy-pasted (bnc#383519)
- 2.21.1

-------------------------------------------------------------------
Thu Mar 24 16:14:02 CET 2011 - jsuchome@suse.cz

- do not start automatic configuration for autoYaST (bnc#679435)
- 2.21.0

-------------------------------------------------------------------
Mon Feb 28 14:52:26 CET 2011 - locilka@suse.cz

- Handling disabled installation steps also in Live Installation
  mode (BNC #675516)
- 2.20.6

-------------------------------------------------------------------
Thu Feb 17 13:49:19 CET 2011 - aschnell@suse.de

- fixed braille support during installation (bnc #672086)
- 2.20.5

-------------------------------------------------------------------
Tue Feb  8 15:10:25 CET 2011 - locilka@suse.cz

- Adapted openSUSE control file to the current naming schema of
  desktops (BNC #667408)

-------------------------------------------------------------------
Thu Jan 20 14:18:41 CET 2011 - jsrain@suse.cz

- fix initialization of AutoUpgrade for 2nd stage
- 2.20.4

-------------------------------------------------------------------
Wed Jan 19 15:38:20 CET 2011 - jsrain@suse.cz

- adaptations for unattended migration (fate#310481)
- don't delete /etc/mtab if it is a symlink (bnc#665437)
- 2.20.3

-------------------------------------------------------------------
Wed Jan 19 12:53:00 CET 2011 - jsrain@suse.cz

- fixed progress during live installation (bnc#665413)
- 2.20.2

-------------------------------------------------------------------
Fri Jan  7 13:43:01 CET 2011 - jsrain@suse.cz

- update XFCE desktop definition

-------------------------------------------------------------------
Thu Jan  6 10:47:00 CET 2011 - locilka@suse.cz

- Using wider space for licence displayed in non-textual interface
  (BNC #607135).
- Fixed DUD deployment (BNC #626337)

-------------------------------------------------------------------
Thu Nov 16 16:13:48 UTC 2010 - jsrain@suse.cz

- fixed behavior of window closing in installation proposal
  (bnc#636980)
- use df for estimating partition size for live installer
  (bnc#555288)
- 2.20.1

-------------------------------------------------------------------
Thu Sep 30 17:33:48 UTC 2010 - lslezak@suse.cz

- don't use spaces in repo alias (bnc#596950)
- inst_addon_update_sources.ycp - removed obsoleted ZMD sync call
- 2.20.0

-------------------------------------------------------------------
Wed Jun  2 13:52:02 CEST 2010 - jsrain@suse.cz

- removed link to repairing the system
- 2.19.20

-------------------------------------------------------------------
Wed May 12 15:33:24 CEST 2010 - ug@suse.de

- fixed the cloning at the end of a manual
  installation (bnc#605132)
- 2.19.7

-------------------------------------------------------------------
Mon Apr 19 12:29:08 CEST 2010 - aschnell@suse.de

- allow btrfs as root fs
- 2.19.6

-------------------------------------------------------------------
Thu Apr 15 17:12:28 CEST 2010 - locilka@suse.cz

- Script copy_files_finish copies files with --dereference to
  prevent from copying symlinks instead of the files content
  (BNC #596938).

-------------------------------------------------------------------
Fri Apr 09 17:09:27 CEST 2010 - aschnell@suse.de

- disable Qt/Gtk frontend if testX is unavailable (bnc #585432)
- 2.19.5

-------------------------------------------------------------------
Tue Apr  6 17:44:25 CEST 2010 - locilka@suse.cz

- Searching for LiveCD license in /usr/share/doc/licenses and /
  directories (BNC #594042).

-------------------------------------------------------------------
Fri Mar 26 11:26:04 CET 2010 - ug@suse.de

- fixed a broken yast2-installation.spec.in
- fixed broken schema validation files for control.xml files
- 2.19.4

-------------------------------------------------------------------
Wed Mar 24 07:42:19 UTC 2010 - lslezak@suse.cz

- inst_suseconfig.ycp - do not reset UI product name
  (&product; macro) (bnc#539906)

-------------------------------------------------------------------
Thu Mar 18 14:55:20 CET 2010 - locilka@suse.cz

- Previously used repositories switched from enabled/disabled mode
  to removed/enabled/disabled mode (BNC #588659).

-------------------------------------------------------------------
Fri Mar 12 13:19:15 CET 2010 - kmachalkova@suse.cz

- Port from SLE11 SP1: process files in _datadir/autoinstall/modules 
  with %suse_update_desktop_file. This passes their strings into
  translation (bnc#549944)

-------------------------------------------------------------------
Fri Mar 12 10:53:55 CET 2010 - locilka@suse.cz

- Unique identification in inst_upgrade_urls switched from URL to
  ALIAS (BNC #587517).
- In case of re-adding CD/DVD media, user is asked to insert
  correct media before adding it (BNC #587517).
- Only upgrade packages if upgrading from SLES 11, otherwise use
  patterns for upgrade (BNC #587544).

-------------------------------------------------------------------
Tue Mar  9 15:35:48 CET 2010 - locilka@suse.cz

- Fixed calling update.post from DUD (BNC #586609).

-------------------------------------------------------------------
Tue Mar  2 14:30:31 CET 2010 - locilka@suse.cz

- CIM service is proposed as disabled by default (BNC #584524).

-------------------------------------------------------------------
Mon Feb 22 17:48:57 CET 2010 - locilka@suse.cz

- Documented YaST RELAX NG schema (FATE #305551).
- Correctly re-added unique_id to RNC - AC steps and proposals
  (BNC #582094).

-------------------------------------------------------------------
Wed Feb 17 11:05:12 CET 2010 - ug@suse.de

- clone checkbox at the end of the installation is always
  enabled now and can install the autoyast2 package if needed
  (bnc#547486)

-------------------------------------------------------------------
Mon Feb 15 15:48:51 CET 2010 - ug@suse.de

- UI for autoinstallation images added to deploy_image_auto

-------------------------------------------------------------------
Tue Feb  9 17:06:15 CET 2010 - locilka@suse.cz

- Steps 'user' and 'auth' enabled again in Live mode (BNC #547931).

-------------------------------------------------------------------
Tue Feb  9 14:49:33 CET 2010 - locilka@suse.cz

- Fixed license agreement check box visibility (BNC #571846).
- 2.19.3

-------------------------------------------------------------------
Tue Feb  2 11:03:04 CET 2010 - locilka@suse.cz

- Added LXDE to openSUSE control file (FATE #307729).

-------------------------------------------------------------------
Mon Feb  1 11:35:15 CET 2010 - locilka@suse.cz

- Fixed 'going back' from services proposal BNC #572734.

-------------------------------------------------------------------
Fri Jan 22 15:56:07 CET 2010 - aschnell@suse.de

- fixed message during ssh installation (bnc #518616)

-------------------------------------------------------------------
Fri Jan 15 17:29:45 CET 2010 - aschnell@suse.de

- updated control.rnc
- 2.19.2

-------------------------------------------------------------------
Thu Jan  7 15:29:13 CET 2010 - jsuchome@suse.cz

- inst_complex_welcome adapted to Language::SwitchToEnglishIfNeeded
  (bnc#479529)
- 2.19.1

-------------------------------------------------------------------
Fri Dec 11 16:48:58 CET 2009 - locilka@suse.cz

- Adapted for new API to ProductLicense (FATE #306295).

-------------------------------------------------------------------
Wed Dec  9 16:44:34 CET 2009 - locilka@suse.cz

- Package kde4-kdm has been renamed to kdm (SLES, SLED control
  files) (bnc #561627).

-------------------------------------------------------------------
Wed Dec  9 14:58:38 CET 2009 - kmachalkova@suse.cz

- Un-check automatic configuration box when user selects update
  (bnc#537625)  

-------------------------------------------------------------------
Wed Dec  9 14:12:21 CET 2009 - locilka@suse.cz

- Enabled CIM by default (SLES and SLED) (FATE #305583)
- Adapted RNC for control files

-------------------------------------------------------------------
Wed Dec  9 12:49:08 CET 2009 - jsrain@suse.cz

- dereference hardlinks when deploying live CD so that it can
  be also deployed on multiple separate partitions (bnc#549158)

-------------------------------------------------------------------
Mon Nov 30 14:38:26 CET 2009 - locilka@suse.cz

- Repositories added by inst_addon_update_sources use
  Pkg::RepositoryAdd that does not need access to network
  (bnc #557723)

-------------------------------------------------------------------
Tue Nov 24 16:13:31 CET 2009 - kmachalkova@suse.cz

Cumulative patch with SLE11 SP1 features:
- In TUI (ncurses), use plain text (.txt) file with release notes, 
  if found (FaTE#306167)
- Set /etc/sysconfig/boot:RUN_PARALLEL according to corresponding
  value in control file (FaTE#307555) 
- 2.19.0

-------------------------------------------------------------------
Thu Nov 19 16:51:55 CET 2009 - locilka@suse.cz

- Added control file configuration option require_registration
  (FATE #305578).

-------------------------------------------------------------------
Wed Nov  4 16:31:17 CET 2009 - mzugec@suse.cz

- lan module in 1st stage (FaTE#303069)
- 2.18.34 

-------------------------------------------------------------------
Fri Oct 23 07:40:56 CEST 2009 - jsuchome@suse.cz

- during update, do not save timezone and console settings
  (bnc#547587)
- 2.18.33 

-------------------------------------------------------------------
Fri Oct 16 14:36:11 CEST 2009 - locilka@suse.cz

- Fixed handling repositories during upgrade (bnc #543468).
- 2.18.32

-------------------------------------------------------------------
Wed Oct  7 15:36:44 CEST 2009 - jsuchome@suse.cz

- set the time after chroot (bnc#538357)
- 2.18.31 

-------------------------------------------------------------------
Wed Oct  7 12:17:52 CEST 2009 - jsuchome@suse.cz

- correctly set the keyboard layout in 2nd stage (bnc#542009)
- 2.18.30

-------------------------------------------------------------------
Thu Oct  1 13:27:16 CEST 2009 - locilka@suse.cz

- Adjusting understandable name for update URLs added during second
  stage of installation (bnc #542792).
- 2.18.29

-------------------------------------------------------------------
Tue Sep 29 16:41:32 CEST 2009 - kmachalkova@suse.cz

- Correct HTML format tags in helptext (bnc#540784)
- Set firewall status according to user's choice also in non-automatic 
  2nd stage (missing call for AdjustDisabledSubProposals) (bnc#534862)
- 2.18.28 

-------------------------------------------------------------------
Thu Sep 24 15:51:15 CEST 2009 - kmachalkova@suse.cz

- Enable SSH service after reboot if this is SSH or VNC installation 
  (new ssh_service_finish client) (bnc#535206)
- 2.18.27 

-------------------------------------------------------------------
Mon Sep 14 15:27:19 CEST 2009 - jsrain@suse.cz

- enhanced display of release notes (fate#306237)
- 2.18.26

-------------------------------------------------------------------
Wed Sep  9 14:33:14 CEST 2009 - jsrain@suse.cz

- better error handling for image installation (bnc#533601)
- 2.18.25

-------------------------------------------------------------------
Fri Sep  4 19:00:27 CEST 2009 - kmachalkova@suse.cz

- Introducing unique IDs to unambiguously identify AC steps and 
  sub-proposals
- Writing disabled AC steps and subproposals at the end of 1st 
  stage, reading them back at the end of 2nd stage
- Filtering out disabled AC steps from AC workflow (FaTE #303859 and 
  bnc#534862)
- Require new yast2 base 
- 2.18.24

-------------------------------------------------------------------
Fri Sep  4 09:07:42 CEST 2009 - locilka@suse.cz

- Dropped unnecessary fallback text from the fallback control file
  (BNC #536288).

-------------------------------------------------------------------
Wed Aug 26 15:33:51 CEST 2009 - locilka@suse.cz

- Do not copy xorg.conf to installed system anymore (bnc #441404).
- 2.18.23

-------------------------------------------------------------------
Fri Aug 21 12:38:42 CEST 2009 - aschnell@suse.de

- do not disable qt/gtk frontends if xorg.conf is missing (bnc
  #533159)
- 2.18.22

-------------------------------------------------------------------
Fri Aug 14 18:26:49 CEST 2009 - kmachalkova@suse.cz

- Simple network (firewall) configuration in 1st stage (FaTE #303859) 

-------------------------------------------------------------------
Mon Aug 10 14:18:11 CEST 2009 - locilka@suse.cz

- added calling bootloader client bootloader_preupdate to control
  file to fix multiple grub entries (bnc #414490, bnc #477778).

-------------------------------------------------------------------
Thu Jul 30 20:26:30 CEST 2009 - jdsn@suse.de

- disable yast2-x11 during installation (bnc#441404) 
- 2.18.21

-------------------------------------------------------------------
Thu Jul 30 15:32:37 CEST 2009 - jsuchome@suse.cz

- adapted to changes in yast2-country: no saving of xorg.conf
  (bnc#441404) 
- 2.18.20

-------------------------------------------------------------------
Wed Jun 24 10:02:20 CEST 2009 - locilka@suse.cz

- Fixed Welcome dialog layout to have more license content visible
  and to align language and keyboard widgets with it.
- Not offering installation images if there are none (bnc #492745).
- 2.18.19

-------------------------------------------------------------------
Mon Jun 22 20:20:18 CEST 2009 - coolo@novell.com

- fix build with automake 1.11
- 2.18.18

-------------------------------------------------------------------
Thu Jun 11 12:57:14 CEST 2009 - jsrain@suse.cz

- adapted for unified progress during live installation
  (bnc#435680)
- 2.18.17

-------------------------------------------------------------------
Mon Jun 08 14:03:30 CEST 2009 - aschnell@suse.de

- use minimalistic xorg.conf during installation (bnc #510015)
- 2.18.16

-------------------------------------------------------------------
Wed May 20 12:45:47 CEST 2009 - aschnell@suse.de

- moved .proc.mounts agent from yast2-installation to yast2 (bnc
  #504429)

-------------------------------------------------------------------
Mon May 18 16:46:03 CEST 2009 - juhliarik@suse.cz

- added kdump support for autoyast installation (FATE#305588) 

-------------------------------------------------------------------
Thu May 14 13:45:08 CEST 2009 - locilka@suse.cz

- Installation/Upgrade newly require some packages essential for
  them to succeed (bnc #469730).

-------------------------------------------------------------------
Mon Apr 27 10:22:24 CEST 2009 - locilka@suse.cz

- Using a new yast-spanner (old yast icon) for Repair.
- 2.18.14

-------------------------------------------------------------------
Mon Apr 20 13:59:31 CEST 2009 - locilka@suse.cz

- Fixed Vendor module to use zypp history file instead of using
  y2logRPM (bnc #456446).
- 2.18.13

-------------------------------------------------------------------
Thu Apr 16 16:58:07 CEST 2009 - locilka@suse.cz

- Added documentation for installation images.

-------------------------------------------------------------------
Fri Apr 10 14:11:46 CEST 2009 - locilka@suse.cz

- KDE 3.x dropped from openSUSE control file (bnc #493547).

-------------------------------------------------------------------
Tue Apr  7 13:02:39 CEST 2009 - ug@suse.de

- changed the error message of missing hard disks during
  autoinstallation. Might confuse s390/iSCSI users. (bnc#476147)

-------------------------------------------------------------------
Mon Mar 30 14:20:57 CEST 2009 - locilka@suse.cz

- Fixing reevaluation of packages to remove, install and/or upgrade
  after images are deployed during first stage (bnc #489448).
- 2.18.12

-------------------------------------------------------------------
Fri Mar 27 18:15:15 CET 2009 - locilka@suse.cz

- Added new globals->ac_redraw_and_ignore control file item
  (openSUSE and SLED) that ignores if AC UI is missing and just
  redraws it. An error is still reported in case of missing Wizard
  widget (bnc #487565).

-------------------------------------------------------------------
Thu Mar 19 14:14:34 CET 2009 - locilka@suse.cz

- Continuing on Repair integration.
- Handling missing FLAGS in the content file.
- 2.18.11

-------------------------------------------------------------------
Wed Mar 18 13:17:58 CET 2009 - locilka@suse.cz

- Location /etc/modprobe.d/blacklist has been renamed to
  /etc/modprobe.d/50-blacklist.conf (bnc #485980).
- Unified inst_mode handling, especially correct handling of
  Automatic Configuration together with switching to Update mode
  (originally reported as bnc #469273).
- Repair workflow unified with the rest of installation.
- 2.18.10

-------------------------------------------------------------------
Mon Mar 16 14:47:46 CET 2009 - locilka@suse.cz

- Fixed help for "License Translations..." button (bnc #481113).

-------------------------------------------------------------------
Tue Mar 10 10:26:02 CET 2009 - locilka@suse.cz

- Obsolete 'tar --preserve' replaced with
  'tar --preserve-permissions --preserve-order' (bnc #483791).
- Added recovery support for AC (dialogs) possibly called by AC
  scripts (bnc #483211).

-------------------------------------------------------------------
Thu Feb 26 16:00:44 CET 2009 - ug@suse.de

- RPMs via driverupdate were not possible

-------------------------------------------------------------------
Tue Feb 24 13:30:15 CET 2009 - locilka@suse.cz

- Added support for .xz images deployment (bnc #476079).
- Added support for `reboot_same_step (bnc #475650).
- 2.18.9

-------------------------------------------------------------------
Mon Feb 23 16:36:56 CET 2009 - locilka@suse.cz

- Offering to configure network if remote repositories are used
  during upgrade (inst_upgrade_urls). Setup can be safely skipped
  and comes from the Online Repositories (bnc #478024).
- 2.18.8

-------------------------------------------------------------------
Fri Feb 20 20:40:09 CET 2009 - locilka@suse.cz

- save network configuration also for IPv6 only (bnc#477917)
- 2.18.7

-------------------------------------------------------------------
Tue Feb 17 16:56:09 CET 2009 - locilka@suse.cz

- Writing additional-control-files index file after removing and
  recreating the directory where it is stored (bnc #475516).
- 2.18.6

-------------------------------------------------------------------
Mon Feb  9 13:21:50 CET 2009 - locilka@suse.cz

- Enabling online update in (SLED) Automatic Configuration
  (bnc #449128).

-------------------------------------------------------------------
Fri Feb  6 10:39:20 CET 2009 - locilka@suse.cz

- InstError has been moved to yast2-2.18.6
- 2.18.5

-------------------------------------------------------------------
Thu Feb  5 18:16:17 CET 2009 - locilka@suse.cz

- InstError extended and documented.

-------------------------------------------------------------------
Mon Feb  2 13:09:08 CET 2009 - locilka@suse.cz

- Erasing all old additional control files in the final step of
  upgrade before rebooting to the second stage (bnc #471454).
- InstError can now save YaST logs on user request.
- 2.18.4

-------------------------------------------------------------------
Wed Jan 28 14:33:09 CET 2009 - locilka@suse.cz

- Added new InstError module for unified reporting of errors
  during installation.
- Better SlideShow support in inst_finish.
- Reporting more errors in inst_finish.
- 2.18.3

-------------------------------------------------------------------
Tue Jan 27 17:13:57 CET 2009 - locilka@suse.cz

- Added test for checking free space when SCR switch fails
  (bnc #460477).

-------------------------------------------------------------------
Mon Jan 26 13:58:00 CET 2009 - locilka@suse.cz

- Disabling [Back] buttons in the very first interactive dialogs
  in second stage, SLES and SLED control files (bnc #468677).

-------------------------------------------------------------------
Thu Jan 22 12:50:38 CET 2009 - locilka@suse.cz

- Dropping mode_proposal client - not in use anymore.
- 2.18.2

-------------------------------------------------------------------
Wed Jan 21 13:09:33 CET 2009 - locilka@suse.cz

- Removing dependency on yast2-runlevel (duplicate code in runlevel
  proposal).
- Removing dependency on yast2-mouse by moving the mouse-related
  scripts to yast2-mouse-2.18.0.
- Removing dependency on yast2-bootloader.
- inst_finish script newly uses the SlideShow module.

-------------------------------------------------------------------
Tue Jan 20 13:37:03 CET 2009 - locilka@suse.cz

- Possibility to move the base installation window has been
  disabled (bnc #466827)
- 2.18.1

-------------------------------------------------------------------
Tue Jan 13 12:15:42 CET 2009 - locilka@suse.cz

- Adapted the inst_proposal to better reflect the current situation
  'analyzing...' vs. 'adapting the proposal...' (bnc #463567).

-------------------------------------------------------------------
Fri Dec 19 13:07:49 CET 2008 - locilka@suse.cz

- Pattern WBEM added into two server scenarios (bnc #458332).

-------------------------------------------------------------------
Thu Dec 18 18:04:47 CET 2008 - locilka@suse.cz

- Updated control file documentation (bnc #438678).

-------------------------------------------------------------------
Wed Dec 17 14:42:22 CET 2008 - locilka@suse.cz

- Added yet another xset call (bnc #455771 comment #40)

-------------------------------------------------------------------
Tue Dec 16 17:13:38 CET 2008 - aschnell@suse.de

- adapted to storage API changes
- 2.18.0

-------------------------------------------------------------------
Tue Dec 16 12:29:27 CET 2008 - locilka@suse.cz

- Removed SLED control file labels that should be hidden
  (bnc #459080).
- Using a better help text for inst_new_desktop (bnc #432912).

-------------------------------------------------------------------
Mon Dec 15 14:32:27 CET 2008 - locilka@suse.cz

- Removed all (inst_)do_rezise calls from all control files on
  aschnell's request.

-------------------------------------------------------------------
Fri Dec 12 16:36:28 CET 2008 - aschnell@suse.de

- require initviocons (bnc #173426)
- 2.17.47

-------------------------------------------------------------------
Tue Dec  9 16:40:35 CET 2008 - locilka@suse.cz

- Updated control.rnc
- 2.17.46

-------------------------------------------------------------------
Mon Dec  8 13:16:33 CET 2008 - locilka@suse.cz

- Updated control.rnc
- Added two more control-file examples.
- Checking all control files during build.
- Adjusted control-file examples (all bnc #438678).
- Checking the process exit status returned after deploying an
  image (bnc #456337).
- 2.17.45

-------------------------------------------------------------------
Fri Dec  5 10:38:41 CET 2008 - locilka@suse.cz

- New control.rnc/rng for control file validation (bnc #455994).
- Added build-time control file validation.
- 2.17.44

-------------------------------------------------------------------
Wed Dec  3 18:33:59 CET 2008 - locilka@suse.cz

- inst_extrasources moved before inst_ask_online_update to register
  the online update repository before checking for patches
  (bnc #450229).

-------------------------------------------------------------------
Mon Dec  1 16:59:14 CET 2008 - locilka@suse.cz

- Fixed proposing the online update depending on the fact whether
  network is running (bnc #450229).
- 2.17.43

-------------------------------------------------------------------
Fri Nov 28 15:05:02 CET 2008 - locilka@suse.cz

- Updated labels of Installation Scenarios for SLES (bnc #428202).

-------------------------------------------------------------------
Fri Nov 28 12:16:03 CET 2008 - locilka@suse.cz

- Fixed behavior of inst_new_desktop when user switched to another
  language later (bnc #449818).
- 2.17.42

-------------------------------------------------------------------
Thu Nov 27 16:49:11 CET 2008 - locilka@suse.cz

- Using yast-live-install-finish icon when finishing LiveCD
  installation/inst_finish (bnc #438154).
- Fixed ImageInstallation SlideShow - download progress is shown
  only when downloading the images, not the other helper files
  (bnc #449792).
- Adjusting ImageInstallation-related SlideShow only if
  ImageInstallation is in use (bnc #439104).

-------------------------------------------------------------------
Thu Nov 27 15:05:11 CET 2008 - ug@suse.de

- the real fix for bnc#442691
  deploy_image_auto doesn't use the boolean variable 
  image_installation
- 2.17.41

-------------------------------------------------------------------
Tue Nov 25 14:42:31 CET 2008 - locilka@suse.cz

- Handling new feature of licenses ProductLicense::AcceptanceNeeded
  (bnc #448598).
- 2.17.40

-------------------------------------------------------------------
Mon Nov 24 12:51:48 CET 2008 - locilka@suse.cz

- Completely initializing the target and sources before checking
  for available patches and offering online update (bnc #447080).
- 2.17.39

-------------------------------------------------------------------
Thu Nov 20 18:21:32 CET 2008 - locilka@suse.cz

- Pkg::SourceStartManager in inst_ask_online_update to replace
  obsolete Pkg::PkgEstablish (bnc #447080).
- Reading all supported desktops to define the order of desktops
  in desktop_finish (bnc #446640).
- Added shadow desktops to SLES and SLED desktop files to have
  a fallback if user selects some other desktop than the default
  one (bnc #446640).
- 2.17.38

-------------------------------------------------------------------
Wed Nov 19 16:01:53 CET 2008 - locilka@suse.cz

- Added pciutils to Requires, lspci was called but not required
  (bnc #446533).
- 2.17.37

-------------------------------------------------------------------
Wed Nov 19 13:23:10 CET 2008 - locilka@suse.cz

- Added inst_fallback_controlfile client reporting about using
  a fallback control file.
- Calling inst_fallback_controlfile in the fallback control file
  (both bnc #440982).
- 2.17.36

-------------------------------------------------------------------
Fri Nov 14 12:17:47 CET 2008 - aschnell@suse.de

- don't start iscsid in second stage start scripts (bnc #444976)
- 2.17.35

-------------------------------------------------------------------
Thu Nov 13 17:36:53 CET 2008 - locilka@suse.cz

- Flushing the cache before calling a set_polkit_default_privs that
  uses the written data (bnc #440182).
- 2.17.34

-------------------------------------------------------------------
Thu Nov 13 11:21:11 CET 2008 - locilka@suse.cz

- Handling errors while deploying images, installation will abort
  (bnc #444209).
- 2.17.33

-------------------------------------------------------------------
Thu Nov 13 10:21:13 CET 2008 - ug@suse.de

- checkboxes in the congratulations dialog did not work anymore
  (bnc#444214)

-------------------------------------------------------------------
Tue Nov 11 13:58:17 CET 2008 - ug@suse.de

- fix for image deployment during autoinstallation

-------------------------------------------------------------------
Tue Nov 11 12:20:00 CET 2008 - juhliarik@suse.cz

- changed order of yast modules in Expert tab for installation
  (bnc #441434) 

-------------------------------------------------------------------
Tue Nov 11 10:53:25 CET 2008 - jsrain@suse.cz

- fixed switching to a tab with an error in the proposal
  (bnc #441434)
- 2.17.32

-------------------------------------------------------------------
Tue Nov 11 10:48:03 CET 2008 - aschnell@suse.de

- use accelerated xserver during installation for certain Intel
  cards (bnc #442413)
- 2.17.31

-------------------------------------------------------------------
Fri Nov  7 16:32:28 CET 2008 - locilka@suse.cz

- Fixed deploy_image_auto to handle AutoYaST settings correctly
  (bnc #442691).
- Removing the congrats dialog content before cloning, storing
  the sources, finishing (bnc #441452).
- Using Pkg::SourceProvideDigestedFile function when deploying
  images and in release_notes_popup (bnc #409927).
- 2.17.30

-------------------------------------------------------------------
Thu Nov  6 16:35:10 CET 2008 - locilka@suse.cz

- Fixed progress (SlideShow) information about images being
  deployed (bnc #442286).
- Changing inst_deploy_images to use PackagesUI for opening a
  package selector while debugging mode is turned on (bnc #435479).

-------------------------------------------------------------------
Thu Nov  6 16:19:59 CET 2008 - jsuchome@suse.cz

- S09-cleanup: check for additional services requiring restart
  (bnc#395402)

-------------------------------------------------------------------
Wed Nov  5 17:25:01 CET 2008 - locilka@suse.cz

- Calling set_polkit_default_privs without checking for it using
  FileUtils, checking by 'test -x' instead (bnc #440182).
- 2.17.29

-------------------------------------------------------------------
Wed Nov  5 13:09:04 CET 2008 - locilka@suse.cz

- Added yast2-storage >= 2.17.47 because of the previous fix
  implementation.
- 2.17.28

-------------------------------------------------------------------
Tue Nov 04 13:14:10 CET 2008 - aschnell@suse.de

- improved warning about partitioning (fate #302857)
- 2.17.27

-------------------------------------------------------------------
Mon Nov  3 18:34:30 CET 2008 - locilka@suse.cz

- Writing 'SecondStageRequired' 0/1 to /etc/install.inf even while
  rebooting during second stage (bnc #432005).
- 2.17.26

-------------------------------------------------------------------
Mon Nov 03 14:28:14 CET 2008 - aschnell@suse.de

- better reboot message during ssh installation (bnc #439572 and
  bnc #432005)
- 2.17.25

-------------------------------------------------------------------
Fri Oct 31 16:28:23 CET 2008 - locilka@suse.cz

- Fixed checking whether running the second stage is required.
- Added writing 'SecondStageRequired' 0/1 to /etc/install.inf
  (both bnc #439572)
- 2.17.24

-------------------------------------------------------------------
Thu Oct 30 14:42:15 CET 2008 - locilka@suse.cz

- Saving sources at the end of inst_extrasources if some were
  added (bnc #440184).
- 2.17.23

-------------------------------------------------------------------
Mon Oct 27 10:18:47 CET 2008 - locilka@suse.cz

- Added lnussel's patch to run set_polkit_default_privs at
  desktop_finish script (bnc #438698).
- Bigger license window (bnc #438100).
- Calling inst_prepareprogress also during Upgrade, all control
  files changed (bnc #438848).
- Disabling users and auth in LiveCD second stage (bnc #435965).
- Removing label for user_non_interactive (bnc #401319).
- Desktop 'startkde4' replaced with 'startkde' (bnc #438212).
- Added 'kdump' to 'clone_modules' (SLES) (bnc #436365).
- 2.17.22

-------------------------------------------------------------------
Tue Oct 21 16:46:00 CEST 2008 - locilka@suse.cz

- Added handling for globals->debug_deploying (bnc #436842).

-------------------------------------------------------------------
Mon Oct 20 12:56:32 CEST 2008 - locilka@suse.cz

- Fixed a typo (bnc #436471).

-------------------------------------------------------------------
Fri Oct 17 10:51:05 CEST 2008 - locilka@suse.cz

- Adapted SLES and SLED control files to write default desktop
  settings (bnc #436094).
- Added software->display_support_status flag to SLES/SLED
  (bnc #435479).

-------------------------------------------------------------------
Tue Oct 14 14:15:11 CEST 2008 - locilka@suse.cz

- Changed YaST icons while probing the system (bnc #404809).
- Enhanced scr_switch_debugger - Sending USR1 signal to the new SCR
  (bnc #433057).
- 2.17.21

-------------------------------------------------------------------
Mon Oct 13 13:29:04 CEST 2008 - locilka@suse.cz

- Enabled going_back in Add-Ons during installation (bnc #434735).

-------------------------------------------------------------------
Mon Oct 13 13:10:58 CEST 2008 - mzugec@suse.de

- configure supportconfig in installation (fate#305180)
- 2.17.20

-------------------------------------------------------------------
Mon Oct 13 09:45:23 CEST 2008 - locilka@suse.cz

- Fixed install/update confirmation dialog (bnc #433249).
- Fixed text in openSUSE control file (bnc #432911).
- Fixed typo (bnc #433794).

-------------------------------------------------------------------
Fri Oct 10 14:49:58 CEST 2008 - locilka@suse.cz

- Enhanced scr_switch_debugger (bnc #433057).
- Enabling key-repeating if not running in XEN (bnc #433338).

-------------------------------------------------------------------
Thu Oct  9 21:00:01 CEST 2008 - locilka@suse.cz

- Loading the Target while initializing libzypp in
  inst_upgrade_urls (bnc #429080).
- Running a simple SCR Test after chrooting to the installed system
  in scr_switch_finish, full-test is called in case of simple test
  failure (bnc #433057).
- Added more checking around 'searching for files' (bnc #427879).

-------------------------------------------------------------------
Wed Oct 08 12:51:01 CEST 2008 - aschnell@suse.de

- removed cp of proc/mounts to /etc/mtab (bnc #425464)
- 2.17.19

-------------------------------------------------------------------
Mon Oct  6 15:30:53 CEST 2008 - locilka@suse.cz

- Do not display any system type for SLES/SLED in installation
  overview (bnc #431336).
- Clients inst_new_desktop and inst_scenarios converted to use
  PackagesProposal API instead of using Pkg calls directly (bnc
  #432572)
- Dropping obsolete inst_software_selection client instead of
  convwerting it - not in use anymore (bnc #432572).
- Always change initial proposal [Next] button to [Install],
  resp. [Update] (bnc #431567).
- Removing desktop definitions and default_desktop from SLED
  control file, the required patterns are selected by PATTERNS
  in content file already (bnc #431902).
- Adding lnussel's patch for desktop_finish to write
  POLKIT_DEFAULT_PRIVS if defined in globals->polkit_default_privs
  (bnc #431158).
- Adding polkit_default_privs="restrictive" for SLES (bnc #431158).
- 2.17.18

-------------------------------------------------------------------
Fri Oct  3 16:31:10 CEST 2008 - locilka@suse.cz

- Enabling some steps in second stage even if Automatic
  Configuration is in use.
- Feature added into openSUSE and SLED control files
  (both bnc #428190).

-------------------------------------------------------------------
Thu Oct  2 22:00:46 CEST 2008 - mzugec@suse.de

- changed Release Notes into Support group (bnc#430005)

-------------------------------------------------------------------
Thu Oct  2 19:13:07 CEST 2008 - locilka@suse.cz

- Adjusted presentation_order for SLES and SLED installation
  proposals - software has to be proposed as almost the last one
  (bnc #431580).

-------------------------------------------------------------------
Thu Oct  2 14:00:49 CEST 2008 - locilka@suse.cz

- Added 'default_ntp_setup' into control files (SLES/D: false,
  openSUSE: true) (bnc #431259).

-------------------------------------------------------------------
Thu Oct  2 11:39:48 CEST 2008 - locilka@suse.cz

- Using two default desktops, one for inst_scenarios, another
  one (default) while inst_scenarios not used (bnc #431251,
  bnc #431503).
- Switching scenario_virtual_machine and
  scenario_virtualization_host in SLES control file (bnc #431251).
- 2.17.17

-------------------------------------------------------------------
Wed Oct  1 16:03:32 CEST 2008 - mzugec@suse.de

- use rpcbind instead of portmap for nfs installation (bnc#423026)
- 2.17.16

-------------------------------------------------------------------
Wed Oct  1 15:41:12 CEST 2008 - jsuchome@suse.cz

- if nn_NO language is selected, use nb_NO in YaST (bnc#426124)

-------------------------------------------------------------------
Wed Oct  1 13:42:18 CEST 2008 - locilka@suse.cz

- Changing pattern "Documentation" to "documentation" (bnc #431218)

-------------------------------------------------------------------
Tue Sep 30 13:20:09 CEST 2008 - locilka@suse.cz

- Replacing "networkmanager" proposal call with "general"
  (bnc #430704).

-------------------------------------------------------------------
Mon Sep 29 15:11:33 CEST 2008 - locilka@suse.cz

- Server scenarios work for i386, x86_64 archs only (bnc #430612).

-------------------------------------------------------------------
Mon Sep 29 14:56:45 CEST 2008 - kukuk@suse.de

- Replaced Minimal+Xen with Dom0.
- Removed xen_server from virtualization machine (bnc #429061).
- Added "XEN" suffix to Virtualization Host.

-------------------------------------------------------------------
Mon Sep 29 13:38:13 CEST 2008 - locilka@suse.cz

- Adding inst_lilo_convert to the update workflow (bnc #430579).

-------------------------------------------------------------------
Fri Sep 26 12:27:55 CEST 2008 - locilka@suse.cz

- Optimizing server_selections dialog layout (bnc #429977).
- Better text for installation initialization (bnc #428103).
- Better protection from removing the initial repository
  (bnc #429920).
- 2.17.15

-------------------------------------------------------------------
Thu Sep 25 14:33:36 CEST 2008 - juhliarik@suse.cz

- added calling kdump_finish to inst_finish.ycp (bnc #427732)

-------------------------------------------------------------------
Tue Sep 23 16:17:27 CEST 2008 - locilka@suse.cz

- Buggy SCR Agent run.get.suseconfig.modules replaced with
  .target.dir (bnc #429146).
- Added functionality to recover from failed read of previously
  used repositories in inst_upgrade_urls (bnc #429059).
- 2.17.14

-------------------------------------------------------------------
Mon Sep 22 16:14:54 CEST 2008 - locilka@suse.cz

- Fixed checking whether directory is mounted already (bnc #428368)

-------------------------------------------------------------------
Mon Sep 22 13:59:50 CEST 2008 - locilka@suse.cz

- KDE 3.5 moved to 'Others', removed KDE 3.5 description text.
- GNOME 2.22 changed to 2.24.
- Fixed Installation Mode dialog to show icons again (bnc #427344).
- 2.17.13

-------------------------------------------------------------------
Mon Sep 22 10:45:44 CEST 2008 - locilka@suse.cz

- Changing /sbin/udevtrigger & /sbin/udevsettle to /sbin/udevadm
  trigger & settle (bnc #427705).
- 2.17.12

-------------------------------------------------------------------
Thu Sep 18 10:35:32 CEST 2008 - locilka@suse.cz

- Definition of supported desktops added into SLES and SLED control
  files, added also default_desktop definition (bnc #427061).
- Added control file documentation for supported_desktops section.

-------------------------------------------------------------------
Fri Sep 12 15:01:46 CEST 2008 - locilka@suse.cz

- Disabling inst_suse_register in openSUSE control file
  (FATE #303458).

-------------------------------------------------------------------
Fri Sep 12 10:32:11 CEST 2008 - locilka@suse.cz

- Do not remove installation repository with the same URL as URL
  just being removed by inst_upgrade_urls (bnc #400823).
- 2.17.11

-------------------------------------------------------------------
Thu Sep 11 14:52:25 CEST 2008 - ug@suse.de

- deploy_image.desktop added (Fate #301321)
- deploy_image.rnc added

-------------------------------------------------------------------
Thu Sep 11 13:40:10 CEST 2008 - locilka@suse.cz

- Calling new client reipl_finish from yast2_inf_finish on s390
  (FATE #304960).

-------------------------------------------------------------------
Wed Sep 10 17:15:22 CEST 2008 - locilka@suse.cz

- Fixing control files to call 'inst_proposal' instead of
  'proposal' (bnc #425198).

-------------------------------------------------------------------
Wed Sep 10 15:53:44 CEST 2008 - locilka@suse.cz

- Desktop selection dialog definitions have been moved to control
  file (bnc #424678).
- 2.17.10

-------------------------------------------------------------------
Tue Sep  9 16:02:03 CEST 2008 - locilka@suse.cz

- Replacing usage of barexml with anyxml SCR  agent (bnc #424263).

-------------------------------------------------------------------
Mon Sep  8 17:49:11 CEST 2008 - locilka@suse.cz

- merged texts from proofread

-------------------------------------------------------------------
Mon Sep  8 15:57:09 CEST 2008 - locilka@suse.cz

- Added new AutoYaST client deploy_images_auto to support
  installation from images also in AutoYaST (FATE #301321).
- 2.17.9

-------------------------------------------------------------------
Fri Sep  5 12:45:00 CEST 2008 - locilka@suse.cz

- Some inst_finish steps are called in live installer only.
- Client vm_finish called only if yast2-vm is installed.
- Using WFM::ClientExists (new in yast2-core-2.17.10).
- Adjusted RPM dependencies.
- 2.17.8

-------------------------------------------------------------------
Thu Sep  4 15:02:01 CEST 2008 - sschober@suse.de

- cloning section in control.xml changed.

-------------------------------------------------------------------
Wed Sep 03 14:49:19 CEST 2008 - aschnell@suse.de

- adapted size values in control files to stricter parser in
  storage

-------------------------------------------------------------------
Tue Sep  2 15:20:09 CEST 2008 - locilka@suse.cz

- Using new <execute/> tag in control file to explicitly define
  a client to be called instead of guessing it from <name/> tag
  (openSUSE, SLED control files) (bnc #401319).
- Updated control files to call inst_prepareprogress to
  "Provide consistent progress during installation" (FATE #303860).
- All 'inst_proposal' calls changed to use the new 'execute'
  feature to have unique 'name's (needed for merging add-on control
  files).
- Adjusted RPM dependencies (FATE #303860).
- 2.17.7

-------------------------------------------------------------------
Tue Sep  2 11:10:01 CEST 2008 - visnov@suse.cz

- Use unified progressbar during installation (FATE #303860)

-------------------------------------------------------------------
Thu Aug 28 15:19:57 CEST 2008 - locilka@suse.cz

- Using new ButtonBox widget.
- Adjusted RPM dependencies.

-------------------------------------------------------------------
Thu Aug 21 13:01:40 CEST 2008 - jsuchome@suse.cz

- check for command line mode in inst_suseconfig (bnc#419132)

-------------------------------------------------------------------
Tue Aug 19 15:45:07 CEST 2008 - jsrain@suse.cz

- properly detect firstboot and do not destroy xorg.conf
  (bnc#354738)
- 2.17.6

-------------------------------------------------------------------
Fri Aug 15 10:41:24 CEST 2008 - locilka@suse.cz

- Added new globals->write_hostname_to_hosts control file option
  to configure the default for 127.0.0.2 issue (FATE #303875).
- 2.17.5

-------------------------------------------------------------------
Thu Aug 14 14:28:33 CEST 2008 - locilka@suse.cz

- Added documentation for add_on_products and its new format
  add_on_products.xml (FATE #303675).
- Fixed SCR Switch Debugger to show "Report Error" only once.

-------------------------------------------------------------------
Wed Aug 13 18:23:57 CEST 2008 - locilka@suse.cz

- Dropped some obsolete documentation.
- Started installation-features documentation (FATE #303675).
- Fixed building documentation for proposal-API.

-------------------------------------------------------------------
Tue Aug 12 10:28:24 CEST 2008 - locilka@suse.cz

- Added documentation and example for list of files to be copied
  from the previous installation.
- 2.17.4

-------------------------------------------------------------------
Mon Aug 11 17:35:47 CEST 2008 - locilka@suse.cz

- List of files to be copied from the previous installation moved
  to control file, added new API to define own list (module
  SystemFilesCopy) (FATE #305019).
- Adapted control files.

-------------------------------------------------------------------
Mon Aug 11 10:06:02 CEST 2008 - locilka@suse.cz

- Fixed WFM::Execute to use .local instead of .target in
  copy_files_finish script.

-------------------------------------------------------------------
Thu Aug  7 16:40:32 CEST 2008 - locilka@suse.cz

- Added new client inst_scenarios to offer main scenarios of the
  newly installed system.
- Configuration for inst_scenarios is defined in control file (Only
  SLES so far), client added into SLES workflow.
- Extended control file documentation (All FATE #304373).
- 2.17.3

-------------------------------------------------------------------
Wed Aug  6 13:54:07 CEST 2008 - locilka@suse.cz

- New control file entry globals->enable_kdump (default value)
  (FATE #303893).
- Adjusted control file documentation.

-------------------------------------------------------------------
Tue Aug  5 11:48:44 CEST 2008 - locilka@suse.cz

- Calling reiplauto client in SLES control file before reboot
  (FATE #304940).
- Running SCR Switch Debugger unconditionally if switching to
  installed system fails (bnc #411832).

-------------------------------------------------------------------
Mon Aug 04 16:22:55 CEST 2008 - aschnell@suse.de

- improved text during ssh installation (bnc #411079)

-------------------------------------------------------------------
Mon Aug  4 10:39:41 CEST 2008 - locilka@suse.cz

- Added kdump proposal to SLES control file (FATE #303893).

-------------------------------------------------------------------
Thu Jul 24 13:21:14 CEST 2008 - locilka@suse.cz

- Using button label "License Translations..." in complex welcome
  dialog (bnc #400616).
- SLES and SLED control files adapted to features added in 11.0.
- Added Automatic Configuration support into SLED (FATE #303396).

-------------------------------------------------------------------
Tue Jul 15 16:59:38 CEST 2008 - aschnell@suse.de

- fixed vnc connect message during installation (bnc #395834)
- 2.17.2

-------------------------------------------------------------------
Tue Jul 15 09:54:48 CEST 2008 - locilka@suse.cz

- Not only DPMS->off, but also screen-saver->off (FATE #304395).
- Added new control file feature globals->rle_offer_rulevel_4
  plus control file documentation (FATE #303798).

-------------------------------------------------------------------
Mon Jul 14 15:15:15 CEST 2008 - locilka@suse.cz

- Base-product license directory moved to control file
  (base_product_license_directory) (FATE #304865).
- Copying licenses to the system in copy_files_finish.
- Reading the license directory in inst_license.
- Icons for AC steps defined in control file.
- Adjusting DPMS 'off' when installation starts, DPMS 'on' when
  finishes (FATE #304395).
- Icons for inst_finish.
- 2.17.1

-------------------------------------------------------------------
Fri Jul 11 11:11:11 CEST 2008 - locilka@suse.cz

- Added documentation for AC Setup and for texts in control file.

-------------------------------------------------------------------
Thu Jul 10 17:48:59 CEST 2008 - locilka@suse.cz

- Settings for Automatic Configuration moved to control file
  because of code reuse for different AC in first boot
  (FATE #303939).

-------------------------------------------------------------------
Thu Jul 10 13:31:00 CEST 2008 - locilka@suse.cz

- Only directories in release-notes directory are considered to be
  real release notes (bnc #407922).
- 2.17.0

-------------------------------------------------------------------
Wed Jul  9 17:09:15 CEST 2008 - mvidner@suse.cz

- Fixed building in a prefix (/etc).

-------------------------------------------------------------------
Wed Jul  9 15:12:53 CEST 2008 - locilka@suse.cz

- Initializing the 'use_automatic_configuration' in first-stage
  installation worker (bnc #404122).
- Adjusted dependency on autoyast2-installation bacause of new
  function AutoinstConfig::getProposalList().

-------------------------------------------------------------------
Thu Jun 26 16:43:32 CEST 2008 - locilka@suse.cz

- Fixed help text for deploying images (bnc #391086).
- Fixed 'Do not panic!' text (bnc #388251).

-------------------------------------------------------------------
Wed Jun 25 16:44:33 CEST 2008 - ug@suse.de

- proposal selection possible via autoyast profile (fate#302946)

-------------------------------------------------------------------
Tue Jun 17 14:23:04 CEST 2008 - lslezak@suse.cz

- use Pkg::SourceSaveAll() instead of Pkg::SourceFinishAll()
  (bnc#395738)

-------------------------------------------------------------------
Fri Jun 13 15:37:24 CEST 2008 - locilka@suse.cz

- Removing Pkg//Source and Target finish from inst_inc_all that
  had been saving sources also in case of aborting the installation
  and moving it to inst_congratulate and umount_finish
  (bnc #398315).
- Freeing internal variables in ImageInstallation module after
  images are deployed (bnc #395030).

-------------------------------------------------------------------
Thu Jun 12 16:33:24 CEST 2008 - locilka@suse.cz

- Special mounts (such as /proc) are never remounted read-only
  in umount_finish anymore (bnc #395034)
- Added progress for adding / removing repositories in
  inst_upgrade_urls client (bnc #399223)

-------------------------------------------------------------------
Wed Jun  4 11:57:07 CEST 2008 - locilka@suse.cz

- Copying /license.tar.gz to /etc/YaST2/license/ (bnc #396444).
- Initial mouse probing has been disabled (bnc #395426).

-------------------------------------------------------------------
Tue Jun  3 13:44:56 CEST 2008 - locilka@suse.cz

- Umounting temporary directory in inst_pre_install (if already
  mounted) before new mount is called.
- Always use --numeric-owner (always use numbers for user/group
  names) when deploying images (bnc #396689).

-------------------------------------------------------------------
Mon Jun  2 12:33:57 CEST 2008 - locilka@suse.cz

- Return `next when going back to the automatic configuration
  dialog instead of returning `auto that would finish YaST and
  never start it again (bnc #395098).
- 2.16.49

-------------------------------------------------------------------
Wed May 28 16:23:22 CEST 2008 - ug@suse.de

- timeout in case of hardware probing problems
  when autoyast is in use (especially for harddisk Reports)
  bnc#395099
- 2.16.48

-------------------------------------------------------------------
Mon May 19 09:29:15 CEST 2008 - locilka@suse.cz

- Creating SuSEConfig hook file at installation_settings_finish
  in case of update. The file has to be created to force the
  SuSEConfig run on first boot (bnc #390930).
- Workaround for as-big-dialog-as-possible in License Agreement
  dialog (bnc #385257).
- Adding FACTORY repositories with priority 120, update source with
  priority 20 (bnc #392039).
- 2.16.47

-------------------------------------------------------------------
Fri May 16 16:40:22 CEST 2008 - jsrain@suse.cz

- added categories Settings and System into desktop file
  (bnc #382778)

-------------------------------------------------------------------
Thu May 15 13:13:13 CEST 2008 - locilka@suse.cz

- Changed dialog content for starting the installation
  (bnc #390614).
- Fixed sorting of repositories offered during upgrade to sort by
  repository name (bnc #390612).
- 2.16.46

-------------------------------------------------------------------
Thu May 15 10:32:09 CEST 2008 - jsuchome@suse.cz

- sort keyboard list according to translated items (bnc #390610)

-------------------------------------------------------------------
Wed May 14 15:22:50 CEST 2008 - kmachalkova@suse.cz

- inst_hostname client added to automatic configuration scripts -
  needed to generate random hostname and 127.0.0.2 line in
  /etc/hosts (bnc #383336)

-------------------------------------------------------------------
Wed May 14 14:29:21 CEST 2008 - jsrain@suse.cz

- use process agent instead of background agent when installing
  live image (bnc #384960)
- 2.16.45

-------------------------------------------------------------------
Mon May 12 15:10:50 CEST 2008 - locilka@suse.cz

- Added help to "Image Deployment" (bnc #388665).

-------------------------------------------------------------------
Tue May  6 17:37:22 CEST 2008 - locilka@suse.cz

- When reusing the old repositories during upgrade, copying also
  'autorefresh' and 'alias' (bnc #387261).
- Added software->dropped_packages into the control file to replace
  'delete old packages' (bnc #300540).
- 2.16.44

-------------------------------------------------------------------
Mon May  5 13:26:27 CEST 2008 - locilka@suse.cz

- Typofix (bnc #386606).

-------------------------------------------------------------------
Fri May  2 22:27:21 CEST 2008 - mzugec@suse.cz

- Don't stop network (by killing dhcpcd) at the end of 1.st stage
  (bnc #386588)

-------------------------------------------------------------------
Wed Apr 30 12:07:45 CEST 2008 - locilka@suse.cz

- Adding name and alias tags to extrasources (irc #yast/today).
- 2.16.43

-------------------------------------------------------------------
Wed Apr 30 10:24:19 CEST 2008 - locilka@suse.cz

- Making automatic installation more robust (bnc #384972).
- 2.16.42

-------------------------------------------------------------------
Tue Apr 29 12:59:49 CEST 2008 - locilka@suse.cz

- Disabling Progress when calling inst_finish scripts.

-------------------------------------------------------------------
Mon Apr 28 11:42:21 CEST 2008 - locilka@suse.cz

- Handling KDE3 vs KDE4 in default logon and window managers
  (bnc #381821).
- Optional and extra URLs moved to control file as well as default
  update repository (bnc #381360).
- Added possibility to abort installation during image deployment
  (bnc #382326).
- Progress for inst_proposal.
- 2.16.41

-------------------------------------------------------------------
Fri Apr 25 18:15:09 CEST 2008 - locilka@suse.cz

- New desktop selection dialog (bnc #379157).
- 2.16.40

-------------------------------------------------------------------
Thu Apr 24 14:54:53 CEST 2008 - locilka@suse.cz

- New  better shiny unified progress for image deployment.
- Showing also the just-handled image name (bnc #381188).
- 2.16.39

-------------------------------------------------------------------
Wed Apr 23 15:10:24 CEST 2008 - locilka@suse.cz

- Enabling inst_suseconfig in Automatic configuration (bnc #381751)
- Fixed run_df agent to ignore read errors on rootfs (bnc #382733)

-------------------------------------------------------------------
Tue Apr 22 18:46:51 CEST 2008 - locilka@suse.cz

- Adjusting automatic configuration UI to use two progress bars
  instead of one.

-------------------------------------------------------------------
Tue Apr 22 12:26:52 CEST 2008 - locilka@suse.cz

- Fixed filtering-out already registered repos (bnc #379051).
- Client inst_prepare_image moved to installation proposal make
  disabling 'installation from images' easy (bnc #381234).
- 2.16.38

-------------------------------------------------------------------
Mon Apr 21 15:28:24 CEST 2008 - locilka@suse.cz

- Calling 'xset r off' & 'xset m 1' (bnc #376945).
- Better help for Automatic configuration (bnc #381904).

-------------------------------------------------------------------
Mon Apr 21 14:48:58 CEST 2008 - locilka@suse.cz

- Using new DefaultDesktop::SelectedDesktops for writing the
  display manager configuration.

-------------------------------------------------------------------
Fri Apr 18 16:17:54 CEST 2008 - locilka@suse.cz

- Calling 'xset -r off' at the beginning of installation (both
  first and second stage) in X on XEN (bnc #376945).

-------------------------------------------------------------------
Fri Apr 18 16:01:13 CEST 2008 - juhliarik@suse.cz

- Added text for using kexec (yast_inf_finish.ycp)

-------------------------------------------------------------------
Thu Apr 17 17:15:02 CEST 2008 - locilka@suse.cz

- Added more debugging messages into ImageInstallation module.

-------------------------------------------------------------------
Thu Apr 17 14:01:46 CEST 2008 - locilka@suse.cz

- Added image-downloading progress (reusing existent progress bar).
- 2.16.37

-------------------------------------------------------------------
Wed Apr 16 14:20:06 CEST 2008 - locilka@suse.cz

- Running runlevel proposal after software proposal (bnc #380141).
- Using new possibility to disable and then reenable package
  callbacks (system_analysis, deploy_images).

-------------------------------------------------------------------
Tue Apr 15 11:45:18 CEST 2008 - locilka@suse.cz

- ImageInstallation tries to find details-<arch>.xml, then
  details.xml to provide useful progress while deploying images.
- 2.16.36

-------------------------------------------------------------------
Tue Apr 15 10:22:04 CEST 2008 - mvidner@suse.cz

- Enable printing the last few debugging log messages in the crash
  handler, even if Y2DEBUG is not set (fate#302166).
- 2.16.35

-------------------------------------------------------------------
Mon Apr 14 16:44:09 CEST 2008 - locilka@suse.cz

- Fixed typo in inst_network_check (bnc #379491).
- Fixed help for inst_mode (bnc #374360).

-------------------------------------------------------------------
Mon Apr 14 13:54:42 CEST 2008 - locilka@suse.cz

- Modifying SystemFilesCopy::CopyFilesToSystem to newly accept
  a parameter which defines where to extract cached files
  (fate #302980).
- Caching system files in the System Analysis dialog.
- Some better texts (bnc #377959).
- Better text for Software Selection dialog (bnc #379157).
- 2.16.34

-------------------------------------------------------------------
Fri Apr 11 18:21:53 CEST 2008 - locilka@suse.cz

- Changing Accept buttons to Install, Update and OK (FATE #120373).

-------------------------------------------------------------------
Fri Apr 11 17:55:32 CEST 2008 - locilka@suse.cz

- Added another per-image progress into the Installation images
  deployment (it requires details.xml).
- 2.16.33

-------------------------------------------------------------------
Fri Apr 11 15:33:17 CEST 2008 - juhliarik@suse.cz

- Added loading kernel via kexec (fate #303395)

-------------------------------------------------------------------
Thu Apr 10 12:02:07 CEST 2008 - locilka@suse.cz

- Filtering installation imagesets using the default architecture.
- Installation from images sets the download area (SourceManager).
- Removing image after it is deployed.
- Preparing image installation dialog for two progress-bars.
- 2.16.32

-------------------------------------------------------------------
Wed Apr  9 16:39:36 CEST 2008 - jsrain@suse.cz

- handle compressed logs properly at the end of first stage
  installation (fate #300637)
- 2.16.31

-------------------------------------------------------------------
Tue Apr  8 19:40:58 CEST 2008 - locilka@suse.cz

- Adjusted control file to sort installation overview via
  presentation_order and propose it via the real appearance.
- Fixed selecting the right imageset - the rule is currently that
  all patterns in imageset must be selected for installation
  (bnc #378032).

-------------------------------------------------------------------
Mon Apr  7 15:20:14 CEST 2008 - locilka@suse.cz

- Added new control file entry kexec_reboot that defines whether
  kexec should be used instead of reboot at the end of the first
  stage installation (FATE #303395).

-------------------------------------------------------------------
Fri Apr  4 17:02:23 CEST 2008 - locilka@suse.cz

- Improved user-feedback during automatic configuration.
- 2.16.30

-------------------------------------------------------------------
Fri Apr  4 14:06:22 CEST 2008 - jsrain@suse.cz

- added restart handling for live installation

-------------------------------------------------------------------
Wed Apr  3 16:40:16 CEST 2008 - locilka@suse.cz

- Removed Winkeys support during installation (bnc 376248).
- Fixed the decision-making process which images fits the best.
- Added new control file entries to adjust the Community
  Repositories and Add-Ons during installation.
- Cosmetic changes when initializing the wizard steps according to
  control file.
- Fixed untarring bzip2 or gzip-based images.
- Changed instalation from images to count the best image-set
  from patterns (list of patterns in image-set) in images.xml.
- 2.16.29

-------------------------------------------------------------------
Tue Apr  1 13:12:00 CEST 2008 - locilka@suse.cz

- Automatic configuration can be newly defined by control file. Two
  new variables have been added enable_autoconfiguration and
  autoconfiguration_default.
- New functionality to select the best-matching image for image
  installation if more than one fit.
- 2.16.28

-------------------------------------------------------------------
Tue Apr  1 12:36:52 CEST 2008 - jsrain@suse.cz

- added live installation workflow to default control file
- updated inst_finish clients handling for live installation

-------------------------------------------------------------------
Tue Apr  1 10:15:34 CEST 2008 - jsrain@suse.cz

- merged texts from proofread

-------------------------------------------------------------------
Mon Mar 31 16:42:40 CEST 2008 - locilka@suse.cz

- There are currently two possible patterns/desktops that can use
  kdm: kde4-kdm and kdebase3-kdm (bnc #372506).

-------------------------------------------------------------------
Fri Mar 28 13:33:31 CET 2008 - locilka@suse.cz

- Automatic configuration has been moved from the end of the first
  stage to the second stage. It's non-interactive (FATE #303396).
- Fixed installation from images (FATE #303554).
- ImageInstallation can newly handle .lzma images.
- 2.16.27

-------------------------------------------------------------------
Thu Mar 27 13:37:02 CET 2008 - locilka@suse.cz

- Fixed ZMD service handling, the correct name is novell-zmd
  (bnc #356655).

-------------------------------------------------------------------
Wed Mar 26 11:21:18 CET 2008 - locilka@suse.cz

- Added new entry to control file root_password_as_first_user to
  make it configurable (bnc #359115 comment #14).
- Control file modified to call installation-from-images clients.

-------------------------------------------------------------------
Tue Mar 25 13:12:39 CET 2008 - locilka@suse.cz

- Using Image-Installation clients (done by jsrain).
- Store/Restore resolvable-state functions added into
  ImageInstallation module.

-------------------------------------------------------------------
Fri Mar 21 10:48:20 CET 2008 - locilka@suse.cz

- Dropping keep_installed_patches support from control file as it
  is currently handled by libzypp itself (bnc #349533).

-------------------------------------------------------------------
Thu Mar 20 10:27:09 CET 2008 - locilka@suse.cz

- Added system_settings_finish call to the inst_finish
  (bnc #340733).

-------------------------------------------------------------------
Wed Mar 19 17:27:30 CET 2008 - locilka@suse.cz

- Agent anyxml has been renamed to barexml as it can't really read
  all possible XML files (bnc #366867)

-------------------------------------------------------------------
Wed Mar 19 13:53:05 CET 2008 - locilka@suse.cz

- When checking whether to run the second stage, considering also
  autoinstallation, not only installation (bnc #372322).
- 2.16.26

-------------------------------------------------------------------
Tue Mar 18 18:19:00 CET 2008 - locilka@suse.cz

- Fixed writing disabled modules and proposals during the
  inst_finish run (bnc #364066).
- Calling pre_umount_finish also in AutoYaST (bnc #372322).
- 2.16.25

-------------------------------------------------------------------
Mon Mar 17 12:43:32 CET 2008 - jsrain@suse.cz

- added 'StartupNotify=true' to the desktop file (bnc #304964)

-------------------------------------------------------------------
Mon Mar 17 11:04:38 CET 2008 - locilka@suse.cz

- Automatic configuration is now disabled for mode update.
- The whole second stage in now disabled for mode update.
- Added help text for "Use Automatic Configuration" check-box.
- 2.16.24

-------------------------------------------------------------------
Fri Mar 14 15:02:27 CET 2008 - locilka@suse.cz

- Added possibility to run automatic configuration instead of the
  whole second stage installation (fate #303396).
- Adjusted RPM dependencies.
- Creating and removing the file runme_at_boot is currently handled
  by YaST (YCP) installation scripts.
- Added new client inst_rpmcopy_secondstage that calls inst_rpmcopy
  because of DisabledModules disabling both first and second stage
  occurency of that script.
- Changed control file to call the new script in second stage.
- 2.16.23

-------------------------------------------------------------------
Mon Mar 10 11:25:57 CET 2008 - locilka@suse.cz

- Disabling the window menu in IceWM preferences to make the
  inst-sys 600 kB smaller (*.mo files). Thanks to mmarek.

-------------------------------------------------------------------
Fri Mar  7 11:35:29 CET 2008 - jsuchome@suse.cz

- control.openSUSE.xml: country_simple is for keyboard and language,
  not for timezone
- added 1st stage step for root password dialog (fate#302980)
- 2.16.22

-------------------------------------------------------------------
Thu Mar 06 10:57:42 CET 2008 - aschnell@suse.de

- call rcnetwork with option onboot during start of second stage
  (bnc #363423)
- 2.16.21

-------------------------------------------------------------------
Wed Mar  5 18:52:30 CET 2008 - locilka@suse.cz

- Remember (first stage) and restore (second stage) DisabledModules
  (bnc #364066).
- 2.16.20

-------------------------------------------------------------------
Wed Mar  5 16:30:22 CET 2008 - locilka@suse.cz

- Using client country_simple instead of timezone and language in
  the installation overview (FATE #302980).
- Using new users client in that overview too (FATE #302980).
- Do not remove already registered installation repositories during
  upgrade if they match the old repositories on system
  (bnc #360109).

-------------------------------------------------------------------
Mon Mar  3 21:12:25 CET 2008 - coolo@suse.de

- trying to change defaults for running gdb (arvin's patch)

-------------------------------------------------------------------
Mon Mar  3 15:17:23 CET 2008 - locilka@suse.cz

- Requiring the latest Language::Set functionality by RPM deps.

-------------------------------------------------------------------
Tue Feb 26 12:39:37 CET 2008 - jsuchome@suse.cz

- functionality of integrate_translation_extension.ycp moved into
  Language::Set, inst_complex_welcome adapted (F#302955)

-------------------------------------------------------------------
Fri Feb 22 11:27:13 CET 2008 - locilka@suse.cz

- "iscsi-client" added into modules to clone (bnc #363229 c#1).
- Removing focus from release notes content to make the default
  button focussed instead (bnc #363976).

-------------------------------------------------------------------
Thu Feb 21 06:26:22 CET 2008 - coolo@suse.de

- don't repeat the header

-------------------------------------------------------------------
Wed Feb 20 10:35:04 CET 2008 - locilka@suse.cz

- Showing release notes in tabs only if more than one product is
  installed (bnc #359137).
- Added better text for the complex welcome dialog (bnc #359528).
- Adjusted RPM dependencies (new Language API, see below).
- 2.16.19

-------------------------------------------------------------------
Wed Feb 20 10:24:26 CET 2008 - jsuchome@suse.cz

- inst_complex_welcome: save keyboard settings (bnc #360559),
  use the API from Language.ycp for generating items

-------------------------------------------------------------------
Fri Feb 15 14:28:45 CET 2008 - jsrain@suse.cz

- updated image-based installatoin not to use any hardcoded
  image names

-------------------------------------------------------------------
Thu Feb 14 11:20:04 CET 2008 - locilka@suse.cz

- Function FileSystemCopy from live-installer has been moved
  to ImageInstallation module (installation).
- Adjusted RPM dependencies (Installation module in yast2).

-------------------------------------------------------------------
Wed Feb 13 14:18:16 CET 2008 - jsrain@suse.cz

- added handling of update initiated from running system

-------------------------------------------------------------------
Tue Feb 12 10:26:15 CET 2008 - locilka@suse.cz

- Added new update_wizard_steps YCP client for easy updating or
  redrawing installation wizard steps from other modules.

-------------------------------------------------------------------
Mon Feb 11 18:28:00 CET 2008 - locilka@suse.cz

- Installation clients 'auth', 'user', and 'root' have been
  disabled by default. First-stage users will enable them only
  if needed.

-------------------------------------------------------------------
Fri Feb 08 13:06:19 CET 2008 - aschnell@suse.de

- during installation allow yast to be started from gdb with
  Y2GDB=1 on kernel command line (fate #302346)

-------------------------------------------------------------------
Fri Feb  8 10:37:02 CET 2008 - locilka@suse.cz

- Umount(s) used with -l and -f params.

-------------------------------------------------------------------
Thu Feb  7 14:19:11 CET 2008 - locilka@suse.cz

- Functionality that integrates the just-selected language
  translation has been moved to integrate_translation_extension
  client to make it available for other modules.
- New label for "Show in Fullscreen" button to better match what
  it really does (bnc #359527).
- Module InstExtensionImage moved to yast2.
- Added new disintegrate_all_extensions client that is called at
  the end of the initial installation to umount and remove all
  integrated inst-sys extensions.
- 2.16.18

-------------------------------------------------------------------
Wed Feb  6 13:23:35 CET 2008 - locilka@suse.cz

- Better /lbin/wget handling in InstExtensionImage.
- Speed-up inst_complex_welcome optimalizations (e.g., skipping
  downloading extension already by Linuxrc)

-------------------------------------------------------------------
Tue Feb  5 16:04:15 CET 2008 - locilka@suse.cz

- Squashfs image needs to be mounted using '-o loop'.
- Displaying busy cursor when downloading the extension.
- 2.16.17

-------------------------------------------------------------------
Mon Feb  4 19:04:29 CET 2008 - locilka@suse.cz

- Modular inst-sys used for localizations (FATE #302955).
- Tabs have been removed from installation proposal.
- 2.16.16

-------------------------------------------------------------------
Fri Feb  1 16:08:26 CET 2008 - locilka@suse.cz

- Added new InstExtensionImage module for integration of modular
  inst-sys images on-the-fly (FATE #302955).

-------------------------------------------------------------------
Thu Jan 31 19:05:49 CET 2008 - aschnell@suse.de

- reflect init-script rename from suse-blinux to sbl
- 2.16.15

-------------------------------------------------------------------
Thu Jan 31 15:02:56 CET 2008 - jsuchome@suse.cz

- call users_finish.ycp from inst_finish.ycp (FATE #302980)

-------------------------------------------------------------------
Thu Jan 31 12:58:42 CET 2008 - locilka@suse.cz

- Fixed inst_restore_settings client: NetworkDevices are now
  NetworkInterfaces.
- 2.16.14

-------------------------------------------------------------------
Thu Jan 31 11:14:46 CET 2008 - locilka@suse.cz

- Added docu. for *_finish scripts (needed for FATE #302980).
- Welcome dialog can newly show the license according to the just
  selected language and also show other lozalizations if needed.
- 2.16.13

-------------------------------------------------------------------
Wed Jan 30 15:22:29 CET 2008 - aschnell@suse.de

- Use icewm instead of fvwm during installation (bnc #357240)
- 2.16.12

-------------------------------------------------------------------
Wed Jan 30 14:15:50 CET 2008 - fehr@suse.de

- Add installation step for disk partitioning between time zone
  and software selection
- put user config after disk partitioning

-------------------------------------------------------------------
Wed Jan 30 09:51:42 CET 2008 - locilka@suse.cz

- Added -noreset option to the VNC startup script (bnc #351338).
- Added inst_user_first.ycp call to the control file right before
  the installation proposal.
- Fixed visibility of ZMD Turnoff checkbox (bnc #356655).

-------------------------------------------------------------------
Tue Jan 29 17:34:03 CET 2008 - locilka@suse.cz

- New desktop selection dialog without system task combo-boxes.
  System selection with icons (bnc #356926).
- More UI checking in dialogs.
- Unified DefaultDesktop module and software/desktop selection
  dialog in installation.

-------------------------------------------------------------------
Mon Jan 28 13:00:19 CET 2008 - aschnell@suse.de

- support Qt and Gtk frontend in startup scripts
- hack for key-autorepeat during installation (bnc #346186)
- 2.16.11

-------------------------------------------------------------------
Fri Jan 25 13:35:13 CET 2008 - locilka@suse.cz

- Reduced Wizard redrawing in the installation workflow.

-------------------------------------------------------------------
Thu Jan 24 15:21:39 CET 2008 - aschnell@suse.de

- start service brld before suse-blinux (bug #354769)
- 2.16.10

-------------------------------------------------------------------
Mon Jan 21 11:05:16 CET 2008 - kmachalkova@suse.cz

- Re-enabled thread support for ncurses UI in YaST2.call
  (bug #164999, FaTE #301899)

-------------------------------------------------------------------
Mon Jan 21 10:53:50 CET 2008 - locilka@suse.cz

- Release Notes UI facelifting.
- Splitting Welcome script dialog single-loop into functions.

-------------------------------------------------------------------
Wed Jan 16 15:49:59 CET 2008 - locilka@suse.cz

- Calling SetPackageLocale and SetTextLocale in the initial
  installation dialog (selecting language) (#354133).

-------------------------------------------------------------------
Mon Jan 14 13:39:00 CET 2008 - locilka@suse.cz

- Added new Language/Keyboard/License dialog (FATE #302957).
- Updated control files.
- 2.16.9

-------------------------------------------------------------------
Thu Jan 10 14:08:17 CET 2008 - locilka@suse.cz

- Extended system type and software selection dialog. Added base
  pattern (selected desktop) description, helps, default status
  for secondary selections, ...
- Added possibility to control visibility of Online Repositories
  via the installation control file (hidden by default).
- Added more control-file documentation.

-------------------------------------------------------------------
Tue Dec 18 16:54:39 CET 2007 - locilka@suse.cz

- Added new desktop and software selection dialog.
- 2.16.8

-------------------------------------------------------------------
Mon Dec 17 11:08:42 CET 2007 - locilka@suse.cz

- Hidden Mouse-probing busy popup.
- New YCP module InstData stores the installation data that should
  be shared among the installation clients.
- Installation repository initialization moved to the unified
  progress when probing the system.
- System analysis has been split into two scripts: inst_mode and
  inst_system_analysis to make the maintenance easier (also in
  control file).
- 2.16.7

-------------------------------------------------------------------
Thu Dec 13 14:25:30 CET 2007 - locilka@suse.cz

- Added a possibility to stop and disable the ZMD service in the
  last (congratulate) dialog of installation (FATE #302495).
- Adjusted the SLES control file: module arguments
  'show_zmd_turnoff_checkbox' and 'zmd_turnoff_default_state'.

-------------------------------------------------------------------
Mon Dec 10 12:13:14 CET 2007 - locilka@suse.cz

- Removed dependency on yast2-country, added dependency on
  yast2-country-data.

-------------------------------------------------------------------
Wed Dec  5 11:13:05 CET 2007 - mzugec@suse.cz

- description says network cards are wireless (#346133)

-------------------------------------------------------------------
Mon Dec  3 16:49:46 CET 2007 - locilka@suse.cz

- Installation Mode dialog adapted to new bright and better mod_UI.
- Using informative icon in some inst_network_check script.
- 2.16.6

-------------------------------------------------------------------
Mon Dec  3 14:34:38 CET 2007 - locilka@suse.cz

- Installation Mode dialog adapted to new mod-UI and to new
  Image-Dimming support in UI.

-------------------------------------------------------------------
Thu Nov 29 16:27:59 CET 2007 - locilka@suse.cz

- Using Progress::NewProgressIcons to show icons during the network
  setup in first stage and during system probing.

-------------------------------------------------------------------
Tue Nov 27 19:14:15 CET 2007 - sh@suse.de

- Use string ID "contents" rather than YCPSymbol `contents
  for Wizard ReplacePoint
- 2.16.5

-------------------------------------------------------------------
Fri Nov 23 13:36:54 CET 2007 - locilka@suse.cz

- Using translations for inst_finish steps (#343783).
- 2.16.4

-------------------------------------------------------------------
Tue Nov 20 11:08:23 CET 2007 - locilka@suse.cz

- Shutting down all dhcpcd clients when reconfiguring network in
  the first stage and when finishing the installation (#308577).
- 'Copy 70-persistent-cd.rules' functionality has been moved here
  from yast2-network (#328126).

-------------------------------------------------------------------
Mon Nov 19 15:35:10 CET 2007 - locilka@suse.cz

- Fixed busy texts for restarting YaST vs. finishing the instal.
- Unified used terminology (repositories) (FATE #302970).

-------------------------------------------------------------------
Tue Nov 13 13:54:13 CET 2007 - locilka@suse.cz

- Script copy_files_finish.ycp cleaned up.

-------------------------------------------------------------------
Fri Nov  9 13:30:34 CET 2007 - locilka@suse.cz

- Boot Installed System option has been removed (#327505).
- Installation Mode dialog has been redesigned using
  self-descriptive icons for all options.
- Return value from inst_repair is evaluated, error is reported in
  case of failure.
- 2.16.3

-------------------------------------------------------------------
Fri Nov  2 16:31:06 CET 2007 - locilka@suse.cz

- Adjusted RPM dependencies (Internet module has been moved from
  yast2-network to yast2).

-------------------------------------------------------------------
Tue Oct 30 17:26:51 CET 2007 - locilka@suse.cz

- Modules Hotplug and HwStatus moved to yast2.rpm to remove
  dependency of storage on installation.
- 2.16.2

-------------------------------------------------------------------
Wed Oct 24 16:32:41 CEST 2007 - locilka@suse.cz

- Changes in StorageDevice module API (#335582).
- 2.16.1

-------------------------------------------------------------------
Mon Oct 15 16:00:06 CEST 2007 - locilka@suse.cz

- Abort the installation instead of halting the system in case of
  declining the license when installing from LiveCD (#330730).

-------------------------------------------------------------------
Thu Oct 11 15:00:03 CEST 2007 - jsrain@suse.cz

- show release notes properly in live installation (#332862)

-------------------------------------------------------------------
Wed Oct  3 17:50:11 CEST 2007 - locilka@suse.cz

- Added "Network Type" information to the First Stage Network Setup
- 2.16.0

-------------------------------------------------------------------
Wed Oct  3 09:53:55 CEST 2007 - mvidner@suse.cz

- Do not try to package COPYRIGHT.english, it is gone from
  devtools (#299144).

-------------------------------------------------------------------
Tue Oct  2 16:04:55 CEST 2007 - ug@suse.de

- typo fixed (#328172)

-------------------------------------------------------------------
Mon Sep 24 16:43:11 CEST 2007 - locilka@suse.cz

- Changed default delete_old_packages back to 'true' after finding
  and fixing all remaining issues with 'false' (changed by coolo)
- Added new option 'online_repos_preselected' into the control file
  to make default status of Online Repositories easily configurable
  (#327791).
- Initializing the default behavior of Online Repositories in
  inst_features according to the control file (#327791).
- 2.15.54

-------------------------------------------------------------------
Fri Sep 21 16:35:18 CEST 2007 - locilka@suse.cz

- Start dhcpcd using WFM instead of SCR (#326342).
- 2.15.53

-------------------------------------------------------------------
Fri Sep 21 09:53:37 CEST 2007 - locilka@suse.cz

- When normal umount at the end of the installation fails, try
  at least: sync, remount read-only, umount --force.
- Report all services running in the installation directory
  (both #326478).
- 2.15.52

-------------------------------------------------------------------
Thu Sep 20 12:23:01 CEST 2007 - locilka@suse.cz

- Changed inst_upgrade_urls to add sources not enabled during the
  upgrade in a disabled state instead of ignoring them (#326342).
- 2.15.51

-------------------------------------------------------------------
Tue Sep 18 19:50:52 CEST 2007 - locilka@suse.cz

- Fixed tar syntax: --ignore-failed-read param. position (#326055).
- 2.15.50

-------------------------------------------------------------------
Thu Sep 13 16:18:30 CEST 2007 - locilka@suse.cz

- Fixed inst_upgrade_urls to re-register sources with their
  repository names taken from the upgraded system (#310209).
- 2.15.49

-------------------------------------------------------------------
Tue Sep 11 20:03:02 CEST 2007 - aschnell@suse.de

- don't swapoff after 1st stage installation (bug #308121)
- 2.15.48

-------------------------------------------------------------------
Tue Sep 11 11:07:20 CEST 2007 - locilka@suse.cz

- Calling ntp-client_finish instead of ntp_client_finish in the
  inst_finish script (#309430).

-------------------------------------------------------------------
Wed Sep  5 14:48:33 CEST 2007 - locilka@suse.cz

- Reinitializing variable for skipping add-on-related clients with
  its default value in inst_system_analysis (#305554).
- 2.15.47

-------------------------------------------------------------------
Wed Sep  5 13:24:32 CEST 2007 - jsrain@suse.cz

- removed inst_fam.ycp (also from control files) (#307378)

-------------------------------------------------------------------
Mon Sep  3 12:45:41 CEST 2007 - locilka@suse.cz

- Creating symlinks to .curlrc and .wgetrc files from the root.
- Adjusting RPM dependencies (yast2-core, new builtin 'setenv').
- Adjusting ENV variables with proxy settings (all three #305163).
- Writing also proxy setting into Install.inf (#298001#c5).
- 2.15.46

-------------------------------------------------------------------
Fri Aug 31 16:26:07 CEST 2007 - locilka@suse.cz

- Calling ntp_client_finish client at the end of the installation
  (#299238#c9).
- 2.15.45

-------------------------------------------------------------------
Fri Aug 24 09:25:53 CEST 2007 - locilka@suse.cz

- Changing forgotten "catalogs" to "initializing..." (#302384).
- 2.15.44

-------------------------------------------------------------------
Tue Aug 21 16:10:16 CEST 2007 - locilka@suse.cz

- Fixed evaluating of "enabled" tag in map of repositories in
  inst_upgrade_urls (#300901).
- Added ssh_host_dsa_key ssh_host_dsa_key.pub ssh_host_rsa_key
  ssh_host_rsa_key.pub to be optionally copied as well as the SSH1
  keys (#298798).
- Allowing to abort the "System Probing" dialog (#298049).
- 2.15.43

-------------------------------------------------------------------
Wed Aug 15 17:30:06 CEST 2007 - mzugec@suse.cz

- mark string for translation (#300268)

-------------------------------------------------------------------
Fri Aug 10 11:19:36 CEST 2007 - locilka@suse.cz

- Using "Online Repositories" for Internet/Web-based/Additional/...
  repositories downloaded from web during the first stage
  installation (#296407).
- 2.15.42

-------------------------------------------------------------------
Wed Aug  8 12:35:28 CEST 2007 - jsrain@suse.cz

- show reboot message within live installation without timeout
  (#297691)
- 2.15.41

-------------------------------------------------------------------
Mon Aug  6 08:58:02 CEST 2007 - locilka@suse.cz

- Renamed product/default repositories check-box to "Add Internet
  Repositories Before Installation" (#297580).
- Added help for that check-box (#296810).
- First stage network setup dialog - changes in dialog alignment
  (#295043).
- Initialize mouse after installation steps are displayed (#296406)
- 2.15.40

-------------------------------------------------------------------
Thu Aug  2 08:53:56 CEST 2007 - jsrain@suse.cz

- do not show "Clone" check box in live installation
- 2.15.39

-------------------------------------------------------------------
Wed Aug  1 11:00:15 CEST 2007 - locilka@suse.cz

- Changing remote repositories link to http://download.opensuse.org
  (#297628)

-------------------------------------------------------------------
Wed Aug  1 10:33:45 CEST 2007 - mvidner@suse.cz

- Removed Provides/Obsoletes for ancient yast package names,
  with the devel-doc subpackage they broke yast2-schema build.
- 2.15.38

-------------------------------------------------------------------
Tue Jul 31 11:29:53 CEST 2007 - lslezak@suse.cz

- inst_extrasources - register the extra repositories in content
  file automatically without asking user (#290040), do not download
  metadata from the extra sources (offline registration) (#290040,
  #288640)

-------------------------------------------------------------------
Mon Jul 30 12:38:31 CEST 2007 - locilka@suse.cz

- Added inst_upgrade_urls client which offers URLs used on the
  system to be used during the upgrade as well (FATE #301785).
- Calling the client from control file.
- Adjusted RPM dependencies (.anyxml SCR agent).
- 2.15.37

-------------------------------------------------------------------
Sun Jul 29 22:39:31 CEST 2007 - locilka@suse.cz

- Fixed curl parameters for network test in first stage (#295484).

-------------------------------------------------------------------
Thu Jul 26 17:51:29 CEST 2007 - mzugec@suse.cz

- set variables VNC and USE_SSH in S07-medium (#294485)
- 2.15.36

-------------------------------------------------------------------
Wed Jul 25 12:48:50 CEST 2007 - mvidner@suse.cz

- startup scripts: Call initviocons only if it exists (#173426).
- 2.15.35

-------------------------------------------------------------------
Wed Jul 25 10:58:29 CEST 2007 - locilka@suse.cz

- Renamed yast2-installation-doc to yast2-installation-devel-doc
  (FATE #302461).
- Removed ping-based internet test from the First-stage network
  setup test.
- Sped up internet test by adding timeouts and by downloading only
  the page header.
- Added help texts to the network setup dialogs.

-------------------------------------------------------------------
Tue Jul 24 13:20:36 CEST 2007 - locilka@suse.cz

- Control file: Unified wizard step names with dialogs, removed
  Clean Up step part of the Online Update is now Registration
  (#293095).
- Call inst_network_check (and setup) only in Add-On products
  and/or Additional Product Sources were requested to be used
  (#293808).

-------------------------------------------------------------------
Tue Jul 24 10:48:02 CEST 2007 - locilka@suse.cz

- Splitting auto-generated documentation into separate package
  yast2-installation-doc (FATE #302461).
- 2.15.34

-------------------------------------------------------------------
Thu Jul 19 16:36:19 CEST 2007 - locilka@suse.cz

- If network setup in the first-stage installation is cancelled,
  return to the previous dialog (network check).
- Several minor updates of the network setup workflow (#292379).
- 2.15.33

-------------------------------------------------------------------
Wed Jul 18 10:54:26 CEST 2007 - locilka@suse.cz

- New progress and help messages when initializing the second
  stage (#292617).
- More debugging in switch_scr_finish.

-------------------------------------------------------------------
Thu Jul 12 12:59:32 CEST 2007 - locilka@suse.cz

- Client inst_productsources.ycp moved to yast2-packager.
- Changed link to list of servers in control file.
- Adjusted RPM dependencies.
- Installation sources are now Repositories.
- 2.15.32

-------------------------------------------------------------------
Wed Jul 11 09:09:58 CEST 2007 - locilka@suse.cz

- Changed default delete_old_packages to 'false'.

-------------------------------------------------------------------
Wed Jul  4 16:16:37 CEST 2007 - locilka@suse.cz

- Fixed workflow when user selects to Boot the installed system and
  then cancels that decision.
- 2.15.31

-------------------------------------------------------------------
Mon Jul  2 15:38:27 CEST 2007 - locilka@suse.cz

- Applied patch from sassmann@novell.com for PS3 support with
  576x384 resolution (#273147).

-------------------------------------------------------------------
Fri Jun 29 11:50:47 CEST 2007 - locilka@suse.cz

- Extended "Suggested Installation Sources" to support two levels
  of linking. First link contains list of links to be downloaded
  in order to get lists of suggested repositories.

-------------------------------------------------------------------
Thu Jun 28 21:34:19 CEST 2007 - jsrain@suse.cz

- updated for live CD installation

-------------------------------------------------------------------
Thu Jun 21 17:38:09 CEST 2007 - adrian@suse.de

- fix changelog entry order

-------------------------------------------------------------------
Thu Jun 21 10:34:10 CEST 2007 - locilka@suse.cz

- Added handling for "Suggested Installation Sources" during the
  first stage installation, initial evrsion (FATE #300898).
- Enhanced SCR-Switch installation-debugger.
- Added case-insensitive filter into the "Suggested Installation
  Sources" dialog.

-------------------------------------------------------------------
Wed Jun 20 13:12:10 CEST 2007 - locilka@suse.cz

- Fixed inst_license to really halt the system when license is
  declined (#282958).
- Fixed writing proxy settings during First-Stage Installation,
  Network Setup. Wrong Proxy::Import keys were used).
- Pre-selecting first connected network card in Network Card dialog
  in First-Stage Installation, Network Setup to avoid confusions.
- Fixed canceled Network Setup not to abort the entire
  installation.

-------------------------------------------------------------------
Fri Jun 15 14:34:01 CEST 2007 - locilka@suse.cz

- Fixing inst_addon_update_sources to initialize the target
  and sources before using Pkg:: builtins (#270899#c29).

-------------------------------------------------------------------
Thu Jun 14 11:28:26 CEST 2007 - locilka@suse.cz

- Enhanced network-test in the fist stage installation, three
  different servers are tested with 'ping' instead of only one.
- Current network settings are logged in case of failed network
  test (both #283841).
- Enhanced network-test in the fist stage installation, three
  different web-servers are tested with curl instead of only one.

-------------------------------------------------------------------
Wed Jun 13 15:44:05 CEST 2007 - locilka@suse.cz

- Implemented new feature that saves the content defined in control
  file from the installation system to the just installed system.
  Function, that does it, is SaveInstSysContent in SystemFilesCopy
  module (FATE #301937).
- Added new entry into the control file that defines what and where
  to save it, initially /root/ -> /root/inst-sys/.
- Adjusted control-file documentation.
- Fixed inst_restore_settings to start SuSEfirewall2_setup if it is
  enabled in the system init scripts to prevent from having
  half-started firewall after YOU kernel-update (#282871).

-------------------------------------------------------------------
Mon Jun 11 18:30:48 CEST 2007 - locilka@suse.cz

- Added lost fix from Andreas Schwab for startup scripts. The patch
  fixes evaluation of bash expressions.
- 2.15.30

-------------------------------------------------------------------
Mon Jun 11 17:55:23 CEST 2007 - locilka@suse.cz

- Adjusted SCR for install.inf to provide read/write access.
- Writing install.inf for save_network script at the end of
  the initial stage.
- Changed internal data structure for NetworkSetup in the initial
  stage.
- Added Internet test to the end of the NetworkSetup in the initial
  stage.
- 2.15.29

-------------------------------------------------------------------
Fri Jun  8 17:52:57 CEST 2007 - locilka@suse.cz

- Added initial implementation of possibility to setup network
  in the first stage installation. New YCP clients have beed added:
  inst_network_check and inst_network_setup. Scripts are called
  from inst_system_analysis before sources are initialized
  (FATE #301967).

-------------------------------------------------------------------
Thu Jun  7 15:08:08 CEST 2007 - locilka@suse.cz

- A new label "Writing YaST Configuration..." used in case of
  restarting system or installation.

-------------------------------------------------------------------
Fri Jun  1 12:41:10 CEST 2007 - mzugec@suse.cz

- use shared isNetworkRunning() function in network_finish
- 2.15.28

-------------------------------------------------------------------
Wed May 30 11:33:52 CEST 2007 - mzugec@suse.cz

- fixed spec requirements

-------------------------------------------------------------------
Mon May 28 16:02:38 CEST 2007 - mzugec@suse.cz

- removed netsetup item from control files

-------------------------------------------------------------------
Mon May 28 13:33:08 CEST 2007 - mzugec@suse.cz

- removed inst_netsetup item from control files

-------------------------------------------------------------------
Sun May 27 14:49:37 CEST 2007 - mzugec@suse.de

- installation network changes:
http://lists.opensuse.org/yast-devel/2007-05/msg00025.html
- 2.15.27

-------------------------------------------------------------------
Tue May 22 10:51:57 CEST 2007 - ug@suse.de

- reactivate hardware detection during autoinstall
- 2.15.26

-------------------------------------------------------------------
Mon May 21 10:40:20 CEST 2007 - locilka@suse.cz

- Fixed release-notes desktop file.
- 2.15.25

-------------------------------------------------------------------
Thu May 17 22:18:29 CEST 2007 - locilka@suse.cz

- Progress dialog for initializing installation sources.
- 2.15.24

-------------------------------------------------------------------
Tue May 15 14:14:13 CEST 2007 - locilka@suse.cz

- Changed control file in partitioning/evms_config section from
  'true' to 'false' (#274702).

-------------------------------------------------------------------
Fri May 11 16:30:06 CEST 2007 - locilka@suse.cz

- Removing directories '/var/lib/zypp/cache' and '/var/lib/zypp/db'
  if they exist at the beginning of the installation (#267763).
- 2.15.23

-------------------------------------------------------------------
Thu May 10 17:16:49 CEST 2007 - locilka@suse.cz

- Merged hardware probing (inst_startup) and system probing
  (inst_system_analysis) into one script to have only one progress
  dialog instead of two (#271291).
- openSUSE control file clean-up: The default value for enable_next
  and enable_back is 'yes'. Only few steps do not allow to go back
  (#270893).
- 2.15.22

-------------------------------------------------------------------
Wed May  9 10:25:37 CEST 2007 - locilka@suse.cz

- Safe qouting of bash command in desktop_finish.
- CommandLine for inst_release_notes (#269914).

-------------------------------------------------------------------
Mon May  7 13:43:54 CEST 2007 - ms@suse.de

- don't clobber existing /root/.vnc/passwd file (#271734)

-------------------------------------------------------------------
Wed Apr 18 09:13:10 CEST 2007 - locilka@suse.cz

- Root password dialog has been moved to be the first dialog of the
  second stage installation workflow (FATE #301924).
- "Root Password" step is now called "root Password" (#249706).
- Created new 'Check Installation' entry to the 'Configuration'
  part of the workflow. This section contains setting up network
  if needed, initializing target if needed, and installing
  remaining software (needed by FATE #301924).
- Added new client inst_initialization that creates initialization
  progress UI instead of blank screen.
- 2.15.20

-------------------------------------------------------------------
Tue Apr 17 11:11:37 CEST 2007 - locilka@suse.cz

- Fixed Add-On template to use generic 'control' textdomain
- 2.15.19

-------------------------------------------------------------------
Fri Apr 13 09:45:10 CEST 2007 - locilka@suse.cz

- Replacing networkmanager_proposal with general_proposal (network)
  that includes also IPv6 settings (#263337, #260261).

-------------------------------------------------------------------
Thu Apr 12 11:57:03 CEST 2007 - locilka@suse.cz

- Initialize the target and sources before adding extra sources.
  They needn't be initialized after YaST is restarted during the
  online update (#263289).

-------------------------------------------------------------------
Wed Apr 11 10:21:24 CEST 2007 - locilka@suse.cz

- Release Notes dialog is using a [Close] button if not running in
  installation (#262440).

-------------------------------------------------------------------
Fri Apr  6 16:48:58 CEST 2007 - locilka@suse.cz

- In case of reboot during installation, network services status
  is stored to a reboot_network_settings file and their status
  is restored again when starting the installation after reboot.
  Restoring the status uses Progress library for user feedback
  (#258742).
- Adjusted RPM dependencies.
- 2.15.18

-------------------------------------------------------------------
Thu Apr  5 13:34:48 CEST 2007 - locilka@suse.cz

- Using function PackagesUI::ConfirmLicenses() instead of
  maintaining own code with almost the same functionality (#256627)
- Adjusted RPM dependencies
- Unified inst_startup UI to use the Progress library instead of
  sequence of busy pop-ups.
- Unified inst_system_analysis UI to use the Progress library
  instead of empty dialog.
- 2.15.17

-------------------------------------------------------------------
Wed Apr  4 10:35:55 CEST 2007 - locilka@suse.cz

- Removed IPv6 proposal from installation control file. IPv6
  proposal has been merged into Network Mode proposal (#260261).

-------------------------------------------------------------------
Wed Mar 28 16:17:37 CEST 2007 - locilka@suse.cz

- Adjusted to use WorkflowManager instead AddOnProduct module
  in some cases to make Pattern-based installation and
  configuration workflow (FATE #129).
- Adjusted RPM dependencies and BuildRequires.
- 2.15.16

-------------------------------------------------------------------
Tue Mar 27 14:22:46 CEST 2007 - ms@suse.de

- fixed X11 preparation by checking /etc/reconfig_system (#252763)

-------------------------------------------------------------------
Wed Mar 21 16:47:14 CET 2007 - locilka@suse.cz

- Handling CloneSystem functionality when the client for cloning is
  not installed (checkbox is disabled).

-------------------------------------------------------------------
Mon Mar 19 13:09:57 CET 2007 - locilka@suse.cz

- Creating an empty /etc/sysconfig/displaymanager in desktop_finish
  if the sysconfing doesn't exist (minimal installation).
- Handling missing .proc.parport.devices agent (RPM recommends
  yast2-printer for that).

-------------------------------------------------------------------
Tue Mar 13 13:43:42 CET 2007 - locilka@suse.cz

- Reboot in case of the declined license during the initial
  installation (#252132).

-------------------------------------------------------------------
Mon Mar 12 08:44:19 CET 2007 - locilka@suse.cz

- Modules 'Product' and 'Installation' (installation settings) were
  moved from 'yast2-installation' to 'yast2' to minimize
  cross-package dependencies.
- Adjusted package dependencies.
- 2.15.15

-------------------------------------------------------------------
Fri Mar  9 10:05:20 CET 2007 - locilka@suse.cz

- Module InstShowInfo has been moved from yast2-installation to
  yast2-packager because this module is used by Add-Ons and
  installation sources only.
- Adjusted RPM Requires (yast2-packager >= 2.15.22).
- 2.15.14

-------------------------------------------------------------------
Thu Mar  8 16:59:35 CET 2007 - locilka@suse.cz

- Module GetInstArgs moved from yast2-installation to yast2, many
  clients required yast2-installation only because of this module.

-------------------------------------------------------------------
Thu Mar  8 14:45:39 CET 2007 - locilka@suse.cz

- Tag 'PATTERNS' in product content file is depracated by
  'REQUIRES' and/or 'RECOMMENDS' tag (#252122).

-------------------------------------------------------------------
Tue Mar  6 16:44:49 CET 2007 - kmachalkova@suse.cz

- Do not export LINES and COLUMNS variables, so that terminal
  resize event is handled correctly (#184179)

-------------------------------------------------------------------
Tue Mar  6 16:44:48 CET 2007 - locilka@suse.cz

- AddOnProduct and ProductLicense finally moved to yast2-packager
  from yast2-installation to avoid build cycles.
- 2.15.13

-------------------------------------------------------------------
Mon Mar  5 17:14:58 CET 2007 - locilka@suse.cz

- Moving AddOnProduct module back to yast2-installation because
  this module is needed in the second-stage installation.
- AddOnProduct-related testsuites moved back to yast2-installation.
- 2.15.12

-------------------------------------------------------------------
Mon Mar  5 12:58:21 CET 2007 - locilka@suse.cz

- Adding new installation client mouse_finish which is called
  before SCR is switched. This removes the dependency of
  yast2-installation on yast2-mouse.
- 2.15.11

-------------------------------------------------------------------
Fri Mar  2 15:27:14 CET 2007 - locilka@suse.cz

- Providing feedback (busy message) in inst_restore_settings.
  Starting network by calling 'network start' with timeout.
- Adding yast2-bootloader into required packages because it is
  needed after the SCR is switched into the installed system just
  before reboot (#249679).
- Added more logging into inst_system_analysis (booting installed
  system).
- 2.15.10

-------------------------------------------------------------------
Wed Feb 28 14:11:16 CET 2007 - jsrain@suse.cz

- added more logging to umount_finish (#247594)

-------------------------------------------------------------------
Mon Feb 26 16:03:42 CET 2007 - jsrain@suse.cz

- updated popup in case of license is not accepted (#162499)

-------------------------------------------------------------------
Thu Feb 22 13:52:12 CET 2007 - locilka@suse.cz

- Splitting installation_worker (main installation script) into
  inst_worker_initial and inst_worker_continue.
- Testsuites related to Add-Ons moved to yast2-add-on package.
- 2.15.9

-------------------------------------------------------------------
Wed Feb 21 17:24:30 CET 2007 - locilka@suse.cz

- Added documentation for silently_downgrade_packages and
  keep_installed_patches control file entries (plus their reverse
  lists) (FATE #301990, Bugzilla #238488).

-------------------------------------------------------------------
Mon Feb 19 16:00:23 CET 2007 - locilka@suse.cz

- More concrete fix of bug #160301: Displaying information about
  how to continue the second stage installation if SSH is the only
  installation method. This informational pop-up has disabled
  time-out (#245742).
- Moving parts of installation_worker script to includes based on
  in which installation stage they are used.

-------------------------------------------------------------------
Fri Feb 16 16:18:28 CET 2007 - locilka@suse.cz

- Add-Ons moved to a new package yast2-add-on-2.15.0 (#238673)

-------------------------------------------------------------------
Thu Feb 15 12:21:46 CET 2007 - locilka@suse.cz

- New entries silently_downgrade_packages, plus reverse list, and
  keep_installed_patches, plus reverse list, were added into SLES
  and SLED control files (FATE #301990, Bugzilla #238488).

-------------------------------------------------------------------
Mon Feb 12 13:40:41 CET 2007 - locilka@suse.cz

- Making release_notes modular.
- Rewriting RPM dependencies (#238679).
- Moving parts of installation_worker client into functions.
- Moving Mouse-init functions into inst_init_mouse client.
- Moving Storage-related functions (autoinstall) into
  inst_check_autoinst_mode client.
- Moving vendor client and desktop file to the yast2-update to
  minimize yast2-installation dependencies.
- Remove obsolete /proc/bus/usb mounting (#244950).

-------------------------------------------------------------------
Wed Feb  7 11:01:02 CET 2007 - locilka@suse.cz

- Correct Installation::destdir quoting in .local or .target bash
  commands.
- 2.15.8

-------------------------------------------------------------------
Tue Feb  6 16:29:55 CET 2007 - locilka@suse.cz

- Hide &product; in inst_suseconfig call to remove dependency on
  Product.ycp and not to be so ugly (#241553).

-------------------------------------------------------------------
Mon Feb  5 11:31:52 CET 2007 - locilka@suse.cz

- Store Add-Ons at the end of first stage installation and restore
  them before AutoYaST cloning at the end of the second stage
  installation (bugzilla #187558).
- Set license content before it is displayed for the first time,
  select license language before it is displayed (#220847).
- 2.15.7

-------------------------------------------------------------------
Fri Feb  2 15:25:04 CET 2007 - locilka@suse.cz

- Removing dependency on yast2-slp package.
- Moving all SLP-related functionality to yast2-packager-2.15.7.
- Handling not installed yast2-slp package in Add-Ons (#238680).

-------------------------------------------------------------------
Thu Feb  1 12:41:36 CET 2007 - locilka@suse.cz

- When an Add-On product is added and removed later, correctly
  remove also cached control file of that Add-On (#238307).
- 2.15.6

-------------------------------------------------------------------
Wed Jan 31 09:34:11 CET 2007 - locilka@suse.cz

- Rereading all SCR Agents in case of installation workflow changed
  by Add-On product (#239055).
- Calling PackageLock::Check before Pkg calls (#238556).

-------------------------------------------------------------------
Sun Jan 28 22:27:48 CET 2007 - locilka@suse.cz

- Removed tv and bluetooth hardware proposals from SLES control
  file. There are no such modules in that product (#238759).

-------------------------------------------------------------------
Mon Jan 22 13:46:20 CET 2007 - locilka@suse.cz

- Correct handling of CD/DVD Add-Ons in installation (#237264).
- Fixed switching between Installation Settings tabs in case of
  error in proposal. Every time, only the more-detailed tab is
  selected (#237291).
- Appropriate buttons for Add-Ons dialog for both dialog in
  installation workflow and installation proposal (#237297).
- 2.15.5

-------------------------------------------------------------------
Fri Jan 19 16:25:44 CET 2007 - locilka@suse.cz

- Fixed cancelling of entering a new Add-On (#236315).
- Added zFCP and DASD to installation/update proposal on S/390
  (jsrain) (#160399)
- 2.15.4

-------------------------------------------------------------------
Wed Jan 17 10:50:02 CET 2007 - locilka@suse.cz

- Changed control file documentation for Flexible Partitioning
  (bugzilla #229651 comment #15).
- Changed option <clone_module> "lan" to "networking" (#235457).

-------------------------------------------------------------------
Fri Jan 12 19:05:56 CET 2007 - ms@suse.de

- fixed TERM type setup in case of ssh based installations.
  if the installation is ssh based, TERM is not allowed to
  be overwritten by the value of install.inf. The TERM value
  of install.inf points to the console and not to the remote
  terminal type (#234032)

-------------------------------------------------------------------
Fri Jan 12 17:41:05 CET 2007 - locilka@suse.cz

- control file variable for monthly suse_register run (F#301822)
  (change made by jdsn)

-------------------------------------------------------------------
Thu Jan 11 10:59:40 CET 2007 - locilka@suse.cz

- Changed SLD and SLE control files to reflect demands described in
  bugzilla bug #233156:
  * Old packages are removed by default, only for upgrading from
    SLD 10 or SLE 10, packages are not removed by default.
  * New packages are selected for installation by default, only for
    upgrading from SLD 10 or SLE 10, packages are only updated.
  * Upgrading to new SLE 10 from is only supported from SLES9 and
    SLE 10, upgrading from another product will display warning.

-------------------------------------------------------------------
Sat Jan  6 19:32:23 CET 2007 - ms@suse.de

- fixed usage of fbiterm (#225229)

-------------------------------------------------------------------
Thu Jan  4 14:27:12 CET 2007 - locilka@suse.cz

- Added documentation for new features in control file:
  * boolean delete_old_packages and list of products for which this
    rule is inverted.
  * boolean only_update_selected and list of products for which
    this rule is inverted.
  * list of products supported for upgrade
  (All described in FATE #301844)

-------------------------------------------------------------------
Tue Jan  2 13:07:24 CET 2007 - locilka@suse.cz

- Allowing to add the very same product that has been already
  installed or selected for installation in case the url is
  different than any of the current urls. There can be more sources
  for the product because product urls can be removed and added
  also by inst_source module (#227605).
- Consistent spelling of "Add-On" and "add-on" (#229934).
- 2.15.3

-------------------------------------------------------------------
Tue Dec 12 10:57:21 CET 2006 - locilka@suse.cz

- Consistent spelling of 'AutoYaST' (#221275).

-------------------------------------------------------------------
Mon Dec 11 16:11:21 CET 2006 - locilka@suse.cz

- Handling new flag REGISTERPRODUCT from add-on product content
  file. This flag demands running the registration client after
  an add-on product is installed (on a running system) and demands
  running the registration client even if it is disabled in
  the base-product's control file (during installation)
  (FATE #301312).
- 2.15.2

-------------------------------------------------------------------
Thu Dec  7 18:28:21 CET 2006 - locilka@suse.cz

- Release Notes dialog in the second stage installation now offers
  to select a different language for release notes than the default
  one (#224875).

-------------------------------------------------------------------
Thu Dec  7 10:46:00 CET 2006 - locilka@suse.cz

- Reworked adding and removing Add-Ons during the first stage
  installation. If some Add-Ons are added or removed, the entire
  workflow is created from scratch (#221377).
- Using a separate temporary directory for Add-On licenses not to
  be confused by the previous Add-On.
- Fixed Second Stage Installation script to handle rebooting
  after kernel-patch correctly (#224251).
- Fixed Add-On handling when cancelling adding an Add-On product,
  before that return value from the previous adding was evaluated.
- Fixing some texts (#223880)
- 2.15.1

-------------------------------------------------------------------
Mon Dec  4 16:27:21 CET 2006 - locilka@suse.cz

- Adding support for own help texts for particular submodules in
  installation proposal (FATE #301151). Use key "help" in
  "MakeProposal"'s function result.
- Adding root_password_ca_check item into the globals of control
  file set to true for SLES and false otherwise (FATE #300438).
- A better fix for disabling [Back] button in License Agreement
  dialog when the previous (Language) dialog has been skipped
  (223258).
- 2.15.0

-------------------------------------------------------------------
Mon Dec  4 08:34:02 CET 2006 - lslezak@suse.cz

- "en_EN" -> "en_GB" in list of the preferred languages for EULA

-------------------------------------------------------------------
Thu Nov 23 11:10:14 CET 2006 - locilka@suse.cz

- Disabling [Back] button in License Agreement dialog when the
  previous (Language) dialog has been skipped (223258).
- 2.14.15

-------------------------------------------------------------------
Wed Nov 22 18:51:10 CET 2006 - ms@suse.de

- added hostname/IP information to Xvnc setup (#223266)
- fixed call of initvicons, deactivate s390 exception (#192052)
- 2.14.14

-------------------------------------------------------------------
Tue Nov 21 14:42:50 CET 2006 - locilka@suse.cz

- Reporting the failed or aborted installation only when it has
  been really aborted or when it really failed. YaST or system
  restarts on purpose (online update) are now handled correctly -
  there is no question whether user wants to continue with
  the installation (#222896).
- 2.14.13

-------------------------------------------------------------------
Mon Nov 20 15:25:11 CET 2006 - locilka@suse.cz

- Wider list of extra-sources 56->76 characters (#221984).
- Adding modules listed in Linuxrc entry brokenmodules into the
  /etc/modprobe.d/blacklist file (#221815).
- 2.14.12

-------------------------------------------------------------------
Mon Nov 20 11:49:53 CET 2006 - ms@suse.de

- fixed framebuffer color depth setup (#221139)
- 2.14.11

-------------------------------------------------------------------
Mon Nov 20 08:55:16 CET 2006 - locilka@suse.cz

- Show update-confirmation dialog in Mode::update() only (#221571).
- Pressing [Abort] button in the Add-On dialog during installation
  now opens-up a correct pop-up dialog with correct text (#218677).

-------------------------------------------------------------------
Wed Nov 15 15:30:03 CET 2006 - ms@suse.de

- fixed i810 based installation (#220403)
- 2.14.10

-------------------------------------------------------------------
Wed Nov 15 14:38:21 CET 2006 - locilka@suse.cz

- Defining the minimal size for release_notes pop-up to have the
  minimal size 76x22 or 3/4x2/3 in text mode and 100x30 in graphic
  mode (#221222).

-------------------------------------------------------------------
Wed Nov 15 11:40:48 CET 2006 - locilka@suse.cz

- Restoring the [ Next ] button in the inst_congratlate client when
  the [ Back ] button is pressed (#221190).

-------------------------------------------------------------------
Tue Nov 14 13:20:24 CET 2006 - locilka@suse.cz

- Changes in openSUSE control file (#219878):
  * limit_try_home: 5 GB -> 7 GB
  * root_base_size: 3 GB -> 5 GB

-------------------------------------------------------------------
Thu Nov  9 15:21:14 CET 2006 - locilka@suse.cz

- Always run the fonts_finish's Write() function. Skip running
  "SuSEconfig --module fonts" if script SuSEconfig.fonts does not
  exist (#216079).
- 2.14.9

-------------------------------------------------------------------
Thu Nov  9 10:22:00 CET 2006 - locilka@suse.cz

- Added confirmation dialog into the update workflow on the running
  system before the update really proceeds (#219097).
- confirmInstallation function moved from inst_doit to misc to make
  confirmation dialog possible (#219097).
- Set Product Name only when any Product Name found (#218720).
- 2.14.8

-------------------------------------------------------------------
Fri Nov  3 14:39:53 CET 2006 - locilka@suse.cz

- Preselecting already installed languages in the Language Add-On
  script (FATE #301239) (#217052).
- 2.14.7

-------------------------------------------------------------------
Fri Nov  3 10:17:37 CET 2006 - locilka@suse.cz

- Changed text of question asking whether the second stage
  installation should start again (FATE #300422) in case of
  previous failure or user-abort (#215697).

-------------------------------------------------------------------
Wed Nov  1 17:43:41 CET 2006 - locilka@suse.cz

- "Installation->Other->Boot Installed System->Cancel" now doesn't
  abort the installation but returns to the Installation Mode
  dialog (#216887).
- Correct handling of pressing Cancel or Abort buttons in pop-up
  windows in Add-On installation (#216910).

-------------------------------------------------------------------
Mon Oct 30 15:10:07 CET 2006 - lslezak@suse.cz

- updated inst_extrasources client to not download files from the
  installation sources (#213031)
- requires yast2-pkg-bindings >= 2.13.101
- 2.14.6

-------------------------------------------------------------------
Mon Oct 30 12:59:31 CET 2006 - locilka@suse.cz

- Moving ProductFeatures::Save() from inst_kickoff client to
  save_config_finish - client that is called after the SCR is
  switched to the running system (#209119).
- Calling Storage::RemoveDmMapsTo (device) in after the disks are
  probed in inst_system_analysis (#208222).
- Fixed including packager.

-------------------------------------------------------------------
Thu Oct 26 14:51:12 CEST 2006 - locilka@suse.cz

- Enabling back button in the License Agreement dialog (#215236).
- Adding add-on.rnc for AutoYaST profile validation (#215248).
- Providing an easier switch to disable IPv6 by a new ipv6 client
  in the network proposal (FATE #300604) (mzugec).
- 2.14.5

-------------------------------------------------------------------
Wed Oct 25 16:28:14 CEST 2006 - locilka@suse.cz

- Adding more debugging messages in order to fix random crashing
  of the second stage installation (#214886).

-------------------------------------------------------------------
Tue Oct 24 13:57:57 CEST 2006 - locilka@suse.cz

- Renamed control file control.PROF.xml to control.openSUSE.xml

-------------------------------------------------------------------
Tue Oct 24 10:58:18 CEST 2006 - ms@suse.de

- fixed nic detection (#213870)

-------------------------------------------------------------------
Mon Oct 23 16:04:30 CEST 2006 - locilka@suse.cz

- Added special installation client for Language Add-Ons
  inst_language_add-on and it's XML workflow
  add-on-template_installation.xml for calling this client after
  the Add-On Product is added by the add-on client (FATE #301239).
- Adding add-on client to list of clients that are enabled for
  AutoYaST cloning (bugzilla #198927).
- Added summary of the Release Notes client for the Control Center
  (bugzilla #213878).
- 2.14.4

-------------------------------------------------------------------
Wed Oct 18 16:13:12 CEST 2006 - locilka@suse.cz

- Added a life-belt into the second stage installation. It can be
  restarted under these circumstances:

  1.) User aborts the installation
  2.) Installation process is killed during the installation
  3.) Computer is restarted during the installation (reset)

  The very next time the system is restarted. YaST starts and
  informs user that the previous installation was aborted/failed.
  Then users are asked whether they want to rerun the second stage
  installation (FATE #300422).

- Fixed setting own Y2MAXLOGSIZE up in order to save memory
  requirements during the first stage installation.
- 2.14.3

-------------------------------------------------------------------
Mon Oct 16 13:18:43 CEST 2006 - locilka@suse.cz

- Timeout license in AutoYaST after 2 seconds (#206706).
  This solution doesn't break ncurses.
- 2.14.2

-------------------------------------------------------------------
Mon Oct 16 12:24:10 CEST 2006 - fehr@suse.de

- added new configurable values for LVM/EVMS based proposals
  (feature 300169)
- change evms_config to true

-------------------------------------------------------------------
Mon Oct 16 11:12:51 CEST 2006 - ms@suse.de

- disable oom-killing for X-Server process (#211860)

-------------------------------------------------------------------
Thu Oct 12 16:28:07 CEST 2006 - locilka@suse.cz

- Handle Installation::destdir in *.bash properly (#211576).
- 2.14.1

-------------------------------------------------------------------
Mon Oct  9 16:52:14 CEST 2006 - locilka@suse.cz

- Merged SLES10 SP1 branch to openSUSE 10.2.
- 2.14.0

-------------------------------------------------------------------
Mon Oct  9 09:33:31 CEST 2006 - locilka@suse.cz

- Remove old eula.txt and then copy new one if exists (#208908).
- Using the fullscreen mode again, background images temporarily
  removed from the RPM build (#208307).
- The default "Other Option" is Repair, not Boot (#208841).
- Removed some unneeded imports from inst_clients.
- 2.13.159

-------------------------------------------------------------------
Mon Oct  2 16:44:25 CEST 2006 - locilka@suse.cz

- Merged proofread texts
- 2.13.158

-------------------------------------------------------------------
Mon Oct  2 11:06:29 CEST 2006 - lslezak@suse.cz

- inst_extrasources.ycp - fixed name of the text domain
- 2.13.157

-------------------------------------------------------------------
Wed Sep 27 15:22:15 CEST 2006 - lslezak@suse.cz

- new inst_extrasources.ycp client - add extra installation sources
  during installation (in 2nd stage, after online update)
  (fate #100168, #300910)
- 2.13.156

-------------------------------------------------------------------
Wed Sep 27 09:58:53 CEST 2006 - locilka@suse.cz

- YCP modules that originated at yast2-packager were moved back.
- Usage of dgettext replaced with standard gettext strings.
- Removed yast2-slp and yast2-firewall from build-requirements.
- 2.13.155

-------------------------------------------------------------------
Mon Sep 25 17:45:54 CEST 2006 - locilka@suse.cz

- New icon for Hardware Proposal.
- Root Password dialog moved before Hostname and Domain Name
  (#208032).

-------------------------------------------------------------------
Mon Sep 25 13:21:35 CEST 2006 - locilka@suse.cz

- A bit rewritten code for language selected for second stage of
  update (FATE #300572). Mode::Set is now called before Mode::Get.
- New installation images from jimmac (#203510).
- Timeout and accept the license dialog when installing using
  AutoYaST. By defualt, it's 8 seconds (#206706).
- New busy message when finishing the installation (closing
  sources, etc.).
- 2.13.154

-------------------------------------------------------------------
Mon Sep 25 10:59:16 CEST 2006 - jsrain@suse.cz

- check properly for existing files in /proc (#205408)

-------------------------------------------------------------------
Fri Sep 22 16:01:25 CEST 2006 - jsuchome@suse.cz

- Remember the selected language for update and use it also in the
  second stage (FATE #300572).
- 2.13.153

-------------------------------------------------------------------
Fri Sep 22 14:14:44 CEST 2006 - lslezak@suse.cz

- x11_finish.ycp - removed workaround for #201121

-------------------------------------------------------------------
Fri Sep 22 09:35:36 CEST 2006 - locilka@suse.cz

- Fixed starting Installation in window: Exception for PPC, 832x624
  still runs in fullscreen. Fixed using a fallback image when
  the current resolution is not supported (#207321).
- Fixed counting offset for installation in window. Exceptions are
  now handled correctly (#207310).
- Changed fallback background image - a pure black suits better.
- Visual speeding-up initializing the installation - adding
  a wrapper installation.ycp around installation_worker.ycp client
  to provide UI ASAP.

-------------------------------------------------------------------
Thu Sep 21 16:36:42 CEST 2006 - ms@suse.de

- added patch from Olaf Hering to remove the DefaultColorDepth
  for special fb devices which are not VESA VGA (#207338)

-------------------------------------------------------------------
Tue Sep 19 17:14:28 CEST 2006 - locilka@suse.cz

- Removed Installation background 1600x800 px.
- Added installation background 1280x800 px.

-------------------------------------------------------------------
Mon Sep 18 09:53:18 CEST 2006 - locilka@suse.cz

- Icon for release notes (inst_release_notes).
- List of available SLP sources based on Product Name (SLP label),
  also with filter when more than 15 sources are listed
  (FATE #300619).
- Added background images for installation (thanks to jimmac)
  [1024x768, 1280x1024, 1400x1050, 1600x800, 1600x1200] (Bugzilla
  #203510).
- Replacing "Product %1" with "%1" for list of selected Add-On
  products - the column is already called "Product".
- 2.13.152

-------------------------------------------------------------------
Thu Sep 14 14:45:54 CEST 2006 - locilka@suse.cz

- Finally! Corrected path for importing user-related data to the
  just installed system (FATE #120103, comments #17, #18).

-------------------------------------------------------------------
Thu Sep 14 00:46:19 CEST 2006 - ro@suse.de

- added yast2-core-devel to BuildRequires

-------------------------------------------------------------------
Wed Sep 13 09:27:51 CEST 2006 - locilka@suse.cz

- Calling languages.ycp client has been changed to a function call
  Language::GetLanguagesMap (#204791).
- Added new Requirement: yast2-country >= 2.13.35
- Calling copy_systemfiles_finish from inst_finish (FATE #300421).
- New icon for Finishing Basic Installation dialog.
- Calling new pre_umount_finish client before umount_finish,
  umount_finish closes SCR (#205389).
- Correctly quote files that are added into the temporary archive
  (FATE #300421).
- Removing the leading slashes from filenames when archiving them.
- Reporting error (into log) if save_hw_status_finish.ycp goes
  wrong (partly fixed #205408).
- 2.13.151

-------------------------------------------------------------------
Tue Sep 12 18:40:34 CEST 2006 - locilka@suse.cz

- Found a better place for calling 'inst_pre_install' client, by
  now it is really called...
- Enhanced logging.
- Disabling the License Language combo-box in case of less than
  two languages in it (#203543).

-------------------------------------------------------------------
Tue Sep 12 17:07:19 CEST 2006 - locilka@suse.cz

- Fixed displaying license: Language name should always be either
  shown or the license is disabled as invalid; If there are both
  license.en.txt and license.txt, one of them is hidden because
  they have the very same content; An installation language is also
  pre-selected as a language for a license (if such exists).
- Fixed initializing the known languages via WFM::call("languages")
  (#204791).
- Another icon for Installation Mode dialog, it was the same as for
  Initialization and Analyzing the Computer dialogs.
- 2.13.150

-------------------------------------------------------------------
Mon Sep 11 09:59:15 CEST 2006 - locilka@suse.cz

- Added 'inst_pre_install' and 'copy_systemfiles_finish' clients,
  and module 'SystemFilesCopy' as a solution for FATE requests
  #300421 and #120103, which means that SSH keys are, by now,
  copied from another already installed system (if such exists).
  If there are more installed systems, the best ones are selected
  considering the newest access-time.
- More verbose dialog when initializing the installation (+icon).

-------------------------------------------------------------------
Thu Sep  7 15:13:54 CEST 2006 - locilka@suse.cz

- Added dialog content and help into the initial dialog of add-on
  client. Progress will be even better.
- Temporarily disabled buttons that don't work there.
- Added more "busy messages" into the add-on dialogs.
- Added new functionality for filtering services in SLP services
  table. Allowed characters are "a-zA-Z0-9 .*-".

-------------------------------------------------------------------
Wed Sep  6 17:41:07 CEST 2006 - mvidner@suse.cz

- To allow adding unsigned sources, temporarily "rug set-pref
  security-level none" when syncing in inst_source (#190403).
- 2.13.149

-------------------------------------------------------------------
Wed Sep  6 12:47:51 CEST 2006 - locilka@suse.cz

- No such headline "Mode" in the Installation Settings dialog.
  Help fixed (#203811).
- Added help into the Add-On Product Installation dialog.
- Add and Delete buttons in the same dialog were moved to the left
  side according the YaST style guide.
- Disabling Delete button in case of no Products listed
  (all filed as bug #203809).
- Used a correct (another) icon in License Agreement dialog
  (#203808).

-------------------------------------------------------------------
Mon Sep  4 15:59:47 CEST 2006 - locilka@suse.cz

- Running Installation in Wizard Window (#203510).
- Needed binaries in inst-sys: xquery and fvwm-root.
- Initially, a plain colored image is used as a background.
- 2.13.148

-------------------------------------------------------------------
Mon Sep  4 15:49:40 CEST 2006 - ms@suse.de

- fixed -fp setup of Xvnc (#203531)

-------------------------------------------------------------------
Fri Sep  1 08:48:50 CEST 2006 - locilka@suse.cz

- Fixed Installation Mode dialog to redraw itself only when needed.

-------------------------------------------------------------------
Wed Aug 23 16:59:03 CEST 2006 - locilka@suse.cz

- Added a new debugger tool scr_switch_debugger.ycp that is called
  when switching to the installed system in switch_scr_finish.ycp
  fails (#201058).
- Additionally, YaST logs from installed system are stored under
  the /var/log/YaST2/InstalledSystemLogs/ directory.
- 2.13.147

-------------------------------------------------------------------
Wed Aug 23 16:44:18 CEST 2006 - jsrain@suse.cz

- use version specific Xvnc parameters
- 2.13.146

-------------------------------------------------------------------
Wed Aug 23 13:05:35 CEST 2006 - jsrain@suse.cz

- temporary fix to copy /etc/X11/xorg.conf to the system during
  installation (#201121)
- 2.13.145

-------------------------------------------------------------------
Tue Aug 22 19:26:28 CEST 2006 - mvidner@suse.cz

- test_proposal and test_inst_client: also call
  Mode::SetMode ("installation");

-------------------------------------------------------------------
Tue Aug 22 14:27:53 CEST 2006 - locilka@suse.cz

- New Installation Mode dialog (#156529)
- 2.13.144

-------------------------------------------------------------------
Tue Aug 22 13:41:54 CEST 2006 - jsrain@suse.cz

- weaken dependency on suseRegister (#183656)

-------------------------------------------------------------------
Fri Aug 18 09:49:41 CEST 2006 - jsrain@suse.cz

- fixed building documentation
- 2.13.143

-------------------------------------------------------------------
Thu Aug 10 11:18:24 CEST 2006 - jsrain@suse.cz

- fixed congratulation text for openSUSE (#198252)
- 2.13.142

-------------------------------------------------------------------
Wed Aug  9 15:30:57 CEST 2006 - jsrain@suse.cz

- read info about products from package manager without parsing all
  metadata and reading RPM database (#66046)
- added unzip to Requires (#195911)

-------------------------------------------------------------------
Tue Aug  8 09:54:38 CEST 2006 - jsrain@suse.cz

- fixed 'Requires'
- 2.13.141

-------------------------------------------------------------------
Fri Aug  4 16:33:11 CEST 2006 - jsrain@suse.cz

- updated for X.Org 7
- 2.13.140

-------------------------------------------------------------------
Fri Aug  4 09:21:28 CEST 2006 - jsrain@suse.cz

- moved SLP source scanning to SourceManager.ycp

-------------------------------------------------------------------
Wed Aug  2 14:10:41 CEST 2006 - mvidner@suse.cz

- Added a configure-time check for fvwm directory

-------------------------------------------------------------------
Fri Jul 28 09:42:00 CEST 2006 - jsrain@suse.cz

- offer to eject the CD drive when asking for add-on CD (#181992)

-------------------------------------------------------------------
Thu Jul 27 14:18:01 CEST 2006 - jsrain@suse.cz

- added support for merging multiple proposal items as one proposal
  item (eg. to group langage and keyboard)
- 2.13.139

-------------------------------------------------------------------
Wed Jul 26 09:18:36 CEST 2006 - jsrain@suse.cz

- get version from installed product proper way (#157924)

-------------------------------------------------------------------
Tue Jul 25 14:32:18 CEST 2006 - jsrain@suse.cz

- beep before rebooting the machine during installation (#144614)

-------------------------------------------------------------------
Mon Jul 24 13:56:22 CEST 2006 - jsrain@suse.cz

- fixed error reporting when creating a source (#159695)
- abort installation if package manager initialization fails
  (#167674)
- report proper message if no catalog found via SLP and firewall
  is running (#156444)

-------------------------------------------------------------------
Tue Jul 18 16:57:08 CEST 2006 - jsrain@suse.cz

- fixed displaying catalog selection dialog if multiple catalogs
  found on add-on media (#192761)

-------------------------------------------------------------------
Tue Jul 18 16:14:17 CEST 2006 - jsrain@suse.cz

- fixed vendor URL in congratulate dialog (#187358)
- 2.13.138

-------------------------------------------------------------------
Mon Jul 17 10:12:58 CEST 2006 - jsrain@suse.cz

- check if there are any patches available before offering online
  update (jsuchome)
- merged inst_default_desktop.ycp to desktop_finish.ycp

-------------------------------------------------------------------
Sun Jul 16 08:54:55 CEST 2006 - olh@suse.de

- introduce a Linuxrc::display_ip and use it instead of Arch::s390
- 2.13.137

-------------------------------------------------------------------
Fri Jul 14 15:16:00 CEST 2006 - jsrain@suse.cz

- adapted to changes in yast2-packager
- use only one implementation of product license handling (#191523)
- 2.13.136

-------------------------------------------------------------------
Fri Jul 14 14:51:37 CEST 2006 - olh@suse.de

- move /tmp/vncserver.log to /var/log/YaST2/vncserver.log

-------------------------------------------------------------------
Mon Jul 10 10:47:57 CEST 2006 - jsrain@suse.cz

- correctly import add-on product control file even if no
  additional YaST modules are present on the media (#185768)
- 2.13.135

-------------------------------------------------------------------
Mon Jul 10 09:23:29 CEST 2006 - mvidner@suse.cz

- When running Novell Customer Center Configuration the second time,
  do not add duplicate update sources for graphic card drivers
  (#188572).
- 2.13.134

-------------------------------------------------------------------
Fri Jun 30 11:42:11 CEST 2006 - ug@suse.de

- during autoinstall, timeout early warning popups

-------------------------------------------------------------------
Tue Jun 27 14:02:45 CEST 2006 - mvidner@suse.cz

- Don't show the URL passwords in registration success popup (#186978).
- Include the password in URLs passed to ZMD (#186842).
- Don't log the URL passwords.
- 2.13.133

-------------------------------------------------------------------
Mon Jun 26 08:54:43 CEST 2006 - jsrain@suse.cz

- preselect patterns according to selected desktop (#183944)

-------------------------------------------------------------------
Wed Jun 21 11:03:58 CEST 2006 - jsrain@suse.cz

- display the source URL dialog if adding add-on product update
  source fails in order to allow to enter password (#186804)

-------------------------------------------------------------------
Tue Jun 20 14:50:48 CEST 2006 - mvidner@suse.cz

- When registration succeeds, display only the actually added sources
(#180820#c26).

-------------------------------------------------------------------
Tue Jun 20 14:35:15 CEST 2006 - jsrain@suse.cz

- translate the congratulate string (#186567)

-------------------------------------------------------------------
Mon Jun 19 14:05:21 CEST 2006 - jsrain@suse.cz

- report an error when failed to register the update source for
  an add-on product (#185846)
- 2.13.132

-------------------------------------------------------------------
Mon Jun 19 12:54:36 CEST 2006 - jsrain@suse.cz

- ask about accepting license of add-on product added via the
  /add_on_product file (#186148)
- 2.13.131

-------------------------------------------------------------------
Thu Jun 15 18:47:05 CEST 2006 - mvidner@suse.cz

- Do not complain if ZMD cannot be stopped (#166900).
- When syncing the _original_ installation sources to ZMD,
  temporarily turn off signature checking because the user has
  already decided to trust the sources (#182747).
- SourceManager: factored out the rug pathname.
- 2.13.130

-------------------------------------------------------------------
Thu Jun 15 12:45:27 CEST 2006 - jsrain@suse.cz

- set installation server as host name (not IP address) if it is
  defined as host name during installation (#178933)
- 2.13.129

-------------------------------------------------------------------
Thu Jun 15 10:20:39 CEST 2006 - visnov@suse.cz

- fix the please-wait string

-------------------------------------------------------------------
Wed Jun 14 15:07:04 CEST 2006 - jdsn@suse.de

- added a please-wait string in registration (already translated)
- 2.13.128

-------------------------------------------------------------------
Mon Jun 12 16:07:52 CEST 2006 - mvidner@suse.cz

- Fillup /etc/sysconfig/security:CHECK_SIGNATURES and initialize it
  based on an install time kernel parameter.
- 2.13.127

-------------------------------------------------------------------
Mon Jun 12 13:22:08 CEST 2006 - jdsn@suse.de

- run pango module creation as root (#165891)
- fixed SLE desktop file of suse_register for autoyast (mc, ug)
- 2.13.126

-------------------------------------------------------------------
Fri Jun  9 11:02:57 CEST 2006 - locilka@suse.cz

- Identify the downloaded release notes by the product name during
  the internet test. Changes were made in the module Product
  (#180581).
- 2.13.125

-------------------------------------------------------------------
Thu Jun  8 11:49:04 CEST 2006 - jdsn@suse.de

- create pango modules for registration browser (#165891)
- sync zypp update sources in autoyast mode as well (#181183)
- 2.13.124

-------------------------------------------------------------------
Wed Jun  7 16:15:36 CEST 2006 - jsrain@suse.cz

- avoid adding update source of an add-on product twice during
  installation (#182434)
- 2.13.123

-------------------------------------------------------------------
Tue Jun  6 18:56:57 CEST 2006 - mvidner@suse.cz

- Moved SourceManager + deps from yast2-packager to yast2-installation
  to avoid circular BuildRequires.
- 2.13.122

-------------------------------------------------------------------
Tue Jun  6 18:32:04 CEST 2006 - mvidner@suse.cz

- Call suse_register with --nozypp meaning that we will tell rug
  ourselves which zypp/yum sources it should add. This enables
  rejecting broken or untrusted sources (#180820).
- Moved the major part of Register::add_update_sources to
  SourceManager::AddUpdateSources.
- 2.13.121

-------------------------------------------------------------------
Tue Jun  6 09:53:16 CEST 2006 - jsrain@suse.cz

- sync add-on product source to ZMD (#181743)
- 2.13.120

-------------------------------------------------------------------
Thu Jun  1 17:57:23 CEST 2006 - mvidner@suse.cz

- Do log Report::{Message,Warning,Error} messages by default (#180862).
- 2.13.119

-------------------------------------------------------------------
Thu Jun  1 14:55:44 CEST 2006 - jsrain@suse.cz

- honor UPDATEURLS if installing add-on product in running system
  (#180417)
- 2.13.118

-------------------------------------------------------------------
Wed May 31 12:58:33 CEST 2006 - jsrain@suse.cz

- avoid calling Pkg::SourceStartCache during 1st stage of the
  installation (#178007)
- 2.13.117

-------------------------------------------------------------------
Tue May 30 18:02:54 CEST 2006 - jdsn@suse.de

- set correct title of installation step Customer Center (#179921)
- 2.13.116

-------------------------------------------------------------------
Fri May 26 14:27:56 CEST 2006 - jsrain@suse.cz

- fixed behavior if SLP source detection fails (#179036)
- 2.13.115

-------------------------------------------------------------------
Thu May 25 08:46:56 CEST 2006 - jsrain@suse.cz

- added possibility to specify add-on product URL as command-line
  parameter of add-on.ycp (to run add-on product workflow via
  autorun.sh)
- 2.13.114

-------------------------------------------------------------------
Wed May 24 12:52:21 CEST 2006 - jsrain@suse.cz

- properly integrate YCP code for add-on product installation in
  running system (if YCP code present) (#178311)
- 2.13.113

-------------------------------------------------------------------
Tue May 23 18:58:20 CEST 2006 - jdsn@suse.de

- gray out checkboxes in inst_suse_register when skipping (#178042)
- 2.13.112

-------------------------------------------------------------------
Tue May 23 15:07:42 CEST 2006 - jsrain@suse.cz

- added different desktop files for SLE and BOX/openSUSE
- 2.13.111

-------------------------------------------------------------------
Tue May 23 13:20:03 CEST 2006 - jdsn@suse.de

- fixed layouting in inst_ask_online_update (#177559)

-------------------------------------------------------------------
Fri May 19 17:57:10 CEST 2006 - jdsn@suse.de

- let inst_suse_register ask to install mozilla-xulrunner if
  missing (#175166)
- prevent non-root user to run inst_suse_register (#170736)
- 2.13.110

-------------------------------------------------------------------
Fri May 19 15:36:36 CEST 2006 - jsrain@suse.cz

- more verbose logging of storing hardware status (#170188)
- 2.13.109

-------------------------------------------------------------------
Thu May 18 17:07:13 CEST 2006 - hare@suse.de

- start iscsid if root is on iSCSI (#176804)

-------------------------------------------------------------------
Wed May 17 13:08:52 CEST 2006 - jsrain@suse.cz

- set DISPLAYMANAGER_SHUTDOWN according to control file (#169639)
- 2.13.108

-------------------------------------------------------------------
Tue May 16 13:29:38 CEST 2006 - jsrain@suse.cz

- marked missed text for translation (#175930)
- 2.13.107

-------------------------------------------------------------------
Mon May 15 12:59:58 CEST 2006 - jsrain@suse.cz

- handle additional data for installation restart (#167561)

-------------------------------------------------------------------
Fri May 12 14:11:18 CEST 2006 - jsrain@suse.cz

- initialize callbacks before adding an add-on product, properly
  handle installation sources of add-on products (both if preparing
  AutoYaST configuration (#172837)
- 2.13.106

-------------------------------------------------------------------
Thu May 11 13:50:29 CEST 2006 - jsrain@suse.cz

- do not disable automatic modprobe before adding add-on products
  (#172149)
- 2.13.105

-------------------------------------------------------------------
Thu May 11 12:02:13 CEST 2006 - ms@suse.de

- fixed message text (#172766)

-------------------------------------------------------------------
Thu May 11 09:55:08 CEST 2006 - ms@suse.de

- prevent ssh message from being displayed if vnc+ssh has
  been specified as installation method (#173486)

-------------------------------------------------------------------
Wed May 10 13:40:16 CEST 2006 - jdsn@suse.de

- removed search bar from registration browser (#169092)
- 2.13.104

-------------------------------------------------------------------
Tue May  9 19:35:47 CEST 2006 - jdsl@suse.de

- switched to Enterprise wording for inst_suse_register (#173970)
- 2.13.103

-------------------------------------------------------------------
Tue May  9 19:30:47 CEST 2006 - mvidner@suse.cz

- Save the update sources if registration is done later after the
  installation (#172665).
- When adding upate sources, do not add duplicates (check by the alias
  passed by suse_register on SLE), delete the duplicate beforehand
  (#168740#c3).
- 2.13.102

-------------------------------------------------------------------
Tue May  9 11:32:20 CEST 2006 - mvidner@suse.cz

- Start the network also when doing a remote X11 installation (#165458,
  hare).
- 2.13.101

-------------------------------------------------------------------
Mon May  8 17:32:59 CEST 2006 - jdsl@suse.de

- added hard require from y2-installation to suseRegister (hmuelle)
- added new w3m-jail for registration (#167225)
- fixed passing of url to browser(s) for registration (#167225)
- switched to Enterprise strings for inst_suse_register (shorn)
- 2.13.100

-------------------------------------------------------------------
Thu May  4 14:31:29 CEST 2006 - jsrain@suse.cz

- added congratulate text to the control file (#170881)
- 2.13.99

-------------------------------------------------------------------
Thu May  4 13:10:48 CEST 2006 - jsrain@suse.cz

- disable timeout in popup before installation reboot in case
  of SSH installation (#160301)

-------------------------------------------------------------------
Thu May  4 11:21:32 CEST 2006 - locilka@suse.cz

- include proofread message texts

-------------------------------------------------------------------
Wed May  3 10:26:29 CEST 2006 - locilka@suse.cz

- Busy cursor when "Contacting server" in suse_register (#171061).
- 2.13.97

-------------------------------------------------------------------
Tue May  2 15:25:35 CEST 2006 - locilka@suse.cz

- Display KDE-related help in the Congratulations dialog only
  in case of KDE as the default windowmanager (#170880).
- 2.13.96

-------------------------------------------------------------------
Fri Apr 28 14:10:50 CEST 2006 - locilka@suse.cz

- Proper checking for available network when adding an Add-On
  product. Network-related options are disabled in case of missing
  network both in installation and running system (#170147).
- 2.13.95

-------------------------------------------------------------------
Fri Apr 28 11:32:03 CEST 2006 - jsuchome@suse.cz

- initialize package callbacks for add on product workflow (#170317)
- 2.13.94

-------------------------------------------------------------------
Thu Apr 27 16:50:50 CEST 2006 - mvidner@suse.cz

- Tell libzypp-zmd-backend not to write sources to zypp db,
  we are going to do it ourselves (#170113).
- 2.13.93

-------------------------------------------------------------------
Thu Apr 27 16:03:39 CEST 2006 - jsrain@suse.de

- handle missing SHORTLABEL in content file (#170129)
- 2.13.92

-------------------------------------------------------------------
Thu Apr 27 14:57:23 CEST 2006 - fehr@suse.de

- set limit for separate /home to 14G for SLED (#169232)

-------------------------------------------------------------------
Thu Apr 27 11:16:56 CEST 2006 - ms@suse.de

- removed update_xf86config call, checking for /dev/psaux was
  broken and is no longer needed because the default mouse device
  is /dev/input/mice since many versions now (#168816)

-------------------------------------------------------------------
Thu Apr 27 10:52:08 CEST 2006 - mvidner@suse.cz

- When asking for update URLs, go trough products, not patterns (#169836).
- 2.13.91

-------------------------------------------------------------------
Thu Apr 27 08:34:33 CEST 2006 - locilka@suse.cz

- Making "SLP Catalog" selection bigger (maximum ncurses size)
  (#168718)
- 2.13.90

-------------------------------------------------------------------
Tue Apr 25 22:58:52 CEST 2006 - jsrain@suse.de

- fixed service proposal in SLES control file (#159771)

-------------------------------------------------------------------
Tue Apr 25 16:19:11 CEST 2006 - locilka@suse.cz

- Return `next instead of `ok in case of SLP Add-On Source (#165989)
- 2.13.89

-------------------------------------------------------------------
Mon Apr 24 16:22:14 CEST 2006 - jsrain@suse.de

- GDM is default if both KDE and GNOME installed (#155095)
- 2.13.88

-------------------------------------------------------------------
Mon Apr 24 13:30:50 CEST 2006 - sh@suse.de

- V 2.13.87
- Removed "Disagree with all" button (bug #163001)

-------------------------------------------------------------------
Mon Apr 24 12:35:52 CEST 2006 - ug@suse.de

- 2.13.86

-------------------------------------------------------------------
Mon Apr 24 11:52:47 CEST 2006 - ug@suse.de

- X-SuSE-YaST-AutoInstRequires=lan
  added to desktop file of suse register.
  Otherwise the registration fails.

-------------------------------------------------------------------
Mon Apr 24 09:37:57 CEST 2006 - lnussel@suse.de

- run rcSuSEfirewall2 reload when installing via vnc or ssh (#153467)
- 2.13.85

-------------------------------------------------------------------
Fri Apr 21 23:26:26 CEST 2006 - jsrain@suse.de

- determine base product accordign to flag (#160585)
- 2.13.84

-------------------------------------------------------------------
Fri Apr 21 17:26:15 CEST 2006 - jdsn@suse.de

- added proxy support for registration browser (#165891)
- 2.13.83

-------------------------------------------------------------------
Thu Apr 20 22:22:59 CEST 2006 - jsrain@suse.de

- handle installation restart with repeating last step (#167561)
- 2.13.82

-------------------------------------------------------------------
Thu Apr 20 18:51:55 CEST 2006 - jdsn@suse.de

- proxy support for registration process (#165891)
- disable w3m registration by control variable (aj)
- 2.13.81

-------------------------------------------------------------------
Thu Apr 20 16:09:23 CEST 2006 - mvidner@suse.cz

- When cloning, save installation sources beforehand (#165860).
- 2.13.80

-------------------------------------------------------------------
Wed Apr 19 19:55:47 CEST 2006 - jsrain@suse.de

- restore buttons after calling DASD or zFCP module (#160399)
- 2.13.79

-------------------------------------------------------------------
Wed Apr 19 15:04:03 CEST 2006 - locilka@suse.cz

- Added more debugging messages to the inst_proposal (#162831)
- 2.13.78

-------------------------------------------------------------------
Tue Apr 18 22:58:41 CEST 2006 - jsrain@suse.de

- display proper popup when aborting add-on product installation
  (#159689)

-------------------------------------------------------------------
Tue Apr 18 22:22:02 CEST 2006 - jdsn@suse.de

- in inst_suse_register:
- busy/waiting popups (#163366, #164794)
- text changes (#165509)
- autodisable checkbox "Registration Code" (# 165841)
- error handling in case no browser is available
- cleanup
- 2.13.77

-------------------------------------------------------------------
Tue Apr 18 21:44:45 CEST 2006 - jsrain@suse.de

- do not initialize catalogs before booting installed system (#162899)
- 2.13.76

-------------------------------------------------------------------
Tue Apr 18 18:08:18 CEST 2006 - mvidner@suse.cz

- Do not try to add empty URL as an update source (#165860#c12).

-------------------------------------------------------------------
Tue Apr 18 17:02:05 CEST 2006 - mvidner@suse.cz

- Fixed a typo in the previous change.
- 2.13.75

-------------------------------------------------------------------
Tue Apr 18 14:06:21 CEST 2006 - locilka@suse.cz

- Add-On SLP source was allways returning `back also in case
  of `ok (`next) (#165989)
- 2.13.74

-------------------------------------------------------------------
Tue Apr 18 10:12:19 CEST 2006 - mvidner@suse.cz

- Skip popup and unnecessary work if there are no online update
  sources for add-ons (#167233).
- 2.13.73

-------------------------------------------------------------------
Fri Apr 14 22:25:11 CEST 2006 - jsrain@suse.de

- prevent from changing installation mode and system for update once
  it is selected (#165832)
- added add-on products to installation/update proposal for SLES/SLED
- 2.13.72

-------------------------------------------------------------------
Fri Apr 14 13:19:52 CEST 2006 - lslezak@suse.cz

- call vm_finish client at the end of installation - disable
  some services in Xen domU (#161720, #161721, #161756)
- 2.13.71

-------------------------------------------------------------------
Thu Apr 13 18:17:52 CEST 2006 - jdsn@suse.de

- changed control files according to (#165509)

-------------------------------------------------------------------
Thu Apr 13 10:35:42 CEST 2006 - mvidner@suse.cz

- Do not display errors if language specific release notes are missing
  on the installation source (#165767).
- 2.13.70

-------------------------------------------------------------------
Wed Apr 12 16:24:48 CEST 2006 - jdsn@suse.de

- added missing autoyast entries in suse_register.desktop
- 2.13.69

-------------------------------------------------------------------
Wed Apr 12 12:57:53 CEST 2006 - jsuchome@suse.cz

- control files updated for manual online update run (#165503)
- 2.13.68

-------------------------------------------------------------------
Wed Apr 12 11:39:08 CEST 2006 - ms@suse.de

- fixed displaying ftp password in plaintext in y2start.log (#164824)

-------------------------------------------------------------------
Wed Apr 12 11:05:34 CEST 2006 - mvidner@suse.cz

- Do not mangle the URL obtained from suse_register (#165499).
- 2.13.67

-------------------------------------------------------------------
Wed Apr 12 09:15:48 CEST 2006 - locilka@suse.cz

- fixed Product.ycp - relnotes_url might be defined as an empty
  string (#165314).
- 2.13.66

-------------------------------------------------------------------
Tue Apr 11 22:19:03 CEST 2006 - jsrain@suse.de

- fixed boot if root is on LVM (initialize udev symlinks) (#163073)
- 2.13.65

-------------------------------------------------------------------
Tue Apr 11 16:01:40 CEST 2006 - jdsn@suse.de

- in inst_suse_register:
  - resized popups (hmuelle)
  - new info pupop showing new update server (aj)
  - removed cancel button (#164801, shorn)
- 2.13.64

-------------------------------------------------------------------
Tue Apr 11 11:28:23 CEST 2006 - fehr@suse.de

- flag for evms in control.SLES.xml needs to be true

-------------------------------------------------------------------
Mon Apr 10 17:08:10 CEST 2006 - mvidner@suse.cz

- Add installation sources for online update (#163192).
- 2.13.63

-------------------------------------------------------------------
Fri Apr  7 23:01:33 CEST 2006 - jsrain@suse.de

- provide Product::short_name (#163702)
- 2.13.62

-------------------------------------------------------------------
Fri Apr  7 15:14:01 CEST 2006 - jdsn@suse.de

- fixed evaluation of control file variables (#162988)
- 2.13.61

-------------------------------------------------------------------
Fri Apr  7 09:39:20 CEST 2006 - jsuchome@suse.cz

- 2.13.60

-------------------------------------------------------------------
Thu Apr  6 17:10:07 CEST 2006 - ms@suse.de

- allow huge memory allocations (#151515)

-------------------------------------------------------------------
Thu Apr  6 15:19:13 CEST 2006 - jsuchome@suse.cz

- Product.ycp: read SHORTLABEL value from content file (#163702)

-------------------------------------------------------------------
Wed Apr  5 18:13:11 CEST 2006 - mvidner@suse.cz

- Call SourceManager::SyncYaSTInstSourceWithZMD () in
  inst_rpmcopy(continue) because inst_suse_register does not run
  without a network connection (#156030#c30).

-------------------------------------------------------------------
Wed Apr  5 17:05:27 CEST 2006 - jsrain@suse.de

- do not rewrite log from SCR running in chroot during installation
- fix checking for duplicate sources (#159662)
- 2.13.59

-------------------------------------------------------------------
Tue Apr  4 18:11:34 CEST 2006 - jdsn@suse.de

- fixed w3m registration again (#162462)
- changed Requires to Recommends for suseRegister (hmuelle, aj)
- 2.13.58

-------------------------------------------------------------------
Mon Apr  3 18:27:15 CEST 2006 - jdsn@suse.de

- fixed w3m in ncuses registration (#162462)
- changes in suse_register to test new server side business logic
- 2.13.57

-------------------------------------------------------------------
Mon Apr  3 14:33:44 CEST 2006 - locilka@suse.cz

- Using yast-addon icon in the .desktop file and also in the source
  code (#154930).
- 2.13.56

-------------------------------------------------------------------
Mon Apr  3 14:32:08 CEST 2006 - ug@suse.de

- by default, enable clone box on SLD

-------------------------------------------------------------------
Mon Apr  3 14:22:22 CEST 2006 - ug@suse.de

- uncheck clone checkbox if cloning is greyed out (#162457)

-------------------------------------------------------------------
Fri Mar 31 17:32:03 CEST 2006 - mvidner@suse.cz

- Tell ZMD to get the inst source (#156030)
- No unlocking after all (#160319)
  - Don't reset zypp
  - Reenable Back
  - Fetch update source from suse_resigster and add it
- 2.13.55

-------------------------------------------------------------------
Thu Mar 30 13:42:35 CEST 2006 - mvidner@suse.cz

- Reset zypp and release its lock before suse_register (#160319).
  Therefore disabled the Back button.
- Don't run add-on.ycp if another process has the zypp lock (#160319).
- 2.13.53

-------------------------------------------------------------------
Thu Mar 30 12:31:49 CEST 2006 - jdsn@suse.de

- included new desktop file in Makefile (162112)

-------------------------------------------------------------------
Wed Mar 29 17:57:35 CEST 2006 - jsrain@suse.de

- prevent from installing one product multiple times (#159662)
- 2.13.54

-------------------------------------------------------------------
Wed Mar 29 16:43:02 CEST 2006 - locilka@suse.cz

- Fixed adding SLP-based Add-On product (#161270)
- SLP-based Add-On product handling moved to separate function
- Add-On MediaSelect dialog creation moved to separate function
- Changed icon for License
- 2.13.52

-------------------------------------------------------------------
Tue Mar 29 16:06:23 CEST 2006 - jdsn@suse.de

- late feature "force registration" for suse_register (aj, shorn)

-------------------------------------------------------------------
Tue Mar 28 21:29:07 CEST 2006 - jdsn@suse.de

- added 'rm -f /var/lib/zypp/zmd_updated_the_sources'
  flag file to be deleted if suse_register runs during installation
  file checked by online update - deletion requested by mvidner
- 2.13.51

-------------------------------------------------------------------
Tue Mar 28 20:53:13 CEST 2006 - jdsn@suse.de

- added autoyast part of suse_register
- icon for product registration (#160293)
- fixes for inst_suse_register
- 2.13.50

-------------------------------------------------------------------
Mon Mar 27 23:47:38 CEST 2006 - jsrain@suse.de

- removed desktop selection from NLD workflow (#160650)

-------------------------------------------------------------------
Fri Mar 24 15:15:30 CET 2006 - locilka@suse.cz

- Filling up list of release_notes urls for all installed products
  in the Product.ycp. Needed for internet_test (#160563).
- 2.13.49

-------------------------------------------------------------------
Fri Mar 24 11:00:06 CET 2006 - ms@suse.de

- added initvicons call in second stage S05-config (#160299)

-------------------------------------------------------------------
Thu Mar 23 18:34:18 CET 2006 - jdsn@suse.de

- fixed security issue: suse-ncc dummy user got his own group

-------------------------------------------------------------------
Thu Mar 23 18:33:25 CET 2006 - jdsn@suse.de

- added controlfile configured default settings for suse_register
- 2.13.47

-------------------------------------------------------------------
Thu Mar 23 16:23:37 CET 2006 - locilka@suse.cz

- Display license immediately after the Add-On product is scanned
  and added. Handle user interaction.
- 2.13.46

-------------------------------------------------------------------
Thu Mar 23 14:16:46 CET 2006 - jdsn@suse.de

- final texts for suse_register
- nonroot - warning for suse_register
- 2.13.45

-------------------------------------------------------------------
Thu Mar 23 13:19:03 CET 2006 - locilka@suse.cz

- Displaying license of the Add-On product if exists. Trying the
  localized version first. Waiting for user interaction if needed.
- Displaying info.txt if exists (#160017)
- Adjusting testsuites
- 2.13.44

-------------------------------------------------------------------
Mon Mar 22 19:04:55 CET 2006 - jdsn@suse.de

- fixed missing module in makefile
- 2.13.43

-------------------------------------------------------------------
Wed Mar 22 19:03:57 CET 2006 - locilka@suse.cz

- Added fallback for adding add-on products without file
  installation.xml. In this case, the product is added as a normal
  installation source and sw_single is called.
- 2.13.42

-------------------------------------------------------------------
Mon Mar 22 18:45:17 CET 2006 - jdsn@suse.de

- fixed ssh bug in suse_register
- suse_register reads and writes configuration to sysconfig
- final texts in suse_register
- 2.13.41

-------------------------------------------------------------------
Wed Mar 22 13:43:12 CET 2006 - mvidner@suse.cz

- Fixed release notes download (by Product::FindBaseProducts), #159490.

-------------------------------------------------------------------
Wed Mar 22 11:40:18 CET 2006 - jdsn@suse.de

- changed help text in suse_register
- patch to make the ComboBox appear longer in release_notes

-------------------------------------------------------------------
Tue Mar 21 16:33:32 CET 2006 - locilka@suse.cz

- adding "Local Directory" option for Add-On Products when no
  network is available (#159779).
- avoid from adding "Unknown" Add-On Product when Cancel button
  pressed in the Add New Add-On popup (#159784).

-------------------------------------------------------------------
Tue Mar 21 08:57:51 CET 2006 - jsuchome@suse.cz

- returned dependency on yast2-online-update

-------------------------------------------------------------------
Tue Mar 21 07:57:37 CET 2006 - visnov@suse.cz

- try to get add-on product control files only optionally (#159116)
- 2.13.40

-------------------------------------------------------------------
Mon Mar 20 10:08:13 CET 2006 - locilka@suse.cz

- disabled skipping the 'Installation Mode' dialog when no other
  installed Linux found. Just disabling 'Update' and 'Other'
  options in that case (#157695).
- removed calling uml_finish, client doesn't has been dropped.

-------------------------------------------------------------------
Fri Mar 17 22:50:06 CET 2006 - jsrain@suse.de

- added AytoYaST support for add-on products
- 2.13.39

-------------------------------------------------------------------
Fri Mar 17 09:30:02 CET 2006 - locilka@suse.cz

- fixed .desktop file for Add-On Products, now it starts add-on
  instead of sw_single when launched from YaST Control Center
  (#158869).

-------------------------------------------------------------------
Thu Mar 16 23:24:11 CET 2006 - jsrain@suse.de

- added zFCP and DASD modules to list of modules to be cloned after
  SLES installation (#153378)
- 2.13.38

-------------------------------------------------------------------
Thu Mar 16 23:10:06 CET 2006 - jsrain@suse.de

- fixed product handling (&product; macro) (#151050)
- allow multiple installation sources (#151755)

-------------------------------------------------------------------
Thu Mar 16 15:51:42 CET 2006 - jdsn@suse.de

- fixed blocker bug (#158628), suse_register call in all products

-------------------------------------------------------------------
Thu Mar 16 14:56:36 CET 2006 - fehr@suse.de

- increase maximal size of root fs to 20 Gig (#158608)
- 2.13.37

-------------------------------------------------------------------
Wed Mar 15 18:21:54 CET 2006 - jsrain@suse.de

- do not overwrite language settings during update (#156562)
- do not offer network sources for Add-On products if no network is
  configured (#156467)
- 2.13.36

-------------------------------------------------------------------
Tue Mar 14 18:16:32 CET 2006 - jdsn@suse.de

- corrected titles in control file
- 2.13.35

-------------------------------------------------------------------
Tue Mar 14 18:11:53 CET 2006 - jdsn@suse.de

- 2.13.34

-------------------------------------------------------------------
Tue Mar 14 18:09:58 CET 2006 - jdsn@suse.de

- new browser for registration
- new texts for registration module

-------------------------------------------------------------------
Mon Mar 13 16:26:00 CET 2006 - jsrain@suse.de

- report an error if creating catalog for add-on product fails
  (#157566)
- 2.13.33

-------------------------------------------------------------------
Fri Mar 10 19:02:04 CET 2006 - jsrain@suse.de

- disable add-on products if inst-sys is mounted from CD
- 2.13.32

-------------------------------------------------------------------
Fri Mar 10 18:33:55 CET 2006 - jdsn@suse.de

- fixed security bug (#157008)
- added link to browser for Novell privacy statement

-------------------------------------------------------------------
Fri Mar 10 17:55:11 CET 2006 - mvidner@suse.cz

- Start ncurses UI in non-threaded mode to enable spawning of
  interactive processes (like w3m for suseRegister, #150799).
- 2.13.31

-------------------------------------------------------------------
Fri Mar 10 12:17:56 CET 2006 - ms@suse.de

- forcing using xim for Qt Input (#156962)

-------------------------------------------------------------------
Thu Mar  9 17:36:39 CET 2006 - mvidner@suse.cz

- Control files: added network/startmode, being ifplugd for SL and
  SLED, auto for SLES (#156388).
- 2.13.30

-------------------------------------------------------------------
Thu Mar  9 17:35:30 CET 2006 - jsrain@suse.de

- fixed asking for add-on product CD (#156469)

-------------------------------------------------------------------
Thu Mar  9 12:01:07 CET 2006 - ms@suse.de

- include proofread message texts

-------------------------------------------------------------------
Wed Mar  8 17:00:41 CET 2006 - jdsn@suse.de

- fixed launch of yastbrowser (during installation)
- 2.13.29

-------------------------------------------------------------------
Wed Mar  8 15:25:57 CET 2006 - ms@suse.de

- fixed createStageList() function to be more restrictive on checking
  for stage files. Adapt startup documentation according to this
  change (#144783)

-------------------------------------------------------------------
Wed Mar  8 14:25:02 CET 2006 - lrupp@suse.de

- added suseRegister to Requires

-------------------------------------------------------------------
Tue Mar  7 22:27:45 CET 2006 - jdsn@suse.de

- added functionality to skip suse register and/or online update
- 2.13.28

-------------------------------------------------------------------
Tue Mar  7 20:07:43 CET 2006 - jsrain@suse.de

- added yastbrowser

-------------------------------------------------------------------
Tue Mar  7 00:26:26 CET 2006 - jsrain@suse.de

- fixed back button behavior in installation mode dialog (#155044)

-------------------------------------------------------------------
Mon Mar  6 10:47:31 CET 2006 - visnov@suse.cz

- enable media callbacks in the add-on product handling

-------------------------------------------------------------------
Fri Mar  3 23:30:36 CET 2006 - jsrain@suse.de

- added .desktop file for add-on product installation (#154930)
- properly initialize source for add-on product (#154980)
- 2.13.27

-------------------------------------------------------------------
Fri Mar  3 10:43:12 CET 2006 - visnov@suse.cz

- reset package manager before installing patches

-------------------------------------------------------------------
Wed Mar  1 23:19:47 CET 2006 - jsrain@suse.de

- release all medias before registering add-on product CD or DVD
  (#154348)
- check whether files are on the add-on product media before using
  them (#154314)
- 2.13.26

-------------------------------------------------------------------
Mon Feb 27 18:32:05 CET 2006 - jsrain@suse.de

- fixed setting default desktop according to destop dialog (#152709)
- 2.13.25

-------------------------------------------------------------------
Fri Feb 24 19:40:37 CET 2006 - jsrain@suse.de

- select base product before runing add-on products dialog
- 2.13.24

-------------------------------------------------------------------
Fri Feb 24 16:57:03 CET 2006 - ms@suse.de

- added qt plugin check to check_network function (#149025)

-------------------------------------------------------------------
Thu Feb 23 16:15:50 CET 2006 - jsrain@suse.de

- changed the name of the add-on product control file (#152770)
- 2.13.23

-------------------------------------------------------------------
Wed Feb 22 23:05:28 CET 2006 - jsrain@suse.de

- using correct icon (#151630)
- 2.13.22

-------------------------------------------------------------------
Wed Feb 22 12:45:54 CET 2006 - ms@suse.de

- added console startup message when y2base is called (#148165)

-------------------------------------------------------------------
Wed Feb 22 10:28:42 CET 2006 - visnov@suse.cz

- adapt BuildRequires
- 2.13.21

-------------------------------------------------------------------
Wed Feb 22 01:20:18 CET 2006 - jsrain@suse.de

- do not offer creating AutoYaST profile in first boot mode
  (#152285)
- 2.13.20

-------------------------------------------------------------------
Sun Feb 19 17:48:17 CET 2006 - jsrain@suse.de

- made inst_proposal more resistent to incorrect data returned from
  client modules (#148271)

-------------------------------------------------------------------
Fri Feb 17 23:58:34 CET 2006 - jsrain@suse.de

- removed dependency on yast2-online-update
- integrated add-on product selection to installation workflow
- 2.13.19

-------------------------------------------------------------------
Fri Feb 17 14:19:46 CET 2006 - mvidner@suse.cz

- inst_release_notes: Let the combo box have a label.
- inst_disks_activate: fixed the textdomain (s390 -> installation)

-------------------------------------------------------------------
Thu Feb 16 23:29:18 CET 2006 - jsrain@suse.de

- several fixes of add-on product installation
- 2.13.18

-------------------------------------------------------------------
Tue Feb 14 23:40:31 CET 2006 - jsrain@suse.de

- added possibility to use standalone-installation proposals when
  installing with base product
- added support for replacing 2nd stage workflow
- added support for disabling individual proposal
- added support for inserting steps to inst_finish for add-on
  products
- added copying merged control files to installed system, merging
  them for 2nd stage workflow
- 2.13.17

-------------------------------------------------------------------
Tue Feb 14 18:32:18 CET 2006 - jdsn@suse.de

- new release notes module (multiple release notes) FATE: 120129
- 2.13.16

-------------------------------------------------------------------
Tue Feb 14 01:22:52 CET 2006 - jsrain@suse.de

- fixed add-on product workflow and proposal merging

-------------------------------------------------------------------
Mon Feb 13 22:33:37 CET 2006 - jsrain@suse.de

- updated patchs on add-on product CD according to spec
- 2.13.15

-------------------------------------------------------------------
Mon Feb 13 10:09:58 CET 2006 - visnov@suse.cz

- save zypp.log from instsys

-------------------------------------------------------------------
Sun Feb 12 20:41:09 CET 2006 - olh@suse.de

- umount /dev and /sys unconditionally in umount_finish.ycp

-------------------------------------------------------------------
Sun Feb 12 19:41:28 CET 2006 - olh@suse.de

- remove obsolete comment from umount_finish.ycp

-------------------------------------------------------------------
Sun Feb 12 18:35:41 CET 2006 - visnov@suse.cz

- revert redirect

-------------------------------------------------------------------
Sun Feb 12 16:45:43 CET 2006 - kkaempf@suse.de

- redirect stderr to /var/log/YaST2/zypp.log when running
  1st or 2nd stage installation. (#149001)

-------------------------------------------------------------------
Thu Feb  9 21:27:28 CET 2006 - jsrain@suse.de

- added add-on product installation in running system

-------------------------------------------------------------------
Thu Feb  9 00:56:18 CET 2006 - jsrain@suse.de

- added control file merging functionality

-------------------------------------------------------------------
Tue Feb  7 17:57:40 CET 2006 - mvidner@suse.cz

- control files: Configure the hostname in the main installation
  workflow also in SuSE Linux (#142758) and SLED (#137340).
- 2.13.13

-------------------------------------------------------------------
Mon Feb  6 10:43:59 CET 2006 - olh@suse.de

- remove the /usr/share/locale/br symlink creation, there is
  no user of /usr/share/locale files inside the inst-sys
- remove the hostname linux, domainname local calls
  the hostname is already set in inst_setup.
  yast can not be restarted with ssh installs

-------------------------------------------------------------------
Tue Jan 31 14:30:07 CET 2006 - fehr@suse.de

- disable proposal with separate /home for SLES

-------------------------------------------------------------------
Mon Jan 30 18:19:31 CET 2006 - ms@suse.de

- fixed PCI bus ID setup (#145938)

-------------------------------------------------------------------
Fri Jan 27 14:37:30 CET 2006 - ms@suse.de

- adding truetype font path to the vnc font path (#139351)

-------------------------------------------------------------------
Thu Jan 26 12:51:17 CET 2006 - fehr@suse.de

- remove loading of dm modules, if needed this is done in libstorage

-------------------------------------------------------------------
Tue Jan 24 13:00:43 CET 2006 - ms@suse.de

- added check for testutf8 binary (#144699)

-------------------------------------------------------------------
Tue Jan 24 08:29:29 CET 2006 - jsrain@suse.cz

- enable iSCSI dialog during installation
- 2.13.12

-------------------------------------------------------------------
Mon Jan 23 13:21:46 CET 2006 - mvidner@suse.cz

- Added networkmanager_proposal to the network proposal.
- 2.13.11

-------------------------------------------------------------------
Mon Jan 23 13:03:09 CET 2006 - ms@suse.de

- added y2start.log message if YaST exits abnormally (#141016)
- fixed repatching of xorg.conf file (#144538)

-------------------------------------------------------------------
Mon Jan 23 09:30:07 CET 2006 - jsrain@suse.cz

- added "enable_clone" option (#144101)

-------------------------------------------------------------------
Mon Jan 16 17:07:17 CET 2006 - mvidner@suse.cz

- Prefer the string product feature network/network_manager (always,
  laptop, never) over boolean network/network_manager_is_default.

-------------------------------------------------------------------
Fri Jan 13 14:12:31 CET 2006 - jsrain@suse.cz

- run the desktop dialog also on SLES (#142771)
- added iscsi installation to the installatino workflow
- 2.13.10

-------------------------------------------------------------------
Wed Jan 11 14:50:18 CET 2006 - jsrain@suse.cz

- call installation clients for DASD/zFCP configuration instead of
  the run-time ones

-------------------------------------------------------------------
Mon Jan  9 16:47:46 CET 2006 - jsrain@suse.cz

- write mouse information on PPC (#116406)
- UI mode set to expert for SLES
- reset storage after (de)activating any disk (#140936)
- 2.13.9

-------------------------------------------------------------------
Fri Jan  6 16:20:23 CET 2006 - ms@suse.de

- fixed HVC_CONSOLE_HINT text (#140386)

-------------------------------------------------------------------
Thu Jan  5 16:49:24 CET 2006 - jsrain@suse.cz

- Removed unneeded stuff from proposals on some architectures for
  SLES (#140999, #140991)
- Added iSCSI to installation workflow (real call still missing)
- moved DASD/zFCP disk activation prior installation mode selection
  (#140936)
- 2.13.8

-------------------------------------------------------------------
Thu Jan  5 14:29:12 CET 2006 - sh@suse.de

- V 2.13.7
- Fixed bugs #79289, #114037: trouble with y2cc at end of installation
  Dropped y2cc at end of installation (OK from aj + gp)

-------------------------------------------------------------------
Thu Jan  5 13:52:48 CET 2006 - mvidner@suse.cz

- control file: for SLES, ask for the host name in the main workflow (F4126)

-------------------------------------------------------------------
Thu Jan  5 13:04:46 CET 2006 - jsuchome@suse.cz

- control file: for NLD, do not enable autologin by default (#140990)

-------------------------------------------------------------------
Tue Jan  3 12:11:15 CET 2006 - ms@suse.de

- don't call initvicons on s390/s390x architectures (#140383)

-------------------------------------------------------------------
Thu Dec 22 12:25:26 CET 2005 - fehr@suse.de

- added try_separate_home to partitioning section of control.xml

-------------------------------------------------------------------
Wed Dec 21 11:30:11 CET 2005 - ms@suse.de

- fixed startup Makefile.am

-------------------------------------------------------------------
Wed Dec 21 10:36:13 CET 2005 - visnov@suse.cz

- merged proofread texts

-------------------------------------------------------------------
Tue Dec 20 13:14:02 CET 2005 - ms@suse.de

- added support for graphical installation on ia64 archs (#140142)

-------------------------------------------------------------------
Mon Dec 19 18:10:00 CET 2005 - sh@suse.de

- Implemented feature #300359: Show Beta notice during installation
  Now showing /info.txt in a popup (with a simple "OK" button)
  over the license agreement
- V 2.13.6

-------------------------------------------------------------------
Fri Dec 16 16:15:24 CET 2005 - jsrain@suse.cz

- do not call obsolete gnome-postinstall script
- added list of modules to offer clone at the end of installation
  to control files
- 2.13.5

-------------------------------------------------------------------
Wed Dec 14 12:07:13 CET 2005 - ms@suse.de

- make service startup more robust (#138433)

-------------------------------------------------------------------
Fri Dec  2 16:19:15 CET 2005 - mvidner@suse.cz

- Added control file variables network_manager_is_default,
  force_static_ip.
- 2.13.4

-------------------------------------------------------------------
Fri Dec  2 09:57:48 CET 2005 - jsrain@suse.cz

- mark missing texts for translation (#136021)

-------------------------------------------------------------------
Wed Nov 30 08:07:25 CET 2005 - lslezak@suse.cz

- removed Xen and UML sections from control files
  (moved to yast2-vm package)
- 2.13.4

-------------------------------------------------------------------
Tue Nov 29 14:19:05 CET 2005 - sh@suse.de

- Implemented feature #110081: License translations
- V 2.13.3

-------------------------------------------------------------------
Mon Nov 28 12:50:08 CET 2005 - jsrain@suse.cz

- adjusted default desktop in control files (#132491)

-------------------------------------------------------------------
Tue Nov 22 12:58:19 CET 2005 - jsrain@suse.cz

- added default desktop to control files

-------------------------------------------------------------------
Fri Nov 11 08:20:27 CET 2005 - jsrain@suse.cz

- write hwcfg-static-printer only if parallel port is present
  (#116406)
- 2.13.2

-------------------------------------------------------------------
Tue Nov  1 13:02:58 CET 2005 - jsrain@suse.cz

- adapted to inst_desktop_new.ycp -> inst_desktop.ycp rename

-------------------------------------------------------------------
Tue Oct 18 12:35:16 CEST 2005 - ms@suse.de

- added update check: update_xf86config to be called in case of
  update. The script will fix the mouse configuration if the device
  /dev/mouse or /dev/psaux is in use (#118755)

-------------------------------------------------------------------
Mon Oct 17 16:28:11 CEST 2005 - ms@suse.de

- added testX binary check

-------------------------------------------------------------------
Thu Oct 13 16:21:53 CEST 2005 - ms@suse.de

- fixed startup scripts because Stefan changed the X11 module
  naming from drv.o to drv.so :-(

-------------------------------------------------------------------
Fri Sep 30 14:22:28 CEST 2005 - jsrain@suse.cz

- remove checking whether to run language selection (language
  module knows better whether it is needed)

-------------------------------------------------------------------
Mon Sep 26 17:48:58 CEST 2005 - jsrain@suse.cz

- do close target before switching from update to bare metal
  installation (#115075)
- do not set default window manager in sysconfig if neither KDE
  nor GNOME are installed (#115412)
- 2.13.0

-------------------------------------------------------------------
Fri Sep  9 14:14:24 CEST 2005 - ms@suse.de

- fixed service startup sequence of HAL and DBUS (#115815)

-------------------------------------------------------------------
Wed Sep  7 16:00:24 CEST 2005 - jsrain@suse.cz

- fixed typo in the cursor scheme name for GNOME (#74309)
- 2.12.28

-------------------------------------------------------------------
Wed Sep  7 09:16:44 CEST 2005 - jsuchome@suse.cz

- 2.12.27

-------------------------------------------------------------------
Tue Sep  6 17:01:51 CEST 2005 - jsrain@suse.cz

- fixed freezing installation while saving configured hardware
 (#115387)

-------------------------------------------------------------------
Tue Sep  6 13:28:06 CEST 2005 - jsrain@suse.cz

- use correct icons for license agreement and installation mode
  dialogs (#105158)
- 2.12.26

-------------------------------------------------------------------
Mon Sep  5 17:30:18 CEST 2005 - ms@suse.de

- fixed braille setup (#115278)

-------------------------------------------------------------------
Mon Sep  5 16:25:44 CEST 2005 - ms@suse.de

- start dbus in Second-Stage/S06-services (#114667)

-------------------------------------------------------------------
Mon Sep  5 12:46:43 CEST 2005 - jsrain@suse.cz

- save all configured hardware at the end of installation (#104676)
- 2.12.25

-------------------------------------------------------------------
Thu Sep  1 13:45:29 CEST 2005 - ms@suse.de

- start hald in Second-Stage/S06-services (#114667)

-------------------------------------------------------------------
Mon Aug 29 09:56:30 CEST 2005 - jsrain@suse.cz

- reset package manager when switched installation mode (#105857)
- 2.12.24

-------------------------------------------------------------------
Fri Aug 26 10:23:24 CEST 2005 - jsrain@suse.cz

- set default cursor theme according to default desktop (#74309)
- 2.12.23

-------------------------------------------------------------------
Wed Aug 24 10:39:48 CEST 2005 - ms@suse.de

- fixed umount_result setting in /etc/install.inf. A space is
  needed between the colon and the value (#112620)

-------------------------------------------------------------------
Tue Aug 23 15:02:53 CEST 2005 - ms@suse.de

- fixed umount call in First-Stage setup -> added F03-umount (#103800)

-------------------------------------------------------------------
Tue Aug 23 12:46:16 CEST 2005 - jsrain@suse.cz

- mark correct tab selected after language is changed (#105995)
- reset target map when switching between installation and upgrade
  (#106627)

-------------------------------------------------------------------
Mon Aug 22 12:18:08 CEST 2005 - jsrain@suse.cz

- fixed title icons for proposal dialogs (#105165)
- 2.12.22

-------------------------------------------------------------------
Fri Aug 19 15:39:31 CEST 2005 - jsrain@suse.cz

- reverted forcing language dialog in NCurses (#102958)
- 2.12.21

-------------------------------------------------------------------
Fri Aug 19 15:33:08 CEST 2005 - ms@suse.de

- fixed mouse probing call, was never called in initial stage (#100665)

-------------------------------------------------------------------
Fri Aug 19 11:32:09 CEST 2005 - arvin@suse.de

- improved initialisation of libstorage callbacks (bug #105562)

-------------------------------------------------------------------
Wed Aug 17 17:37:02 CEST 2005 - ms@suse.de

- added umount_result key to /etc/install.inf containing the exit
  code from trying to umount the inst-sys (#103800)
- 2.12.19

-------------------------------------------------------------------
Wed Aug 17 15:45:40 CEST 2005 - jsrain@suse.cz

- handle correctly if _proposal client returns nil as warning level
  (#105154)

-------------------------------------------------------------------
Wed Aug 17 15:09:44 CEST 2005 - arvin@suse.de

- check if /sbin/splash exists (bug #105159)
- 2.12.18

-------------------------------------------------------------------
Tue Aug 16 08:51:16 CEST 2005 - jsrain@suse.cz

- build relation between old keys and new UDIs (#104676)

-------------------------------------------------------------------
Mon Aug 15 16:49:22 CEST 2005 - jsrain@suse.cz

- merged texts from proofread
- 2.12.17

-------------------------------------------------------------------
Mon Aug 15 14:45:43 CEST 2005 - ms@suse.de

- fixed vncpassword handling (#104377)

-------------------------------------------------------------------
Mon Aug 15 13:02:07 CEST 2005 - jsrain@suse.cz

- make the OK button in other installatino options popup default
  button (#104589)

-------------------------------------------------------------------
Fri Aug 12 14:35:19 CEST 2005 - jsrain@suse.cz

- force language selection in NCurses (#102958)
- 2.12.16

-------------------------------------------------------------------
Fri Aug 12 12:32:42 CEST 2005 - ms@suse.de

- fixed use of graphical installer within SSH session (#53767)

-------------------------------------------------------------------
Fri Aug 12 10:15:26 CEST 2005 - ms@suse.de

- fixed set_splash function to work with SuSE 10.0

-------------------------------------------------------------------
Tue Aug  9 15:22:24 CEST 2005 - ms@suse.de

- fixed shell warning (#100729)

-------------------------------------------------------------------
Mon Aug  8 14:06:10 CEST 2005 - jsrain@suse.cz

- show URL of product vendor in congratulation dialog (#102542)

-------------------------------------------------------------------
Fri Aug  5 13:00:16 CEST 2005 - lslezak@suse.cz

- added virtual machine proposal into contol file
- 2.12.15

-------------------------------------------------------------------
Wed Aug  3 13:01:20 CEST 2005 - jsrain@suse.cz

- fixed behavior in proposal with tabs if one of the submodules
  returned an error (#100203)
- 2.12.14

-------------------------------------------------------------------
Tue Aug  2 15:24:14 CEST 2005 - jsrain@suse.cz

- do not allow going back after 2nd stage installation is
  interrupted by reboot
- restore settings after reboot during 2nd stage installation

-------------------------------------------------------------------
Thu Jul 28 11:31:15 CEST 2005 - jsrain@suse.cz

- updated the installation confirmation popup (#98841)
- changed label of push button to access boot and repair (#98836),
  added help text
- 2.12.13

-------------------------------------------------------------------
Mon Jul 25 14:56:54 CEST 2005 - ms@suse.de

- include functions start_yast_and_reboot() and start_yast_again()
  according to a feature request for Jiri.

-------------------------------------------------------------------
Fri Jul 22 13:09:38 CEST 2005 - jsrain@suse.cz

- fixed dialog captions of proposals

-------------------------------------------------------------------
Thu Jul 21 17:01:57 CEST 2005 - fehr@suse.de

- replace obsolete SCR agent calls by call to Storage::ActivateHld()

-------------------------------------------------------------------
Thu Jul 21 11:54:19 CEST 2005 - ms@suse.de

- fixed YaST2.call::wait_for_x11() to set an initial value
  for server_running (#97381)
- 2.12.12

-------------------------------------------------------------------
Tue Jul 19 17:25:15 CEST 2005 - jsrain@suse.cz

- fixed switch from installation to update and vice versa
- added support for reboot and restart of YaST during 2nd stage
  installation
- updated control file to show 3 installation stages

-------------------------------------------------------------------
Mon Jul 18 13:38:50 CEST 2005 - jsrain@suse.cz

- updated control file
- minor inst_proposal clean-up
- 2.12.11

-------------------------------------------------------------------
Fri Jul 15 15:35:03 CEST 2005 - jsrain@suse.cz

- fixed behavior of several dialogs
- 2.12.10

-------------------------------------------------------------------
Thu Jul 14 18:18:42 CEST 2005 - jsrain@suse.cz

- added installation workflow
- added support for tabs in proposals
- adapted to new partitioner using storage-lib (arvin)
- moved inst_desktop.ycp to yast2-packager
- 2.12.9

-------------------------------------------------------------------
Mon Jul 11 16:21:58 CEST 2005 - jsrain@suse.cz

- removed dependency on vanished Display.ycp to fix build
- 2.12.8

-------------------------------------------------------------------
Mon Jul 11 11:14:18 CEST 2005 - ms@suse.de

- fixed race condition in checking servers exit code (#91342)
- fixed testX and xupdate paths

-------------------------------------------------------------------
Thu Jun  2 16:57:14 CEST 2005 - jsrain@suse.cz

- put focus on the release notes to allow scrolling without pushing
  Tab many times to move the focus (#80215)

-------------------------------------------------------------------
Wed Jun  1 14:12:06 CEST 2005 - mvidner@suse.cz

- Added a scr file for .etc.install_inf_options (#75720).
- 2.12.7

-------------------------------------------------------------------
Tue May 31 11:39:56 CEST 2005 - ms@suse.de

- implement check for driver update mode (#84155)

-------------------------------------------------------------------
Tue May 31 11:04:04 CEST 2005 - ms@suse.de

- applied patch from Olaf to avoid some time consuming calls (#86178)
- allow "vnc=1 usessh=1" as install and debug method (#45127)

-------------------------------------------------------------------
Mon May 30 15:55:55 CEST 2005 - jsrain@suse.cz

- display message when fallen into text mode installation (#53748)

-------------------------------------------------------------------
Mon May 16 10:53:27 CEST 2005 - jsrain@suse.cz

- renamed 'default' variable
- 2.12.6

-------------------------------------------------------------------
Tue May 10 14:05:01 CEST 2005 - jsrain@suse.cz

- copy /etc/X11/xorg.conf instead of XF86Config to the target
  system
- 2.12.5

-------------------------------------------------------------------
Mon May  9 18:27:54 CEST 2005 - ms@suse.de

- removed sed update of BusID (#78950)

-------------------------------------------------------------------
Wed Apr 27 12:56:15 CEST 2005 - jsrain@suse.cz

- modularized inst_finish.ycp
- 2.12.4

-------------------------------------------------------------------
Thu Apr 21 11:14:04 CEST 2005 - ms@suse.de

- fixed X11 config patching code, related to (#66989)

-------------------------------------------------------------------
Mon Apr 18 17:10:55 CEST 2005 - jsrain@suse.cz

- one more fix for new ProductFeatures.ycp interface
- 2.12.3

-------------------------------------------------------------------
Mon Apr 18 15:19:44 CEST 2005 - jsrain@suse.cz

- adapted to new interface of ProductFeatures.ycp
- 2.12.2

-------------------------------------------------------------------
Thu Apr 14 17:19:30 CEST 2005 - visnov@suse.cz

- 2.12.1

-------------------------------------------------------------------
Wed Apr  6 15:39:25 CEST 2005 - ms@suse.de

- inst-sys move XF86Config to xorg.conf (#66989)

-------------------------------------------------------------------
Tue Mar 29 14:23:17 CET 2005 - jsrain@suse.cz

- updated the layout of the source files in the repository
- 2.12.0

-------------------------------------------------------------------
Wed Mar 23 15:04:17 CET 2005 - ms@suse.de

- fixed vnc server arguments (#70896)

-------------------------------------------------------------------
Sat Mar 19 10:15:14 CET 2005 - ms@suse.de

- fixed second stage locale setup for textbased installation (#73631)

-------------------------------------------------------------------
Tue Mar 15 16:59:19 CET 2005 - ms@suse.de

- IMPORTANT: fixed locale setup (#72145)

-------------------------------------------------------------------
Tue Mar 15 09:44:32 CET 2005 - jsrain@suse.cz

- enable netdaemon if GNOME is default desktop (#72018)

-------------------------------------------------------------------
Mon Mar 14 15:23:17 CET 2005 - jsrain@suse.cz

- enable FAM daemon when GNOME is installed

-------------------------------------------------------------------
Mon Mar 14 14:15:34 CET 2005 - ms@suse.de

- fixed missing reboot on SSH installation (#67043)

-------------------------------------------------------------------
Fri Mar 11 16:50:14 CET 2005 - ms@suse.de

- added option --auto-fonts to Y2_QT_ARGS (#72174)

-------------------------------------------------------------------
Fri Mar 11 12:57:37 CET 2005 - ms@suse.de

- fixed setting TERM variable (#71771)

-------------------------------------------------------------------
Mon Mar  7 08:27:03 CET 2005 - jsrain@suse.cz

- initialize &product; macro in inst_suseconfig (#70899)
- set hwcfg file for parallel printer (#64412)

-------------------------------------------------------------------
Thu Mar  3 17:36:56 CET 2005 - ms@suse.de

- fixed LANG setting in F03-language (#66498)

-------------------------------------------------------------------
Thu Mar  3 12:53:00 CET 2005 - ms@suse.de

- fixed startup scripts for pcmcia/usb network installations (#65164)

-------------------------------------------------------------------
Wed Mar  2 10:53:37 CET 2005 - jsrain@suse.cz

- merged texts from proofread

-------------------------------------------------------------------
Wed Mar  2 06:42:11 CET 2005 - nashif@suse.de

- url in last dialog is set to www.novell.com/linux

-------------------------------------------------------------------
Tue Mar  1 12:13:09 CET 2005 - jsrain@suse.cz

- removed obsolete symlink juggling (#66016)

-------------------------------------------------------------------
Thu Feb 24 16:10:03 CET 2005 - ms@suse.de

- added logsize check to FirstStage/F07-logging

-------------------------------------------------------------------
Wed Feb 23 11:35:18 CET 2005 - jsrain@suse.cz

- fixed comments for translators

-------------------------------------------------------------------
Tue Feb 22 18:30:15 CET 2005 - ms@suse.de

- fixed check for X11 configuration in continue mode (#66224)

-------------------------------------------------------------------
Tue Feb 22 13:11:41 CET 2005 - sh@suse.de

- V 2.11.17

-------------------------------------------------------------------
Tue Feb 22 13:05:23 CET 2005 - ms@suse.de

- fixed Y2MAXLOGSIZE setting, which was set to 0 because df within
  inst-sys is not an option for checking the filesystem space

-------------------------------------------------------------------
Mon Feb 21 18:10:26 CET 2005 - sh@suse.de

- Proper log-rotating in inst_finish
- V 2.11.16

-------------------------------------------------------------------
Fri Feb 18 10:55:09 CET 2005 - jsrain@suse.cz

- added "Initializing..." title to installation before something
  else is shown (#51039)

-------------------------------------------------------------------
Thu Feb 17 12:41:33 CET 2005 - ms@suse.de

- fixed inst-sys copy process of XF86Config to take care
  about the new name xorg.conf

-------------------------------------------------------------------
Wed Feb 16 14:53:57 CET 2005 - jsrain@suse.cz

- fix displaying release notes if the localized version is not
  available (#50911)

-------------------------------------------------------------------
Thu Feb 10 13:13:50 CET 2005 - jsrain@suse.cz

- reduced forced minimal size of the release notes popup (#50637)
- fixed the order of proposal creation (and thus firewall
  is enabled again) (#50622)
- 2.11.15

-------------------------------------------------------------------
Wed Feb  9 19:16:22 CET 2005 - nashif@suse.de

- Save files control.xml and info.txt from installation into
  /etc/YaST2.

-------------------------------------------------------------------
Wed Feb  9 15:05:33 CET 2005 - jsrain@suse.cz

- additional kernel parameters in control file Prof moved to
  the new variable (#50369)

-------------------------------------------------------------------
Tue Feb  8 16:14:44 CET 2005 - nashif@suse.de

- Moved ProductControl to yast2 package

-------------------------------------------------------------------
Mon Feb  7 13:46:48 CET 2005 - jsrain@suse.cz

- fixed order of items in the "Change" button in proposals (#50204)
- merged texts from proofread
- added label informing about release notes from media
- fixed translating empty string in the installation steps
- 2.11.12

-------------------------------------------------------------------
Fri Feb  4 13:14:54 CET 2005 - jsrain@suse.cz

- display release notes from installation proposal

-------------------------------------------------------------------
Wed Feb  2 18:21:48 CET 2005 - ms@suse.de

- fixed control center call (#50389)

-------------------------------------------------------------------
Tue Feb  1 17:02:20 CET 2005 - nashif@suse.de

- Fixed left "steps" display problems (#50388)

-------------------------------------------------------------------
Wed Jan 26 16:12:23 CET 2005 - nashif@suse.de

- install inst_default_desktop.ycp (#49838)

-------------------------------------------------------------------
Tue Jan 25 07:21:53 CET 2005 - nashif@suse.de

- Fixed arguments in control file
- Fixed deleting completed steps
- 2.11.10

-------------------------------------------------------------------
Mon Jan 24 16:29:32 CET 2005 - nashif@suse.de

- Moved installation workflow routines out of installation.ycp
- Adapted arguments of installation clients
- Enhanced control file and made it more readable (arguments of clients
  are clearer now)

-------------------------------------------------------------------
Mon Jan 24 11:27:55 CET 2005 - ms@suse.de

- fixed language environment (#49811)

-------------------------------------------------------------------
Thu Jan 13 11:35:45 CET 2005 - jsrain@suse.cz

- changed the "System will boot now..." message at the end of
  isnt_finish.ycp (#41592)
- 2.11.8

-------------------------------------------------------------------
Wed Jan 12 12:44:29 CET 2005 - ms@suse.de

- removed xmset calls to disable/enable the mouse pointer.
- prevent patching X11 configuration in continue mode

-------------------------------------------------------------------
Wed Jan 12 11:39:31 CET 2005 - ms@suse.de

- fixed yast startup in continue mode. The evaluation of the
  variables USE_SSH and VNC was wrong in S08-start and
  S09-cleanup

-------------------------------------------------------------------
Tue Jan 11 16:16:38 CET 2005 - jsrain@suse.cz

- prevent disabling the Next button in the proposal (#46708)

-------------------------------------------------------------------
Wed Jan  5 17:30:11 CET 2005 - jsrain@suse.cz

- removed unneeded imports and variables from installation.ycp
- adapted to changed interface of Kernel.ycp
- 2.11.7

-------------------------------------------------------------------
Tue Jan  4 09:45:17 CET 2005 - jsrain@suse.cz

- on SGI Altix add fetchop and mmtimer to MODULES_LOADED_ON_BOOT
  (was disabled due to problems in Kernel.ycp) (bug #46971)
- disable Back/Accept buttons in inst_finish.ycp (#37025)

-------------------------------------------------------------------
Thu Dec 16 15:13:23 CET 2004 - sh@suse.de

- Applied patch from bug #49275: Enable user to skip proposal
  even if there is a blocker error in it

-------------------------------------------------------------------
Thu Dec 09 10:52:54 CET 2004 - arvin@suse.de

- disable inclusion of fetchop and mmtimer in
  MODULES_LOADED_ON_BOOT on SGI Altix (bug #46971)

-------------------------------------------------------------------
Fri Dec  3 15:05:57 CET 2004 - ms@suse.de

- include some patches from old startup code which has been
  changed while developing the new startup concept. Please note
  all architecture dependant code has to be part of the startup/arch
  directories and must be included in a clean way to the new scripts.
  I will not include any arch changes made in the last weeks because
  this will lead to the same horrible situation we had in the past.
  if there is anything which has to be handled differntly on another
  architecture this must be done separately to be able to maintain
  that code longer than two days

-------------------------------------------------------------------
Wed Dec  1 12:04:13 CET 2004 - sh@suse.de

- Fixed bug #48722: Inconsistent lower/upper case in mode dialog

-------------------------------------------------------------------
Mon Nov 29 12:32:36 CET 2004 - ms@suse.de

- startup scripts ready now. reports can be send using bug: (#46886)

-------------------------------------------------------------------
Thu Nov 11 18:11:38 CET 2004 - arvin@suse.de

- always use Directory::logdir

-------------------------------------------------------------------
Thu Nov 11 17:47:45 CET 2004 - sh@suse.de

- Record macros during installation:
  /var/log/YaST2/macro_inst_initial.ycp for initial stage,
  /var/log/YaST2/macro_inst_cont.ycp  for "continue" mode

-------------------------------------------------------------------
Tue Nov 02 08:45:57 CET 2004 - arvin@suse.de

- allow to select repair/boot in installation mode selection even
  when no update is possible (bug #39874)

-------------------------------------------------------------------
Mon Nov  1 14:32:25 CET 2004 - visnov@suse.cz

- set product name in wizard (#46247)

-------------------------------------------------------------------
Wed Oct 27 11:20:44 CEST 2004 - arvin@suse.de

- on SGI Altix add fetchop and mmtimer to MODULES_LOADED_ON_BOOT
  (bug #46971)

-------------------------------------------------------------------
Tue Oct 26 12:36:26 CEST 2004 - jsrain@suse.cz

- moved parts of Mode.ycp to Installation.ycp
- adapted to Mode.ycp clean-up
- 2.11.2

-------------------------------------------------------------------
Tue Oct 19 10:46:15 CEST 2004 - lslezak@suse.cz

- UML mode: copy /etc/mtab file to host system (#42859)
- version 2.11.1

-------------------------------------------------------------------
Mon Oct 11 15:04:26 CEST 2004 - jsrain@suse.cz

- adapted to functional interface of Arch.ycp

-------------------------------------------------------------------
Mon Oct 11 10:43:25 CEST 2004 - jsrain@suse.cz

- moved default logon/window manager setting to extra client,
  setting it according to the base package selection (#46619)
- 2.11.0

-------------------------------------------------------------------
Thu Sep 30 15:12:09 CEST 2004 - sh@suse.de

- V 2.10.30
- Made final confirmation popup higher to accomodate all text
  without scrolling even in more verbose languages (de, fr)

-------------------------------------------------------------------
Wed Sep 29 14:13:35 CEST 2004 - mls@suse.de

- stop splash animation before starting yast
- go to verbose mode if X didn't start

-------------------------------------------------------------------
Mon Sep 27 15:37:03 CEST 2004 - arvin@suse.de

- don't create top-level "media" convenience links (bug #46152)

-------------------------------------------------------------------
Wed Sep 22 16:48:43 CEST 2004 - sh@suse.de

- Made final installation confirmation dialog wider and higher
  to avoid scrolling even for more verbose languages (de, fr)
- V 2.10.27

-------------------------------------------------------------------
Wed Sep 22 09:30:45 CEST 2004 - visnov@suse.cz

- reinitialize dialog after mode chosen (#45784)

-------------------------------------------------------------------
Tue Sep 21 14:48:15 CEST 2004 - arvin@suse.de

- use suse marble in congratulation screen (bug #45712)

-------------------------------------------------------------------
Mon Sep 20 13:52:35 CEST 2004 - sh@suse.de

- V 2.10.24
- Merged accidentially split translatable messages

-------------------------------------------------------------------
Fri Sep 17 16:12:53 CEST 2004 - sh@suse.de

- V 2.10.23
- Changed final installation confirmation dialog according to
  bug #45279

-------------------------------------------------------------------
Fri Sep 17 12:12:12 CEST 2004 - arvin@suse.de

- moved popup with boot message further to the end (bug #45432)

-------------------------------------------------------------------
Thu Sep 16 17:00:17 CEST 2004 - snwint@suse.de

- use language info from linuxrc to set LANG in YaST.start; this is
  just to run ncurses yast in fbiterm for exotic languages

-------------------------------------------------------------------
Wed Sep 15 15:16:41 CEST 2004 - arvin@suse.de

- fixed back button in internet test dialog (bug #45319)

-------------------------------------------------------------------
Wed Sep 15 14:48:09 CEST 2004 - visnov@suse.cz

- initialize proposal heading before creating dialog (#45340)

-------------------------------------------------------------------
Tue Sep 14 18:22:06 CEST 2004 - sh@suse.de

- V 2.10.20
- Fixed bug #45271: Mixture of en_UK / en_US: "licence" / "license"

-------------------------------------------------------------------
Tue Sep 14 17:05:15 CEST 2004 - mvidner@suse.cz

- Copy the DHCP cache to the right place (#45150).

-------------------------------------------------------------------
Tue Sep 14 12:46:53 CEST 2004 - arvin@suse.de

- fixed help text in main proposal (bug #45093)

-------------------------------------------------------------------
Tue Sep 14 10:53:02 CEST 2004 - jsrain@suse.cz

- added enable_firewall and firewall_ssh_enable to control file
  for PROF
- added related handlinng to ProductControl

-------------------------------------------------------------------
Mon Sep 13 12:57:41 CEST 2004 - jsrain@suse.cz

- set FAM_ONLY_LOCAL and start fam according to default windowmanager
- 2.10.18

-------------------------------------------------------------------
Mon Sep 13 11:28:33 CEST 2004 - arvin@suse.de

- added system info entry to update proposal (bug #45096)

-------------------------------------------------------------------
Fri Sep 10 13:03:30 CEST 2004 - snwint@suse.de

- use vesa driver as fallback, not vga (see #38253, comment #11)

-------------------------------------------------------------------
Thu Sep  9 15:49:46 CEST 2004 - mvidner@suse.cz

- Added a client to test the network and hardware proposals (#44677).
- 2.10.16

-------------------------------------------------------------------
Wed Sep  8 15:47:16 CEST 2004 - visnov@suse.cz

- implemented reordering of proposal items
- implemented support for hyperlinks in proposal summaries

-------------------------------------------------------------------
Tue Sep 07 14:18:56 CEST 2004 - arvin@suse.de

- added proposal step to initialize sources during update before
  mounting filesystems (needed to solve bug #44724)

-------------------------------------------------------------------
Mon Sep  6 13:33:34 CEST 2004 - mvidner@suse.cz

- Copy the DHCP client cache so that we can request the same IP
  (#43974).
- 2.10.14

-------------------------------------------------------------------
Mon Sep  6 09:50:37 CEST 2004 - jsrain@suse.cz

- avoid asking to confirm one license multiple times (#44145)

-------------------------------------------------------------------
Fri Sep 03 14:33:07 CEST 2004 - arvin@suse.de

- call Bootloader::Update instead of Bootloader::Write during
  update (bug #44286)

-------------------------------------------------------------------
Mon Aug 30 17:23:29 CEST 2004 - jsrain@suse.cz

- ask to confirm licenses of packages before installing/updating
  (#44145)
- 2.10.12

-------------------------------------------------------------------
Fri Aug 27 16:59:56 CEST 2004 - mvidner@suse.cz

- When showing the address for a VNC installation, don't rely on
  install.inf, print the current IP (#43974).
- 2.10.11

-------------------------------------------------------------------
Fri Aug 27 15:09:13 CEST 2004 - arvin@suse.de

- merged proof read messages

-------------------------------------------------------------------
Wed Aug 25 11:56:57 CEST 2004 - arvin@suse.de

- avoid tmp file in /tmp (bug #39444)

-------------------------------------------------------------------
Wed Aug 18 09:10:38 CEST 2004 - arvin@suse.de

- updated fvwmrc.yast2 (see bug #43796)

-------------------------------------------------------------------
Tue Aug 17 15:27:40 CEST 2004 - nashif@suse.de

- XFree86 -> xorg-x11 (#43832)

-------------------------------------------------------------------
Fri Aug 13 22:12:31 CEST 2004 - nashif@suse.de

- Fixed update (#43795)

-------------------------------------------------------------------
Wed Aug 11 18:03:11 CEST 2004 - nashif@suse.de

- Copy EULA to installed system for later use in firstboot module

-------------------------------------------------------------------
Wed Aug 11 16:09:43 CEST 2004 - nashif@suse.de

- Added firewall to network proposal (#43718)

-------------------------------------------------------------------
Tue Aug 10 15:21:56 CEST 2004 - nashif@suse.de

- Add default label for proposals

-------------------------------------------------------------------
Tue Aug 10 14:31:34 CEST 2004 - mvidner@suse.cz

- Fixed arguments for proposals (`initial)

-------------------------------------------------------------------
Mon Aug  9 19:37:28 CEST 2004 - nashif@suse.de

- Enable locking of proposals in control file
- Updated DTD for control file

-------------------------------------------------------------------
Thu Jul 29 10:10:04 CEST 2004 - nashif@suse.de

- New variables for ui and language handling added to control file
- Use Linuxrc module for install.inf and yast.inf handling

-------------------------------------------------------------------
Tue Jul 20 11:18:33 CEST 2004 - arvin@suse.de

- use capitalized SUSE in congratulation screen (bug #38853)

-------------------------------------------------------------------
Tue Jun 15 19:16:26 CEST 2004 - sh@suse.de

- Fixed typo in ssh install script (#42058)

-------------------------------------------------------------------
Tue Jun 15 14:11:06 CEST 2004 - sh@suse.de

- Fixed bug #41597: EULA must be scrolled in both dimensions

-------------------------------------------------------------------
Tue Jun 15 12:23:23 CEST 2004 - arvin@suse.de

- added Requires for yast2-update (bug #42013)

-------------------------------------------------------------------
Fri Jun 11 00:58:40 CEST 2004 - nashif@suse.de

- Added variable software_proposal to control file (NLD)

-------------------------------------------------------------------
Thu Jun 10 03:53:14 CEST 2004 - nashif@suse.de

- Added control for NLD

-------------------------------------------------------------------
Tue Jun  8 04:55:22 CEST 2004 - nashif@suse.de

- Also install control file for SLES to avoid lots of possible
  confusion when control file is not found on installation media
  and fallback file is used.
  (#41696)

-------------------------------------------------------------------
Tue Jun  8 04:37:03 CEST 2004 - nashif@suse.de

- Fixed bug #41696: yast uses elevator=anticipatory instead of
  elevator=as

-------------------------------------------------------------------
Sun May 30 00:38:55 CEST 2004 - nashif@suse.de

- Added Services to main control file for translation (#41367)
- 2.9.83

-------------------------------------------------------------------
Thu May 27 14:40:46 CEST 2004 - mvidner@suse.cz

- Added variables to ProductFeatures
  so that yast2-nis-client testsuite passes (~#41038).
- 2.9.82

-------------------------------------------------------------------
Thu May 27 12:21:19 CEST 2004 - arvin@suse.de

- added special console handling for iSeries (bug #39025)

-------------------------------------------------------------------
Wed May 26 11:12:56 CEST 2004 - arvin@suse.de

- set LD_LIBRARY_PATH in 1st stage installation start script
  (bug #40833)

-------------------------------------------------------------------
Tue May 25 14:10:33 CEST 2004 - jsrain@suse.cz

- set the I/O scheduler in ProductFeatures (#41038)
- 2.9.79

-------------------------------------------------------------------
Mon May 24 14:58:50 CEST 2004 - arvin@suse.de

- again ask for TERM variable if it's set to "vt100" (bug #40991)

-------------------------------------------------------------------
Tue May 18 15:32:30 CEST 2004 - arvin@suse.de

- moved fvwmrc.notitle from sax2 here (bug #37480)

-------------------------------------------------------------------
Tue May 11 13:54:26 CEST 2004 - lslezak@suse.cz

- don't ask for TERM variable if it's already set to "xterm"
  or "vt100" from linuxrc (don't ask in UML installation) (#39947)
- version 2.9.76

-------------------------------------------------------------------
Tue May 04 11:13:53 CEST 2004 - arvin@suse.de

- merged proofread messages

-------------------------------------------------------------------
Fri Apr 30 16:30:13 CEST 2004 - arvin@suse.de

- readded vnc remote proposal to SLES workflow (bug #31023)

-------------------------------------------------------------------
Wed Apr 28 15:38:45 CEST 2004 - arvin@suse.de

- quick implementation of execution of update.post2 scripts
  (bug #38677)

-------------------------------------------------------------------
Wed Apr 28 15:26:30 CEST 2004 - lslezak@suse.cz

- set Ctrl+Alt+Del handler in /etc/inittab to halt (instead of
  reboot) in UML system (safe shutdown from host system using
  uml_mconsole)
- version 2.9.73

-------------------------------------------------------------------
Tue Apr 27 18:25:25 CEST 2004 - gs@suse.de

- write Console: entry for p690 hvc console before reading
  /etc/install.inf (bug #39527)

-------------------------------------------------------------------
Tue Apr 27 10:34:06 CEST 2004 - arvin@suse.de

- call Pkg::SetAdditionalLocales after language change from
  proposal (bug #38366)

-------------------------------------------------------------------
Mon Apr 26 12:34:02 CEST 2004 - arvin@suse.de

- activate lvm and md before booting into a installed system
  (bug #39423)

-------------------------------------------------------------------
Thu Apr 22 18:12:43 CEST 2004 - arvin@suse.de

- removed support of starting yast2 installation without keyboard
  (linuxrc always reports a keyboard now) (bug #39235)

-------------------------------------------------------------------
Thu Apr 22 11:08:53 CEST 2004 - arvin@suse.de

- run unicode_{start,stop} only if they are present (bug #35714)

-------------------------------------------------------------------
Wed Apr 21 13:23:17 CEST 2004 - arvin@suse.de

- uses special sles screen for user authentication on sles

-------------------------------------------------------------------
Mon Apr 19 08:44:01 CEST 2004 - lslezak@suse.cz

- UML mode fixes: don't copy mtab to the host (it's not needed),
  find kernel and initrd even when symlinks are missing
  (workaround for bug #39063)
- added help text in UML installation proposal
- version 2.9.64

-------------------------------------------------------------------
Fri Apr 16 17:58:43 CEST 2004 - nashif@suse.de

- store variables needed in run-time in a sysconfig like file
- first try to load saved control file before fallback to packaged one.

-------------------------------------------------------------------
Fri Apr 16 14:57:44 CEST 2004 - arvin@suse.de

- fixed network start for remote x11 installation (bug #38832)

-------------------------------------------------------------------
Fri Apr 16 14:26:09 CEST 2004 - lslezak@suse.cz

- UML mode fixes: don't copy mtab to the host (it's not needed),
  find kernel and initrd even when symlinks are missing
  (workaround for bug #39063)
- added help text in UML installation proposal

-------------------------------------------------------------------
Fri Apr 16 11:08:42 CEST 2004 - arvin@suse.de

- removed keyboard proposal from update proposal for the update
  in the running system (bug #37817)

-------------------------------------------------------------------
Fri Apr 16 10:57:57 CEST 2004 - arvin@suse.de

- don't run on serial console in case of vnc or ssh installation
  (bug #37325)

-------------------------------------------------------------------
Thu Apr 15 18:26:04 CEST 2004 - arvin@suse.de

- add "service" proposal to SLES installation

-------------------------------------------------------------------
Thu Apr 15 12:03:00 CEST 2004 - arvin@suse.de

- log fvwm output for vnc installation (bug #30061)

-------------------------------------------------------------------
Wed Apr 07 12:37:53 CEST 2004 - arvin@suse.de

- avoid tmp file creation in check.boot script (bug #38572)

-------------------------------------------------------------------
Tue Apr 06 19:04:33 CEST 2004 - arvin@suse.de

- use fbiterm for CJK locales if appropriate (bug #37823)

-------------------------------------------------------------------
Tue Apr  6 18:55:20 CEST 2004 - nashif@suse.de

- only_update_selected option added to product feature set
- V 2.9.56

-------------------------------------------------------------------
Tue Apr  6 16:26:14 CEST 2004 - sh@suse.de

- V 2.9.55
- Fixed bug #36908: Use dynamic fonts based on resolution

-------------------------------------------------------------------
Mon Apr  5 14:38:22 CEST 2004 - fehr@suse.de

- load module dm-snapshort at to prevent hangs if LVM contains
  snapshot LVs (#36422)

-------------------------------------------------------------------
Mon Apr 05 11:32:21 CEST 2004 - arvin@suse.de

- show correct warning in second stage installation when xserver
  can't be started (bug #38298)

-------------------------------------------------------------------
Mon Apr 05 11:04:34 CEST 2004 - arvin@suse.de

- adjusted decision of frontend depending on memory size to memory
  requirements of new interpreter (bug #38298)
- fixed memory value in warning popup

-------------------------------------------------------------------
Sat Apr 03 17:44:03 CEST 2004 - arvin@suse.de

- use fbiterm for CJK locales if appropriate (bug #37823)

-------------------------------------------------------------------
Fri Apr 02 15:59:59 CEST 2004 - arvin@suse.de

- finally changed license to GPL for good

-------------------------------------------------------------------
Thu Apr 01 11:34:10 CEST 2004 - arvin@suse.de

- symmetricalized calls to inst_netsetup (bug #37763)

-------------------------------------------------------------------
Thu Apr 01 11:03:37 CEST 2004 - arvin@suse.de

- removed step label for inst_netsetup (bug #37546)

-------------------------------------------------------------------
Wed Mar 31 19:41:34 CEST 2004 - nashif@suse.de

- Added 2 options to control file:
   inform_about_suboptimal_distribution
   use_desktop_scheduler

-------------------------------------------------------------------
Wed Mar 31 17:19:12 CEST 2004 - lslezak@suse.cz

- inst_finish.ycp - copy kernel image, initrd and /etc/mtab to
  the host system in UML installation mode

-------------------------------------------------------------------
Tue Mar 30 11:25:44 CEST 2004 - arvin@suse.de

- disable virtual desktops in fvwm during vnc installation
  (bug #37480)

-------------------------------------------------------------------
Mon Mar 29 14:48:56 CEST 2004 - fehr@suse.de

- call Storage::FinishInstall() at end of installation

-------------------------------------------------------------------
Mon Mar 29 14:46:51 CEST 2004 - sh@suse.de

- Fixed bug #36713 (relies on yast2-core with fix for bug #36711):
  textdomain for wizard steps should come from control.xml

-------------------------------------------------------------------
Mon Mar 29 05:22:12 CEST 2004 - nashif@suse.de

- fixed copying of hook script logs into installed system

-------------------------------------------------------------------
Sun Mar 28 16:05:19 CEST 2004 - nashif@suse.de

- fixed hook scrips, now using WFM::Read(.local...) (#36831 )
- Not executing any scripting after last client
- Detecting mode before installation steps are sets (#37070 )
- logging hook output to /var/log/YaST2 and copying those
file to installed system.

-------------------------------------------------------------------
Thu Mar 25 16:49:04 CET 2004 - sh@suse.de

- Fixed bug #34618: Don't use full-screen if started remotely

-------------------------------------------------------------------
Thu Mar 25 14:50:07 CET 2004 - ms@suse.de

- fixed driver to use on ia64 systems. there is no framebuffer
  available but the vesa driver is working now (#34909)
- fixed possible loop at installation. handle different exit codes
  from testX in scripts/YaST2. The needed changes to testX have
  been made within the sax2 package (#36794)

-------------------------------------------------------------------
Thu Mar 25 12:12:44 CET 2004 - arvin@suse.de

- removed network proposal from update work flow

-------------------------------------------------------------------
Wed Mar 24 16:10:31 CET 2004 - arvin@suse.de

- renamed usbdevfs to usbfs (bug #31869)

-------------------------------------------------------------------
Wed Mar 24 15:07:03 CET 2004 - sh@suse.de

- Fixed bug #36850: Strange texts in y2qt wizard side bar
- V 2.9.42

-------------------------------------------------------------------
Wed Mar 24 11:13:46 CET 2004 - gs@suse.de

- workaround beta3 pre bug: deactivate Hooks::Run
  (causes crash after inst_finish)
- V 2.9.41

-------------------------------------------------------------------
Mon Mar 22 20:32:41 CET 2004 - nashif@suse.de

- Execute features client if variables are set in control file
- V 2.9.40

-------------------------------------------------------------------
Mon Mar 22 15:58:33 CET 2004 - sh@suse.de

- V 2.9.39
- Fixed bug #36292: Wizard steps not translated
- Preliminary fix for bug #36713: Use textdomain from XML file

-------------------------------------------------------------------
Mon Mar 22 11:14:07 CET 2004 - arvin@suse.de

- introduced and handle new variable Installation::scr_destdir
  to be used by Storage (bug #34996)

-------------------------------------------------------------------
Sun Mar 21 19:48:42 CET 2004 - nashif@suse.de

- read/set language/keyboard/timezone
- added client to set product variables before entering proposal

-------------------------------------------------------------------
Fri Mar 19 15:47:08 CET 2004 - arvin@suse.de

- omit skip/don't skip buttons in uml proposal

-------------------------------------------------------------------
Thu Mar 18 16:18:30 CET 2004 - arvin@suse.de

- fixed update work flow setting (bug #36429 and #35007)

-------------------------------------------------------------------
Thu Mar 18 09:59:01 CET 2004 - mvidner@suse.cz

- Fall back to runlevel 3 if we accidentally don't set it
  in the installation proposal. It would be 0 (#35662).

-------------------------------------------------------------------
Wed Mar 17 22:56:12 CET 2004 - nashif@suse.de

- Add runlevel to s390 proposal
- remove x11 from autoinst workflow (handled differently)

-------------------------------------------------------------------
Wed Mar 17 05:46:03 CET 2004 - nashif@suse.de

- update wizard steps at the right spot to enable switching back
  to installation mode

-------------------------------------------------------------------
Tue Mar 16 21:18:06 CET 2004 - kkaempf@suse.de

- run cleanup script for GNOME (#36196)

-------------------------------------------------------------------
Tue Mar 16 16:02:52 CET 2004 - msvec@suse.cz

- added icons to network and hardware proposals

-------------------------------------------------------------------
Tue Mar 16 14:26:03 CET 2004 - fehr@suse.de

- fix typo devmap_mkmod.sh -> devmap_mknod.sh
- 2.9.32

-------------------------------------------------------------------
Tue Mar 16 01:53:54 CET 2004 - nashif@suse.de

- Enabled evms_config in control file

-------------------------------------------------------------------
Tue Mar 16 01:31:55 CET 2004 - nashif@suse.de

- Update steps when switching modes (#35590)

-------------------------------------------------------------------
Mon Mar 15 12:00:07 CET 2004 - arvin@suse.de

- don't ask for terminal type during vnc installation (bug #33534)

-------------------------------------------------------------------
Fri Mar 12 06:45:02 CET 2004 - nashif@suse.de

- Update control file for autoinst
- Enable swittching of steps upon mode change
- Added possibility to disable a workflow step in runtime

-------------------------------------------------------------------
Thu Mar 11 18:50:55 CET 2004 - sh@suse.de

- Fixed bug #34618: Don't use full screen in remote installation

-------------------------------------------------------------------
Wed Mar 10 14:40:11 CET 2004 - arvin@suse.de

- don't warn if only no disk controller can be found (bug #35546)

-------------------------------------------------------------------
Wed Mar 10 09:51:29 CET 2004 - arvin@suse.de

- extended uml installation work flow

-------------------------------------------------------------------
Wed Mar 10 07:08:09 CET 2004 - nashif@suse.de

- Set wizard steps depending on installation mode

-------------------------------------------------------------------
Wed Mar 10 03:04:53 CET 2004 - nashif@suse.de

- removed include dir from spec

-------------------------------------------------------------------
Wed Mar 10 01:07:58 CET 2004 - sh@suse.de

- V 2.9.24
- Migration to new wizard

-------------------------------------------------------------------
Tue Mar  9 13:08:25 CET 2004 - msvec@suse.cz

- replaced X11 version detection code with (simpler) YCP
- package could be noarch currently (reduced NFB a lot)

-------------------------------------------------------------------
Mon Mar 08 11:54:40 CET 2004 - arvin@suse.de

- call more generalized storage function during update

-------------------------------------------------------------------
Fri Mar 05 12:07:50 CET 2004 - arvin@suse.de

- load correct device mapper module and create nodes

-------------------------------------------------------------------
Thu Mar  4 16:40:36 CET 2004 - visnov@suse.cz

- added type info
- 2.9.20

-------------------------------------------------------------------
Wed Mar  3 17:48:49 CET 2004 - nashif@suse.de

- Moved product features to new feature module

-------------------------------------------------------------------
Wed Mar  3 17:43:45 CET 2004 - sh@suse.de

- Applied rw's patch for bug #34531

-------------------------------------------------------------------
Wed Mar 03 15:45:45 CET 2004 - arvin@suse.de

- call storage function to update fstab (bug #34996)

-------------------------------------------------------------------
Tue Mar  2 17:47:11 CET 2004 - sh@suse.de

- Added user-visible workflow step descriptions for new wizard
  layout

-------------------------------------------------------------------
Mon Mar 01 16:53:44 CET 2004 - arvin@suse.de

- work on UML installation

-------------------------------------------------------------------
Fri Feb 27 03:31:46 CET 2004 - nashif@suse.de

- New control file based installation merged

-------------------------------------------------------------------
Fri Feb 20 19:53:00 CET 2004 - arvin@suse.de

- handle abort button in inst_finish (bug #30303)

-------------------------------------------------------------------
Fri Feb 20 11:28:26 CET 2004 - arvin@suse.de

- removed obsolete code from start scripts (bug #31805)

-------------------------------------------------------------------
Mon Feb 16 16:52:00 CET 2004 - mvidner@suse.cz

- set the runlevel according to the proposal
- 2.9.15

-------------------------------------------------------------------
Mon Feb 16 16:01:35 CET 2004 - arvin@suse.de

- added more flexible package handling for products

-------------------------------------------------------------------
Mon Feb 16 13:49:50 CET 2004 - mvidner@suse.cz

- added runlevel_proposal to installation_proposals (#30028)
- 2.9.14

-------------------------------------------------------------------
Mon Feb 16 11:20:01 CET 2004 - arvin@suse.de

- removed obsolete Mode::hardBoot

-------------------------------------------------------------------
Fri Feb 13 15:16:41 CET 2004 - sh@suse.de

- Applied patch from bug #34531: Kernel 2.6 hotplug handling

-------------------------------------------------------------------
Wed Feb 11 16:11:02 CET 2004 - arvin@suse.de

- more control over base selection handling

-------------------------------------------------------------------
Tue Feb 10 17:59:40 CET 2004 - arvin@suse.de

- added type specification in inst_proposal.ycp

-------------------------------------------------------------------
Tue Feb 10 16:02:19 CET 2004 - nashif@suse.de

- remove x11 from workflow for autoyast

-------------------------------------------------------------------
Tue Feb 10 10:32:08 CET 2004 - arvin@suse.de

- fixed building on s390

-------------------------------------------------------------------
Sat Feb  7 09:33:56 CET 2004 - nashif@suse.de

- remove vendor.y2cc file

-------------------------------------------------------------------
Fri Feb 06 16:13:58 CET 2004 - arvin@suse.de

- set default runlevel to 3 or 5 during installation depending
  on the presents of X11 (see bug #32366)

-------------------------------------------------------------------
Fri Feb 06 11:46:47 CET 2004 - arvin@suse.de

- fixed copying of temporary X11 config

-------------------------------------------------------------------
Mon Feb  2 15:49:46 CET 2004 - lslezak@suse.cz

- InitHWinfo module enabled in installation proposal
- version 2.9.4

-------------------------------------------------------------------
Sat Jan 31 21:07:11 CET 2004 - arvin@suse.de

- removed useless 'global'

-------------------------------------------------------------------
Mon Jan 26 17:28:06 CET 2004 - jsrain@suse.de

- removed cfg_susecnfig.scr from file list (was moved to yast2.rpm)
- 2.9.2

-------------------------------------------------------------------
Fri Dec 12 14:23:14 CET 2003 - jsrain@suse.de

- don't check if module is present in initrd before loading it

-------------------------------------------------------------------
Fri Oct 24 15:58:50 CEST 2003 - ms@suse.de

- added stuff from yast2/library/x11 to installation package

-------------------------------------------------------------------
Fri Oct 24 13:09:25 CEST 2003 - arvin@suse.de

- added help text for "Repair Installed System" (bug #30402)

-------------------------------------------------------------------
Fri Oct 17 11:37:46 CEST 2003 - ms@suse.de

- inst_finish: (#32366)
  removed runlevel setup code which is handled within the X11
  module now (XProposal.ycp). The update code for initdefault
  is still present because during update the X11 configuration
  is not started

- inst_x11: (#32366)
  removed dead code which sets the default runlevel to 3 if there
  is no XF86Config file present. This task is done if the X11
  configuration is finished and if there is no X11 configuration
  the default initdefault with aaa_base is set to 3 already

-------------------------------------------------------------------
Wed Sep 24 12:25:08 CEST 2003 - snwint@suse.de

- look for x11 drivers in lib64 dir on x86_64 (#31649)

-------------------------------------------------------------------
Thu Sep 18 11:38:50 CEST 2003 - arvin@suse.de

- shut down temporary network before online test during update
  (bug #31030)

-------------------------------------------------------------------
Thu Sep 18 10:55:43 CEST 2003 - arvin@suse.de

- don't use external pcmcia during firstboot (bug #31252)

-------------------------------------------------------------------
Mon Sep 15 19:26:33 CEST 2003 - msvec@suse.cz

- 2.8.34

-------------------------------------------------------------------
Mon Sep 15 15:15:25 CEST 2003 - gs@suse.de

- YaST2.start: set default value for LANGUAGE

-------------------------------------------------------------------
Mon Sep 15 11:03:04 CEST 2003 - arvin@suse.de

- skip network probing during update (bug #30545)

-------------------------------------------------------------------
Sun Sep 14 15:07:36 CEST 2003 - arvin@suse.de

- reset packagemanager when changing installation mode (bug #27970)

-------------------------------------------------------------------
Sun Sep 14 14:27:12 CEST 2003 - snwint@suse.de

- added test for utf8 serial console to YaST2.{start,firstboot}

-------------------------------------------------------------------
Sat Sep 13 18:39:23 CEST 2003 - nashif@suse.de

- remove inst_startup from autoinst workflow, add it autoinst_init
  (bug #30678)

-------------------------------------------------------------------
Fri Sep 12 17:25:56 CEST 2003 - ms@suse.de

- added milestone texts for X11 config update/inject (#30612)
- fixed lookup path for XFree86 3.x config (#30612)

-------------------------------------------------------------------
Fri Sep 12 14:06:05 CEST 2003 - arvin@suse.de

- fixed permissions of /var/lib/YaST2/install.inf (bug #30630)

-------------------------------------------------------------------
Thu Sep 11 17:32:40 CEST 2003 - kkaempf@suse.de

- use kernel k_smp4G on SMP-systems with
  memory <= 4GB or without PAE support

-------------------------------------------------------------------
Thu Sep 11 11:12:36 CEST 2003 - arvin@suse.de

- check for /proc/splash (bug #30472)

-------------------------------------------------------------------
Wed Sep 10 11:34:10 CEST 2003 - sh@suse.de

- Fixed max log file size calculation:
  Set LANG only in subshell,
  don't rely on /dev in 'df' output - use last line instead

-------------------------------------------------------------------
Tue Sep  9 12:48:47 CEST 2003 - kkaempf@suse.de

- use kernel k_psmp on smp-systems with
  less than 4GB memory or without PAE support

-------------------------------------------------------------------
Tue Sep 09 12:42:20 CEST 2003 - arvin@suse.de

- added kernel option desktop

-------------------------------------------------------------------
Mon Sep  8 18:01:53 CEST 2003 - sh@suse.de

- V 2.8.24
- Fixed bug #29927: Logfile setting too restrictive
  Now checking free space on RAM disk with 'df' and using
  max 10% of that per log file (max 5000)

-------------------------------------------------------------------
Mon Sep  8 11:53:17 CEST 2003 - snwint@suse.de

- advance splash progress bar in YaST2{,.start}
- driver updates are applied in inst_setup (used to be in YaST2.start)
- don't clear screen in YaST2.start

-------------------------------------------------------------------
Thu Sep 04 17:45:53 CEST 2003 - arvin@suse.de

- proof-read messages

-------------------------------------------------------------------
Wed Sep  3 17:27:51 CEST 2003 - gs@suse.de

- installation.ycp: call UI::SetKeyboard in continue mode
  (enable unicode for ncurses in UTF-8 locale)

-------------------------------------------------------------------
Wed Sep  3 10:15:44 CEST 2003 - kkaempf@suse.de

- copy XF86Config from inst-sys to XF86Config.install in
  the system (#29910)

-------------------------------------------------------------------
Tue Sep  2 13:54:53 CEST 2003 - kkaempf@suse.de

- make repair system accessible

-------------------------------------------------------------------
Mon Sep 01 17:42:20 CEST 2003 - arvin@suse.de

- removed obsolete inst_hw_config.ycp and inst_confirm_abort.ycp

-------------------------------------------------------------------
Sun Aug 31 14:56:10 CEST 2003 - arvin@suse.de

- use Popup::ConfirmAbort

-------------------------------------------------------------------
Sat Aug 30 22:27:57 CEST 2003 - arvin@suse.de

- moved reactivation of network to yast2-network (bug #29561)
- moved display of into.txt into separate file

-------------------------------------------------------------------
Thu Aug 28 16:55:51 CEST 2003 - ms@suse.de

- fixed xmigrate call (#29535)

-------------------------------------------------------------------
Thu Aug 28 16:04:41 CEST 2003 - kkaempf@suse.de

- Install default kernel on SMP systems without 'PAE'
  (i.e. Pentium1-SMP)
- Drop check for unsupported Cyrix-CPUs without 'TSC'

-------------------------------------------------------------------
Tue Aug 26 11:49:21 CEST 2003 - arvin@suse.de

- don't gray out next button in proposal in case of blockers
  (bug #29320)

-------------------------------------------------------------------
Fri Aug 22 18:11:20 CEST 2003 - arvin@suse.de

- fixed reading of memory info (bug #29017)

-------------------------------------------------------------------
Fri Aug 22 11:27:23 CEST 2003 - arvin@suse.de

- fixed update workflow

-------------------------------------------------------------------
Thu Aug 21 14:42:12 CEST 2003 - arvin@suse.de

- removed obsolete installation_ui.ycp

-------------------------------------------------------------------
Thu Aug 21 10:04:25 CEST 2003 - kkaempf@suse.de

- copy badlist (if existing) to installed system (#29092)

-------------------------------------------------------------------
Tue Aug 19 08:13:17 CEST 2003 - arvin@suse.de

- better way for mouse probing in text mode (bug #29005)

-------------------------------------------------------------------
Mon Aug 18 11:22:04 CEST 2003 - arvin@suse.de

- don't probe mouse in text mode (bug #29005)

-------------------------------------------------------------------
Fri Aug 15 15:20:38 CEST 2003 - arvin@suse.de

- removed obsolete showlog_defines.ycp

-------------------------------------------------------------------
Tue Aug 12 20:31:12 CEST 2003 - arvin@suse.de

- added remote administration proposal to network proposal

-------------------------------------------------------------------
Tue Aug 12 14:38:03 CEST 2003 - gs@suse.de

- YaST2.start: don't run in UTF-8 mode on a console which is
  connected to a serial port

-------------------------------------------------------------------
Mon Aug 11 15:51:52 CEST 2003 - arvin@suse.de

- use ycp based ncurses menu at end of installation

-------------------------------------------------------------------
Fri Aug 08 10:54:34 CEST 2003 - arvin@suse.de

- variable handling of release notes url

-------------------------------------------------------------------
Wed Aug 06 09:37:19 CEST 2003 - arvin@suse.de

- don't copy kernel config from to /usr/src/linux (bug #28496)

-------------------------------------------------------------------
Fri Aug 01 20:10:11 CEST 2003 - arvin@suse.de

- call inst_netprobe during install
- added desktop files

-------------------------------------------------------------------
Wed Jul 30 11:42:24 CEST 2003 - arvin@suse.de

- don't complain when no storage controllers can be found
  (bug #23686)

-------------------------------------------------------------------
Wed Jul 30 10:23:01 CEST 2003 - arvin@suse.de

- always let YaST run in an UTF-8 environment during installation
  (bug #14751)

-------------------------------------------------------------------
Fri Jul 25 15:13:04 CEST 2003 - arvin@suse.de

- removed handling of XFree86 Version 3 from YaST2.start

-------------------------------------------------------------------
Fri Jul 25 15:12:25 CEST 2003 - gs@suse.de

- YaST2.firstboot: read RC_LANG from /etc/sysconfig/language and
                   export LANG accordingly;
		   call unicode_start/unicode_stop (if required)

-------------------------------------------------------------------
Thu Jul 24 13:39:36 CEST 2003 - gs@suse.de

- YaST2.start: call unicode_start/unicode_stop;
               export YAST_DOES_ACS removed

-------------------------------------------------------------------
Fri Jul 04 13:21:20 CEST 2003 - arvin@suse.de

- convert update workflow into a proposal

-------------------------------------------------------------------
Fri May 23 15:20:32 CEST 2003 - arvin@suse.de

- take kernel command line from install.inf (bug #25745)

-------------------------------------------------------------------
Mon Apr 28 17:25:45 CEST 2003 - arvin@suse.de

- fixes for live eval (bug #26457)

-------------------------------------------------------------------
Wed Apr 23 12:09:20 CEST 2003 - ms@suse.de

- add config migration from 3x to 4x if possible
- ensure XF86Config is available if someone performs an update
  within a XFree86 3.x environment

-------------------------------------------------------------------
Tue Apr 15 17:18:13 CEST 2003 - arvin@suse.de

- removed call of SuSEconfig.3ddiag and switch2mesasoft after
  reboot during installation since they don't exist anymore

-------------------------------------------------------------------
Thu Apr 10 15:49:20 CEST 2003 - ms@suse.de

- fixed conditions of xmset calls (#26214)

-------------------------------------------------------------------
Tue Apr  8 12:51:55 CEST 2003 - jsrain@suse.de

- fixed parsing of kernel parameters containing blank space
  (#26147)

-------------------------------------------------------------------
Tue Apr  1 15:44:12 CEST 2003 - jsrain@suse.de

- added init= kernel parameter to discard list (#25478)

-------------------------------------------------------------------
Tue Mar 18 13:37:15 CET 2003 - kkaempf@suse.de

- drop "insserv apache" again, opens port 80
- 2.7.43

-------------------------------------------------------------------
Mon Mar 17 18:11:40 CET 2003 - kkaempf@suse.de

- "insserv apache" if it's DOC_SERVER (#25436)
- 2.7.42

-------------------------------------------------------------------
Mon Mar 17 16:36:24 CET 2003 - arvin@suse.de

- start fvwm2 for vnc installation (bug #25405)

-------------------------------------------------------------------
Mon Mar 17 15:30:26 CET 2003 - arvin@suse.de

- turn of silent splash mode before displaying messages during
  vnc and ssh installation (bug #25407)

-------------------------------------------------------------------
Mon Mar 17 09:21:22 CET 2003 - kkaempf@suse.de

- start apache as doc_server if suse_help_viewer isn't provided
  by kdebase3-SuSE (25436)
- 2.7.39

-------------------------------------------------------------------
Sat Mar 15 22:54:09 CET 2003 - kkaempf@suse.de

- gdm2 might not be installed yet but earmarked for installation
  (#25410)
- 2.7.38

-------------------------------------------------------------------
Fri Mar 14 17:41:40 CET 2003 - sh@suse.de

- The final and super-great ultimate path for release notes:
  /usr/share/doc/release-notes/RELEASE-NOTES.*.rtf

-------------------------------------------------------------------
Fri Mar 14 17:38:44 CET 2003 - sh@suse.de

- Moved RTF version of release notes from /usr/share/doc to
  /usr/share/doc/release_notes

-------------------------------------------------------------------
Fri Mar 14 17:32:20 CET 2003 - sh@suse.de

- Using file name RELEASE_NOTES.rtf to allow coexistence with
  RELEASE_NOTES.html for Konqueror

-------------------------------------------------------------------
Fri Mar 14 11:14:01 CET 2003 - fehr@suse.de

- remove handling of IDE recorders from inst_finish.ycp
  this is now done much sooner in StorageDevices.ycp (bug #25293)

-------------------------------------------------------------------
Wed Mar 12 15:12:54 CET 2003 - arvin@suse.de

- fixed focus in last installation dialog (bug #25171)

-------------------------------------------------------------------
Wed Mar 12 10:19:51 CET 2003 - ms@suse.de

- fixed broken mouse bug in continue mode (#24914)

-------------------------------------------------------------------
Tue Mar 11 17:16:03 CET 2003 - kkaempf@suse.de

- also set /etc/sysconfig/displaymanager:DISPLAYMANAGER (#25087)

-------------------------------------------------------------------
Mon Mar 10 19:03:34 CET 2003 - kkaempf@suse.de

- check for existance of /usr/src/linux/include/linux before
  copying kernel config.
- 2.7.32

-------------------------------------------------------------------
Mon Mar 10 18:34:58 CET 2003 - mvidner@suse.de

- Added .etc.install_inf_alias to work around an ini-agent
  limitation (#24836).
- 2.7.31

-------------------------------------------------------------------
Mon Mar 10 16:10:27 CET 2003 - arvin@suse.de

- fixed compose characters for certain locales (bug #14751)

-------------------------------------------------------------------
Fri Mar  7 17:21:06 CET 2003 - nashif@suse.de

- Dont read product data from installed system if in config mode
  (#24772 )

-------------------------------------------------------------------
Fri Mar  7 14:04:21 CET 2003 - kkaempf@suse.de

- copy kernel config to /usr/src/linux/... (#24835)

-------------------------------------------------------------------
Thu Mar  6 13:33:40 CET 2003 - fehr@suse.de

- umount fs based on crypto loop files before all other umounts
  (#24751)

-------------------------------------------------------------------
Thu Mar  6 12:58:31 CET 2003 - ms@suse.de

- removed mouse probing code from inst_startup.ycp and put
  that code into installation.ycp. Changed the mouse probing
  code to disconnect the device in front of the probing and
  re-connect it after the probing is done to avoid any
  jumping mouse cursors (#24355)

-------------------------------------------------------------------
Tue Mar 04 21:13:02 CET 2003 - arvin@suse.de

- handle flags from content file in Product module (bug #21561)

-------------------------------------------------------------------
Tue Mar  4 13:07:02 CET 2003 - sh@suse.de

- Fixed bug #24542: Bad license agreement button text

-------------------------------------------------------------------
Mon Mar  3 16:47:07 CET 2003 - sh@suse.de

- Fixed bug #10990: Boot installed system does not unmount

-------------------------------------------------------------------
Mon Mar  3 11:06:28 CET 2003 - fehr@suse.de

- call win resize module not only on i386 but also on x86_64 and ia64

-------------------------------------------------------------------
Thu Feb 27 12:36:16 CET 2003 - arvin@suse.de

- kill (with SIGKILL) shell on tty2 after installation (bug #24404)

-------------------------------------------------------------------
Wed Feb 26 17:17:43 CET 2003 - kkaempf@suse.de

- pass language to packagemanager (#23828)

-------------------------------------------------------------------
Wed Feb 26 12:31:27 CET 2003 - arvin@suse.de

- disable all sources if user aborts installation (bug #24292)

-------------------------------------------------------------------
Tue Feb 25 11:19:26 CET 2003 - arvin@suse.de

- make Hardware Configuration Dialog unconfuseable (bug #24020)

-------------------------------------------------------------------
Mon Feb 24 19:55:43 CET 2003 - kkaempf@suse.de

- add debug hooks (#23787)

-------------------------------------------------------------------
Mon Feb 24 18:25:31 CET 2003 - sh@suse.de

- V 2.7.20
- Fixed bug #24038: Installation language re-selection does not work

-------------------------------------------------------------------
Mon Feb 24 18:00:37 CET 2003 - gs@suse.de

- don't add .UTF-8 to LANG variable (causes problems with ncurses)
  bug #23348

-------------------------------------------------------------------
Mon Feb 24 17:23:55 CET 2003 - mvidner@suse.de

- Added proxy to the network configuration proposal (#24204).

-------------------------------------------------------------------
Fri Feb 21 15:21:41 CET 2003 - arvin@suse.de

- better text for "abort installation" popup (bug #24019)

-------------------------------------------------------------------
Fri Feb 21 12:40:55 CET 2003 - arvin@suse.de

- fixed button labels and help texts (bug #23912)

-------------------------------------------------------------------
Fri Feb 21 12:00:14 CET 2003 - sh@suse.de

- Fixed bug #24027: Root exploit in inst_suseconfig

-------------------------------------------------------------------
Fri Feb 21 11:30:37 CET 2003 - arvin@suse.de

- always do hard reboot (bug #23903)

-------------------------------------------------------------------
Thu Feb 20 15:49:44 CET 2003 - kkaempf@suse.de

- drop /etc/XF86Config (#23965)

-------------------------------------------------------------------
Thu Feb 20 11:39:23 CET 2003 - arvin@suse.de

- use title-style capitalization for menu names (bug #23848)

-------------------------------------------------------------------
Thu Feb 20 09:51:29 CET 2003 - ms@suse.de

- add support for mouse wheel during installation (#21660)

-------------------------------------------------------------------
Wed Feb 19 16:42:22 CET 2003 - arvin@suse.de

- disable all sources if user aborts installation (bug #23776)

-------------------------------------------------------------------
Wed Feb 19 16:07:29 CET 2003 - fehr@suse.de

- fix wrong variable of keyboard module in inst_finish.ycp (#23782)

-------------------------------------------------------------------
Wed Feb 19 08:35:05 CET 2003 - arvin@suse.de

- run SuSEconfig fonts during inst_finish for anti aliased fonts
  (bug #23768)

-------------------------------------------------------------------
Tue Feb 18 20:47:55 CET 2003 - arvin@suse.de

- fixed reading of content file if FLAGS line is missing

-------------------------------------------------------------------
Sat Feb 15 16:26:26 CET 2003 - nashif@suse.de

- call inst_x11 in autoinst mode

-------------------------------------------------------------------
Wed Feb 12 15:23:00 CET 2003 - kkaempf@suse.de

- remove call to mkinfodir (#23588)

-------------------------------------------------------------------
Wed Feb 12 12:03:24 CET 2003 - fehr@suse.de

- Write keytable info to yast.inf again in inst_finish.ycp

-------------------------------------------------------------------
Tue Feb 11 21:39:29 CET 2003 - arvin@suse.de

- handle update flag from content file (bug #21561)

-------------------------------------------------------------------
Mon Feb 10 20:53:53 CET 2003 - arvin@suse.de

- setup complete environment for qt during installation

-------------------------------------------------------------------
Mon Feb 10 18:24:12 CET 2003 - arvin@suse.de

- skip proposal dialog if it's empty (bug #23520)

-------------------------------------------------------------------
Fri Feb  7 16:12:49 CET 2003 - jsuchome@suse.de

- adapted inst_confirm_abort for the use from yast2-repair

-------------------------------------------------------------------
Thu Feb  6 16:16:29 CET 2003 - jsrain@suse.de

- removed missleading help text about starting of network during
  hardware proposal, when network has already been started (#20912)

-------------------------------------------------------------------
Wed Feb 05 17:05:43 CET 2003 - arvin@suse.de

- merged proofread messages

-------------------------------------------------------------------
Mon Feb  3 18:18:08 CET 2003 - sh@suse.de

- V 2.7.7
- Added default function key handling

-------------------------------------------------------------------
Thu Jan 30 16:08:44 CET 2003 - kkaempf@suse.de

- call /usr/bin/mkinfodir in inst_suseconfig
  (replaces SuSEconfig.man_info)

-------------------------------------------------------------------
Wed Jan 29 14:42:42 CET 2003 - arvin@suse.de

- added dialog to ask for preferred method of user authentication

-------------------------------------------------------------------
Tue Jan 28 18:47:16 CET 2003 - arvin@suse.de

- added final congratulations dialog
- added dialog with release notes

-------------------------------------------------------------------
Mon Jan 27 17:47:38 CET 2003 - sh@suse.de

- V 2.7.5
- Use new y2base/qt command line options for better WM cooperation
- Don't start a WM any more in YaST2 start script
  (testX does that now)

-------------------------------------------------------------------
Wed Jan 22 17:11:20 CET 2003 - arvin@suse.de

- use newer interface to modules agent (bug #22995)

-------------------------------------------------------------------
Wed Jan 22 11:36:10 CET 2003 - jsrain@suse.de

- returned accidentally removed call of Bootloader::Write ()
  function (bug #23018)
- 2.7.3

-------------------------------------------------------------------
Fri Dec 20 17:25:00 CET 2002 - arvin@suse.de

- changed label of second button of popup with info.txt (EULA)
  from "Cancel" to "Do Not Accept" (bug #21874)

-------------------------------------------------------------------
Fri Dec 20 17:04:37 CET 2002 - arvin@suse.de

- merged from 8.1 branch:
  - only set hostname during vnc installation if necessary
    (bug #21454)
  - popup with info.txt (EULA) now has a timeout during
    autoinstallation (bug #21413)
  - remove /root/.vnc/passwd after installation (bug #21360)
  - popup with info.txt now has two buttons (accept and cancel)
  - start portmapper if instmode==nfs also on s390 (#21094)

-------------------------------------------------------------------
Thu Dec 12 12:40:22 CET 2002 - jsrain@suse.de

- added handling of modules required to be loaded early after
  mounting root
- not adding ide-scsi to initrd, but scheduling relevant modules
  to be loaded after boot (#19376)

-------------------------------------------------------------------
Wed Dec 11 16:51:45 CET 2002 - lslezak@suse.cz

- .proc.cpuinfo agent rewritten to INI-agent (now supports
  multiple CPU, all keys from /proc/cpuinfo can be read)

-------------------------------------------------------------------
Mon Dec 09 12:49:20 CET 2002 - arvin@suse.de

- add modules ide-cd and cdrom before ide-scsi to INITRD_MODULES
  when an ide cdwriter is found (bug #22343)

-------------------------------------------------------------------
Wed Dec  4 15:29:17 CET 2002 - jsrain@suse.cz

- adapted to new bootloader module interface
- 2.7.1

-------------------------------------------------------------------
Tue Oct 22 16:53:21 CEST 2002 - ms@suse.de

- removed inst_x11 to be part of the installation workflow
- add x11_proposal to:
  hw-config-proposals-home-pc.ycp
  hw-config-proposals-networked-pc.ycp

-------------------------------------------------------------------
Wed Oct 16 14:03:27 CEST 2002 - arvin@suse.de

- correctly handle quotes in /etc/install.inf (bug #20986)

-------------------------------------------------------------------
Wed Oct 16 11:10:07 CEST 2002 - kkaempf@suse.de

- use proper tmpdir for vendor-supplied script when loading
  vendor driver disk (#20967)
- 2.6.87

-------------------------------------------------------------------
Tue Oct 15 16:29:21 CEST 2002 - choeger@suse.de

- renamed product id text from "Open Team Server" to "Openexchange Server",
  because this text is shown into the installation window and the name of
  the cd is associated with this name

-------------------------------------------------------------------
Mon Oct 14 18:21:52 CEST 2002 - sh@suse.de

- V 2.6.85
- Fixed bug #19214: Return to proposal after update

-------------------------------------------------------------------
Mon Oct 14 15:57:34 CEST 2002 - kkaempf@suse.de

- use "UpdateDir" from install.inf when checking vendor
  update media (#19442)
- set /sysconfig/suseconfig/CWD_IN_USER_PATH="no" on non-box
  products (#17464)
- 2.6.84

-------------------------------------------------------------------
Mon Oct 14 15:41:33 CEST 2002 - sh@suse.de

- V 2.6.83
- Fixed bug #19628: Obsolete MediaUI::ChangeMedium() call

-------------------------------------------------------------------
Thu Oct 10 15:26:07 CEST 2002 - arvin@suse.de

- make info text (aka beta warning) scroll-able (bug #20063)

-------------------------------------------------------------------
Wed Oct  9 09:23:53 CEST 2002 - jsrain@suse.cz

- now not enabling 2 gettys on same serial line on p690 (#19788)

-------------------------------------------------------------------
Tue Oct  8 15:37:59 CEST 2002 - kkaempf@suse.de

- disable update for non-box products (#20695)
- 2.6.80

-------------------------------------------------------------------
Mon Oct  7 17:09:46 CEST 2002 - kkaempf@suse.de

- display media.1/info.txt if exists before starting installation
  (#18504)

-------------------------------------------------------------------
Tue Oct  1 17:01:15 CEST 2002 - kkaempf@suse.de

- runlevel 5 only where applicable (#20369)

-------------------------------------------------------------------
Thu Sep 26 18:17:35 CEST 2002 - arvin@suse.de

- remove console kernel option if it's autodectected like
  pseries can do (bug #20177)

-------------------------------------------------------------------
Thu Sep 26 12:56:01 CEST 2002 - choeger@suse.de

- call product specific YaST2 modules before finishing the
  installation

-------------------------------------------------------------------
Tue Sep 24 11:48:17 CEST 2002 - arvin@suse.de

- run depmod after network setup for ssh and vnc installation
  (bug #20040)

-------------------------------------------------------------------
Mon Sep 23 15:31:25 CEST 2002 - arvin@suse.de

- again fix for qt background color (bug #18926)

-------------------------------------------------------------------
Fri Sep 20 17:02:45 CEST 2002 - arvin@suse.de

- in final proposal screen hide button to start control center if
  the control center is not available (bug #19926)

-------------------------------------------------------------------
Fri Sep 20 16:58:14 CEST 2002 - kkaempf@suse.de

- re-init Product module in running system from cached
  product data properly
- 2.6.72

-------------------------------------------------------------------
Fri Sep 20 13:30:40 CEST 2002 - kkaempf@suse.de

- initialize Product module from content data
- 2.6.71

-------------------------------------------------------------------
Fri Sep 20 13:08:08 CEST 2002 - kkaempf@suse.de

- add agent to read "/content" file
- 2.6.69

-------------------------------------------------------------------
Fri Sep 20 11:47:05 CEST 2002 - kkaempf@suse.de

- linuxrc provides 'content' at / now, no need to mount the source.
- 2.6.70

-------------------------------------------------------------------
Fri Sep 20 11:32:26 CEST 2002 - kkaempf@suse.de

- force reboot on s390 after installation
- 2.6.69

-------------------------------------------------------------------
Thu Sep 19 21:17:17 CEST 2002 - kkaempf@suse.de

- umount /var/adm/mount after retrieving content file
- 2.6.68

-------------------------------------------------------------------
Wed Sep 18 17:49:20 CEST 2002 - kkaempf@suse.de

- added product hooks to installation workflow
- 2.6.67

-------------------------------------------------------------------
Wed Sep 18 16:28:57 CEST 2002 - arvin@suse.de

- removed all code regarding zilo (bug #19821)
- fixed qt background color (bug #18926)

-------------------------------------------------------------------
Wed Sep 18 16:00:39 CEST 2002 - arvin@suse.de

- provides/obsoletes the old yast

-------------------------------------------------------------------
Mon Sep 16 12:37:32 CEST 2002 - kkaempf@suse.de

- remove unneeded Save() functions (#19591)

-------------------------------------------------------------------
Thu Sep 12 22:14:45 CEST 2002 - fehr@suse.de

- remove obsolete LVM and MD initialisation in inst_mode.ycp
- 2.6.63

-------------------------------------------------------------------
Thu Sep 12 17:15:52 CEST 2002 - kkaempf@suse.de

- remove control files (#19564)
- 2.6.62

-------------------------------------------------------------------
Thu Sep 12 15:26:35 CEST 2002 - kkaempf@suse.de

- fix vendor path for UnitedLinux (#19442)
- 2.6.61

-------------------------------------------------------------------
Thu Sep 12 14:38:52 CEST 2002 - kkaempf@suse.de

- dont warn about kernel if not in update mode.
- 2.6.60

-------------------------------------------------------------------
Thu Sep 12 13:10:40 CEST 2002 - kkaempf@suse.de

- symlink *.shipped to *.suse on update for LILO compatibility
- 2.6.59

-------------------------------------------------------------------
Wed Sep 11 13:40:41 CEST 2002 - kkaempf@suse.de

- properly unmount sources also on abort and end of update
- move package log to yast2-packager
- handle run-time kernel switch extra
- 2.6.58

-------------------------------------------------------------------
Wed Sep 11 00:42:12 CEST 2002 - kkaempf@suse.de

- remove obsolete package data after update
- release source (CD) and target (rpmdb)
- 2.6.57

-------------------------------------------------------------------
Tue Sep 10 16:15:09 CEST 2002 - arvin@suse.de

- added more provides/obsoletes (bug #19325)

-------------------------------------------------------------------
Tue Sep 10 14:34:13 CEST 2002 - arvin@suse.de

- again fix initial language

-------------------------------------------------------------------
Mon Sep  9 15:46:39 CEST 2002 - kkaempf@suse.de

- fix initial language
- 2.6.54

-------------------------------------------------------------------
Mon Sep 09 15:41:19 CEST 2002 - arvin@suse.de

- run ncurses control center after installation (instead of ycp
  based one) (bug #19246)

-------------------------------------------------------------------
Mon Sep  9 12:48:38 CEST 2002 - kkaempf@suse.de

- drop "noarch"
- 2.6.53

-------------------------------------------------------------------
Mon Sep 09 12:24:03 CEST 2002 - arvin@suse.de

- setup proxy configuration for installation (bug #19189)

-------------------------------------------------------------------
Mon Sep  9 12:20:13 CEST 2002 - kkaempf@suse.de

- remove runme_at_boot at end
- 2.6.51

-------------------------------------------------------------------
Fri Sep  6 12:56:08 CEST 2002 - kkaempf@suse.de

- s390'ers want it different -> k_deflt on smp systems (#18990)
- 2.6.50

-------------------------------------------------------------------
Fri Sep  6 12:48:51 CEST 2002 - kkaempf@suse.de

- properly detect update_mode after restart
- 2.6.49

-------------------------------------------------------------------
Thu Sep  5 20:47:47 CEST 2002 - kkaempf@suse.de

- continue with inst_rpmcopy after update
- 2.6.48

-------------------------------------------------------------------
Thu Sep 05 19:10:43 CEST 2002 - arvin@suse.de

- more old trans-package fun

-------------------------------------------------------------------
Thu Sep 05 15:01:29 CEST 2002 - arvin@suse.de

- always run depmod after installation (bug #18382)
- set HOME=/root during installation (bug #18882)

-------------------------------------------------------------------
Wed Sep  4 16:12:19 CEST 2002 - kkaempf@suse.de

- move update branch to yast2-update (#18876)
- 2.6.45

-------------------------------------------------------------------
Wed Sep 04 12:48:03 CEST 2002 - arvin@suse.de

- fixed provide/obsolete of trans packages (bug #18691)

-------------------------------------------------------------------
Tue Sep  3 22:34:44 CEST 2002 - kkaempf@suse.de

- adapt update workflow to package manager
- 2.6.41

-------------------------------------------------------------------
Mon Sep 02 14:14:15 CEST 2002 - arvin@suse.de

- set default runlevel back to 3 if X11 is not configured
  (bug #18705)

-------------------------------------------------------------------
Mon Sep 02 11:04:17 CEST 2002 - arvin@suse.de

- set HOME=/tmp during installation so qt doesn't pollute root
  filesystem (bug #18663)

-------------------------------------------------------------------
Fri Aug 30 11:18:15 CEST 2002 - arvin@suse.de

- hide output of kill in YaST2.firstboot (bug #18585)
- moved X11Version.ycp to yast2 package

-------------------------------------------------------------------
Thu Aug 29 10:43:43 CEST 2002 - arvin@suse.de

- fixed network start for ssh installation (bug #18506)
- fixed password saving for ssh installation (bug #18507)
- start in textmode for ssh installation (bug #18571)

-------------------------------------------------------------------
Thu Aug 29 10:41:00 CEST 2002 - kkaempf@suse.de

- close source in inst_finish (#18508)

-------------------------------------------------------------------
Wed Aug 28 22:34:37 CEST 2002 - kkaempf@suse.de

- trigger cache copying at end
- 2.6.35

-------------------------------------------------------------------
Tue Aug 27 23:16:31 CEST 2002 - kkaempf@suse.de

- init packagemanager properly
- drop all references to old data (suse/setup/descr/info)

-------------------------------------------------------------------
Tue Aug 27 12:10:15 CEST 2002 - arvin@suse.de

- load firewire support during installation (bug #18379)
- create_interfaces has moved from / to /sbin

-------------------------------------------------------------------
Tue Aug 27 10:43:05 CEST 2002 - arvin@suse.de

- fixes for ssh installation

-------------------------------------------------------------------
Mon Aug 26 12:43:26 CEST 2002 - arvin@suse.de

- don't run x11 configuration if x11 is missing (bug #18208)

-------------------------------------------------------------------
Mon Aug 26 10:18:44 CEST 2002 - kkaempf@suse.de

- ignore even more boot options (#18154)

-------------------------------------------------------------------
Thu Aug 22 20:18:17 CEST 2002 - fehr@suse.de

- call /sbin/vgscan if root filesystem is on LVM before calling
  Boot::Save() (#18180)

-------------------------------------------------------------------
Thu Aug 22 14:43:26 CEST 2002 - arvin@suse.de

- use the same workflow on s390 as on other architectures

-------------------------------------------------------------------
Thu Aug 22 12:31:17 CEST 2002 - kkaempf@suse.de

- drop "ht" flag probing, done in libhd now (#13532).

-------------------------------------------------------------------
Thu Aug 22 10:45:21 CEST 2002 - kkaempf@suse.de

- run "SuSEconfig --module bootsplash" before bootloader
  V 2.6.29

-------------------------------------------------------------------
Thu Aug 22 09:46:46 CEST 2002 - kkaempf@suse.de

- selected packages are also provided after installation
  V 2.6.28

-------------------------------------------------------------------
Thu Aug 22 09:22:28 CEST 2002 - kkaempf@suse.de

- dont use .package agent in inst_finish
  V 2.6.27

-------------------------------------------------------------------
Wed Aug 21 18:01:05 CEST 2002 - kkaempf@suse.de

- fix for build
  V 2.6.26

-------------------------------------------------------------------
Wed Aug 21 16:31:59 CEST 2002 - kkaempf@suse.de

- adaptions to new packager
- V 2.6.25

-------------------------------------------------------------------
Tue Aug 20 19:08:14 CEST 2002 - arvin@suse.de

- use new Mode::x11_setup_needed and Arch::x11_setup_needed

-------------------------------------------------------------------
Tue Aug 20 12:00:23 CEST 2002 - arvin@suse.de

- don't probe for mouse, floppy and usb devices on iseries

-------------------------------------------------------------------
Mon Aug 19 17:58:45 CEST 2002 - olh@suse.de

- implemented starting of ssh in installed system (needed for
  some kinds of remote installation)

-------------------------------------------------------------------
Mon Aug 19 17:53:40 CEST 2002 - arvin@suse.de

- don't probe for mouse, floppy and usb devices on s390

-------------------------------------------------------------------
Mon Aug 19 16:24:31 CEST 2002 - arvin@suse.de

- don't run X11 configuration on S390 (bug #17371)

-------------------------------------------------------------------
Mon Aug 19 09:32:04 CEST 2002 - kkaempf@suse.de

- Moving target by ppc team. One bit more entered to #17739.

-------------------------------------------------------------------
Fri Aug 16 15:21:48 CEST 2002 - kkaempf@suse.de

- drop BOOT_IMAGE=apic evaluation. enableapic is passed
  as normal kernel parameter to k_deflt now.
- add "SuSE" to list of kernel parameters to discard.

-------------------------------------------------------------------
Thu Aug 15 13:53:54 CEST 2002 - kkaempf@suse.de

- linuxrc doesn't reboot on PCMCIA systems any more (#17739)

-------------------------------------------------------------------
Wed Aug 14 17:12:01 CEST 2002 - arvin@suse.de

- added special hardware configuration list for ppc64 and s390
  (bug #17742)

-------------------------------------------------------------------
Wed Aug 14 11:32:07 CEST 2002 - kkaempf@suse.de

- fix NoShell: check (#17714)

-------------------------------------------------------------------
Mon Aug 12 17:01:52 CEST 2002 - kkaempf@suse.de

- fix network parameters passing from /etc/install.inf
- install k_athlon if vendor_id == "AuthenticAMD"  && cpu family >= 6
- drop "acpismp=force" for hyperthreading SMP

-------------------------------------------------------------------
Mon Aug 12 15:48:57 CEST 2002 - kkaempf@suse.de

- read /etc/install.inf:InstMode correctly

-------------------------------------------------------------------
Thu Aug  8 16:23:00 CEST 2002 - kkaempf@suse.de

- honor "/etc/install.inf:NoShell" to suppress extra shell on tty2.

-------------------------------------------------------------------
Wed Aug  7 12:16:33 CEST 2002 - kkaempf@suse.de

- allow for multiple foreign primary partitions (#17458)

-------------------------------------------------------------------
Wed Aug 07 10:47:45 CEST 2002 - arvin@suse.de

- removed access to variable DEFAULT_LANGUAGE in YaST2 start
  script (now only RC_LANG is unsed)

-------------------------------------------------------------------
Tue Aug 06 12:51:33 CEST 2002 - arvin@suse.de

- don't start vnc server twice after reboot during installation
  (bug #17415)

-------------------------------------------------------------------
Mon Aug 05 18:56:15 CEST 2002 - arvin@suse.de

- even more changed for new /etc/install.inf agent

-------------------------------------------------------------------
Mon Aug  5 16:57:21 CEST 2002 - ms@suse.de

- do not call module x11 if serial_console or vnc session
  is active: (#17233)

-------------------------------------------------------------------
Mon Aug  5 15:17:53 CEST 2002 - kkaempf@suse.de

- call "/create_interface <destdir>" on S/390 in order to get network
  setup data to installed system.

-------------------------------------------------------------------
Mon Aug 05 12:10:21 CEST 2002 - arvin@suse.de

- further changed for new /etc/install.inf agent

-------------------------------------------------------------------
Sat Aug 03 15:33:51 CEST 2002 - arvin@suse.de

- removed option -noxim for qt frontend since bug #17161 is now
  solved by changes to yast2-qt

-------------------------------------------------------------------
Fri Aug 02 15:02:54 CEST 2002 - arvin@suse.de

- run qt frontend with option -noxim (bug #17161)
- configure only network card on iSeries

-------------------------------------------------------------------
Fri Aug  2 14:31:49 CEST 2002 - olh@suse.de

- export Y2DEBUG and increase logsize in YaST2.firstboot when
  booted with 'debug'

-------------------------------------------------------------------
Wed Jul 31 16:21:07 CEST 2002 - msvec@suse.cz

- remove MakeCDLinks from inst_finish.ycp (#17309)

-------------------------------------------------------------------
Wed Jul 31 16:21:07 CEST 2002 - msvec@suse.cz

- new agent for /etc/install.inf

-------------------------------------------------------------------
Mon Jul 29 18:15:45 CEST 2002 - arvin@suse.de

- fixed return value in inst_x11.ycp

-------------------------------------------------------------------
Fri Jul 26 13:35:24 CEST 2002 - ms@suse.de

- add subdirectory x11 and include the base modules
  X11Version and inst_x11 to be present at any time

-------------------------------------------------------------------
Tue Jul 23 15:29:46 CEST 2002 - olh@suse.de

- new kernel names and binaries for ppc.

-------------------------------------------------------------------
Tue Jul 23 12:17:48 CEST 2002 - olh@suse.de

- add -httpd /usr/share/vnc/classes to inst_setup_vnc

-------------------------------------------------------------------
Sat Jul 20 11:35:06 CEST 2002 - olh@suse.de

- use WFM::Execute (.local to copy vnc data to target directory

-------------------------------------------------------------------
Fri Jul 19 18:05:51 CEST 2002 - fehr@suse.de

- removed writing of /etc/fstab from inst_finish it is now in
  inst_prepdisk
- version 2.6.5

-------------------------------------------------------------------
Thu Jul 18 13:37:59 CEST 2002 - fehr@suse.de

- moved variable immediate_prepdisk from module Installation to
  module Storage.

-------------------------------------------------------------------
Wed Jul 17 16:29:25 CEST 2002 - arvin@suse.de

- fixed S390 reboot message (bug #17049)

-------------------------------------------------------------------
Tue Jul 16 17:25:31 CEST 2002 - sh@suse.de

- provide/obsolete yast2-trans-inst-proposal and
  yast2-trans-inst-general

-------------------------------------------------------------------
Wed Jul 10 15:51:00 CEST 2002 - arvin@suse.de

- omit keyboard, mouse and bootloader in initial proposal on s390
- fixed location of ycp data files

-------------------------------------------------------------------
Thu Jul 04 16:10:45 CEST 2002 - arvin@suse.de

- moved non binary files to /usr/share/YaST2

-------------------------------------------------------------------
Mon Jun 24 15:24:43 CEST 2002 - kkaempf@suse.de

- New package: split off purely installation related code
  from yast2.rpm<|MERGE_RESOLUTION|>--- conflicted
+++ resolved
@@ -1,5 +1,10 @@
 -------------------------------------------------------------------
-<<<<<<< HEAD
+Tue Nov 22 12:27:17 UTC 2016 - jreidinger@suse.com
+
+- fix missing icon next to SSH Key Import in autoyast
+  (bsc#988377)
+
+-------------------------------------------------------------------
 Fri Nov 18 15:10:49 UTC 2016 - jreidinger@suse.com
 
 - add missing file causing crash (introduced with generic fix of
@@ -66,25 +71,13 @@
 - Bump version number to release fixes for bnc#999895,
   bsc#988700 and bnc#999953.
 - 3.2.3
-=======
-Tue Nov 22 12:27:17 UTC 2016 - jreidinger@suse.com
-
-- fix missing icon next to SSH Key Import in autoyast
-  (bsc#988377)
->>>>>>> 9191ef00
 
 -------------------------------------------------------------------
 Thu Oct  6 12:55:58 CEST 2016 - schubi@suse.de
 
-<<<<<<< HEAD
 - AutoYaST upgrade: Do not override the Report module settings in
   the AutoYaST upgrade mode, keep the previous settings
   (bnc#999895).
-=======
-- AutoYaST upgrade: Setting timeout for errors, messages, ...
-  popup correctly (bnc#999895).
-- 3.1.217
->>>>>>> 9191ef00
 
 -------------------------------------------------------------------
 Thu Sep 29 08:09:28 UTC 2016 - igonzalezsosa@suse.com
