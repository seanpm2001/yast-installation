-------------------------------------------------------------------
<<<<<<< HEAD
Thu Jan 30 15:41:05 UTC 2014 - jreidinger@suse.com

- Remove write to non-existing /etc/sysconfig/suseconfig
  (FATE#100011)
=======
Thu Jan 30 15:42:52 CET 2014 - aschnell@suse.de

- fixed DASD detection (bnc#860398)
>>>>>>> a6a58832
- 3.1.26

-------------------------------------------------------------------
Tue Jan 28 15:37:15 UTC 2014 - jreidinger@suse.com

- Fix exporting configuration in first stage (FATE#308539)
- 3.1.25

-------------------------------------------------------------------
Mon Jan 27 09:56:26 UTC 2014 - mfilka@suse.com

- fate#316768, bnc#854500
  - enable network service according product feature
- 3.1.24

-------------------------------------------------------------------
Fri Jan 24 12:01:29 UTC 2014 - lslezak@suse.cz

- removed inst_scc.rb client (moved to yast2-registration)
- 3.1.23

-------------------------------------------------------------------
Tue Jan 21 14:18:08 UTC 2014 - jreidinger@suse.com

- Remove icons from system analysis according to Ken's comments
  (fate#314695)
- 3.1.22

-------------------------------------------------------------------
Tue Jan 21 12:15:21 UTC 2014 - jreidinger@suse.com

- Remove "Change..." button in non-textual installation
- Add "Export Configuration" button in non-textual installation
  (FATE#308539)
- Add "Export Configuration" menu item in textual installation
  (FATE#308539)
- 3.1.21

-------------------------------------------------------------------
Tue Jan 21 08:48:17 UTC 2014 - jsrain@suse.cz

- adjusted UI according to Ken's comments (fate#314695)
- 3.1.20

-------------------------------------------------------------------
Mon Jan 13 09:58:46 UTC 2014 - jreidinger@suse.com

- add clone proposal and finish client (FATE#308539)
- 3.1.19

-------------------------------------------------------------------
Wed Jan  8 12:46:34 UTC 2014 - jsrain@suse.cz

- added capability to install OEM images (fate#316326)
- added handling Release Notes button (fate#314695)

-------------------------------------------------------------------
Fri Dec 20 09:32:08 UTC 2013 - vmoravec@suse.com

- Add abort and fail hooks for installation
- 3.1.18

-------------------------------------------------------------------
Thu Dec 12 14:50:32 UTC 2013 - lslezak@suse.cz

- control files have been moved to a separate package/git repo
  (https://github.com/yast/yast-installation-control)
- 3.1.17

-------------------------------------------------------------------
Wed Dec 11 09:54:10 UTC 2013 - lslezak@suse.cz

- fixed Makefile.am (added missing inst_scc.rb)
- 3.1.16

-------------------------------------------------------------------
Tue Dec 10 08:46:11 UTC 2013 - vmoravec@suse.com

- Show hook summary only if some hooks failed
- 3.1.15

-------------------------------------------------------------------
Thu Dec  5 15:32:24 UTC 2013 - jreidinger@suse.com

- fix opening zfcp client in disk activation on s390
- 3.1.14

-------------------------------------------------------------------
Thu Dec  5 15:25:18 UTC 2013 - lslezak@suse.cz

- added a new client for SCC registration (first iteration, UI
  only, does not work yet)

-------------------------------------------------------------------
Wed Dec  4 16:11:37 UTC 2013 - jreidinger@suse.com

- fix failure in remote disks activation client
- 3.1.13

-------------------------------------------------------------------
Wed Dec  4 08:30:37 UTC 2013 - lslezak@suse.cz

- removed "trang" dependency (requires complete Java stack, convert
  the file directly in the source repository)
- 3.1.12

-------------------------------------------------------------------
Tue Dec  3 15:11:17 UTC 2013 - jreidinger@suse.com

- remove server base scenario and media check clients from SLE
  installation (FATE#314695)
- add storage proposal dialog to SLE installation (FATE#314695)
- 3.1.11

-------------------------------------------------------------------
Tue Dec  3 13:40:27 UTC 2013 - vmoravec@suse.com

- Show popup window with used hooks before installation finished
- 3.1.10

-------------------------------------------------------------------
Mon Dec  2 12:28:26 UTC 2013 - jreidinger@suse.com

- Add direct link to network communication from remote disks
  activation (FATE#314695, part of NI requirements)
- 3.1.9

-------------------------------------------------------------------
Thu Nov 28 13:01:44 UTC 2013 - vmoravec@suse.com

- Add hooks to main installation client
- 3.1.8

-------------------------------------------------------------------
Wed Nov 20 13:21:57 UTC 2013 - lslezak@suse.cz

- removed support for automatic 2nd stage (the 2nd stage has been
  dropped completely) (FATE#314695)
- 3.1.7

-------------------------------------------------------------------
Tue Nov 19 10:19:13 CET 2013 - locilka@suse.com

- Proposing separate /home partition on SLES and SLES for VMware
  (FATE#316624)

-------------------------------------------------------------------
Mon Nov 18 13:28:32 UTC 2013 - lslezak@suse.cz

- move some steps from removed 2nd stage to the 1st stage
- "inst_mode" client: removed installation/update switch,
  renamed to "inst_installation_options" 
- 3.1.6

-------------------------------------------------------------------
Tue Nov 12 09:24:25 UTC 2013 - lslezak@suse.cz

- control file cleanup:
  * remove the 2nd stage in installation (FATE#314695)
  * removed autoconfiguration support in the 2nd stage (the 2nd
    stage has been removed completely)
  * repair mode removed (not supported) (FATE#308679)

-------------------------------------------------------------------
Mon Nov 11 14:21:37 UTC 2013 - vmoravec@suse.com

- 3.1.5
- replace runlevel entries in control files with default_target
  entries
- replace dependency on yast2-runlevel with yast2-services-manager

-------------------------------------------------------------------
Thu Nov  7 11:45:45 UTC 2013 - mfilka@suse.com

- bnc#849391
  - removed explicit start of second phase of SuSEfirewall2 
    initialization. Not needed when systemd is in use.
- 3.1.4

-------------------------------------------------------------------
Thu Oct 31 11:32:01 UTC 2013 - lslezak@suse.cz

- install "perl-Bootloader-YAML" package
- removed "Use Automatic Configuration" option from the
  installation mode dialog (the 2nd stage has been removed)
- 3.1.3

-------------------------------------------------------------------
Tue Oct 29 13:17:59 UTC 2013 - lslezak@suse.cz

- install only "perl-YAML-LibYAML" and "perl-bootloader" packages
  to the target system
- updated scr_switch_debugger.rb client

-------------------------------------------------------------------
Fri Oct 26 11:39:17 UTC 2013 - jsrain@suse.cz

- show release notes button (fate#314695)

-------------------------------------------------------------------
Fri Oct 25 10:06:07 CEST 2013 - aschnell@suse.de

- removed long obsolete EVMS entries from control file (see
  fate#305007)

-------------------------------------------------------------------
Wed Oct 23 07:27:28 UTC 2013 - lslezak@suse.cz

- removed autorepeat workaround for bnc#346186, not needed anymore,
  xset might not be installed (bnc#846768)
- 3.1.2

-------------------------------------------------------------------
Tue Oct 22 16:46:18 CEST 2013 - locilka@suse.com

- Extended support for ignored_features: They can be also mentioned
  in PTOptions and thus not appended to Kernel command line
  (FATE#314982)

-------------------------------------------------------------------
Tue Oct 15 14:15:31 CEST 2013 - locilka@suse.com

- Added support for ignore[d][_]feature[s] (FATE#314982) allowing
  to skip some unwanted features of the installer
- 3.1.1

-------------------------------------------------------------------
Thu Oct 10 14:48:46 CEST 2013 - locilka@suse.com

- Dropped modem and DSL detection (and configuration) from
  installation proposal (FATE#316263, FATE#316264)

-------------------------------------------------------------------
Fri Sep 27 16:34:11 UTC 2013 - lslezak@suse.cz

- do not use *.spec.in template, use *.spec file with RPM macros
  instead
- 3.1.0

-------------------------------------------------------------------
Fri Sep 27 14:17:54 CEST 2013 - jsuchome@suse.cz

- yast2-mouse was dropped, do not call its components (bnc#841960)
- 3.0.7 

-------------------------------------------------------------------
Thu Sep 26 10:47:32 CEST 2013 - jsuchome@suse.cz

- fix console status after the installation (bnc#750326)
- 3.0.6 

-------------------------------------------------------------------
Tue Sep  3 11:55:45 CEST 2013 - jsuchome@suse.cz

- do not mention xorg-x11 in the control files (bnc#837450) 
- remove obsoleted part of X11 related code
- 3.0.5

-------------------------------------------------------------------
Fri Aug  9 06:36:31 UTC 2013 - mfilka@suse.com

- bnc#798620
    - removed proposed hotfix for the bug. The hotfix could block 
    starting firewall under some circunstances.
    - (re)starting firewall is handled in yast2.rpm since 3.0.2
- 3.0.4 

-------------------------------------------------------------------
Wed Aug  7 12:57:05 CEST 2013 - jsuchome@suse.cz

- use pure ruby solution when sorting proposal items

-------------------------------------------------------------------
Tue Aug  6 11:30:53 CEST 2013 - jsuchome@suse.cz

- use pure ruby solution when sorting destkop items, so major desktop
  (with same order number) won't get resorted
- 3.0.3

-------------------------------------------------------------------
Mon Aug  5 13:16:04 CEST 2013 - jsuchome@suse.cz

- check the product profiles during system analysis and
  copy them to installed system (backport of fate#310730)
- 3.0.2

-------------------------------------------------------------------
Sun Aug  4 11:48:21 UTC 2013 - lslezak@suse.cz

- removed empty agents/Makefile.am and unused testsuite/Makefile.am
- removed obsolete BuildRequires: doxygen perl-XML-Writer sgml-skel
  yast2-testsuite yast2-storage yast2-pkg-bindings yast2-packager

-------------------------------------------------------------------
Fri Aug  2 14:25:07 CEST 2013 - jsuchome@suse.cz

- remove trang from BuildRequires: rng can be created during
  packaging, not needed during build

-------------------------------------------------------------------
Thu Aug  1 11:21:35 CEST 2013 - jsuchome@suse.cz

- correctly write supporturl (port of bnc#520169) 
- limit the number of the searched disks to 8 of each kind to
  shorten time needed for finding SSH keys (port of fate#305873)
- 3.0.1

-------------------------------------------------------------------
Wed Jul 31 08:30:58 UTC 2013 - yast-devel@opensuse.org

- converted from YCP to Ruby by YCP Killer
  (https://github.com/yast/ycp-killer)
- version 3.0.0

-------------------------------------------------------------------
Mon Jul 29 13:43:13 CEST 2013 - fehr@suse.de

- ignore SIGHUP in YaST2.Second-Stage to make autoyast installs
  with serial console succeed again (bnc#825728, bnc#823224)

-------------------------------------------------------------------
Thu Jul 11 12:23:36 CEST 2013 - aschnell@suse.de

- fixed sshd check (bnc#825160)
- 2.24.10

-------------------------------------------------------------------
Thu Jul  4 13:56:19 CEST 2013 - jsuchome@suse.cz

- show release notes of newest product first (bnc#827590)
- 2.24.9

-------------------------------------------------------------------
Tue Jun 25 10:17:46 CEST 2013 - jsuchome@suse.cz

- adapt control.xml to offical Factory one:
  added e17 desktop, enabled online repositories
- 2.24.8

-------------------------------------------------------------------
Fri Jun 21 16:55:50 CEST 2013 - jsuchome@suse.cz

- only show desktops for which their defined patterns are known
  (needed when desktop defined in control file is only available
  via some optional installation source - fate#315061)
- 2.24.7

-------------------------------------------------------------------
Wed Jun 19 11:42:59 CEST 2013 - aschnell@suse.de

- make check for sshd more robust (bnc#825160)
- 2.24.6

-------------------------------------------------------------------
Thu Jun  6 08:29:44 UTC 2013 - mfilka@suse.com

- bnc#774301
    - fixed udev events handling in kernel_finish 
- 2.24.5

-------------------------------------------------------------------
Wed Jun  5 13:02:06 UTC 2013 - lslezak@suse.cz

- use WFM::ClientExists() call instead of checking *.ycp file
  presence (works also with non-YCP clients and checks also e.g.
  /y2update/clients path)

-------------------------------------------------------------------
Mon May 27 15:27:12 CEST 2013 - locilka@suse.com

- Using unique IDs while calling rpmcopy_secondstage to prevent
  from disabling this step in AutoYaST or Upgrade while it should
  be disabled only in Installation (bnc#813072).

-------------------------------------------------------------------
Mon May 13 09:40:15 CEST 2013 - jsuchome@suse.cz

- startup scripts: if RC_LANG is not set, use en_US as default
  (bnc#815265)
- 2.24.4

-------------------------------------------------------------------
Fri May 03 12:18:43 CEST 2013 - aschnell@suse.de

- call unicode_start/stop and initviocons only on consoles
  (bnc#800790)
- fixed check for missing initviocons
- 2.24.3

-------------------------------------------------------------------
Mon Apr 22 14:59:35 CEST 2013 - jsuchome@suse.cz

- show dialog for all available disk controlers (bnc#807026)
- 2.24.2 

-------------------------------------------------------------------
Wed Apr 17 14:50:48 CEST 2013 - jsuchome@suse.cz

- force disk activation when Storage reports no disk was found
  (bnc#810823) 
- 2.24.1

-------------------------------------------------------------------
Fri Mar 29 11:58:02 CET 2013 - jsuchome@suse.cz

- always return boolean from DeployTarImage (bnc#804293)
- make the "Check drivers" error message depend on control.xml
  variable (fate#312875, bnc#805251) 
- 2.24.0

-------------------------------------------------------------------
Wed Mar 13 12:35:54 UTC 2013 - mfilka@suse.com

- NetworkManager is enabled and active after second stage (bnc#808039)
- 2.23.13 

-------------------------------------------------------------------
Mon Mar 04 14:42:03 CET 2013 - aschnell@suse.de

- deactivate RAID before going back to "Disk Activation" during
  installation (bnc#806454)

-------------------------------------------------------------------
Thu Feb 14 17:06:53 CET 2013 - fehr@suse.de

- fix got_kernel_param in misc.sh to not match substrings (so far 
  kernel parameters like systemd.log_level=debug activated Y2DEBUG)
- 2.23.12
 
-------------------------------------------------------------------
Wed Jan 23 16:00:21 CET 2013 - jsuchome@suse.cz

- prevent systemctl hang in 2nd stage (from fcrozat@suse.com,
  bnc#798620)
- 2.23.11

-------------------------------------------------------------------
Sun Jan 20 15:27:33 UTC 2013 - lslezak@suse.cz

- start the add-on module also when "addon" boot parameter is
  present (fate#314318)
- 2.23.10

-------------------------------------------------------------------
Mon Jan 14 13:45:23 UTC 2013 - locilka@suse.com

- Adding repositories that cannot be (re)added as enabled in
  a disabled state (bnc#779396).
- 2.23.9

-------------------------------------------------------------------
Fri Jan 11 10:47:11 CET 2013 - jsuchome@suse.cz

- adapted to changes in Storage.ycp API (bnc#797245)
- 2.23.8

-------------------------------------------------------------------
Mon Jan  7 13:06:32 CET 2013 - jsuchome@suse.cz

- set new keyboard layout right after selecting (bnc#796589)
- added SYSTEMCTL_OPTIONS to Firstboot/Second Stage services
  (bnc#791076)
- 2.23.7

-------------------------------------------------------------------
Fri Dec 21 08:23:47 CET 2012 - jsuchome@suse.cz

- show the info about possibility to download drivers
  from drivers.suse.com (fate#312875) 
- added KVM installation scenario (bnc#795067)
- 2.23.6

-------------------------------------------------------------------
Fri Dec 14 15:16:52 CET 2012 - jsuchome@suse.cz

- disable USB sources after installation (bnc#793709) 
- 2.23.5

-------------------------------------------------------------------
Tue Dec  4 16:54:56 CET 2012 - jsuchome@suse.cz

- allow using local repositories during update (bnc#779397)
- 2.23.4

-------------------------------------------------------------------
Mon Nov  5 08:21:41 CET 2012 - jsuchome@suse.cz

- fixed installation of systemd units (crrodriguez)
- 2.23.3

-------------------------------------------------------------------
Wed Oct 31 08:16:46 CET 2012 - jsuchome@suse.cz

- removed fonts_finish, its only action was to call obsolete
  SuSEconfig script
- removed inst_suseconfig client (fate#100011)
- 2.23.2 

-------------------------------------------------------------------
Fri Oct 26 08:44:43 CEST 2012 - jsuchome@suse.cz

- do not allow to go next without desktop selected (bnc#786507)
- 2.23.1

-------------------------------------------------------------------
Wed Oct 24 11:12:55 CEST 2012 - jsuchome@suse.cz

- removed suseconfig step from installation sequence (fate#100011)
- 2.23.0

-------------------------------------------------------------------
Wed Jul 11 15:56:38 CEST 2012 - jsuchome@suse.cz

- create simpler and non translated aliases for update sources 
  (bnc#768624)
- 2.22.10

-------------------------------------------------------------------
Thu Jun 28 14:36:08 CEST 2012 - jsuchome@suse.cz

- set TERM=linux for 2nd stage services, to keep ncurses nice
  (bnc#768356)
- 2.22.9

-------------------------------------------------------------------
Mon Jun 25 15:43:43 CEST 2012 - jsuchome@suse.cz

- ensure Plymouth is hiddent before 2nd start, to prevent system
  freeze (bnc#768185)
- ensure 2nd stage is started before SuSEfirewall2_init (bnc#733361)
- 2.22.8

-------------------------------------------------------------------
Tue Jun 19 14:49:52 CEST 2012 - aschnell@suse.de

- kill console before reboot (bnc#759627)
  (otherwise systemd will not proceed with system shutdown)

-------------------------------------------------------------------
Wed Jun  6 11:27:02 CEST 2012 - jsuchome@suse.cz

- require yast2-proxy for 2nd stage (bnc#764951)
- show a message if network config has failed (bnc#765129)
- 2.22.7

-------------------------------------------------------------------
Tue Apr 17 16:03:55 CEST 2012 - jsuchome@suse.cz

- enhanced image installation help text (bnc#732914)

-------------------------------------------------------------------
Tue Apr 03 14:56:55 CEST 2012 - aschnell@suse.de

- adapted to move of testX (see bnc#749184)
- 2.22.6

-------------------------------------------------------------------
Wed Mar 14 15:42:19 CET 2012 - aschnell@suse.de

- create link yast.ssh for 2nd stage ssh installation (bnc#745340)
- 2.22.5

-------------------------------------------------------------------
Wed Feb 15 11:46:45 CET 2012 - gs@suse.de

- Improve layout of the release notes dialog (bnc #550610)
- 2.22.4 

-------------------------------------------------------------------
Thu Feb  9 10:53:01 CET 2012 - jsuchome@suse.cz

- adapt the style only for ssh installation, not vnc (bnc#742777)
- 2.22.3 

-------------------------------------------------------------------
Tue Feb  7 17:22:46 CET 2012 - tgoettlicher@suse.de

- Fixed bnc #742777: ssh installation needs to much bandwidth
- 2.22.2

-------------------------------------------------------------------
Fri Jan 13 11:02:40 CET 2012 - jsuchome@suse.cz

- confirmed license
- 2.22.1

-------------------------------------------------------------------
Mon Jan  9 14:29:34 CET 2012 - locilka@suse.cz

- save ecdsa keys as well (bnc#726468) (added where missing)

-------------------------------------------------------------------
Mon Jan  9 13:39:10 CET 2012 - locilka@suse.cz

- Added ntp-client into list of cloned modules in control file
  (bnc #738019).

-------------------------------------------------------------------
Wed Jan  4 15:21:30 CET 2012 - locilka@suse.cz

- Reading the current random/poolsize from /proc to store the exact
  number of bytes (bnc#692799).

-------------------------------------------------------------------
Tue Jan  3 16:21:42 CET 2012 - locilka@suse.cz

- Modified saving state of the current randomness (bnc#692799).

-------------------------------------------------------------------
Thu Dec  8 16:45:15 CET 2011 - locilka@suse.cz

- Fixed saving state of the current randomness (bnc#692799).

-------------------------------------------------------------------
Fri Nov 25 11:35:04 CET 2011 - jsuchome@suse.cz

- ask for Abort confirmation in Update URLs step (bnc#728907)

-------------------------------------------------------------------
Wed Nov 16 13:18:40 CET 2011 - jsuchome@suse.cz

- merged texts from proofreading
- 2.22.0 

-------------------------------------------------------------------
Thu Nov 10 14:27:55 UTC 2011 - fcrozat@suse.com

- Disable routing initscript commands through systemd, prevent
  lockups.

-------------------------------------------------------------------
Thu Nov 03 11:52:08 CET 2011 - aschnell@suse.de

- use same code to display ip addresses during vnc and ssh
  installation (bnc#727802)
- 2.21.28

-------------------------------------------------------------------
Wed Nov  2 17:14:51 CET 2011 - fcrozat@suse.com

- Ensure network is not started by systemd before Firstboot /
  SecondStage (bnc#726823)
- 2.21.27

-------------------------------------------------------------------
Mon Oct 31 09:18:46 CET 2011 - jsuchome@suse.cz

- control files: save ecdsa keys (bnc#726468)
- 2.21.26 

-------------------------------------------------------------------
Wed Oct 19 16:25:41 CEST 2011 - locilka@suse.cz

- Creating /etc/mtab linking to /proc/self/mounts in umount_finish
  (bnc#725166)
- 2.21.25

-------------------------------------------------------------------
Fri Oct 14 11:27:58 CEST 2011 - fcrozat@suse.com

- Fix text mode handled in systemd (bnc#724115)
- 2.21.24

-------------------------------------------------------------------
Tue Oct 11 08:52:43 CEST 2011 - jsuchome@suse.cz

- compress the log file from 1st stage of installation (bnc#716938)
- 2.21.23

-------------------------------------------------------------------
Fri Oct  7 11:38:39 UTC 2011 - fcrozat@suse.com

- Use latest macros for systemd
- Drop workaround for bnc#719221, systemd is fixed now.
- 2.21.22

-------------------------------------------------------------------
Fri Oct  7 11:30:21 UTC 2011 - jsrain@suse.cz

- change the URL for congratulation dialog (bnc#720481)

-------------------------------------------------------------------
Mon Sep 26 10:41:38 CEST 2011 - jsuchome@suse.cz

- control.openSUSE: use lightdm as default DM for Xfce 
- 2.21.21

-------------------------------------------------------------------
Fri Sep 23 15:36:11 CEST 2011 - jsuchome@suse.cz

- updated systemd service files (bnc#719221)
- 2.21.20 

-------------------------------------------------------------------
Fri Sep 23 14:27:36 CEST 2011 - jsuchome@suse.cz

- unmount previously mounted /run (bnc#717321)
- 2.21.19

-------------------------------------------------------------------
Thu Sep 15 12:16:49 UTC 2011 - lslezak@suse.cz

- improved package update check - display only the repositories
  with an update available, display package updates in details
- 2.21.18

-------------------------------------------------------------------
Tue Sep  6 10:05:00 CEST 2011 - jsuchome@suse.cz

- enable system cloning only when autoyast2 is installed
  (bnc#692790)
- 2.21.17

-------------------------------------------------------------------
Wed Aug 31 14:33:50 CEST 2011 - jsuchome@suse.cz

- fix build for older distributions
- 2.21.16 

-------------------------------------------------------------------
Mon Aug 29 12:12:55 CEST 2011 - jsuchome@suse.cz

- added systemd .service files for second stage and firstboot
  (from fcrozat@suse.com, bnc#713760)
- 2.21.15

-------------------------------------------------------------------
Fri Aug 12 13:58:01 CEST 2011 - jsuchome@suse.cz

- expect there might me extra checks for disk controllers with
  s390 (bnc#706911)
- adapted help text and label in installation mode selection
  (bnc#711160)
- 2.21.14 

-------------------------------------------------------------------
Fri Aug  5 12:13:13 UTC 2011 - lslezak@suse.cz

- upgrade_urls.ycp - do not display reading and writing progress,
  it is pretty quick and just causes screen flickering
  (the write progress is displayed only when there is an enabled
  repo to add, refreshing it can take long time) (bnc#692614)
- 2.21.13

-------------------------------------------------------------------
Fri Aug  5 12:32:16 CEST 2011 - tgoettlicher@suse.de

- fixed .desktop file (bnc #681249)

-------------------------------------------------------------------
Thu Aug  4 14:50:33 UTC 2011 - lslezak@suse.cz

- 2.21.12

-------------------------------------------------------------------
Thu Aug  4 14:07:38 CEST 2011 - mvidner@suse.cz

- Copy network interface naming rules early to get them to initrd (bnc#666079).

-------------------------------------------------------------------
Thu Aug  4 11:37:02 UTC 2011 - lslezak@suse.cz

- extraurls: check whether there is an update candidate in the
  added extra repositories - openSUSE DVD does not contain all
  packages, packages from OSS repository which are not on DVD
  medium were not upgraded and were left in the old version even
  after adding new OSS repository with updated version (bnc#693230)

-------------------------------------------------------------------
Wed Aug  3 13:19:50 UTC 2011 - lslezak@suse.cz

- cleanup: removed obsoleted SourceManager::SyncAddedAndDeleted()
  call (zmd sync has been removed)
- 2.21.11

-------------------------------------------------------------------
Wed Aug  3 08:53:14 UTC 2011 - lslezak@suse.cz

- use term "Software manager" instead of "Package manager"
  (bnc#585679)
- 2.21.10

-------------------------------------------------------------------
Tue Aug  2 13:37:03 CEST 2011 - locilka@suse.cz

- Preserving the /dev/urandom state from inst-sys after the
  installation (bnc#692799)
- Automatically enabling haveged service if installed (bnc#692799)
- 2.21.9

-------------------------------------------------------------------
Mon Aug  1 15:38:32 CEST 2011 - locilka@suse.cz

- Added control.SLES-for-VMware into the SVN

-------------------------------------------------------------------
Fri Jul 22 15:00:30 CEST 2011 - locilka@suse.cz

- Removed obsoleted X-KDE-SubstituteUID from deploy_image.desktop
  (bnc#540627)
- 2.21.8

-------------------------------------------------------------------
Tue Jul 12 15:34:38 CEST 2011 - jsuchome@suse.cz

- Show Xen Virtualization Host Server Installation scenario
  only for x86_64 architecture (bnc#702103)
- 2.21.7

-------------------------------------------------------------------
Thu Jun 30 14:09:17 CEST 2011 - jsuchome@suse.cz

- fixed typos (bnc#703119)
- 2.21.6 

-------------------------------------------------------------------
Wed Jun  1 17:24:25 CEST 2011 - locilka@suse.cz

- always loading 'pciehp' kernel module on Dell hardware
  (FATE #311991)
- fixed control file validation
- stricter btrfs_increase_percentage definition in all control
  files (only 'integer' is allowed)

-------------------------------------------------------------------
Wed Jun  1 11:56:08 CEST 2011 - fehr@suse.de

- add btrfs_increase_percentage to to category "partitioning" in
  config.xml files
- 2.21.5 

-------------------------------------------------------------------
Thu May 19 14:22:10 CEST 2011 - jsuchome@suse.cz

- enable YaST restart in the 1st stage (bnc#694299)
- 2.21.4 

-------------------------------------------------------------------
Wed Apr 27 15:08:04 CEST 2011 - jsuchome@suse.cz

- added option to configure FCoE Interfaces when started with
  WithFCoE=1 argument (fate#307445)
- 2.21.3 

-------------------------------------------------------------------
Wed Apr 27 11:19:50 CEST 2011 - jsuchome@suse.cz

- Copy /media.1/build to the installed system (fate#311377)
- 2.21.2 

-------------------------------------------------------------------
Fri Mar 25 10:26:44 CET 2011 - jsuchome@suse.cz

- show the 'before-reboot' message in RichText, so possible command
  can be copy-pasted (bnc#383519)
- 2.21.1

-------------------------------------------------------------------
Thu Mar 24 16:14:02 CET 2011 - jsuchome@suse.cz

- do not start automatic configuration for autoYaST (bnc#679435)
- 2.21.0

-------------------------------------------------------------------
Mon Feb 28 14:52:26 CET 2011 - locilka@suse.cz

- Handling disabled installation steps also in Live Installation
  mode (BNC #675516)
- 2.20.6

-------------------------------------------------------------------
Thu Feb 17 13:49:19 CET 2011 - aschnell@suse.de

- fixed braille support during installation (bnc #672086)
- 2.20.5

-------------------------------------------------------------------
Tue Feb  8 15:10:25 CET 2011 - locilka@suse.cz

- Adapted openSUSE control file to the current naming schema of
  desktops (BNC #667408)

-------------------------------------------------------------------
Thu Jan 20 14:18:41 CET 2011 - jsrain@suse.cz

- fix initialization of AutoUpgrade for 2nd stage
- 2.20.4

-------------------------------------------------------------------
Wed Jan 19 15:38:20 CET 2011 - jsrain@suse.cz

- adaptations for unattended migration (fate#310481)
- don't delete /etc/mtab if it is a symlink (bnc#665437)
- 2.20.3

-------------------------------------------------------------------
Wed Jan 19 12:53:00 CET 2011 - jsrain@suse.cz

- fixed progress during live installation (bnc#665413)
- 2.20.2

-------------------------------------------------------------------
Fri Jan  7 13:43:01 CET 2011 - jsrain@suse.cz

- update XFCE desktop definition

-------------------------------------------------------------------
Thu Jan  6 10:47:00 CET 2011 - locilka@suse.cz

- Using wider space for licence displayed in non-textual interface
  (BNC #607135).
- Fixed DUD deployment (BNC #626337)

-------------------------------------------------------------------
Thu Nov 16 16:13:48 UTC 2010 - jsrain@suse.cz

- fixed behavior of window closing in installation proposal
  (bnc#636980)
- use df for estimating partition size for live installer
  (bnc#555288)
- 2.20.1

-------------------------------------------------------------------
Thu Sep 30 17:33:48 UTC 2010 - lslezak@suse.cz

- don't use spaces in repo alias (bnc#596950)
- inst_addon_update_sources.ycp - removed obsoleted ZMD sync call
- 2.20.0

-------------------------------------------------------------------
Wed Jun  2 13:52:02 CEST 2010 - jsrain@suse.cz

- removed link to repairing the system
- 2.19.20

-------------------------------------------------------------------
Wed May 12 15:33:24 CEST 2010 - ug@suse.de

- fixed the cloning at the end of a manual
  installation (bnc#605132)
- 2.19.7

-------------------------------------------------------------------
Mon Apr 19 12:29:08 CEST 2010 - aschnell@suse.de

- allow btrfs as root fs
- 2.19.6

-------------------------------------------------------------------
Thu Apr 15 17:12:28 CEST 2010 - locilka@suse.cz

- Script copy_files_finish copies files with --dereference to
  prevent from copying symlinks instead of the files content
  (BNC #596938).

-------------------------------------------------------------------
Fri Apr 09 17:09:27 CEST 2010 - aschnell@suse.de

- disable Qt/Gtk frontend if testX is unavailable (bnc #585432)
- 2.19.5

-------------------------------------------------------------------
Tue Apr  6 17:44:25 CEST 2010 - locilka@suse.cz

- Searching for LiveCD license in /usr/share/doc/licenses and /
  directories (BNC #594042).

-------------------------------------------------------------------
Fri Mar 26 11:26:04 CET 2010 - ug@suse.de

- fixed a broken yast2-installation.spec.in
- fixed broken schema validation files for control.xml files
- 2.19.4

-------------------------------------------------------------------
Wed Mar 24 07:42:19 UTC 2010 - lslezak@suse.cz

- inst_suseconfig.ycp - do not reset UI product name
  (&product; macro) (bnc#539906)

-------------------------------------------------------------------
Thu Mar 18 14:55:20 CET 2010 - locilka@suse.cz

- Previously used repositories switched from enabled/disabled mode
  to removed/enabled/disabled mode (BNC #588659).

-------------------------------------------------------------------
Fri Mar 12 13:19:15 CET 2010 - kmachalkova@suse.cz

- Port from SLE11 SP1: process files in _datadir/autoinstall/modules 
  with %suse_update_desktop_file. This passes their strings into
  translation (bnc#549944)

-------------------------------------------------------------------
Fri Mar 12 10:53:55 CET 2010 - locilka@suse.cz

- Unique identification in inst_upgrade_urls switched from URL to
  ALIAS (BNC #587517).
- In case of re-adding CD/DVD media, user is asked to insert
  correct media before adding it (BNC #587517).
- Only upgrade packages if upgrading from SLES 11, otherwise use
  patterns for upgrade (BNC #587544).

-------------------------------------------------------------------
Tue Mar  9 15:35:48 CET 2010 - locilka@suse.cz

- Fixed calling update.post from DUD (BNC #586609).

-------------------------------------------------------------------
Tue Mar  2 14:30:31 CET 2010 - locilka@suse.cz

- CIM service is proposed as disabled by default (BNC #584524).

-------------------------------------------------------------------
Mon Feb 22 17:48:57 CET 2010 - locilka@suse.cz

- Documented YaST RELAX NG schema (FATE #305551).
- Correctly re-added unique_id to RNC - AC steps and proposals
  (BNC #582094).

-------------------------------------------------------------------
Wed Feb 17 11:05:12 CET 2010 - ug@suse.de

- clone checkbox at the end of the installation is always
  enabled now and can install the autoyast2 package if needed
  (bnc#547486)

-------------------------------------------------------------------
Mon Feb 15 15:48:51 CET 2010 - ug@suse.de

- UI for autoinstallation images added to deploy_image_auto

-------------------------------------------------------------------
Tue Feb  9 17:06:15 CET 2010 - locilka@suse.cz

- Steps 'user' and 'auth' enabled again in Live mode (BNC #547931).

-------------------------------------------------------------------
Tue Feb  9 14:49:33 CET 2010 - locilka@suse.cz

- Fixed license agreement check box visibility (BNC #571846).
- 2.19.3

-------------------------------------------------------------------
Tue Feb  2 11:03:04 CET 2010 - locilka@suse.cz

- Added LXDE to openSUSE control file (FATE #307729).

-------------------------------------------------------------------
Mon Feb  1 11:35:15 CET 2010 - locilka@suse.cz

- Fixed 'going back' from services proposal BNC #572734.

-------------------------------------------------------------------
Fri Jan 22 15:56:07 CET 2010 - aschnell@suse.de

- fixed message during ssh installation (bnc #518616)

-------------------------------------------------------------------
Fri Jan 15 17:29:45 CET 2010 - aschnell@suse.de

- updated control.rnc
- 2.19.2

-------------------------------------------------------------------
Thu Jan  7 15:29:13 CET 2010 - jsuchome@suse.cz

- inst_complex_welcome adapted to Language::SwitchToEnglishIfNeeded
  (bnc#479529)
- 2.19.1

-------------------------------------------------------------------
Fri Dec 11 16:48:58 CET 2009 - locilka@suse.cz

- Adapted for new API to ProductLicense (FATE #306295).

-------------------------------------------------------------------
Wed Dec  9 16:44:34 CET 2009 - locilka@suse.cz

- Package kde4-kdm has been renamed to kdm (SLES, SLED control
  files) (bnc #561627).

-------------------------------------------------------------------
Wed Dec  9 14:58:38 CET 2009 - kmachalkova@suse.cz

- Un-check automatic configuration box when user selects update
  (bnc#537625)  

-------------------------------------------------------------------
Wed Dec  9 14:12:21 CET 2009 - locilka@suse.cz

- Enabled CIM by default (SLES and SLED) (FATE #305583)
- Adapted RNC for control files

-------------------------------------------------------------------
Wed Dec  9 12:49:08 CET 2009 - jsrain@suse.cz

- dereference hardlinks when deploying live CD so that it can
  be also deployed on multiple separate partitions (bnc#549158)

-------------------------------------------------------------------
Mon Nov 30 14:38:26 CET 2009 - locilka@suse.cz

- Repositories added by inst_addon_update_sources use
  Pkg::RepositoryAdd that does not need access to network
  (bnc #557723)

-------------------------------------------------------------------
Tue Nov 24 16:13:31 CET 2009 - kmachalkova@suse.cz

Cumulative patch with SLE11 SP1 features:
- In TUI (ncurses), use plain text (.txt) file with release notes, 
  if found (FaTE#306167)
- Set /etc/sysconfig/boot:RUN_PARALLEL according to corresponding
  value in control file (FaTE#307555) 
- 2.19.0

-------------------------------------------------------------------
Thu Nov 19 16:51:55 CET 2009 - locilka@suse.cz

- Added control file configuration option require_registration
  (FATE #305578).

-------------------------------------------------------------------
Wed Nov  4 16:31:17 CET 2009 - mzugec@suse.cz

- lan module in 1st stage (FaTE#303069)
- 2.18.34 

-------------------------------------------------------------------
Fri Oct 23 07:40:56 CEST 2009 - jsuchome@suse.cz

- during update, do not save timezone and console settings
  (bnc#547587)
- 2.18.33 

-------------------------------------------------------------------
Fri Oct 16 14:36:11 CEST 2009 - locilka@suse.cz

- Fixed handling repositories during upgrade (bnc #543468).
- 2.18.32

-------------------------------------------------------------------
Wed Oct  7 15:36:44 CEST 2009 - jsuchome@suse.cz

- set the time after chroot (bnc#538357)
- 2.18.31 

-------------------------------------------------------------------
Wed Oct  7 12:17:52 CEST 2009 - jsuchome@suse.cz

- correctly set the keyboard layout in 2nd stage (bnc#542009)
- 2.18.30

-------------------------------------------------------------------
Thu Oct  1 13:27:16 CEST 2009 - locilka@suse.cz

- Adjusting understandable name for update URLs added during second
  stage of installation (bnc #542792).
- 2.18.29

-------------------------------------------------------------------
Tue Sep 29 16:41:32 CEST 2009 - kmachalkova@suse.cz

- Correct HTML format tags in helptext (bnc#540784)
- Set firewall status according to user's choice also in non-automatic 
  2nd stage (missing call for AdjustDisabledSubProposals) (bnc#534862)
- 2.18.28 

-------------------------------------------------------------------
Thu Sep 24 15:51:15 CEST 2009 - kmachalkova@suse.cz

- Enable SSH service after reboot if this is SSH or VNC installation 
  (new ssh_service_finish client) (bnc#535206)
- 2.18.27 

-------------------------------------------------------------------
Mon Sep 14 15:27:19 CEST 2009 - jsrain@suse.cz

- enhanced display of release notes (fate#306237)
- 2.18.26

-------------------------------------------------------------------
Wed Sep  9 14:33:14 CEST 2009 - jsrain@suse.cz

- better error handling for image installation (bnc#533601)
- 2.18.25

-------------------------------------------------------------------
Fri Sep  4 19:00:27 CEST 2009 - kmachalkova@suse.cz

- Introducing unique IDs to unambiguously identify AC steps and 
  sub-proposals
- Writing disabled AC steps and subproposals at the end of 1st 
  stage, reading them back at the end of 2nd stage
- Filtering out disabled AC steps from AC workflow (FaTE #303859 and 
  bnc#534862)
- Require new yast2 base 
- 2.18.24

-------------------------------------------------------------------
Fri Sep  4 09:07:42 CEST 2009 - locilka@suse.cz

- Dropped unnecessary fallback text from the fallback control file
  (BNC #536288).

-------------------------------------------------------------------
Wed Aug 26 15:33:51 CEST 2009 - locilka@suse.cz

- Do not copy xorg.conf to installed system anymore (bnc #441404).
- 2.18.23

-------------------------------------------------------------------
Fri Aug 21 12:38:42 CEST 2009 - aschnell@suse.de

- do not disable qt/gtk frontends if xorg.conf is missing (bnc
  #533159)
- 2.18.22

-------------------------------------------------------------------
Fri Aug 14 18:26:49 CEST 2009 - kmachalkova@suse.cz

- Simple network (firewall) configuration in 1st stage (FaTE #303859) 

-------------------------------------------------------------------
Mon Aug 10 14:18:11 CEST 2009 - locilka@suse.cz

- added calling bootloader client bootloader_preupdate to control
  file to fix multiple grub entries (bnc #414490, bnc #477778).

-------------------------------------------------------------------
Thu Jul 30 20:26:30 CEST 2009 - jdsn@suse.de

- disable yast2-x11 during installation (bnc#441404) 
- 2.18.21

-------------------------------------------------------------------
Thu Jul 30 15:32:37 CEST 2009 - jsuchome@suse.cz

- adapted to changes in yast2-country: no saving of xorg.conf
  (bnc#441404) 
- 2.18.20

-------------------------------------------------------------------
Wed Jun 24 10:02:20 CEST 2009 - locilka@suse.cz

- Fixed Welcome dialog layout to have more license content visible
  and to align language and keyboard widgets with it.
- Not offering installation images if there are none (bnc #492745).
- 2.18.19

-------------------------------------------------------------------
Mon Jun 22 20:20:18 CEST 2009 - coolo@novell.com

- fix build with automake 1.11
- 2.18.18

-------------------------------------------------------------------
Thu Jun 11 12:57:14 CEST 2009 - jsrain@suse.cz

- adapted for unified progress during live installation
  (bnc#435680)
- 2.18.17

-------------------------------------------------------------------
Mon Jun 08 14:03:30 CEST 2009 - aschnell@suse.de

- use minimalistic xorg.conf during installation (bnc #510015)
- 2.18.16

-------------------------------------------------------------------
Wed May 20 12:45:47 CEST 2009 - aschnell@suse.de

- moved .proc.mounts agent from yast2-installation to yast2 (bnc
  #504429)

-------------------------------------------------------------------
Mon May 18 16:46:03 CEST 2009 - juhliarik@suse.cz

- added kdump support for autoyast installation (FATE#305588) 

-------------------------------------------------------------------
Thu May 14 13:45:08 CEST 2009 - locilka@suse.cz

- Installation/Upgrade newly require some packages essential for
  them to succeed (bnc #469730).

-------------------------------------------------------------------
Mon Apr 27 10:22:24 CEST 2009 - locilka@suse.cz

- Using a new yast-spanner (old yast icon) for Repair.
- 2.18.14

-------------------------------------------------------------------
Mon Apr 20 13:59:31 CEST 2009 - locilka@suse.cz

- Fixed Vendor module to use zypp history file instead of using
  y2logRPM (bnc #456446).
- 2.18.13

-------------------------------------------------------------------
Thu Apr 16 16:58:07 CEST 2009 - locilka@suse.cz

- Added documentation for installation images.

-------------------------------------------------------------------
Fri Apr 10 14:11:46 CEST 2009 - locilka@suse.cz

- KDE 3.x dropped from openSUSE control file (bnc #493547).

-------------------------------------------------------------------
Tue Apr  7 13:02:39 CEST 2009 - ug@suse.de

- changed the error message of missing hard disks during
  autoinstallation. Might confuse s390/iSCSI users. (bnc#476147)

-------------------------------------------------------------------
Mon Mar 30 14:20:57 CEST 2009 - locilka@suse.cz

- Fixing reevaluation of packages to remove, install and/or upgrade
  after images are deployed during first stage (bnc #489448).
- 2.18.12

-------------------------------------------------------------------
Fri Mar 27 18:15:15 CET 2009 - locilka@suse.cz

- Added new globals->ac_redraw_and_ignore control file item
  (openSUSE and SLED) that ignores if AC UI is missing and just
  redraws it. An error is still reported in case of missing Wizard
  widget (bnc #487565).

-------------------------------------------------------------------
Thu Mar 19 14:14:34 CET 2009 - locilka@suse.cz

- Continuing on Repair integration.
- Handling missing FLAGS in the content file.
- 2.18.11

-------------------------------------------------------------------
Wed Mar 18 13:17:58 CET 2009 - locilka@suse.cz

- Location /etc/modprobe.d/blacklist has been renamed to
  /etc/modprobe.d/50-blacklist.conf (bnc #485980).
- Unified inst_mode handling, especially correct handling of
  Automatic Configuration together with switching to Update mode
  (originally reported as bnc #469273).
- Repair workflow unified with the rest of installation.
- 2.18.10

-------------------------------------------------------------------
Mon Mar 16 14:47:46 CET 2009 - locilka@suse.cz

- Fixed help for "License Translations..." button (bnc #481113).

-------------------------------------------------------------------
Tue Mar 10 10:26:02 CET 2009 - locilka@suse.cz

- Obsolete 'tar --preserve' replaced with
  'tar --preserve-permissions --preserve-order' (bnc #483791).
- Added recovery support for AC (dialogs) possibly called by AC
  scripts (bnc #483211).

-------------------------------------------------------------------
Thu Feb 26 16:00:44 CET 2009 - ug@suse.de

- RPMs via driverupdate were not possible

-------------------------------------------------------------------
Tue Feb 24 13:30:15 CET 2009 - locilka@suse.cz

- Added support for .xz images deployment (bnc #476079).
- Added support for `reboot_same_step (bnc #475650).
- 2.18.9

-------------------------------------------------------------------
Mon Feb 23 16:36:56 CET 2009 - locilka@suse.cz

- Offering to configure network if remote repositories are used
  during upgrade (inst_upgrade_urls). Setup can be safely skipped
  and comes from the Online Repositories (bnc #478024).
- 2.18.8

-------------------------------------------------------------------
Fri Feb 20 20:40:09 CET 2009 - locilka@suse.cz

- save network configuration also for IPv6 only (bnc#477917)
- 2.18.7

-------------------------------------------------------------------
Tue Feb 17 16:56:09 CET 2009 - locilka@suse.cz

- Writing additional-control-files index file after removing and
  recreating the directory where it is stored (bnc #475516).
- 2.18.6

-------------------------------------------------------------------
Mon Feb  9 13:21:50 CET 2009 - locilka@suse.cz

- Enabling online update in (SLED) Automatic Configuration
  (bnc #449128).

-------------------------------------------------------------------
Fri Feb  6 10:39:20 CET 2009 - locilka@suse.cz

- InstError has been moved to yast2-2.18.6
- 2.18.5

-------------------------------------------------------------------
Thu Feb  5 18:16:17 CET 2009 - locilka@suse.cz

- InstError extended and documented.

-------------------------------------------------------------------
Mon Feb  2 13:09:08 CET 2009 - locilka@suse.cz

- Erasing all old additional control files in the final step of
  upgrade before rebooting to the second stage (bnc #471454).
- InstError can now save YaST logs on user request.
- 2.18.4

-------------------------------------------------------------------
Wed Jan 28 14:33:09 CET 2009 - locilka@suse.cz

- Added new InstError module for unified reporting of errors
  during installation.
- Better SlideShow support in inst_finish.
- Reporting more errors in inst_finish.
- 2.18.3

-------------------------------------------------------------------
Tue Jan 27 17:13:57 CET 2009 - locilka@suse.cz

- Added test for checking free space when SCR switch fails
  (bnc #460477).

-------------------------------------------------------------------
Mon Jan 26 13:58:00 CET 2009 - locilka@suse.cz

- Disabling [Back] buttons in the very first interactive dialogs
  in second stage, SLES and SLED control files (bnc #468677).

-------------------------------------------------------------------
Thu Jan 22 12:50:38 CET 2009 - locilka@suse.cz

- Dropping mode_proposal client - not in use anymore.
- 2.18.2

-------------------------------------------------------------------
Wed Jan 21 13:09:33 CET 2009 - locilka@suse.cz

- Removing dependency on yast2-runlevel (duplicate code in runlevel
  proposal).
- Removing dependency on yast2-mouse by moving the mouse-related
  scripts to yast2-mouse-2.18.0.
- Removing dependency on yast2-bootloader.
- inst_finish script newly uses the SlideShow module.

-------------------------------------------------------------------
Tue Jan 20 13:37:03 CET 2009 - locilka@suse.cz

- Possibility to move the base installation window has been
  disabled (bnc #466827)
- 2.18.1

-------------------------------------------------------------------
Tue Jan 13 12:15:42 CET 2009 - locilka@suse.cz

- Adapted the inst_proposal to better reflect the current situation
  'analyzing...' vs. 'adapting the proposal...' (bnc #463567).

-------------------------------------------------------------------
Fri Dec 19 13:07:49 CET 2008 - locilka@suse.cz

- Pattern WBEM added into two server scenarios (bnc #458332).

-------------------------------------------------------------------
Thu Dec 18 18:04:47 CET 2008 - locilka@suse.cz

- Updated control file documentation (bnc #438678).

-------------------------------------------------------------------
Wed Dec 17 14:42:22 CET 2008 - locilka@suse.cz

- Added yet another xset call (bnc #455771 comment #40)

-------------------------------------------------------------------
Tue Dec 16 17:13:38 CET 2008 - aschnell@suse.de

- adapted to storage API changes
- 2.18.0

-------------------------------------------------------------------
Tue Dec 16 12:29:27 CET 2008 - locilka@suse.cz

- Removed SLED control file labels that should be hidden
  (bnc #459080).
- Using a better help text for inst_new_desktop (bnc #432912).

-------------------------------------------------------------------
Mon Dec 15 14:32:27 CET 2008 - locilka@suse.cz

- Removed all (inst_)do_rezise calls from all control files on
  aschnell's request.

-------------------------------------------------------------------
Fri Dec 12 16:36:28 CET 2008 - aschnell@suse.de

- require initviocons (bnc #173426)
- 2.17.47

-------------------------------------------------------------------
Tue Dec  9 16:40:35 CET 2008 - locilka@suse.cz

- Updated control.rnc
- 2.17.46

-------------------------------------------------------------------
Mon Dec  8 13:16:33 CET 2008 - locilka@suse.cz

- Updated control.rnc
- Added two more control-file examples.
- Checking all control files during build.
- Adjusted control-file examples (all bnc #438678).
- Checking the process exit status returned after deploying an
  image (bnc #456337).
- 2.17.45

-------------------------------------------------------------------
Fri Dec  5 10:38:41 CET 2008 - locilka@suse.cz

- New control.rnc/rng for control file validation (bnc #455994).
- Added build-time control file validation.
- 2.17.44

-------------------------------------------------------------------
Wed Dec  3 18:33:59 CET 2008 - locilka@suse.cz

- inst_extrasources moved before inst_ask_online_update to register
  the online update repository before checking for patches
  (bnc #450229).

-------------------------------------------------------------------
Mon Dec  1 16:59:14 CET 2008 - locilka@suse.cz

- Fixed proposing the online update depending on the fact whether
  network is running (bnc #450229).
- 2.17.43

-------------------------------------------------------------------
Fri Nov 28 15:05:02 CET 2008 - locilka@suse.cz

- Updated labels of Installation Scenarios for SLES (bnc #428202).

-------------------------------------------------------------------
Fri Nov 28 12:16:03 CET 2008 - locilka@suse.cz

- Fixed behavior of inst_new_desktop when user switched to another
  language later (bnc #449818).
- 2.17.42

-------------------------------------------------------------------
Thu Nov 27 16:49:11 CET 2008 - locilka@suse.cz

- Using yast-live-install-finish icon when finishing LiveCD
  installation/inst_finish (bnc #438154).
- Fixed ImageInstallation SlideShow - download progress is shown
  only when downloading the images, not the other helper files
  (bnc #449792).
- Adjusting ImageInstallation-related SlideShow only if
  ImageInstallation is in use (bnc #439104).

-------------------------------------------------------------------
Thu Nov 27 15:05:11 CET 2008 - ug@suse.de

- the real fix for bnc#442691
  deploy_image_auto doesn't use the boolean variable 
  image_installation
- 2.17.41

-------------------------------------------------------------------
Tue Nov 25 14:42:31 CET 2008 - locilka@suse.cz

- Handling new feature of licenses ProductLicense::AcceptanceNeeded
  (bnc #448598).
- 2.17.40

-------------------------------------------------------------------
Mon Nov 24 12:51:48 CET 2008 - locilka@suse.cz

- Completely initializing the target and sources before checking
  for available patches and offering online update (bnc #447080).
- 2.17.39

-------------------------------------------------------------------
Thu Nov 20 18:21:32 CET 2008 - locilka@suse.cz

- Pkg::SourceStartManager in inst_ask_online_update to replace
  obsolete Pkg::PkgEstablish (bnc #447080).
- Reading all supported desktops to define the order of desktops
  in desktop_finish (bnc #446640).
- Added shadow desktops to SLES and SLED desktop files to have
  a fallback if user selects some other desktop than the default
  one (bnc #446640).
- 2.17.38

-------------------------------------------------------------------
Wed Nov 19 16:01:53 CET 2008 - locilka@suse.cz

- Added pciutils to Requires, lspci was called but not required
  (bnc #446533).
- 2.17.37

-------------------------------------------------------------------
Wed Nov 19 13:23:10 CET 2008 - locilka@suse.cz

- Added inst_fallback_controlfile client reporting about using
  a fallback control file.
- Calling inst_fallback_controlfile in the fallback control file
  (both bnc #440982).
- 2.17.36

-------------------------------------------------------------------
Fri Nov 14 12:17:47 CET 2008 - aschnell@suse.de

- don't start iscsid in second stage start scripts (bnc #444976)
- 2.17.35

-------------------------------------------------------------------
Thu Nov 13 17:36:53 CET 2008 - locilka@suse.cz

- Flushing the cache before calling a set_polkit_default_privs that
  uses the written data (bnc #440182).
- 2.17.34

-------------------------------------------------------------------
Thu Nov 13 11:21:11 CET 2008 - locilka@suse.cz

- Handling errors while deploying images, installation will abort
  (bnc #444209).
- 2.17.33

-------------------------------------------------------------------
Thu Nov 13 10:21:13 CET 2008 - ug@suse.de

- checkboxes in the congratulations dialog did not work anymore
  (bnc#444214)

-------------------------------------------------------------------
Tue Nov 11 13:58:17 CET 2008 - ug@suse.de

- fix for image deployment during autoinstallation

-------------------------------------------------------------------
Tue Nov 11 12:20:00 CET 2008 - juhliarik@suse.cz

- changed order of yast modules in Expert tab for installation
  (bnc #441434) 

-------------------------------------------------------------------
Tue Nov 11 10:53:25 CET 2008 - jsrain@suse.cz

- fixed switching to a tab with an error in the proposal
  (bnc #441434)
- 2.17.32

-------------------------------------------------------------------
Tue Nov 11 10:48:03 CET 2008 - aschnell@suse.de

- use accelerated xserver during installation for certain Intel
  cards (bnc #442413)
- 2.17.31

-------------------------------------------------------------------
Fri Nov  7 16:32:28 CET 2008 - locilka@suse.cz

- Fixed deploy_image_auto to handle AutoYaST settings correctly
  (bnc #442691).
- Removing the congrats dialog content before cloning, storing
  the sources, finishing (bnc #441452).
- Using Pkg::SourceProvideDigestedFile function when deploying
  images and in release_notes_popup (bnc #409927).
- 2.17.30

-------------------------------------------------------------------
Thu Nov  6 16:35:10 CET 2008 - locilka@suse.cz

- Fixed progress (SlideShow) information about images being
  deployed (bnc #442286).
- Changing inst_deploy_images to use PackagesUI for opening a
  package selector while debugging mode is turned on (bnc #435479).

-------------------------------------------------------------------
Thu Nov  6 16:19:59 CET 2008 - jsuchome@suse.cz

- S09-cleanup: check for additional services requiring restart
  (bnc#395402)

-------------------------------------------------------------------
Wed Nov  5 17:25:01 CET 2008 - locilka@suse.cz

- Calling set_polkit_default_privs without checking for it using
  FileUtils, checking by 'test -x' instead (bnc #440182).
- 2.17.29

-------------------------------------------------------------------
Wed Nov  5 13:09:04 CET 2008 - locilka@suse.cz

- Added yast2-storage >= 2.17.47 because of the previous fix
  implementation.
- 2.17.28

-------------------------------------------------------------------
Tue Nov 04 13:14:10 CET 2008 - aschnell@suse.de

- improved warning about partitioning (fate #302857)
- 2.17.27

-------------------------------------------------------------------
Mon Nov  3 18:34:30 CET 2008 - locilka@suse.cz

- Writing 'SecondStageRequired' 0/1 to /etc/install.inf even while
  rebooting during second stage (bnc #432005).
- 2.17.26

-------------------------------------------------------------------
Mon Nov 03 14:28:14 CET 2008 - aschnell@suse.de

- better reboot message during ssh installation (bnc #439572 and
  bnc #432005)
- 2.17.25

-------------------------------------------------------------------
Fri Oct 31 16:28:23 CET 2008 - locilka@suse.cz

- Fixed checking whether running the second stage is required.
- Added writing 'SecondStageRequired' 0/1 to /etc/install.inf
  (both bnc #439572)
- 2.17.24

-------------------------------------------------------------------
Thu Oct 30 14:42:15 CET 2008 - locilka@suse.cz

- Saving sources at the end of inst_extrasources if some were
  added (bnc #440184).
- 2.17.23

-------------------------------------------------------------------
Mon Oct 27 10:18:47 CET 2008 - locilka@suse.cz

- Added lnussel's patch to run set_polkit_default_privs at
  desktop_finish script (bnc #438698).
- Bigger license window (bnc #438100).
- Calling inst_prepareprogress also during Upgrade, all control
  files changed (bnc #438848).
- Disabling users and auth in LiveCD second stage (bnc #435965).
- Removing label for user_non_interactive (bnc #401319).
- Desktop 'startkde4' replaced with 'startkde' (bnc #438212).
- Added 'kdump' to 'clone_modules' (SLES) (bnc #436365).
- 2.17.22

-------------------------------------------------------------------
Tue Oct 21 16:46:00 CEST 2008 - locilka@suse.cz

- Added handling for globals->debug_deploying (bnc #436842).

-------------------------------------------------------------------
Mon Oct 20 12:56:32 CEST 2008 - locilka@suse.cz

- Fixed a typo (bnc #436471).

-------------------------------------------------------------------
Fri Oct 17 10:51:05 CEST 2008 - locilka@suse.cz

- Adapted SLES and SLED control files to write default desktop
  settings (bnc #436094).
- Added software->display_support_status flag to SLES/SLED
  (bnc #435479).

-------------------------------------------------------------------
Tue Oct 14 14:15:11 CEST 2008 - locilka@suse.cz

- Changed YaST icons while probing the system (bnc #404809).
- Enhanced scr_switch_debugger - Sending USR1 signal to the new SCR
  (bnc #433057).
- 2.17.21

-------------------------------------------------------------------
Mon Oct 13 13:29:04 CEST 2008 - locilka@suse.cz

- Enabled going_back in Add-Ons during installation (bnc #434735).

-------------------------------------------------------------------
Mon Oct 13 13:10:58 CEST 2008 - mzugec@suse.de

- configure supportconfig in installation (fate#305180)
- 2.17.20

-------------------------------------------------------------------
Mon Oct 13 09:45:23 CEST 2008 - locilka@suse.cz

- Fixed install/update confirmation dialog (bnc #433249).
- Fixed text in openSUSE control file (bnc #432911).
- Fixed typo (bnc #433794).

-------------------------------------------------------------------
Fri Oct 10 14:49:58 CEST 2008 - locilka@suse.cz

- Enhanced scr_switch_debugger (bnc #433057).
- Enabling key-repeating if not running in XEN (bnc #433338).

-------------------------------------------------------------------
Thu Oct  9 21:00:01 CEST 2008 - locilka@suse.cz

- Loading the Target while initializing libzypp in
  inst_upgrade_urls (bnc #429080).
- Running a simple SCR Test after chrooting to the installed system
  in scr_switch_finish, full-test is called in case of simple test
  failure (bnc #433057).
- Added more checking around 'searching for files' (bnc #427879).

-------------------------------------------------------------------
Wed Oct 08 12:51:01 CEST 2008 - aschnell@suse.de

- removed cp of proc/mounts to /etc/mtab (bnc #425464)
- 2.17.19

-------------------------------------------------------------------
Mon Oct  6 15:30:53 CEST 2008 - locilka@suse.cz

- Do not display any system type for SLES/SLED in installation
  overview (bnc #431336).
- Clients inst_new_desktop and inst_scenarios converted to use
  PackagesProposal API instead of using Pkg calls directly (bnc
  #432572)
- Dropping obsolete inst_software_selection client instead of
  convwerting it - not in use anymore (bnc #432572).
- Always change initial proposal [Next] button to [Install],
  resp. [Update] (bnc #431567).
- Removing desktop definitions and default_desktop from SLED
  control file, the required patterns are selected by PATTERNS
  in content file already (bnc #431902).
- Adding lnussel's patch for desktop_finish to write
  POLKIT_DEFAULT_PRIVS if defined in globals->polkit_default_privs
  (bnc #431158).
- Adding polkit_default_privs="restrictive" for SLES (bnc #431158).
- 2.17.18

-------------------------------------------------------------------
Fri Oct  3 16:31:10 CEST 2008 - locilka@suse.cz

- Enabling some steps in second stage even if Automatic
  Configuration is in use.
- Feature added into openSUSE and SLED control files
  (both bnc #428190).

-------------------------------------------------------------------
Thu Oct  2 22:00:46 CEST 2008 - mzugec@suse.de

- changed Release Notes into Support group (bnc#430005)

-------------------------------------------------------------------
Thu Oct  2 19:13:07 CEST 2008 - locilka@suse.cz

- Adjusted presentation_order for SLES and SLED installation
  proposals - software has to be proposed as almost the last one
  (bnc #431580).

-------------------------------------------------------------------
Thu Oct  2 14:00:49 CEST 2008 - locilka@suse.cz

- Added 'default_ntp_setup' into control files (SLES/D: false,
  openSUSE: true) (bnc #431259).

-------------------------------------------------------------------
Thu Oct  2 11:39:48 CEST 2008 - locilka@suse.cz

- Using two default desktops, one for inst_scenarios, another
  one (default) while inst_scenarios not used (bnc #431251,
  bnc #431503).
- Switching scenario_virtual_machine and
  scenario_virtualization_host in SLES control file (bnc #431251).
- 2.17.17

-------------------------------------------------------------------
Wed Oct  1 16:03:32 CEST 2008 - mzugec@suse.de

- use rpcbind instead of portmap for nfs installation (bnc#423026)
- 2.17.16

-------------------------------------------------------------------
Wed Oct  1 15:41:12 CEST 2008 - jsuchome@suse.cz

- if nn_NO language is selected, use nb_NO in YaST (bnc#426124)

-------------------------------------------------------------------
Wed Oct  1 13:42:18 CEST 2008 - locilka@suse.cz

- Changing pattern "Documentation" to "documentation" (bnc #431218)

-------------------------------------------------------------------
Tue Sep 30 13:20:09 CEST 2008 - locilka@suse.cz

- Replacing "networkmanager" proposal call with "general"
  (bnc #430704).

-------------------------------------------------------------------
Mon Sep 29 15:11:33 CEST 2008 - locilka@suse.cz

- Server scenarios work for i386, x86_64 archs only (bnc #430612).

-------------------------------------------------------------------
Mon Sep 29 14:56:45 CEST 2008 - kukuk@suse.de

- Replaced Minimal+Xen with Dom0.
- Removed xen_server from virtualization machine (bnc #429061).
- Added "XEN" suffix to Virtualization Host.

-------------------------------------------------------------------
Mon Sep 29 13:38:13 CEST 2008 - locilka@suse.cz

- Adding inst_lilo_convert to the update workflow (bnc #430579).

-------------------------------------------------------------------
Fri Sep 26 12:27:55 CEST 2008 - locilka@suse.cz

- Optimizing server_selections dialog layout (bnc #429977).
- Better text for installation initialization (bnc #428103).
- Better protection from removing the initial repository
  (bnc #429920).
- 2.17.15

-------------------------------------------------------------------
Thu Sep 25 14:33:36 CEST 2008 - juhliarik@suse.cz

- added calling kdump_finish to inst_finish.ycp (bnc #427732)

-------------------------------------------------------------------
Tue Sep 23 16:17:27 CEST 2008 - locilka@suse.cz

- Buggy SCR Agent run.get.suseconfig.modules replaced with
  .target.dir (bnc #429146).
- Added functionality to recover from failed read of previously
  used repositories in inst_upgrade_urls (bnc #429059).
- 2.17.14

-------------------------------------------------------------------
Mon Sep 22 16:14:54 CEST 2008 - locilka@suse.cz

- Fixed checking whether directory is mounted already (bnc #428368)

-------------------------------------------------------------------
Mon Sep 22 13:59:50 CEST 2008 - locilka@suse.cz

- KDE 3.5 moved to 'Others', removed KDE 3.5 description text.
- GNOME 2.22 changed to 2.24.
- Fixed Installation Mode dialog to show icons again (bnc #427344).
- 2.17.13

-------------------------------------------------------------------
Mon Sep 22 10:45:44 CEST 2008 - locilka@suse.cz

- Changing /sbin/udevtrigger & /sbin/udevsettle to /sbin/udevadm
  trigger & settle (bnc #427705).
- 2.17.12

-------------------------------------------------------------------
Thu Sep 18 10:35:32 CEST 2008 - locilka@suse.cz

- Definition of supported desktops added into SLES and SLED control
  files, added also default_desktop definition (bnc #427061).
- Added control file documentation for supported_desktops section.

-------------------------------------------------------------------
Fri Sep 12 15:01:46 CEST 2008 - locilka@suse.cz

- Disabling inst_suse_register in openSUSE control file
  (FATE #303458).

-------------------------------------------------------------------
Fri Sep 12 10:32:11 CEST 2008 - locilka@suse.cz

- Do not remove installation repository with the same URL as URL
  just being removed by inst_upgrade_urls (bnc #400823).
- 2.17.11

-------------------------------------------------------------------
Thu Sep 11 14:52:25 CEST 2008 - ug@suse.de

- deploy_image.desktop added (Fate #301321)
- deploy_image.rnc added

-------------------------------------------------------------------
Thu Sep 11 13:40:10 CEST 2008 - locilka@suse.cz

- Calling new client reipl_finish from yast2_inf_finish on s390
  (FATE #304960).

-------------------------------------------------------------------
Wed Sep 10 17:15:22 CEST 2008 - locilka@suse.cz

- Fixing control files to call 'inst_proposal' instead of
  'proposal' (bnc #425198).

-------------------------------------------------------------------
Wed Sep 10 15:53:44 CEST 2008 - locilka@suse.cz

- Desktop selection dialog definitions have been moved to control
  file (bnc #424678).
- 2.17.10

-------------------------------------------------------------------
Tue Sep  9 16:02:03 CEST 2008 - locilka@suse.cz

- Replacing usage of barexml with anyxml SCR  agent (bnc #424263).

-------------------------------------------------------------------
Mon Sep  8 17:49:11 CEST 2008 - locilka@suse.cz

- merged texts from proofread

-------------------------------------------------------------------
Mon Sep  8 15:57:09 CEST 2008 - locilka@suse.cz

- Added new AutoYaST client deploy_images_auto to support
  installation from images also in AutoYaST (FATE #301321).
- 2.17.9

-------------------------------------------------------------------
Fri Sep  5 12:45:00 CEST 2008 - locilka@suse.cz

- Some inst_finish steps are called in live installer only.
- Client vm_finish called only if yast2-vm is installed.
- Using WFM::ClientExists (new in yast2-core-2.17.10).
- Adjusted RPM dependencies.
- 2.17.8

-------------------------------------------------------------------
Thu Sep  4 15:02:01 CEST 2008 - sschober@suse.de

- cloning section in control.xml changed.

-------------------------------------------------------------------
Wed Sep 03 14:49:19 CEST 2008 - aschnell@suse.de

- adapted size values in control files to stricter parser in
  storage

-------------------------------------------------------------------
Tue Sep  2 15:20:09 CEST 2008 - locilka@suse.cz

- Using new <execute/> tag in control file to explicitly define
  a client to be called instead of guessing it from <name/> tag
  (openSUSE, SLED control files) (bnc #401319).
- Updated control files to call inst_prepareprogress to
  "Provide consistent progress during installation" (FATE #303860).
- All 'inst_proposal' calls changed to use the new 'execute'
  feature to have unique 'name's (needed for merging add-on control
  files).
- Adjusted RPM dependencies (FATE #303860).
- 2.17.7

-------------------------------------------------------------------
Tue Sep  2 11:10:01 CEST 2008 - visnov@suse.cz

- Use unified progressbar during installation (FATE #303860)

-------------------------------------------------------------------
Thu Aug 28 15:19:57 CEST 2008 - locilka@suse.cz

- Using new ButtonBox widget.
- Adjusted RPM dependencies.

-------------------------------------------------------------------
Thu Aug 21 13:01:40 CEST 2008 - jsuchome@suse.cz

- check for command line mode in inst_suseconfig (bnc#419132)

-------------------------------------------------------------------
Tue Aug 19 15:45:07 CEST 2008 - jsrain@suse.cz

- properly detect firstboot and do not destroy xorg.conf
  (bnc#354738)
- 2.17.6

-------------------------------------------------------------------
Fri Aug 15 10:41:24 CEST 2008 - locilka@suse.cz

- Added new globals->write_hostname_to_hosts control file option
  to configure the default for 127.0.0.2 issue (FATE #303875).
- 2.17.5

-------------------------------------------------------------------
Thu Aug 14 14:28:33 CEST 2008 - locilka@suse.cz

- Added documentation for add_on_products and its new format
  add_on_products.xml (FATE #303675).
- Fixed SCR Switch Debugger to show "Report Error" only once.

-------------------------------------------------------------------
Wed Aug 13 18:23:57 CEST 2008 - locilka@suse.cz

- Dropped some obsolete documentation.
- Started installation-features documentation (FATE #303675).
- Fixed building documentation for proposal-API.

-------------------------------------------------------------------
Tue Aug 12 10:28:24 CEST 2008 - locilka@suse.cz

- Added documentation and example for list of files to be copied
  from the previous installation.
- 2.17.4

-------------------------------------------------------------------
Mon Aug 11 17:35:47 CEST 2008 - locilka@suse.cz

- List of files to be copied from the previous installation moved
  to control file, added new API to define own list (module
  SystemFilesCopy) (FATE #305019).
- Adapted control files.

-------------------------------------------------------------------
Mon Aug 11 10:06:02 CEST 2008 - locilka@suse.cz

- Fixed WFM::Execute to use .local instead of .target in
  copy_files_finish script.

-------------------------------------------------------------------
Thu Aug  7 16:40:32 CEST 2008 - locilka@suse.cz

- Added new client inst_scenarios to offer main scenarios of the
  newly installed system.
- Configuration for inst_scenarios is defined in control file (Only
  SLES so far), client added into SLES workflow.
- Extended control file documentation (All FATE #304373).
- 2.17.3

-------------------------------------------------------------------
Wed Aug  6 13:54:07 CEST 2008 - locilka@suse.cz

- New control file entry globals->enable_kdump (default value)
  (FATE #303893).
- Adjusted control file documentation.

-------------------------------------------------------------------
Tue Aug  5 11:48:44 CEST 2008 - locilka@suse.cz

- Calling reiplauto client in SLES control file before reboot
  (FATE #304940).
- Running SCR Switch Debugger unconditionally if switching to
  installed system fails (bnc #411832).

-------------------------------------------------------------------
Mon Aug 04 16:22:55 CEST 2008 - aschnell@suse.de

- improved text during ssh installation (bnc #411079)

-------------------------------------------------------------------
Mon Aug  4 10:39:41 CEST 2008 - locilka@suse.cz

- Added kdump proposal to SLES control file (FATE #303893).

-------------------------------------------------------------------
Thu Jul 24 13:21:14 CEST 2008 - locilka@suse.cz

- Using button label "License Translations..." in complex welcome
  dialog (bnc #400616).
- SLES and SLED control files adapted to features added in 11.0.
- Added Automatic Configuration support into SLED (FATE #303396).

-------------------------------------------------------------------
Tue Jul 15 16:59:38 CEST 2008 - aschnell@suse.de

- fixed vnc connect message during installation (bnc #395834)
- 2.17.2

-------------------------------------------------------------------
Tue Jul 15 09:54:48 CEST 2008 - locilka@suse.cz

- Not only DPMS->off, but also screen-saver->off (FATE #304395).
- Added new control file feature globals->rle_offer_rulevel_4
  plus control file documentation (FATE #303798).

-------------------------------------------------------------------
Mon Jul 14 15:15:15 CEST 2008 - locilka@suse.cz

- Base-product license directory moved to control file
  (base_product_license_directory) (FATE #304865).
- Copying licenses to the system in copy_files_finish.
- Reading the license directory in inst_license.
- Icons for AC steps defined in control file.
- Adjusting DPMS 'off' when installation starts, DPMS 'on' when
  finishes (FATE #304395).
- Icons for inst_finish.
- 2.17.1

-------------------------------------------------------------------
Fri Jul 11 11:11:11 CEST 2008 - locilka@suse.cz

- Added documentation for AC Setup and for texts in control file.

-------------------------------------------------------------------
Thu Jul 10 17:48:59 CEST 2008 - locilka@suse.cz

- Settings for Automatic Configuration moved to control file
  because of code reuse for different AC in first boot
  (FATE #303939).

-------------------------------------------------------------------
Thu Jul 10 13:31:00 CEST 2008 - locilka@suse.cz

- Only directories in release-notes directory are considered to be
  real release notes (bnc #407922).
- 2.17.0

-------------------------------------------------------------------
Wed Jul  9 17:09:15 CEST 2008 - mvidner@suse.cz

- Fixed building in a prefix (/etc).

-------------------------------------------------------------------
Wed Jul  9 15:12:53 CEST 2008 - locilka@suse.cz

- Initializing the 'use_automatic_configuration' in first-stage
  installation worker (bnc #404122).
- Adjusted dependency on autoyast2-installation bacause of new
  function AutoinstConfig::getProposalList().

-------------------------------------------------------------------
Thu Jun 26 16:43:32 CEST 2008 - locilka@suse.cz

- Fixed help text for deploying images (bnc #391086).
- Fixed 'Do not panic!' text (bnc #388251).

-------------------------------------------------------------------
Wed Jun 25 16:44:33 CEST 2008 - ug@suse.de

- proposal selection possible via autoyast profile (fate#302946)

-------------------------------------------------------------------
Tue Jun 17 14:23:04 CEST 2008 - lslezak@suse.cz

- use Pkg::SourceSaveAll() instead of Pkg::SourceFinishAll()
  (bnc#395738)

-------------------------------------------------------------------
Fri Jun 13 15:37:24 CEST 2008 - locilka@suse.cz

- Removing Pkg//Source and Target finish from inst_inc_all that
  had been saving sources also in case of aborting the installation
  and moving it to inst_congratulate and umount_finish
  (bnc #398315).
- Freeing internal variables in ImageInstallation module after
  images are deployed (bnc #395030).

-------------------------------------------------------------------
Thu Jun 12 16:33:24 CEST 2008 - locilka@suse.cz

- Special mounts (such as /proc) are never remounted read-only
  in umount_finish anymore (bnc #395034)
- Added progress for adding / removing repositories in
  inst_upgrade_urls client (bnc #399223)

-------------------------------------------------------------------
Wed Jun  4 11:57:07 CEST 2008 - locilka@suse.cz

- Copying /license.tar.gz to /etc/YaST2/license/ (bnc #396444).
- Initial mouse probing has been disabled (bnc #395426).

-------------------------------------------------------------------
Tue Jun  3 13:44:56 CEST 2008 - locilka@suse.cz

- Umounting temporary directory in inst_pre_install (if already
  mounted) before new mount is called.
- Always use --numeric-owner (always use numbers for user/group
  names) when deploying images (bnc #396689).

-------------------------------------------------------------------
Mon Jun  2 12:33:57 CEST 2008 - locilka@suse.cz

- Return `next when going back to the automatic configuration
  dialog instead of returning `auto that would finish YaST and
  never start it again (bnc #395098).
- 2.16.49

-------------------------------------------------------------------
Wed May 28 16:23:22 CEST 2008 - ug@suse.de

- timeout in case of hardware probing problems
  when autoyast is in use (especially for harddisk Reports)
  bnc#395099
- 2.16.48

-------------------------------------------------------------------
Mon May 19 09:29:15 CEST 2008 - locilka@suse.cz

- Creating SuSEConfig hook file at installation_settings_finish
  in case of update. The file has to be created to force the
  SuSEConfig run on first boot (bnc #390930).
- Workaround for as-big-dialog-as-possible in License Agreement
  dialog (bnc #385257).
- Adding FACTORY repositories with priority 120, update source with
  priority 20 (bnc #392039).
- 2.16.47

-------------------------------------------------------------------
Fri May 16 16:40:22 CEST 2008 - jsrain@suse.cz

- added categories Settings and System into desktop file
  (bnc #382778)

-------------------------------------------------------------------
Thu May 15 13:13:13 CEST 2008 - locilka@suse.cz

- Changed dialog content for starting the installation
  (bnc #390614).
- Fixed sorting of repositories offered during upgrade to sort by
  repository name (bnc #390612).
- 2.16.46

-------------------------------------------------------------------
Thu May 15 10:32:09 CEST 2008 - jsuchome@suse.cz

- sort keyboard list according to translated items (bnc #390610)

-------------------------------------------------------------------
Wed May 14 15:22:50 CEST 2008 - kmachalkova@suse.cz

- inst_hostname client added to automatic configuration scripts -
  needed to generate random hostname and 127.0.0.2 line in
  /etc/hosts (bnc #383336)

-------------------------------------------------------------------
Wed May 14 14:29:21 CEST 2008 - jsrain@suse.cz

- use process agent instead of background agent when installing
  live image (bnc #384960)
- 2.16.45

-------------------------------------------------------------------
Mon May 12 15:10:50 CEST 2008 - locilka@suse.cz

- Added help to "Image Deployment" (bnc #388665).

-------------------------------------------------------------------
Tue May  6 17:37:22 CEST 2008 - locilka@suse.cz

- When reusing the old repositories during upgrade, copying also
  'autorefresh' and 'alias' (bnc #387261).
- Added software->dropped_packages into the control file to replace
  'delete old packages' (bnc #300540).
- 2.16.44

-------------------------------------------------------------------
Mon May  5 13:26:27 CEST 2008 - locilka@suse.cz

- Typofix (bnc #386606).

-------------------------------------------------------------------
Fri May  2 22:27:21 CEST 2008 - mzugec@suse.cz

- Don't stop network (by killing dhcpcd) at the end of 1.st stage
  (bnc #386588)

-------------------------------------------------------------------
Wed Apr 30 12:07:45 CEST 2008 - locilka@suse.cz

- Adding name and alias tags to extrasources (irc #yast/today).
- 2.16.43

-------------------------------------------------------------------
Wed Apr 30 10:24:19 CEST 2008 - locilka@suse.cz

- Making automatic installation more robust (bnc #384972).
- 2.16.42

-------------------------------------------------------------------
Tue Apr 29 12:59:49 CEST 2008 - locilka@suse.cz

- Disabling Progress when calling inst_finish scripts.

-------------------------------------------------------------------
Mon Apr 28 11:42:21 CEST 2008 - locilka@suse.cz

- Handling KDE3 vs KDE4 in default logon and window managers
  (bnc #381821).
- Optional and extra URLs moved to control file as well as default
  update repository (bnc #381360).
- Added possibility to abort installation during image deployment
  (bnc #382326).
- Progress for inst_proposal.
- 2.16.41

-------------------------------------------------------------------
Fri Apr 25 18:15:09 CEST 2008 - locilka@suse.cz

- New desktop selection dialog (bnc #379157).
- 2.16.40

-------------------------------------------------------------------
Thu Apr 24 14:54:53 CEST 2008 - locilka@suse.cz

- New  better shiny unified progress for image deployment.
- Showing also the just-handled image name (bnc #381188).
- 2.16.39

-------------------------------------------------------------------
Wed Apr 23 15:10:24 CEST 2008 - locilka@suse.cz

- Enabling inst_suseconfig in Automatic configuration (bnc #381751)
- Fixed run_df agent to ignore read errors on rootfs (bnc #382733)

-------------------------------------------------------------------
Tue Apr 22 18:46:51 CEST 2008 - locilka@suse.cz

- Adjusting automatic configuration UI to use two progress bars
  instead of one.

-------------------------------------------------------------------
Tue Apr 22 12:26:52 CEST 2008 - locilka@suse.cz

- Fixed filtering-out already registered repos (bnc #379051).
- Client inst_prepare_image moved to installation proposal make
  disabling 'installation from images' easy (bnc #381234).
- 2.16.38

-------------------------------------------------------------------
Mon Apr 21 15:28:24 CEST 2008 - locilka@suse.cz

- Calling 'xset r off' & 'xset m 1' (bnc #376945).
- Better help for Automatic configuration (bnc #381904).

-------------------------------------------------------------------
Mon Apr 21 14:48:58 CEST 2008 - locilka@suse.cz

- Using new DefaultDesktop::SelectedDesktops for writing the
  display manager configuration.

-------------------------------------------------------------------
Fri Apr 18 16:17:54 CEST 2008 - locilka@suse.cz

- Calling 'xset -r off' at the beginning of installation (both
  first and second stage) in X on XEN (bnc #376945).

-------------------------------------------------------------------
Fri Apr 18 16:01:13 CEST 2008 - juhliarik@suse.cz

- Added text for using kexec (yast_inf_finish.ycp)

-------------------------------------------------------------------
Thu Apr 17 17:15:02 CEST 2008 - locilka@suse.cz

- Added more debugging messages into ImageInstallation module.

-------------------------------------------------------------------
Thu Apr 17 14:01:46 CEST 2008 - locilka@suse.cz

- Added image-downloading progress (reusing existent progress bar).
- 2.16.37

-------------------------------------------------------------------
Wed Apr 16 14:20:06 CEST 2008 - locilka@suse.cz

- Running runlevel proposal after software proposal (bnc #380141).
- Using new possibility to disable and then reenable package
  callbacks (system_analysis, deploy_images).

-------------------------------------------------------------------
Tue Apr 15 11:45:18 CEST 2008 - locilka@suse.cz

- ImageInstallation tries to find details-<arch>.xml, then
  details.xml to provide useful progress while deploying images.
- 2.16.36

-------------------------------------------------------------------
Tue Apr 15 10:22:04 CEST 2008 - mvidner@suse.cz

- Enable printing the last few debugging log messages in the crash
  handler, even if Y2DEBUG is not set (fate#302166).
- 2.16.35

-------------------------------------------------------------------
Mon Apr 14 16:44:09 CEST 2008 - locilka@suse.cz

- Fixed typo in inst_network_check (bnc #379491).
- Fixed help for inst_mode (bnc #374360).

-------------------------------------------------------------------
Mon Apr 14 13:54:42 CEST 2008 - locilka@suse.cz

- Modifying SystemFilesCopy::CopyFilesToSystem to newly accept
  a parameter which defines where to extract cached files
  (fate #302980).
- Caching system files in the System Analysis dialog.
- Some better texts (bnc #377959).
- Better text for Software Selection dialog (bnc #379157).
- 2.16.34

-------------------------------------------------------------------
Fri Apr 11 18:21:53 CEST 2008 - locilka@suse.cz

- Changing Accept buttons to Install, Update and OK (FATE #120373).

-------------------------------------------------------------------
Fri Apr 11 17:55:32 CEST 2008 - locilka@suse.cz

- Added another per-image progress into the Installation images
  deployment (it requires details.xml).
- 2.16.33

-------------------------------------------------------------------
Fri Apr 11 15:33:17 CEST 2008 - juhliarik@suse.cz

- Added loading kernel via kexec (fate #303395)

-------------------------------------------------------------------
Thu Apr 10 12:02:07 CEST 2008 - locilka@suse.cz

- Filtering installation imagesets using the default architecture.
- Installation from images sets the download area (SourceManager).
- Removing image after it is deployed.
- Preparing image installation dialog for two progress-bars.
- 2.16.32

-------------------------------------------------------------------
Wed Apr  9 16:39:36 CEST 2008 - jsrain@suse.cz

- handle compressed logs properly at the end of first stage
  installation (fate #300637)
- 2.16.31

-------------------------------------------------------------------
Tue Apr  8 19:40:58 CEST 2008 - locilka@suse.cz

- Adjusted control file to sort installation overview via
  presentation_order and propose it via the real appearance.
- Fixed selecting the right imageset - the rule is currently that
  all patterns in imageset must be selected for installation
  (bnc #378032).

-------------------------------------------------------------------
Mon Apr  7 15:20:14 CEST 2008 - locilka@suse.cz

- Added new control file entry kexec_reboot that defines whether
  kexec should be used instead of reboot at the end of the first
  stage installation (FATE #303395).

-------------------------------------------------------------------
Fri Apr  4 17:02:23 CEST 2008 - locilka@suse.cz

- Improved user-feedback during automatic configuration.
- 2.16.30

-------------------------------------------------------------------
Fri Apr  4 14:06:22 CEST 2008 - jsrain@suse.cz

- added restart handling for live installation

-------------------------------------------------------------------
Wed Apr  3 16:40:16 CEST 2008 - locilka@suse.cz

- Removed Winkeys support during installation (bnc 376248).
- Fixed the decision-making process which images fits the best.
- Added new control file entries to adjust the Community
  Repositories and Add-Ons during installation.
- Cosmetic changes when initializing the wizard steps according to
  control file.
- Fixed untarring bzip2 or gzip-based images.
- Changed instalation from images to count the best image-set
  from patterns (list of patterns in image-set) in images.xml.
- 2.16.29

-------------------------------------------------------------------
Tue Apr  1 13:12:00 CEST 2008 - locilka@suse.cz

- Automatic configuration can be newly defined by control file. Two
  new variables have been added enable_autoconfiguration and
  autoconfiguration_default.
- New functionality to select the best-matching image for image
  installation if more than one fit.
- 2.16.28

-------------------------------------------------------------------
Tue Apr  1 12:36:52 CEST 2008 - jsrain@suse.cz

- added live installation workflow to default control file
- updated inst_finish clients handling for live installation

-------------------------------------------------------------------
Tue Apr  1 10:15:34 CEST 2008 - jsrain@suse.cz

- merged texts from proofread

-------------------------------------------------------------------
Mon Mar 31 16:42:40 CEST 2008 - locilka@suse.cz

- There are currently two possible patterns/desktops that can use
  kdm: kde4-kdm and kdebase3-kdm (bnc #372506).

-------------------------------------------------------------------
Fri Mar 28 13:33:31 CET 2008 - locilka@suse.cz

- Automatic configuration has been moved from the end of the first
  stage to the second stage. It's non-interactive (FATE #303396).
- Fixed installation from images (FATE #303554).
- ImageInstallation can newly handle .lzma images.
- 2.16.27

-------------------------------------------------------------------
Thu Mar 27 13:37:02 CET 2008 - locilka@suse.cz

- Fixed ZMD service handling, the correct name is novell-zmd
  (bnc #356655).

-------------------------------------------------------------------
Wed Mar 26 11:21:18 CET 2008 - locilka@suse.cz

- Added new entry to control file root_password_as_first_user to
  make it configurable (bnc #359115 comment #14).
- Control file modified to call installation-from-images clients.

-------------------------------------------------------------------
Tue Mar 25 13:12:39 CET 2008 - locilka@suse.cz

- Using Image-Installation clients (done by jsrain).
- Store/Restore resolvable-state functions added into
  ImageInstallation module.

-------------------------------------------------------------------
Fri Mar 21 10:48:20 CET 2008 - locilka@suse.cz

- Dropping keep_installed_patches support from control file as it
  is currently handled by libzypp itself (bnc #349533).

-------------------------------------------------------------------
Thu Mar 20 10:27:09 CET 2008 - locilka@suse.cz

- Added system_settings_finish call to the inst_finish
  (bnc #340733).

-------------------------------------------------------------------
Wed Mar 19 17:27:30 CET 2008 - locilka@suse.cz

- Agent anyxml has been renamed to barexml as it can't really read
  all possible XML files (bnc #366867)

-------------------------------------------------------------------
Wed Mar 19 13:53:05 CET 2008 - locilka@suse.cz

- When checking whether to run the second stage, considering also
  autoinstallation, not only installation (bnc #372322).
- 2.16.26

-------------------------------------------------------------------
Tue Mar 18 18:19:00 CET 2008 - locilka@suse.cz

- Fixed writing disabled modules and proposals during the
  inst_finish run (bnc #364066).
- Calling pre_umount_finish also in AutoYaST (bnc #372322).
- 2.16.25

-------------------------------------------------------------------
Mon Mar 17 12:43:32 CET 2008 - jsrain@suse.cz

- added 'StartupNotify=true' to the desktop file (bnc #304964)

-------------------------------------------------------------------
Mon Mar 17 11:04:38 CET 2008 - locilka@suse.cz

- Automatic configuration is now disabled for mode update.
- The whole second stage in now disabled for mode update.
- Added help text for "Use Automatic Configuration" check-box.
- 2.16.24

-------------------------------------------------------------------
Fri Mar 14 15:02:27 CET 2008 - locilka@suse.cz

- Added possibility to run automatic configuration instead of the
  whole second stage installation (fate #303396).
- Adjusted RPM dependencies.
- Creating and removing the file runme_at_boot is currently handled
  by YaST (YCP) installation scripts.
- Added new client inst_rpmcopy_secondstage that calls inst_rpmcopy
  because of DisabledModules disabling both first and second stage
  occurency of that script.
- Changed control file to call the new script in second stage.
- 2.16.23

-------------------------------------------------------------------
Mon Mar 10 11:25:57 CET 2008 - locilka@suse.cz

- Disabling the window menu in IceWM preferences to make the
  inst-sys 600 kB smaller (*.mo files). Thanks to mmarek.

-------------------------------------------------------------------
Fri Mar  7 11:35:29 CET 2008 - jsuchome@suse.cz

- control.openSUSE.xml: country_simple is for keyboard and language,
  not for timezone
- added 1st stage step for root password dialog (fate#302980)
- 2.16.22

-------------------------------------------------------------------
Thu Mar 06 10:57:42 CET 2008 - aschnell@suse.de

- call rcnetwork with option onboot during start of second stage
  (bnc #363423)
- 2.16.21

-------------------------------------------------------------------
Wed Mar  5 18:52:30 CET 2008 - locilka@suse.cz

- Remember (first stage) and restore (second stage) DisabledModules
  (bnc #364066).
- 2.16.20

-------------------------------------------------------------------
Wed Mar  5 16:30:22 CET 2008 - locilka@suse.cz

- Using client country_simple instead of timezone and language in
  the installation overview (FATE #302980).
- Using new users client in that overview too (FATE #302980).
- Do not remove already registered installation repositories during
  upgrade if they match the old repositories on system
  (bnc #360109).

-------------------------------------------------------------------
Mon Mar  3 21:12:25 CET 2008 - coolo@suse.de

- trying to change defaults for running gdb (arvin's patch)

-------------------------------------------------------------------
Mon Mar  3 15:17:23 CET 2008 - locilka@suse.cz

- Requiring the latest Language::Set functionality by RPM deps.

-------------------------------------------------------------------
Tue Feb 26 12:39:37 CET 2008 - jsuchome@suse.cz

- functionality of integrate_translation_extension.ycp moved into
  Language::Set, inst_complex_welcome adapted (F#302955)

-------------------------------------------------------------------
Fri Feb 22 11:27:13 CET 2008 - locilka@suse.cz

- "iscsi-client" added into modules to clone (bnc #363229 c#1).
- Removing focus from release notes content to make the default
  button focussed instead (bnc #363976).

-------------------------------------------------------------------
Thu Feb 21 06:26:22 CET 2008 - coolo@suse.de

- don't repeat the header

-------------------------------------------------------------------
Wed Feb 20 10:35:04 CET 2008 - locilka@suse.cz

- Showing release notes in tabs only if more than one product is
  installed (bnc #359137).
- Added better text for the complex welcome dialog (bnc #359528).
- Adjusted RPM dependencies (new Language API, see below).
- 2.16.19

-------------------------------------------------------------------
Wed Feb 20 10:24:26 CET 2008 - jsuchome@suse.cz

- inst_complex_welcome: save keyboard settings (bnc #360559),
  use the API from Language.ycp for generating items

-------------------------------------------------------------------
Fri Feb 15 14:28:45 CET 2008 - jsrain@suse.cz

- updated image-based installatoin not to use any hardcoded
  image names

-------------------------------------------------------------------
Thu Feb 14 11:20:04 CET 2008 - locilka@suse.cz

- Function FileSystemCopy from live-installer has been moved
  to ImageInstallation module (installation).
- Adjusted RPM dependencies (Installation module in yast2).

-------------------------------------------------------------------
Wed Feb 13 14:18:16 CET 2008 - jsrain@suse.cz

- added handling of update initiated from running system

-------------------------------------------------------------------
Tue Feb 12 10:26:15 CET 2008 - locilka@suse.cz

- Added new update_wizard_steps YCP client for easy updating or
  redrawing installation wizard steps from other modules.

-------------------------------------------------------------------
Mon Feb 11 18:28:00 CET 2008 - locilka@suse.cz

- Installation clients 'auth', 'user', and 'root' have been
  disabled by default. First-stage users will enable them only
  if needed.

-------------------------------------------------------------------
Fri Feb 08 13:06:19 CET 2008 - aschnell@suse.de

- during installation allow yast to be started from gdb with
  Y2GDB=1 on kernel command line (fate #302346)

-------------------------------------------------------------------
Fri Feb  8 10:37:02 CET 2008 - locilka@suse.cz

- Umount(s) used with -l and -f params.

-------------------------------------------------------------------
Thu Feb  7 14:19:11 CET 2008 - locilka@suse.cz

- Functionality that integrates the just-selected language
  translation has been moved to integrate_translation_extension
  client to make it available for other modules.
- New label for "Show in Fullscreen" button to better match what
  it really does (bnc #359527).
- Module InstExtensionImage moved to yast2.
- Added new disintegrate_all_extensions client that is called at
  the end of the initial installation to umount and remove all
  integrated inst-sys extensions.
- 2.16.18

-------------------------------------------------------------------
Wed Feb  6 13:23:35 CET 2008 - locilka@suse.cz

- Better /lbin/wget handling in InstExtensionImage.
- Speed-up inst_complex_welcome optimalizations (e.g., skipping
  downloading extension already by Linuxrc)

-------------------------------------------------------------------
Tue Feb  5 16:04:15 CET 2008 - locilka@suse.cz

- Squashfs image needs to be mounted using '-o loop'.
- Displaying busy cursor when downloading the extension.
- 2.16.17

-------------------------------------------------------------------
Mon Feb  4 19:04:29 CET 2008 - locilka@suse.cz

- Modular inst-sys used for localizations (FATE #302955).
- Tabs have been removed from installation proposal.
- 2.16.16

-------------------------------------------------------------------
Fri Feb  1 16:08:26 CET 2008 - locilka@suse.cz

- Added new InstExtensionImage module for integration of modular
  inst-sys images on-the-fly (FATE #302955).

-------------------------------------------------------------------
Thu Jan 31 19:05:49 CET 2008 - aschnell@suse.de

- reflect init-script rename from suse-blinux to sbl
- 2.16.15

-------------------------------------------------------------------
Thu Jan 31 15:02:56 CET 2008 - jsuchome@suse.cz

- call users_finish.ycp from inst_finish.ycp (FATE #302980)

-------------------------------------------------------------------
Thu Jan 31 12:58:42 CET 2008 - locilka@suse.cz

- Fixed inst_restore_settings client: NetworkDevices are now
  NetworkInterfaces.
- 2.16.14

-------------------------------------------------------------------
Thu Jan 31 11:14:46 CET 2008 - locilka@suse.cz

- Added docu. for *_finish scripts (needed for FATE #302980).
- Welcome dialog can newly show the license according to the just
  selected language and also show other lozalizations if needed.
- 2.16.13

-------------------------------------------------------------------
Wed Jan 30 15:22:29 CET 2008 - aschnell@suse.de

- Use icewm instead of fvwm during installation (bnc #357240)
- 2.16.12

-------------------------------------------------------------------
Wed Jan 30 14:15:50 CET 2008 - fehr@suse.de

- Add installation step for disk partitioning between time zone
  and software selection
- put user config after disk partitioning

-------------------------------------------------------------------
Wed Jan 30 09:51:42 CET 2008 - locilka@suse.cz

- Added -noreset option to the VNC startup script (bnc #351338).
- Added inst_user_first.ycp call to the control file right before
  the installation proposal.
- Fixed visibility of ZMD Turnoff checkbox (bnc #356655).

-------------------------------------------------------------------
Tue Jan 29 17:34:03 CET 2008 - locilka@suse.cz

- New desktop selection dialog without system task combo-boxes.
  System selection with icons (bnc #356926).
- More UI checking in dialogs.
- Unified DefaultDesktop module and software/desktop selection
  dialog in installation.

-------------------------------------------------------------------
Mon Jan 28 13:00:19 CET 2008 - aschnell@suse.de

- support Qt and Gtk frontend in startup scripts
- hack for key-autorepeat during installation (bnc #346186)
- 2.16.11

-------------------------------------------------------------------
Fri Jan 25 13:35:13 CET 2008 - locilka@suse.cz

- Reduced Wizard redrawing in the installation workflow.

-------------------------------------------------------------------
Thu Jan 24 15:21:39 CET 2008 - aschnell@suse.de

- start service brld before suse-blinux (bug #354769)
- 2.16.10

-------------------------------------------------------------------
Mon Jan 21 11:05:16 CET 2008 - kmachalkova@suse.cz

- Re-enabled thread support for ncurses UI in YaST2.call
  (bug #164999, FaTE #301899)

-------------------------------------------------------------------
Mon Jan 21 10:53:50 CET 2008 - locilka@suse.cz

- Release Notes UI facelifting.
- Splitting Welcome script dialog single-loop into functions.

-------------------------------------------------------------------
Wed Jan 16 15:49:59 CET 2008 - locilka@suse.cz

- Calling SetPackageLocale and SetTextLocale in the initial
  installation dialog (selecting language) (#354133).

-------------------------------------------------------------------
Mon Jan 14 13:39:00 CET 2008 - locilka@suse.cz

- Added new Language/Keyboard/License dialog (FATE #302957).
- Updated control files.
- 2.16.9

-------------------------------------------------------------------
Thu Jan 10 14:08:17 CET 2008 - locilka@suse.cz

- Extended system type and software selection dialog. Added base
  pattern (selected desktop) description, helps, default status
  for secondary selections, ...
- Added possibility to control visibility of Online Repositories
  via the installation control file (hidden by default).
- Added more control-file documentation.

-------------------------------------------------------------------
Tue Dec 18 16:54:39 CET 2007 - locilka@suse.cz

- Added new desktop and software selection dialog.
- 2.16.8

-------------------------------------------------------------------
Mon Dec 17 11:08:42 CET 2007 - locilka@suse.cz

- Hidden Mouse-probing busy popup.
- New YCP module InstData stores the installation data that should
  be shared among the installation clients.
- Installation repository initialization moved to the unified
  progress when probing the system.
- System analysis has been split into two scripts: inst_mode and
  inst_system_analysis to make the maintenance easier (also in
  control file).
- 2.16.7

-------------------------------------------------------------------
Thu Dec 13 14:25:30 CET 2007 - locilka@suse.cz

- Added a possibility to stop and disable the ZMD service in the
  last (congratulate) dialog of installation (FATE #302495).
- Adjusted the SLES control file: module arguments
  'show_zmd_turnoff_checkbox' and 'zmd_turnoff_default_state'.

-------------------------------------------------------------------
Mon Dec 10 12:13:14 CET 2007 - locilka@suse.cz

- Removed dependency on yast2-country, added dependency on
  yast2-country-data.

-------------------------------------------------------------------
Wed Dec  5 11:13:05 CET 2007 - mzugec@suse.cz

- description says network cards are wireless (#346133)

-------------------------------------------------------------------
Mon Dec  3 16:49:46 CET 2007 - locilka@suse.cz

- Installation Mode dialog adapted to new bright and better mod_UI.
- Using informative icon in some inst_network_check script.
- 2.16.6

-------------------------------------------------------------------
Mon Dec  3 14:34:38 CET 2007 - locilka@suse.cz

- Installation Mode dialog adapted to new mod-UI and to new
  Image-Dimming support in UI.

-------------------------------------------------------------------
Thu Nov 29 16:27:59 CET 2007 - locilka@suse.cz

- Using Progress::NewProgressIcons to show icons during the network
  setup in first stage and during system probing.

-------------------------------------------------------------------
Tue Nov 27 19:14:15 CET 2007 - sh@suse.de

- Use string ID "contents" rather than YCPSymbol `contents
  for Wizard ReplacePoint
- 2.16.5

-------------------------------------------------------------------
Fri Nov 23 13:36:54 CET 2007 - locilka@suse.cz

- Using translations for inst_finish steps (#343783).
- 2.16.4

-------------------------------------------------------------------
Tue Nov 20 11:08:23 CET 2007 - locilka@suse.cz

- Shutting down all dhcpcd clients when reconfiguring network in
  the first stage and when finishing the installation (#308577).
- 'Copy 70-persistent-cd.rules' functionality has been moved here
  from yast2-network (#328126).

-------------------------------------------------------------------
Mon Nov 19 15:35:10 CET 2007 - locilka@suse.cz

- Fixed busy texts for restarting YaST vs. finishing the instal.
- Unified used terminology (repositories) (FATE #302970).

-------------------------------------------------------------------
Tue Nov 13 13:54:13 CET 2007 - locilka@suse.cz

- Script copy_files_finish.ycp cleaned up.

-------------------------------------------------------------------
Fri Nov  9 13:30:34 CET 2007 - locilka@suse.cz

- Boot Installed System option has been removed (#327505).
- Installation Mode dialog has been redesigned using
  self-descriptive icons for all options.
- Return value from inst_repair is evaluated, error is reported in
  case of failure.
- 2.16.3

-------------------------------------------------------------------
Fri Nov  2 16:31:06 CET 2007 - locilka@suse.cz

- Adjusted RPM dependencies (Internet module has been moved from
  yast2-network to yast2).

-------------------------------------------------------------------
Tue Oct 30 17:26:51 CET 2007 - locilka@suse.cz

- Modules Hotplug and HwStatus moved to yast2.rpm to remove
  dependency of storage on installation.
- 2.16.2

-------------------------------------------------------------------
Wed Oct 24 16:32:41 CEST 2007 - locilka@suse.cz

- Changes in StorageDevice module API (#335582).
- 2.16.1

-------------------------------------------------------------------
Mon Oct 15 16:00:06 CEST 2007 - locilka@suse.cz

- Abort the installation instead of halting the system in case of
  declining the license when installing from LiveCD (#330730).

-------------------------------------------------------------------
Thu Oct 11 15:00:03 CEST 2007 - jsrain@suse.cz

- show release notes properly in live installation (#332862)

-------------------------------------------------------------------
Wed Oct  3 17:50:11 CEST 2007 - locilka@suse.cz

- Added "Network Type" information to the First Stage Network Setup
- 2.16.0

-------------------------------------------------------------------
Wed Oct  3 09:53:55 CEST 2007 - mvidner@suse.cz

- Do not try to package COPYRIGHT.english, it is gone from
  devtools (#299144).

-------------------------------------------------------------------
Tue Oct  2 16:04:55 CEST 2007 - ug@suse.de

- typo fixed (#328172)

-------------------------------------------------------------------
Mon Sep 24 16:43:11 CEST 2007 - locilka@suse.cz

- Changed default delete_old_packages back to 'true' after finding
  and fixing all remaining issues with 'false' (changed by coolo)
- Added new option 'online_repos_preselected' into the control file
  to make default status of Online Repositories easily configurable
  (#327791).
- Initializing the default behavior of Online Repositories in
  inst_features according to the control file (#327791).
- 2.15.54

-------------------------------------------------------------------
Fri Sep 21 16:35:18 CEST 2007 - locilka@suse.cz

- Start dhcpcd using WFM instead of SCR (#326342).
- 2.15.53

-------------------------------------------------------------------
Fri Sep 21 09:53:37 CEST 2007 - locilka@suse.cz

- When normal umount at the end of the installation fails, try
  at least: sync, remount read-only, umount --force.
- Report all services running in the installation directory
  (both #326478).
- 2.15.52

-------------------------------------------------------------------
Thu Sep 20 12:23:01 CEST 2007 - locilka@suse.cz

- Changed inst_upgrade_urls to add sources not enabled during the
  upgrade in a disabled state instead of ignoring them (#326342).
- 2.15.51

-------------------------------------------------------------------
Tue Sep 18 19:50:52 CEST 2007 - locilka@suse.cz

- Fixed tar syntax: --ignore-failed-read param. position (#326055).
- 2.15.50

-------------------------------------------------------------------
Thu Sep 13 16:18:30 CEST 2007 - locilka@suse.cz

- Fixed inst_upgrade_urls to re-register sources with their
  repository names taken from the upgraded system (#310209).
- 2.15.49

-------------------------------------------------------------------
Tue Sep 11 20:03:02 CEST 2007 - aschnell@suse.de

- don't swapoff after 1st stage installation (bug #308121)
- 2.15.48

-------------------------------------------------------------------
Tue Sep 11 11:07:20 CEST 2007 - locilka@suse.cz

- Calling ntp-client_finish instead of ntp_client_finish in the
  inst_finish script (#309430).

-------------------------------------------------------------------
Wed Sep  5 14:48:33 CEST 2007 - locilka@suse.cz

- Reinitializing variable for skipping add-on-related clients with
  its default value in inst_system_analysis (#305554).
- 2.15.47

-------------------------------------------------------------------
Wed Sep  5 13:24:32 CEST 2007 - jsrain@suse.cz

- removed inst_fam.ycp (also from control files) (#307378)

-------------------------------------------------------------------
Mon Sep  3 12:45:41 CEST 2007 - locilka@suse.cz

- Creating symlinks to .curlrc and .wgetrc files from the root.
- Adjusting RPM dependencies (yast2-core, new builtin 'setenv').
- Adjusting ENV variables with proxy settings (all three #305163).
- Writing also proxy setting into Install.inf (#298001#c5).
- 2.15.46

-------------------------------------------------------------------
Fri Aug 31 16:26:07 CEST 2007 - locilka@suse.cz

- Calling ntp_client_finish client at the end of the installation
  (#299238#c9).
- 2.15.45

-------------------------------------------------------------------
Fri Aug 24 09:25:53 CEST 2007 - locilka@suse.cz

- Changing forgotten "catalogs" to "initializing..." (#302384).
- 2.15.44

-------------------------------------------------------------------
Tue Aug 21 16:10:16 CEST 2007 - locilka@suse.cz

- Fixed evaluating of "enabled" tag in map of repositories in
  inst_upgrade_urls (#300901).
- Added ssh_host_dsa_key ssh_host_dsa_key.pub ssh_host_rsa_key
  ssh_host_rsa_key.pub to be optionally copied as well as the SSH1
  keys (#298798).
- Allowing to abort the "System Probing" dialog (#298049).
- 2.15.43

-------------------------------------------------------------------
Wed Aug 15 17:30:06 CEST 2007 - mzugec@suse.cz

- mark string for translation (#300268)

-------------------------------------------------------------------
Fri Aug 10 11:19:36 CEST 2007 - locilka@suse.cz

- Using "Online Repositories" for Internet/Web-based/Additional/...
  repositories downloaded from web during the first stage
  installation (#296407).
- 2.15.42

-------------------------------------------------------------------
Wed Aug  8 12:35:28 CEST 2007 - jsrain@suse.cz

- show reboot message within live installation without timeout
  (#297691)
- 2.15.41

-------------------------------------------------------------------
Mon Aug  6 08:58:02 CEST 2007 - locilka@suse.cz

- Renamed product/default repositories check-box to "Add Internet
  Repositories Before Installation" (#297580).
- Added help for that check-box (#296810).
- First stage network setup dialog - changes in dialog alignment
  (#295043).
- Initialize mouse after installation steps are displayed (#296406)
- 2.15.40

-------------------------------------------------------------------
Thu Aug  2 08:53:56 CEST 2007 - jsrain@suse.cz

- do not show "Clone" check box in live installation
- 2.15.39

-------------------------------------------------------------------
Wed Aug  1 11:00:15 CEST 2007 - locilka@suse.cz

- Changing remote repositories link to http://download.opensuse.org
  (#297628)

-------------------------------------------------------------------
Wed Aug  1 10:33:45 CEST 2007 - mvidner@suse.cz

- Removed Provides/Obsoletes for ancient yast package names,
  with the devel-doc subpackage they broke yast2-schema build.
- 2.15.38

-------------------------------------------------------------------
Tue Jul 31 11:29:53 CEST 2007 - lslezak@suse.cz

- inst_extrasources - register the extra repositories in content
  file automatically without asking user (#290040), do not download
  metadata from the extra sources (offline registration) (#290040,
  #288640)

-------------------------------------------------------------------
Mon Jul 30 12:38:31 CEST 2007 - locilka@suse.cz

- Added inst_upgrade_urls client which offers URLs used on the
  system to be used during the upgrade as well (FATE #301785).
- Calling the client from control file.
- Adjusted RPM dependencies (.anyxml SCR agent).
- 2.15.37

-------------------------------------------------------------------
Sun Jul 29 22:39:31 CEST 2007 - locilka@suse.cz

- Fixed curl parameters for network test in first stage (#295484).

-------------------------------------------------------------------
Thu Jul 26 17:51:29 CEST 2007 - mzugec@suse.cz

- set variables VNC and USE_SSH in S07-medium (#294485)
- 2.15.36

-------------------------------------------------------------------
Wed Jul 25 12:48:50 CEST 2007 - mvidner@suse.cz

- startup scripts: Call initviocons only if it exists (#173426).
- 2.15.35

-------------------------------------------------------------------
Wed Jul 25 10:58:29 CEST 2007 - locilka@suse.cz

- Renamed yast2-installation-doc to yast2-installation-devel-doc
  (FATE #302461).
- Removed ping-based internet test from the First-stage network
  setup test.
- Sped up internet test by adding timeouts and by downloading only
  the page header.
- Added help texts to the network setup dialogs.

-------------------------------------------------------------------
Tue Jul 24 13:20:36 CEST 2007 - locilka@suse.cz

- Control file: Unified wizard step names with dialogs, removed
  Clean Up step part of the Online Update is now Registration
  (#293095).
- Call inst_network_check (and setup) only in Add-On products
  and/or Additional Product Sources were requested to be used
  (#293808).

-------------------------------------------------------------------
Tue Jul 24 10:48:02 CEST 2007 - locilka@suse.cz

- Splitting auto-generated documentation into separate package
  yast2-installation-doc (FATE #302461).
- 2.15.34

-------------------------------------------------------------------
Thu Jul 19 16:36:19 CEST 2007 - locilka@suse.cz

- If network setup in the first-stage installation is cancelled,
  return to the previous dialog (network check).
- Several minor updates of the network setup workflow (#292379).
- 2.15.33

-------------------------------------------------------------------
Wed Jul 18 10:54:26 CEST 2007 - locilka@suse.cz

- New progress and help messages when initializing the second
  stage (#292617).
- More debugging in switch_scr_finish.

-------------------------------------------------------------------
Thu Jul 12 12:59:32 CEST 2007 - locilka@suse.cz

- Client inst_productsources.ycp moved to yast2-packager.
- Changed link to list of servers in control file.
- Adjusted RPM dependencies.
- Installation sources are now Repositories.
- 2.15.32

-------------------------------------------------------------------
Wed Jul 11 09:09:58 CEST 2007 - locilka@suse.cz

- Changed default delete_old_packages to 'false'.

-------------------------------------------------------------------
Wed Jul  4 16:16:37 CEST 2007 - locilka@suse.cz

- Fixed workflow when user selects to Boot the installed system and
  then cancels that decision.
- 2.15.31

-------------------------------------------------------------------
Mon Jul  2 15:38:27 CEST 2007 - locilka@suse.cz

- Applied patch from sassmann@novell.com for PS3 support with
  576x384 resolution (#273147).

-------------------------------------------------------------------
Fri Jun 29 11:50:47 CEST 2007 - locilka@suse.cz

- Extended "Suggested Installation Sources" to support two levels
  of linking. First link contains list of links to be downloaded
  in order to get lists of suggested repositories.

-------------------------------------------------------------------
Thu Jun 28 21:34:19 CEST 2007 - jsrain@suse.cz

- updated for live CD installation

-------------------------------------------------------------------
Thu Jun 21 17:38:09 CEST 2007 - adrian@suse.de

- fix changelog entry order

-------------------------------------------------------------------
Thu Jun 21 10:34:10 CEST 2007 - locilka@suse.cz

- Added handling for "Suggested Installation Sources" during the
  first stage installation, initial evrsion (FATE #300898).
- Enhanced SCR-Switch installation-debugger.
- Added case-insensitive filter into the "Suggested Installation
  Sources" dialog.

-------------------------------------------------------------------
Wed Jun 20 13:12:10 CEST 2007 - locilka@suse.cz

- Fixed inst_license to really halt the system when license is
  declined (#282958).
- Fixed writing proxy settings during First-Stage Installation,
  Network Setup. Wrong Proxy::Import keys were used).
- Pre-selecting first connected network card in Network Card dialog
  in First-Stage Installation, Network Setup to avoid confusions.
- Fixed canceled Network Setup not to abort the entire
  installation.

-------------------------------------------------------------------
Fri Jun 15 14:34:01 CEST 2007 - locilka@suse.cz

- Fixing inst_addon_update_sources to initialize the target
  and sources before using Pkg:: builtins (#270899#c29).

-------------------------------------------------------------------
Thu Jun 14 11:28:26 CEST 2007 - locilka@suse.cz

- Enhanced network-test in the fist stage installation, three
  different servers are tested with 'ping' instead of only one.
- Current network settings are logged in case of failed network
  test (both #283841).
- Enhanced network-test in the fist stage installation, three
  different web-servers are tested with curl instead of only one.

-------------------------------------------------------------------
Wed Jun 13 15:44:05 CEST 2007 - locilka@suse.cz

- Implemented new feature that saves the content defined in control
  file from the installation system to the just installed system.
  Function, that does it, is SaveInstSysContent in SystemFilesCopy
  module (FATE #301937).
- Added new entry into the control file that defines what and where
  to save it, initially /root/ -> /root/inst-sys/.
- Adjusted control-file documentation.
- Fixed inst_restore_settings to start SuSEfirewall2_setup if it is
  enabled in the system init scripts to prevent from having
  half-started firewall after YOU kernel-update (#282871).

-------------------------------------------------------------------
Mon Jun 11 18:30:48 CEST 2007 - locilka@suse.cz

- Added lost fix from Andreas Schwab for startup scripts. The patch
  fixes evaluation of bash expressions.
- 2.15.30

-------------------------------------------------------------------
Mon Jun 11 17:55:23 CEST 2007 - locilka@suse.cz

- Adjusted SCR for install.inf to provide read/write access.
- Writing install.inf for save_network script at the end of
  the initial stage.
- Changed internal data structure for NetworkSetup in the initial
  stage.
- Added Internet test to the end of the NetworkSetup in the initial
  stage.
- 2.15.29

-------------------------------------------------------------------
Fri Jun  8 17:52:57 CEST 2007 - locilka@suse.cz

- Added initial implementation of possibility to setup network
  in the first stage installation. New YCP clients have beed added:
  inst_network_check and inst_network_setup. Scripts are called
  from inst_system_analysis before sources are initialized
  (FATE #301967).

-------------------------------------------------------------------
Thu Jun  7 15:08:08 CEST 2007 - locilka@suse.cz

- A new label "Writing YaST Configuration..." used in case of
  restarting system or installation.

-------------------------------------------------------------------
Fri Jun  1 12:41:10 CEST 2007 - mzugec@suse.cz

- use shared isNetworkRunning() function in network_finish
- 2.15.28

-------------------------------------------------------------------
Wed May 30 11:33:52 CEST 2007 - mzugec@suse.cz

- fixed spec requirements

-------------------------------------------------------------------
Mon May 28 16:02:38 CEST 2007 - mzugec@suse.cz

- removed netsetup item from control files

-------------------------------------------------------------------
Mon May 28 13:33:08 CEST 2007 - mzugec@suse.cz

- removed inst_netsetup item from control files

-------------------------------------------------------------------
Sun May 27 14:49:37 CEST 2007 - mzugec@suse.de

- installation network changes:
http://lists.opensuse.org/yast-devel/2007-05/msg00025.html
- 2.15.27

-------------------------------------------------------------------
Tue May 22 10:51:57 CEST 2007 - ug@suse.de

- reactivate hardware detection during autoinstall
- 2.15.26

-------------------------------------------------------------------
Mon May 21 10:40:20 CEST 2007 - locilka@suse.cz

- Fixed release-notes desktop file.
- 2.15.25

-------------------------------------------------------------------
Thu May 17 22:18:29 CEST 2007 - locilka@suse.cz

- Progress dialog for initializing installation sources.
- 2.15.24

-------------------------------------------------------------------
Tue May 15 14:14:13 CEST 2007 - locilka@suse.cz

- Changed control file in partitioning/evms_config section from
  'true' to 'false' (#274702).

-------------------------------------------------------------------
Fri May 11 16:30:06 CEST 2007 - locilka@suse.cz

- Removing directories '/var/lib/zypp/cache' and '/var/lib/zypp/db'
  if they exist at the beginning of the installation (#267763).
- 2.15.23

-------------------------------------------------------------------
Thu May 10 17:16:49 CEST 2007 - locilka@suse.cz

- Merged hardware probing (inst_startup) and system probing
  (inst_system_analysis) into one script to have only one progress
  dialog instead of two (#271291).
- openSUSE control file clean-up: The default value for enable_next
  and enable_back is 'yes'. Only few steps do not allow to go back
  (#270893).
- 2.15.22

-------------------------------------------------------------------
Wed May  9 10:25:37 CEST 2007 - locilka@suse.cz

- Safe qouting of bash command in desktop_finish.
- CommandLine for inst_release_notes (#269914).

-------------------------------------------------------------------
Mon May  7 13:43:54 CEST 2007 - ms@suse.de

- don't clobber existing /root/.vnc/passwd file (#271734)

-------------------------------------------------------------------
Wed Apr 18 09:13:10 CEST 2007 - locilka@suse.cz

- Root password dialog has been moved to be the first dialog of the
  second stage installation workflow (FATE #301924).
- "Root Password" step is now called "root Password" (#249706).
- Created new 'Check Installation' entry to the 'Configuration'
  part of the workflow. This section contains setting up network
  if needed, initializing target if needed, and installing
  remaining software (needed by FATE #301924).
- Added new client inst_initialization that creates initialization
  progress UI instead of blank screen.
- 2.15.20

-------------------------------------------------------------------
Tue Apr 17 11:11:37 CEST 2007 - locilka@suse.cz

- Fixed Add-On template to use generic 'control' textdomain
- 2.15.19

-------------------------------------------------------------------
Fri Apr 13 09:45:10 CEST 2007 - locilka@suse.cz

- Replacing networkmanager_proposal with general_proposal (network)
  that includes also IPv6 settings (#263337, #260261).

-------------------------------------------------------------------
Thu Apr 12 11:57:03 CEST 2007 - locilka@suse.cz

- Initialize the target and sources before adding extra sources.
  They needn't be initialized after YaST is restarted during the
  online update (#263289).

-------------------------------------------------------------------
Wed Apr 11 10:21:24 CEST 2007 - locilka@suse.cz

- Release Notes dialog is using a [Close] button if not running in
  installation (#262440).

-------------------------------------------------------------------
Fri Apr  6 16:48:58 CEST 2007 - locilka@suse.cz

- In case of reboot during installation, network services status
  is stored to a reboot_network_settings file and their status
  is restored again when starting the installation after reboot.
  Restoring the status uses Progress library for user feedback
  (#258742).
- Adjusted RPM dependencies.
- 2.15.18

-------------------------------------------------------------------
Thu Apr  5 13:34:48 CEST 2007 - locilka@suse.cz

- Using function PackagesUI::ConfirmLicenses() instead of
  maintaining own code with almost the same functionality (#256627)
- Adjusted RPM dependencies
- Unified inst_startup UI to use the Progress library instead of
  sequence of busy pop-ups.
- Unified inst_system_analysis UI to use the Progress library
  instead of empty dialog.
- 2.15.17

-------------------------------------------------------------------
Wed Apr  4 10:35:55 CEST 2007 - locilka@suse.cz

- Removed IPv6 proposal from installation control file. IPv6
  proposal has been merged into Network Mode proposal (#260261).

-------------------------------------------------------------------
Wed Mar 28 16:17:37 CEST 2007 - locilka@suse.cz

- Adjusted to use WorkflowManager instead AddOnProduct module
  in some cases to make Pattern-based installation and
  configuration workflow (FATE #129).
- Adjusted RPM dependencies and BuildRequires.
- 2.15.16

-------------------------------------------------------------------
Tue Mar 27 14:22:46 CEST 2007 - ms@suse.de

- fixed X11 preparation by checking /etc/reconfig_system (#252763)

-------------------------------------------------------------------
Wed Mar 21 16:47:14 CET 2007 - locilka@suse.cz

- Handling CloneSystem functionality when the client for cloning is
  not installed (checkbox is disabled).

-------------------------------------------------------------------
Mon Mar 19 13:09:57 CET 2007 - locilka@suse.cz

- Creating an empty /etc/sysconfig/displaymanager in desktop_finish
  if the sysconfing doesn't exist (minimal installation).
- Handling missing .proc.parport.devices agent (RPM recommends
  yast2-printer for that).

-------------------------------------------------------------------
Tue Mar 13 13:43:42 CET 2007 - locilka@suse.cz

- Reboot in case of the declined license during the initial
  installation (#252132).

-------------------------------------------------------------------
Mon Mar 12 08:44:19 CET 2007 - locilka@suse.cz

- Modules 'Product' and 'Installation' (installation settings) were
  moved from 'yast2-installation' to 'yast2' to minimize
  cross-package dependencies.
- Adjusted package dependencies.
- 2.15.15

-------------------------------------------------------------------
Fri Mar  9 10:05:20 CET 2007 - locilka@suse.cz

- Module InstShowInfo has been moved from yast2-installation to
  yast2-packager because this module is used by Add-Ons and
  installation sources only.
- Adjusted RPM Requires (yast2-packager >= 2.15.22).
- 2.15.14

-------------------------------------------------------------------
Thu Mar  8 16:59:35 CET 2007 - locilka@suse.cz

- Module GetInstArgs moved from yast2-installation to yast2, many
  clients required yast2-installation only because of this module.

-------------------------------------------------------------------
Thu Mar  8 14:45:39 CET 2007 - locilka@suse.cz

- Tag 'PATTERNS' in product content file is depracated by
  'REQUIRES' and/or 'RECOMMENDS' tag (#252122).

-------------------------------------------------------------------
Tue Mar  6 16:44:49 CET 2007 - kmachalkova@suse.cz

- Do not export LINES and COLUMNS variables, so that terminal
  resize event is handled correctly (#184179)

-------------------------------------------------------------------
Tue Mar  6 16:44:48 CET 2007 - locilka@suse.cz

- AddOnProduct and ProductLicense finally moved to yast2-packager
  from yast2-installation to avoid build cycles.
- 2.15.13

-------------------------------------------------------------------
Mon Mar  5 17:14:58 CET 2007 - locilka@suse.cz

- Moving AddOnProduct module back to yast2-installation because
  this module is needed in the second-stage installation.
- AddOnProduct-related testsuites moved back to yast2-installation.
- 2.15.12

-------------------------------------------------------------------
Mon Mar  5 12:58:21 CET 2007 - locilka@suse.cz

- Adding new installation client mouse_finish which is called
  before SCR is switched. This removes the dependency of
  yast2-installation on yast2-mouse.
- 2.15.11

-------------------------------------------------------------------
Fri Mar  2 15:27:14 CET 2007 - locilka@suse.cz

- Providing feedback (busy message) in inst_restore_settings.
  Starting network by calling 'network start' with timeout.
- Adding yast2-bootloader into required packages because it is
  needed after the SCR is switched into the installed system just
  before reboot (#249679).
- Added more logging into inst_system_analysis (booting installed
  system).
- 2.15.10

-------------------------------------------------------------------
Wed Feb 28 14:11:16 CET 2007 - jsrain@suse.cz

- added more logging to umount_finish (#247594)

-------------------------------------------------------------------
Mon Feb 26 16:03:42 CET 2007 - jsrain@suse.cz

- updated popup in case of license is not accepted (#162499)

-------------------------------------------------------------------
Thu Feb 22 13:52:12 CET 2007 - locilka@suse.cz

- Splitting installation_worker (main installation script) into
  inst_worker_initial and inst_worker_continue.
- Testsuites related to Add-Ons moved to yast2-add-on package.
- 2.15.9

-------------------------------------------------------------------
Wed Feb 21 17:24:30 CET 2007 - locilka@suse.cz

- Added documentation for silently_downgrade_packages and
  keep_installed_patches control file entries (plus their reverse
  lists) (FATE #301990, Bugzilla #238488).

-------------------------------------------------------------------
Mon Feb 19 16:00:23 CET 2007 - locilka@suse.cz

- More concrete fix of bug #160301: Displaying information about
  how to continue the second stage installation if SSH is the only
  installation method. This informational pop-up has disabled
  time-out (#245742).
- Moving parts of installation_worker script to includes based on
  in which installation stage they are used.

-------------------------------------------------------------------
Fri Feb 16 16:18:28 CET 2007 - locilka@suse.cz

- Add-Ons moved to a new package yast2-add-on-2.15.0 (#238673)

-------------------------------------------------------------------
Thu Feb 15 12:21:46 CET 2007 - locilka@suse.cz

- New entries silently_downgrade_packages, plus reverse list, and
  keep_installed_patches, plus reverse list, were added into SLES
  and SLED control files (FATE #301990, Bugzilla #238488).

-------------------------------------------------------------------
Mon Feb 12 13:40:41 CET 2007 - locilka@suse.cz

- Making release_notes modular.
- Rewriting RPM dependencies (#238679).
- Moving parts of installation_worker client into functions.
- Moving Mouse-init functions into inst_init_mouse client.
- Moving Storage-related functions (autoinstall) into
  inst_check_autoinst_mode client.
- Moving vendor client and desktop file to the yast2-update to
  minimize yast2-installation dependencies.
- Remove obsolete /proc/bus/usb mounting (#244950).

-------------------------------------------------------------------
Wed Feb  7 11:01:02 CET 2007 - locilka@suse.cz

- Correct Installation::destdir quoting in .local or .target bash
  commands.
- 2.15.8

-------------------------------------------------------------------
Tue Feb  6 16:29:55 CET 2007 - locilka@suse.cz

- Hide &product; in inst_suseconfig call to remove dependency on
  Product.ycp and not to be so ugly (#241553).

-------------------------------------------------------------------
Mon Feb  5 11:31:52 CET 2007 - locilka@suse.cz

- Store Add-Ons at the end of first stage installation and restore
  them before AutoYaST cloning at the end of the second stage
  installation (bugzilla #187558).
- Set license content before it is displayed for the first time,
  select license language before it is displayed (#220847).
- 2.15.7

-------------------------------------------------------------------
Fri Feb  2 15:25:04 CET 2007 - locilka@suse.cz

- Removing dependency on yast2-slp package.
- Moving all SLP-related functionality to yast2-packager-2.15.7.
- Handling not installed yast2-slp package in Add-Ons (#238680).

-------------------------------------------------------------------
Thu Feb  1 12:41:36 CET 2007 - locilka@suse.cz

- When an Add-On product is added and removed later, correctly
  remove also cached control file of that Add-On (#238307).
- 2.15.6

-------------------------------------------------------------------
Wed Jan 31 09:34:11 CET 2007 - locilka@suse.cz

- Rereading all SCR Agents in case of installation workflow changed
  by Add-On product (#239055).
- Calling PackageLock::Check before Pkg calls (#238556).

-------------------------------------------------------------------
Sun Jan 28 22:27:48 CET 2007 - locilka@suse.cz

- Removed tv and bluetooth hardware proposals from SLES control
  file. There are no such modules in that product (#238759).

-------------------------------------------------------------------
Mon Jan 22 13:46:20 CET 2007 - locilka@suse.cz

- Correct handling of CD/DVD Add-Ons in installation (#237264).
- Fixed switching between Installation Settings tabs in case of
  error in proposal. Every time, only the more-detailed tab is
  selected (#237291).
- Appropriate buttons for Add-Ons dialog for both dialog in
  installation workflow and installation proposal (#237297).
- 2.15.5

-------------------------------------------------------------------
Fri Jan 19 16:25:44 CET 2007 - locilka@suse.cz

- Fixed cancelling of entering a new Add-On (#236315).
- Added zFCP and DASD to installation/update proposal on S/390
  (jsrain) (#160399)
- 2.15.4

-------------------------------------------------------------------
Wed Jan 17 10:50:02 CET 2007 - locilka@suse.cz

- Changed control file documentation for Flexible Partitioning
  (bugzilla #229651 comment #15).
- Changed option <clone_module> "lan" to "networking" (#235457).

-------------------------------------------------------------------
Fri Jan 12 19:05:56 CET 2007 - ms@suse.de

- fixed TERM type setup in case of ssh based installations.
  if the installation is ssh based, TERM is not allowed to
  be overwritten by the value of install.inf. The TERM value
  of install.inf points to the console and not to the remote
  terminal type (#234032)

-------------------------------------------------------------------
Fri Jan 12 17:41:05 CET 2007 - locilka@suse.cz

- control file variable for monthly suse_register run (F#301822)
  (change made by jdsn)

-------------------------------------------------------------------
Thu Jan 11 10:59:40 CET 2007 - locilka@suse.cz

- Changed SLD and SLE control files to reflect demands described in
  bugzilla bug #233156:
  * Old packages are removed by default, only for upgrading from
    SLD 10 or SLE 10, packages are not removed by default.
  * New packages are selected for installation by default, only for
    upgrading from SLD 10 or SLE 10, packages are only updated.
  * Upgrading to new SLE 10 from is only supported from SLES9 and
    SLE 10, upgrading from another product will display warning.

-------------------------------------------------------------------
Sat Jan  6 19:32:23 CET 2007 - ms@suse.de

- fixed usage of fbiterm (#225229)

-------------------------------------------------------------------
Thu Jan  4 14:27:12 CET 2007 - locilka@suse.cz

- Added documentation for new features in control file:
  * boolean delete_old_packages and list of products for which this
    rule is inverted.
  * boolean only_update_selected and list of products for which
    this rule is inverted.
  * list of products supported for upgrade
  (All described in FATE #301844)

-------------------------------------------------------------------
Tue Jan  2 13:07:24 CET 2007 - locilka@suse.cz

- Allowing to add the very same product that has been already
  installed or selected for installation in case the url is
  different than any of the current urls. There can be more sources
  for the product because product urls can be removed and added
  also by inst_source module (#227605).
- Consistent spelling of "Add-On" and "add-on" (#229934).
- 2.15.3

-------------------------------------------------------------------
Tue Dec 12 10:57:21 CET 2006 - locilka@suse.cz

- Consistent spelling of 'AutoYaST' (#221275).

-------------------------------------------------------------------
Mon Dec 11 16:11:21 CET 2006 - locilka@suse.cz

- Handling new flag REGISTERPRODUCT from add-on product content
  file. This flag demands running the registration client after
  an add-on product is installed (on a running system) and demands
  running the registration client even if it is disabled in
  the base-product's control file (during installation)
  (FATE #301312).
- 2.15.2

-------------------------------------------------------------------
Thu Dec  7 18:28:21 CET 2006 - locilka@suse.cz

- Release Notes dialog in the second stage installation now offers
  to select a different language for release notes than the default
  one (#224875).

-------------------------------------------------------------------
Thu Dec  7 10:46:00 CET 2006 - locilka@suse.cz

- Reworked adding and removing Add-Ons during the first stage
  installation. If some Add-Ons are added or removed, the entire
  workflow is created from scratch (#221377).
- Using a separate temporary directory for Add-On licenses not to
  be confused by the previous Add-On.
- Fixed Second Stage Installation script to handle rebooting
  after kernel-patch correctly (#224251).
- Fixed Add-On handling when cancelling adding an Add-On product,
  before that return value from the previous adding was evaluated.
- Fixing some texts (#223880)
- 2.15.1

-------------------------------------------------------------------
Mon Dec  4 16:27:21 CET 2006 - locilka@suse.cz

- Adding support for own help texts for particular submodules in
  installation proposal (FATE #301151). Use key "help" in
  "MakeProposal"'s function result.
- Adding root_password_ca_check item into the globals of control
  file set to true for SLES and false otherwise (FATE #300438).
- A better fix for disabling [Back] button in License Agreement
  dialog when the previous (Language) dialog has been skipped
  (223258).
- 2.15.0

-------------------------------------------------------------------
Mon Dec  4 08:34:02 CET 2006 - lslezak@suse.cz

- "en_EN" -> "en_GB" in list of the preferred languages for EULA

-------------------------------------------------------------------
Thu Nov 23 11:10:14 CET 2006 - locilka@suse.cz

- Disabling [Back] button in License Agreement dialog when the
  previous (Language) dialog has been skipped (223258).
- 2.14.15

-------------------------------------------------------------------
Wed Nov 22 18:51:10 CET 2006 - ms@suse.de

- added hostname/IP information to Xvnc setup (#223266)
- fixed call of initvicons, deactivate s390 exception (#192052)
- 2.14.14

-------------------------------------------------------------------
Tue Nov 21 14:42:50 CET 2006 - locilka@suse.cz

- Reporting the failed or aborted installation only when it has
  been really aborted or when it really failed. YaST or system
  restarts on purpose (online update) are now handled correctly -
  there is no question whether user wants to continue with
  the installation (#222896).
- 2.14.13

-------------------------------------------------------------------
Mon Nov 20 15:25:11 CET 2006 - locilka@suse.cz

- Wider list of extra-sources 56->76 characters (#221984).
- Adding modules listed in Linuxrc entry brokenmodules into the
  /etc/modprobe.d/blacklist file (#221815).
- 2.14.12

-------------------------------------------------------------------
Mon Nov 20 11:49:53 CET 2006 - ms@suse.de

- fixed framebuffer color depth setup (#221139)
- 2.14.11

-------------------------------------------------------------------
Mon Nov 20 08:55:16 CET 2006 - locilka@suse.cz

- Show update-confirmation dialog in Mode::update() only (#221571).
- Pressing [Abort] button in the Add-On dialog during installation
  now opens-up a correct pop-up dialog with correct text (#218677).

-------------------------------------------------------------------
Wed Nov 15 15:30:03 CET 2006 - ms@suse.de

- fixed i810 based installation (#220403)
- 2.14.10

-------------------------------------------------------------------
Wed Nov 15 14:38:21 CET 2006 - locilka@suse.cz

- Defining the minimal size for release_notes pop-up to have the
  minimal size 76x22 or 3/4x2/3 in text mode and 100x30 in graphic
  mode (#221222).

-------------------------------------------------------------------
Wed Nov 15 11:40:48 CET 2006 - locilka@suse.cz

- Restoring the [ Next ] button in the inst_congratlate client when
  the [ Back ] button is pressed (#221190).

-------------------------------------------------------------------
Tue Nov 14 13:20:24 CET 2006 - locilka@suse.cz

- Changes in openSUSE control file (#219878):
  * limit_try_home: 5 GB -> 7 GB
  * root_base_size: 3 GB -> 5 GB

-------------------------------------------------------------------
Thu Nov  9 15:21:14 CET 2006 - locilka@suse.cz

- Always run the fonts_finish's Write() function. Skip running
  "SuSEconfig --module fonts" if script SuSEconfig.fonts does not
  exist (#216079).
- 2.14.9

-------------------------------------------------------------------
Thu Nov  9 10:22:00 CET 2006 - locilka@suse.cz

- Added confirmation dialog into the update workflow on the running
  system before the update really proceeds (#219097).
- confirmInstallation function moved from inst_doit to misc to make
  confirmation dialog possible (#219097).
- Set Product Name only when any Product Name found (#218720).
- 2.14.8

-------------------------------------------------------------------
Fri Nov  3 14:39:53 CET 2006 - locilka@suse.cz

- Preselecting already installed languages in the Language Add-On
  script (FATE #301239) (#217052).
- 2.14.7

-------------------------------------------------------------------
Fri Nov  3 10:17:37 CET 2006 - locilka@suse.cz

- Changed text of question asking whether the second stage
  installation should start again (FATE #300422) in case of
  previous failure or user-abort (#215697).

-------------------------------------------------------------------
Wed Nov  1 17:43:41 CET 2006 - locilka@suse.cz

- "Installation->Other->Boot Installed System->Cancel" now doesn't
  abort the installation but returns to the Installation Mode
  dialog (#216887).
- Correct handling of pressing Cancel or Abort buttons in pop-up
  windows in Add-On installation (#216910).

-------------------------------------------------------------------
Mon Oct 30 15:10:07 CET 2006 - lslezak@suse.cz

- updated inst_extrasources client to not download files from the
  installation sources (#213031)
- requires yast2-pkg-bindings >= 2.13.101
- 2.14.6

-------------------------------------------------------------------
Mon Oct 30 12:59:31 CET 2006 - locilka@suse.cz

- Moving ProductFeatures::Save() from inst_kickoff client to
  save_config_finish - client that is called after the SCR is
  switched to the running system (#209119).
- Calling Storage::RemoveDmMapsTo (device) in after the disks are
  probed in inst_system_analysis (#208222).
- Fixed including packager.

-------------------------------------------------------------------
Thu Oct 26 14:51:12 CEST 2006 - locilka@suse.cz

- Enabling back button in the License Agreement dialog (#215236).
- Adding add-on.rnc for AutoYaST profile validation (#215248).
- Providing an easier switch to disable IPv6 by a new ipv6 client
  in the network proposal (FATE #300604) (mzugec).
- 2.14.5

-------------------------------------------------------------------
Wed Oct 25 16:28:14 CEST 2006 - locilka@suse.cz

- Adding more debugging messages in order to fix random crashing
  of the second stage installation (#214886).

-------------------------------------------------------------------
Tue Oct 24 13:57:57 CEST 2006 - locilka@suse.cz

- Renamed control file control.PROF.xml to control.openSUSE.xml

-------------------------------------------------------------------
Tue Oct 24 10:58:18 CEST 2006 - ms@suse.de

- fixed nic detection (#213870)

-------------------------------------------------------------------
Mon Oct 23 16:04:30 CEST 2006 - locilka@suse.cz

- Added special installation client for Language Add-Ons
  inst_language_add-on and it's XML workflow
  add-on-template_installation.xml for calling this client after
  the Add-On Product is added by the add-on client (FATE #301239).
- Adding add-on client to list of clients that are enabled for
  AutoYaST cloning (bugzilla #198927).
- Added summary of the Release Notes client for the Control Center
  (bugzilla #213878).
- 2.14.4

-------------------------------------------------------------------
Wed Oct 18 16:13:12 CEST 2006 - locilka@suse.cz

- Added a life-belt into the second stage installation. It can be
  restarted under these circumstances:

  1.) User aborts the installation
  2.) Installation process is killed during the installation
  3.) Computer is restarted during the installation (reset)

  The very next time the system is restarted. YaST starts and
  informs user that the previous installation was aborted/failed.
  Then users are asked whether they want to rerun the second stage
  installation (FATE #300422).

- Fixed setting own Y2MAXLOGSIZE up in order to save memory
  requirements during the first stage installation.
- 2.14.3

-------------------------------------------------------------------
Mon Oct 16 13:18:43 CEST 2006 - locilka@suse.cz

- Timeout license in AutoYaST after 2 seconds (#206706).
  This solution doesn't break ncurses.
- 2.14.2

-------------------------------------------------------------------
Mon Oct 16 12:24:10 CEST 2006 - fehr@suse.de

- added new configurable values for LVM/EVMS based proposals
  (feature 300169)
- change evms_config to true

-------------------------------------------------------------------
Mon Oct 16 11:12:51 CEST 2006 - ms@suse.de

- disable oom-killing for X-Server process (#211860)

-------------------------------------------------------------------
Thu Oct 12 16:28:07 CEST 2006 - locilka@suse.cz

- Handle Installation::destdir in *.bash properly (#211576).
- 2.14.1

-------------------------------------------------------------------
Mon Oct  9 16:52:14 CEST 2006 - locilka@suse.cz

- Merged SLES10 SP1 branch to openSUSE 10.2.
- 2.14.0

-------------------------------------------------------------------
Mon Oct  9 09:33:31 CEST 2006 - locilka@suse.cz

- Remove old eula.txt and then copy new one if exists (#208908).
- Using the fullscreen mode again, background images temporarily
  removed from the RPM build (#208307).
- The default "Other Option" is Repair, not Boot (#208841).
- Removed some unneeded imports from inst_clients.
- 2.13.159

-------------------------------------------------------------------
Mon Oct  2 16:44:25 CEST 2006 - locilka@suse.cz

- Merged proofread texts
- 2.13.158

-------------------------------------------------------------------
Mon Oct  2 11:06:29 CEST 2006 - lslezak@suse.cz

- inst_extrasources.ycp - fixed name of the text domain
- 2.13.157

-------------------------------------------------------------------
Wed Sep 27 15:22:15 CEST 2006 - lslezak@suse.cz

- new inst_extrasources.ycp client - add extra installation sources
  during installation (in 2nd stage, after online update)
  (fate #100168, #300910)
- 2.13.156

-------------------------------------------------------------------
Wed Sep 27 09:58:53 CEST 2006 - locilka@suse.cz

- YCP modules that originated at yast2-packager were moved back.
- Usage of dgettext replaced with standard gettext strings.
- Removed yast2-slp and yast2-firewall from build-requirements.
- 2.13.155

-------------------------------------------------------------------
Mon Sep 25 17:45:54 CEST 2006 - locilka@suse.cz

- New icon for Hardware Proposal.
- Root Password dialog moved before Hostname and Domain Name
  (#208032).

-------------------------------------------------------------------
Mon Sep 25 13:21:35 CEST 2006 - locilka@suse.cz

- A bit rewritten code for language selected for second stage of
  update (FATE #300572). Mode::Set is now called before Mode::Get.
- New installation images from jimmac (#203510).
- Timeout and accept the license dialog when installing using
  AutoYaST. By defualt, it's 8 seconds (#206706).
- New busy message when finishing the installation (closing
  sources, etc.).
- 2.13.154

-------------------------------------------------------------------
Mon Sep 25 10:59:16 CEST 2006 - jsrain@suse.cz

- check properly for existing files in /proc (#205408)

-------------------------------------------------------------------
Fri Sep 22 16:01:25 CEST 2006 - jsuchome@suse.cz

- Remember the selected language for update and use it also in the
  second stage (FATE #300572).
- 2.13.153

-------------------------------------------------------------------
Fri Sep 22 14:14:44 CEST 2006 - lslezak@suse.cz

- x11_finish.ycp - removed workaround for #201121

-------------------------------------------------------------------
Fri Sep 22 09:35:36 CEST 2006 - locilka@suse.cz

- Fixed starting Installation in window: Exception for PPC, 832x624
  still runs in fullscreen. Fixed using a fallback image when
  the current resolution is not supported (#207321).
- Fixed counting offset for installation in window. Exceptions are
  now handled correctly (#207310).
- Changed fallback background image - a pure black suits better.
- Visual speeding-up initializing the installation - adding
  a wrapper installation.ycp around installation_worker.ycp client
  to provide UI ASAP.

-------------------------------------------------------------------
Thu Sep 21 16:36:42 CEST 2006 - ms@suse.de

- added patch from Olaf Hering to remove the DefaultColorDepth
  for special fb devices which are not VESA VGA (#207338)

-------------------------------------------------------------------
Tue Sep 19 17:14:28 CEST 2006 - locilka@suse.cz

- Removed Installation background 1600x800 px.
- Added installation background 1280x800 px.

-------------------------------------------------------------------
Mon Sep 18 09:53:18 CEST 2006 - locilka@suse.cz

- Icon for release notes (inst_release_notes).
- List of available SLP sources based on Product Name (SLP label),
  also with filter when more than 15 sources are listed
  (FATE #300619).
- Added background images for installation (thanks to jimmac)
  [1024x768, 1280x1024, 1400x1050, 1600x800, 1600x1200] (Bugzilla
  #203510).
- Replacing "Product %1" with "%1" for list of selected Add-On
  products - the column is already called "Product".
- 2.13.152

-------------------------------------------------------------------
Thu Sep 14 14:45:54 CEST 2006 - locilka@suse.cz

- Finally! Corrected path for importing user-related data to the
  just installed system (FATE #120103, comments #17, #18).

-------------------------------------------------------------------
Thu Sep 14 00:46:19 CEST 2006 - ro@suse.de

- added yast2-core-devel to BuildRequires

-------------------------------------------------------------------
Wed Sep 13 09:27:51 CEST 2006 - locilka@suse.cz

- Calling languages.ycp client has been changed to a function call
  Language::GetLanguagesMap (#204791).
- Added new Requirement: yast2-country >= 2.13.35
- Calling copy_systemfiles_finish from inst_finish (FATE #300421).
- New icon for Finishing Basic Installation dialog.
- Calling new pre_umount_finish client before umount_finish,
  umount_finish closes SCR (#205389).
- Correctly quote files that are added into the temporary archive
  (FATE #300421).
- Removing the leading slashes from filenames when archiving them.
- Reporting error (into log) if save_hw_status_finish.ycp goes
  wrong (partly fixed #205408).
- 2.13.151

-------------------------------------------------------------------
Tue Sep 12 18:40:34 CEST 2006 - locilka@suse.cz

- Found a better place for calling 'inst_pre_install' client, by
  now it is really called...
- Enhanced logging.
- Disabling the License Language combo-box in case of less than
  two languages in it (#203543).

-------------------------------------------------------------------
Tue Sep 12 17:07:19 CEST 2006 - locilka@suse.cz

- Fixed displaying license: Language name should always be either
  shown or the license is disabled as invalid; If there are both
  license.en.txt and license.txt, one of them is hidden because
  they have the very same content; An installation language is also
  pre-selected as a language for a license (if such exists).
- Fixed initializing the known languages via WFM::call("languages")
  (#204791).
- Another icon for Installation Mode dialog, it was the same as for
  Initialization and Analyzing the Computer dialogs.
- 2.13.150

-------------------------------------------------------------------
Mon Sep 11 09:59:15 CEST 2006 - locilka@suse.cz

- Added 'inst_pre_install' and 'copy_systemfiles_finish' clients,
  and module 'SystemFilesCopy' as a solution for FATE requests
  #300421 and #120103, which means that SSH keys are, by now,
  copied from another already installed system (if such exists).
  If there are more installed systems, the best ones are selected
  considering the newest access-time.
- More verbose dialog when initializing the installation (+icon).

-------------------------------------------------------------------
Thu Sep  7 15:13:54 CEST 2006 - locilka@suse.cz

- Added dialog content and help into the initial dialog of add-on
  client. Progress will be even better.
- Temporarily disabled buttons that don't work there.
- Added more "busy messages" into the add-on dialogs.
- Added new functionality for filtering services in SLP services
  table. Allowed characters are "a-zA-Z0-9 .*-".

-------------------------------------------------------------------
Wed Sep  6 17:41:07 CEST 2006 - mvidner@suse.cz

- To allow adding unsigned sources, temporarily "rug set-pref
  security-level none" when syncing in inst_source (#190403).
- 2.13.149

-------------------------------------------------------------------
Wed Sep  6 12:47:51 CEST 2006 - locilka@suse.cz

- No such headline "Mode" in the Installation Settings dialog.
  Help fixed (#203811).
- Added help into the Add-On Product Installation dialog.
- Add and Delete buttons in the same dialog were moved to the left
  side according the YaST style guide.
- Disabling Delete button in case of no Products listed
  (all filed as bug #203809).
- Used a correct (another) icon in License Agreement dialog
  (#203808).

-------------------------------------------------------------------
Mon Sep  4 15:59:47 CEST 2006 - locilka@suse.cz

- Running Installation in Wizard Window (#203510).
- Needed binaries in inst-sys: xquery and fvwm-root.
- Initially, a plain colored image is used as a background.
- 2.13.148

-------------------------------------------------------------------
Mon Sep  4 15:49:40 CEST 2006 - ms@suse.de

- fixed -fp setup of Xvnc (#203531)

-------------------------------------------------------------------
Fri Sep  1 08:48:50 CEST 2006 - locilka@suse.cz

- Fixed Installation Mode dialog to redraw itself only when needed.

-------------------------------------------------------------------
Wed Aug 23 16:59:03 CEST 2006 - locilka@suse.cz

- Added a new debugger tool scr_switch_debugger.ycp that is called
  when switching to the installed system in switch_scr_finish.ycp
  fails (#201058).
- Additionally, YaST logs from installed system are stored under
  the /var/log/YaST2/InstalledSystemLogs/ directory.
- 2.13.147

-------------------------------------------------------------------
Wed Aug 23 16:44:18 CEST 2006 - jsrain@suse.cz

- use version specific Xvnc parameters
- 2.13.146

-------------------------------------------------------------------
Wed Aug 23 13:05:35 CEST 2006 - jsrain@suse.cz

- temporary fix to copy /etc/X11/xorg.conf to the system during
  installation (#201121)
- 2.13.145

-------------------------------------------------------------------
Tue Aug 22 19:26:28 CEST 2006 - mvidner@suse.cz

- test_proposal and test_inst_client: also call
  Mode::SetMode ("installation");

-------------------------------------------------------------------
Tue Aug 22 14:27:53 CEST 2006 - locilka@suse.cz

- New Installation Mode dialog (#156529)
- 2.13.144

-------------------------------------------------------------------
Tue Aug 22 13:41:54 CEST 2006 - jsrain@suse.cz

- weaken dependency on suseRegister (#183656)

-------------------------------------------------------------------
Fri Aug 18 09:49:41 CEST 2006 - jsrain@suse.cz

- fixed building documentation
- 2.13.143

-------------------------------------------------------------------
Thu Aug 10 11:18:24 CEST 2006 - jsrain@suse.cz

- fixed congratulation text for openSUSE (#198252)
- 2.13.142

-------------------------------------------------------------------
Wed Aug  9 15:30:57 CEST 2006 - jsrain@suse.cz

- read info about products from package manager without parsing all
  metadata and reading RPM database (#66046)
- added unzip to Requires (#195911)

-------------------------------------------------------------------
Tue Aug  8 09:54:38 CEST 2006 - jsrain@suse.cz

- fixed 'Requires'
- 2.13.141

-------------------------------------------------------------------
Fri Aug  4 16:33:11 CEST 2006 - jsrain@suse.cz

- updated for X.Org 7
- 2.13.140

-------------------------------------------------------------------
Fri Aug  4 09:21:28 CEST 2006 - jsrain@suse.cz

- moved SLP source scanning to SourceManager.ycp

-------------------------------------------------------------------
Wed Aug  2 14:10:41 CEST 2006 - mvidner@suse.cz

- Added a configure-time check for fvwm directory

-------------------------------------------------------------------
Fri Jul 28 09:42:00 CEST 2006 - jsrain@suse.cz

- offer to eject the CD drive when asking for add-on CD (#181992)

-------------------------------------------------------------------
Thu Jul 27 14:18:01 CEST 2006 - jsrain@suse.cz

- added support for merging multiple proposal items as one proposal
  item (eg. to group langage and keyboard)
- 2.13.139

-------------------------------------------------------------------
Wed Jul 26 09:18:36 CEST 2006 - jsrain@suse.cz

- get version from installed product proper way (#157924)

-------------------------------------------------------------------
Tue Jul 25 14:32:18 CEST 2006 - jsrain@suse.cz

- beep before rebooting the machine during installation (#144614)

-------------------------------------------------------------------
Mon Jul 24 13:56:22 CEST 2006 - jsrain@suse.cz

- fixed error reporting when creating a source (#159695)
- abort installation if package manager initialization fails
  (#167674)
- report proper message if no catalog found via SLP and firewall
  is running (#156444)

-------------------------------------------------------------------
Tue Jul 18 16:57:08 CEST 2006 - jsrain@suse.cz

- fixed displaying catalog selection dialog if multiple catalogs
  found on add-on media (#192761)

-------------------------------------------------------------------
Tue Jul 18 16:14:17 CEST 2006 - jsrain@suse.cz

- fixed vendor URL in congratulate dialog (#187358)
- 2.13.138

-------------------------------------------------------------------
Mon Jul 17 10:12:58 CEST 2006 - jsrain@suse.cz

- check if there are any patches available before offering online
  update (jsuchome)
- merged inst_default_desktop.ycp to desktop_finish.ycp

-------------------------------------------------------------------
Sun Jul 16 08:54:55 CEST 2006 - olh@suse.de

- introduce a Linuxrc::display_ip and use it instead of Arch::s390
- 2.13.137

-------------------------------------------------------------------
Fri Jul 14 15:16:00 CEST 2006 - jsrain@suse.cz

- adapted to changes in yast2-packager
- use only one implementation of product license handling (#191523)
- 2.13.136

-------------------------------------------------------------------
Fri Jul 14 14:51:37 CEST 2006 - olh@suse.de

- move /tmp/vncserver.log to /var/log/YaST2/vncserver.log

-------------------------------------------------------------------
Mon Jul 10 10:47:57 CEST 2006 - jsrain@suse.cz

- correctly import add-on product control file even if no
  additional YaST modules are present on the media (#185768)
- 2.13.135

-------------------------------------------------------------------
Mon Jul 10 09:23:29 CEST 2006 - mvidner@suse.cz

- When running Novell Customer Center Configuration the second time,
  do not add duplicate update sources for graphic card drivers
  (#188572).
- 2.13.134

-------------------------------------------------------------------
Fri Jun 30 11:42:11 CEST 2006 - ug@suse.de

- during autoinstall, timeout early warning popups

-------------------------------------------------------------------
Tue Jun 27 14:02:45 CEST 2006 - mvidner@suse.cz

- Don't show the URL passwords in registration success popup (#186978).
- Include the password in URLs passed to ZMD (#186842).
- Don't log the URL passwords.
- 2.13.133

-------------------------------------------------------------------
Mon Jun 26 08:54:43 CEST 2006 - jsrain@suse.cz

- preselect patterns according to selected desktop (#183944)

-------------------------------------------------------------------
Wed Jun 21 11:03:58 CEST 2006 - jsrain@suse.cz

- display the source URL dialog if adding add-on product update
  source fails in order to allow to enter password (#186804)

-------------------------------------------------------------------
Tue Jun 20 14:50:48 CEST 2006 - mvidner@suse.cz

- When registration succeeds, display only the actually added sources
(#180820#c26).

-------------------------------------------------------------------
Tue Jun 20 14:35:15 CEST 2006 - jsrain@suse.cz

- translate the congratulate string (#186567)

-------------------------------------------------------------------
Mon Jun 19 14:05:21 CEST 2006 - jsrain@suse.cz

- report an error when failed to register the update source for
  an add-on product (#185846)
- 2.13.132

-------------------------------------------------------------------
Mon Jun 19 12:54:36 CEST 2006 - jsrain@suse.cz

- ask about accepting license of add-on product added via the
  /add_on_product file (#186148)
- 2.13.131

-------------------------------------------------------------------
Thu Jun 15 18:47:05 CEST 2006 - mvidner@suse.cz

- Do not complain if ZMD cannot be stopped (#166900).
- When syncing the _original_ installation sources to ZMD,
  temporarily turn off signature checking because the user has
  already decided to trust the sources (#182747).
- SourceManager: factored out the rug pathname.
- 2.13.130

-------------------------------------------------------------------
Thu Jun 15 12:45:27 CEST 2006 - jsrain@suse.cz

- set installation server as host name (not IP address) if it is
  defined as host name during installation (#178933)
- 2.13.129

-------------------------------------------------------------------
Thu Jun 15 10:20:39 CEST 2006 - visnov@suse.cz

- fix the please-wait string

-------------------------------------------------------------------
Wed Jun 14 15:07:04 CEST 2006 - jdsn@suse.de

- added a please-wait string in registration (already translated)
- 2.13.128

-------------------------------------------------------------------
Mon Jun 12 16:07:52 CEST 2006 - mvidner@suse.cz

- Fillup /etc/sysconfig/security:CHECK_SIGNATURES and initialize it
  based on an install time kernel parameter.
- 2.13.127

-------------------------------------------------------------------
Mon Jun 12 13:22:08 CEST 2006 - jdsn@suse.de

- run pango module creation as root (#165891)
- fixed SLE desktop file of suse_register for autoyast (mc, ug)
- 2.13.126

-------------------------------------------------------------------
Fri Jun  9 11:02:57 CEST 2006 - locilka@suse.cz

- Identify the downloaded release notes by the product name during
  the internet test. Changes were made in the module Product
  (#180581).
- 2.13.125

-------------------------------------------------------------------
Thu Jun  8 11:49:04 CEST 2006 - jdsn@suse.de

- create pango modules for registration browser (#165891)
- sync zypp update sources in autoyast mode as well (#181183)
- 2.13.124

-------------------------------------------------------------------
Wed Jun  7 16:15:36 CEST 2006 - jsrain@suse.cz

- avoid adding update source of an add-on product twice during
  installation (#182434)
- 2.13.123

-------------------------------------------------------------------
Tue Jun  6 18:56:57 CEST 2006 - mvidner@suse.cz

- Moved SourceManager + deps from yast2-packager to yast2-installation
  to avoid circular BuildRequires.
- 2.13.122

-------------------------------------------------------------------
Tue Jun  6 18:32:04 CEST 2006 - mvidner@suse.cz

- Call suse_register with --nozypp meaning that we will tell rug
  ourselves which zypp/yum sources it should add. This enables
  rejecting broken or untrusted sources (#180820).
- Moved the major part of Register::add_update_sources to
  SourceManager::AddUpdateSources.
- 2.13.121

-------------------------------------------------------------------
Tue Jun  6 09:53:16 CEST 2006 - jsrain@suse.cz

- sync add-on product source to ZMD (#181743)
- 2.13.120

-------------------------------------------------------------------
Thu Jun  1 17:57:23 CEST 2006 - mvidner@suse.cz

- Do log Report::{Message,Warning,Error} messages by default (#180862).
- 2.13.119

-------------------------------------------------------------------
Thu Jun  1 14:55:44 CEST 2006 - jsrain@suse.cz

- honor UPDATEURLS if installing add-on product in running system
  (#180417)
- 2.13.118

-------------------------------------------------------------------
Wed May 31 12:58:33 CEST 2006 - jsrain@suse.cz

- avoid calling Pkg::SourceStartCache during 1st stage of the
  installation (#178007)
- 2.13.117

-------------------------------------------------------------------
Tue May 30 18:02:54 CEST 2006 - jdsn@suse.de

- set correct title of installation step Customer Center (#179921)
- 2.13.116

-------------------------------------------------------------------
Fri May 26 14:27:56 CEST 2006 - jsrain@suse.cz

- fixed behavior if SLP source detection fails (#179036)
- 2.13.115

-------------------------------------------------------------------
Thu May 25 08:46:56 CEST 2006 - jsrain@suse.cz

- added possibility to specify add-on product URL as command-line
  parameter of add-on.ycp (to run add-on product workflow via
  autorun.sh)
- 2.13.114

-------------------------------------------------------------------
Wed May 24 12:52:21 CEST 2006 - jsrain@suse.cz

- properly integrate YCP code for add-on product installation in
  running system (if YCP code present) (#178311)
- 2.13.113

-------------------------------------------------------------------
Tue May 23 18:58:20 CEST 2006 - jdsn@suse.de

- gray out checkboxes in inst_suse_register when skipping (#178042)
- 2.13.112

-------------------------------------------------------------------
Tue May 23 15:07:42 CEST 2006 - jsrain@suse.cz

- added different desktop files for SLE and BOX/openSUSE
- 2.13.111

-------------------------------------------------------------------
Tue May 23 13:20:03 CEST 2006 - jdsn@suse.de

- fixed layouting in inst_ask_online_update (#177559)

-------------------------------------------------------------------
Fri May 19 17:57:10 CEST 2006 - jdsn@suse.de

- let inst_suse_register ask to install mozilla-xulrunner if
  missing (#175166)
- prevent non-root user to run inst_suse_register (#170736)
- 2.13.110

-------------------------------------------------------------------
Fri May 19 15:36:36 CEST 2006 - jsrain@suse.cz

- more verbose logging of storing hardware status (#170188)
- 2.13.109

-------------------------------------------------------------------
Thu May 18 17:07:13 CEST 2006 - hare@suse.de

- start iscsid if root is on iSCSI (#176804)

-------------------------------------------------------------------
Wed May 17 13:08:52 CEST 2006 - jsrain@suse.cz

- set DISPLAYMANAGER_SHUTDOWN according to control file (#169639)
- 2.13.108

-------------------------------------------------------------------
Tue May 16 13:29:38 CEST 2006 - jsrain@suse.cz

- marked missed text for translation (#175930)
- 2.13.107

-------------------------------------------------------------------
Mon May 15 12:59:58 CEST 2006 - jsrain@suse.cz

- handle additional data for installation restart (#167561)

-------------------------------------------------------------------
Fri May 12 14:11:18 CEST 2006 - jsrain@suse.cz

- initialize callbacks before adding an add-on product, properly
  handle installation sources of add-on products (both if preparing
  AutoYaST configuration (#172837)
- 2.13.106

-------------------------------------------------------------------
Thu May 11 13:50:29 CEST 2006 - jsrain@suse.cz

- do not disable automatic modprobe before adding add-on products
  (#172149)
- 2.13.105

-------------------------------------------------------------------
Thu May 11 12:02:13 CEST 2006 - ms@suse.de

- fixed message text (#172766)

-------------------------------------------------------------------
Thu May 11 09:55:08 CEST 2006 - ms@suse.de

- prevent ssh message from being displayed if vnc+ssh has
  been specified as installation method (#173486)

-------------------------------------------------------------------
Wed May 10 13:40:16 CEST 2006 - jdsn@suse.de

- removed search bar from registration browser (#169092)
- 2.13.104

-------------------------------------------------------------------
Tue May  9 19:35:47 CEST 2006 - jdsl@suse.de

- switched to Enterprise wording for inst_suse_register (#173970)
- 2.13.103

-------------------------------------------------------------------
Tue May  9 19:30:47 CEST 2006 - mvidner@suse.cz

- Save the update sources if registration is done later after the
  installation (#172665).
- When adding upate sources, do not add duplicates (check by the alias
  passed by suse_register on SLE), delete the duplicate beforehand
  (#168740#c3).
- 2.13.102

-------------------------------------------------------------------
Tue May  9 11:32:20 CEST 2006 - mvidner@suse.cz

- Start the network also when doing a remote X11 installation (#165458,
  hare).
- 2.13.101

-------------------------------------------------------------------
Mon May  8 17:32:59 CEST 2006 - jdsl@suse.de

- added hard require from y2-installation to suseRegister (hmuelle)
- added new w3m-jail for registration (#167225)
- fixed passing of url to browser(s) for registration (#167225)
- switched to Enterprise strings for inst_suse_register (shorn)
- 2.13.100

-------------------------------------------------------------------
Thu May  4 14:31:29 CEST 2006 - jsrain@suse.cz

- added congratulate text to the control file (#170881)
- 2.13.99

-------------------------------------------------------------------
Thu May  4 13:10:48 CEST 2006 - jsrain@suse.cz

- disable timeout in popup before installation reboot in case
  of SSH installation (#160301)

-------------------------------------------------------------------
Thu May  4 11:21:32 CEST 2006 - locilka@suse.cz

- include proofread message texts

-------------------------------------------------------------------
Wed May  3 10:26:29 CEST 2006 - locilka@suse.cz

- Busy cursor when "Contacting server" in suse_register (#171061).
- 2.13.97

-------------------------------------------------------------------
Tue May  2 15:25:35 CEST 2006 - locilka@suse.cz

- Display KDE-related help in the Congratulations dialog only
  in case of KDE as the default windowmanager (#170880).
- 2.13.96

-------------------------------------------------------------------
Fri Apr 28 14:10:50 CEST 2006 - locilka@suse.cz

- Proper checking for available network when adding an Add-On
  product. Network-related options are disabled in case of missing
  network both in installation and running system (#170147).
- 2.13.95

-------------------------------------------------------------------
Fri Apr 28 11:32:03 CEST 2006 - jsuchome@suse.cz

- initialize package callbacks for add on product workflow (#170317)
- 2.13.94

-------------------------------------------------------------------
Thu Apr 27 16:50:50 CEST 2006 - mvidner@suse.cz

- Tell libzypp-zmd-backend not to write sources to zypp db,
  we are going to do it ourselves (#170113).
- 2.13.93

-------------------------------------------------------------------
Thu Apr 27 16:03:39 CEST 2006 - jsrain@suse.de

- handle missing SHORTLABEL in content file (#170129)
- 2.13.92

-------------------------------------------------------------------
Thu Apr 27 14:57:23 CEST 2006 - fehr@suse.de

- set limit for separate /home to 14G for SLED (#169232)

-------------------------------------------------------------------
Thu Apr 27 11:16:56 CEST 2006 - ms@suse.de

- removed update_xf86config call, checking for /dev/psaux was
  broken and is no longer needed because the default mouse device
  is /dev/input/mice since many versions now (#168816)

-------------------------------------------------------------------
Thu Apr 27 10:52:08 CEST 2006 - mvidner@suse.cz

- When asking for update URLs, go trough products, not patterns (#169836).
- 2.13.91

-------------------------------------------------------------------
Thu Apr 27 08:34:33 CEST 2006 - locilka@suse.cz

- Making "SLP Catalog" selection bigger (maximum ncurses size)
  (#168718)
- 2.13.90

-------------------------------------------------------------------
Tue Apr 25 22:58:52 CEST 2006 - jsrain@suse.de

- fixed service proposal in SLES control file (#159771)

-------------------------------------------------------------------
Tue Apr 25 16:19:11 CEST 2006 - locilka@suse.cz

- Return `next instead of `ok in case of SLP Add-On Source (#165989)
- 2.13.89

-------------------------------------------------------------------
Mon Apr 24 16:22:14 CEST 2006 - jsrain@suse.de

- GDM is default if both KDE and GNOME installed (#155095)
- 2.13.88

-------------------------------------------------------------------
Mon Apr 24 13:30:50 CEST 2006 - sh@suse.de

- V 2.13.87
- Removed "Disagree with all" button (bug #163001)

-------------------------------------------------------------------
Mon Apr 24 12:35:52 CEST 2006 - ug@suse.de

- 2.13.86

-------------------------------------------------------------------
Mon Apr 24 11:52:47 CEST 2006 - ug@suse.de

- X-SuSE-YaST-AutoInstRequires=lan
  added to desktop file of suse register.
  Otherwise the registration fails.

-------------------------------------------------------------------
Mon Apr 24 09:37:57 CEST 2006 - lnussel@suse.de

- run rcSuSEfirewall2 reload when installing via vnc or ssh (#153467)
- 2.13.85

-------------------------------------------------------------------
Fri Apr 21 23:26:26 CEST 2006 - jsrain@suse.de

- determine base product accordign to flag (#160585)
- 2.13.84

-------------------------------------------------------------------
Fri Apr 21 17:26:15 CEST 2006 - jdsn@suse.de

- added proxy support for registration browser (#165891)
- 2.13.83

-------------------------------------------------------------------
Thu Apr 20 22:22:59 CEST 2006 - jsrain@suse.de

- handle installation restart with repeating last step (#167561)
- 2.13.82

-------------------------------------------------------------------
Thu Apr 20 18:51:55 CEST 2006 - jdsn@suse.de

- proxy support for registration process (#165891)
- disable w3m registration by control variable (aj)
- 2.13.81

-------------------------------------------------------------------
Thu Apr 20 16:09:23 CEST 2006 - mvidner@suse.cz

- When cloning, save installation sources beforehand (#165860).
- 2.13.80

-------------------------------------------------------------------
Wed Apr 19 19:55:47 CEST 2006 - jsrain@suse.de

- restore buttons after calling DASD or zFCP module (#160399)
- 2.13.79

-------------------------------------------------------------------
Wed Apr 19 15:04:03 CEST 2006 - locilka@suse.cz

- Added more debugging messages to the inst_proposal (#162831)
- 2.13.78

-------------------------------------------------------------------
Tue Apr 18 22:58:41 CEST 2006 - jsrain@suse.de

- display proper popup when aborting add-on product installation
  (#159689)

-------------------------------------------------------------------
Tue Apr 18 22:22:02 CEST 2006 - jdsn@suse.de

- in inst_suse_register:
- busy/waiting popups (#163366, #164794)
- text changes (#165509)
- autodisable checkbox "Registration Code" (# 165841)
- error handling in case no browser is available
- cleanup
- 2.13.77

-------------------------------------------------------------------
Tue Apr 18 21:44:45 CEST 2006 - jsrain@suse.de

- do not initialize catalogs before booting installed system (#162899)
- 2.13.76

-------------------------------------------------------------------
Tue Apr 18 18:08:18 CEST 2006 - mvidner@suse.cz

- Do not try to add empty URL as an update source (#165860#c12).

-------------------------------------------------------------------
Tue Apr 18 17:02:05 CEST 2006 - mvidner@suse.cz

- Fixed a typo in the previous change.
- 2.13.75

-------------------------------------------------------------------
Tue Apr 18 14:06:21 CEST 2006 - locilka@suse.cz

- Add-On SLP source was allways returning `back also in case
  of `ok (`next) (#165989)
- 2.13.74

-------------------------------------------------------------------
Tue Apr 18 10:12:19 CEST 2006 - mvidner@suse.cz

- Skip popup and unnecessary work if there are no online update
  sources for add-ons (#167233).
- 2.13.73

-------------------------------------------------------------------
Fri Apr 14 22:25:11 CEST 2006 - jsrain@suse.de

- prevent from changing installation mode and system for update once
  it is selected (#165832)
- added add-on products to installation/update proposal for SLES/SLED
- 2.13.72

-------------------------------------------------------------------
Fri Apr 14 13:19:52 CEST 2006 - lslezak@suse.cz

- call vm_finish client at the end of installation - disable
  some services in Xen domU (#161720, #161721, #161756)
- 2.13.71

-------------------------------------------------------------------
Thu Apr 13 18:17:52 CEST 2006 - jdsn@suse.de

- changed control files according to (#165509)

-------------------------------------------------------------------
Thu Apr 13 10:35:42 CEST 2006 - mvidner@suse.cz

- Do not display errors if language specific release notes are missing
  on the installation source (#165767).
- 2.13.70

-------------------------------------------------------------------
Wed Apr 12 16:24:48 CEST 2006 - jdsn@suse.de

- added missing autoyast entries in suse_register.desktop
- 2.13.69

-------------------------------------------------------------------
Wed Apr 12 12:57:53 CEST 2006 - jsuchome@suse.cz

- control files updated for manual online update run (#165503)
- 2.13.68

-------------------------------------------------------------------
Wed Apr 12 11:39:08 CEST 2006 - ms@suse.de

- fixed displaying ftp password in plaintext in y2start.log (#164824)

-------------------------------------------------------------------
Wed Apr 12 11:05:34 CEST 2006 - mvidner@suse.cz

- Do not mangle the URL obtained from suse_register (#165499).
- 2.13.67

-------------------------------------------------------------------
Wed Apr 12 09:15:48 CEST 2006 - locilka@suse.cz

- fixed Product.ycp - relnotes_url might be defined as an empty
  string (#165314).
- 2.13.66

-------------------------------------------------------------------
Tue Apr 11 22:19:03 CEST 2006 - jsrain@suse.de

- fixed boot if root is on LVM (initialize udev symlinks) (#163073)
- 2.13.65

-------------------------------------------------------------------
Tue Apr 11 16:01:40 CEST 2006 - jdsn@suse.de

- in inst_suse_register:
  - resized popups (hmuelle)
  - new info pupop showing new update server (aj)
  - removed cancel button (#164801, shorn)
- 2.13.64

-------------------------------------------------------------------
Tue Apr 11 11:28:23 CEST 2006 - fehr@suse.de

- flag for evms in control.SLES.xml needs to be true

-------------------------------------------------------------------
Mon Apr 10 17:08:10 CEST 2006 - mvidner@suse.cz

- Add installation sources for online update (#163192).
- 2.13.63

-------------------------------------------------------------------
Fri Apr  7 23:01:33 CEST 2006 - jsrain@suse.de

- provide Product::short_name (#163702)
- 2.13.62

-------------------------------------------------------------------
Fri Apr  7 15:14:01 CEST 2006 - jdsn@suse.de

- fixed evaluation of control file variables (#162988)
- 2.13.61

-------------------------------------------------------------------
Fri Apr  7 09:39:20 CEST 2006 - jsuchome@suse.cz

- 2.13.60

-------------------------------------------------------------------
Thu Apr  6 17:10:07 CEST 2006 - ms@suse.de

- allow huge memory allocations (#151515)

-------------------------------------------------------------------
Thu Apr  6 15:19:13 CEST 2006 - jsuchome@suse.cz

- Product.ycp: read SHORTLABEL value from content file (#163702)

-------------------------------------------------------------------
Wed Apr  5 18:13:11 CEST 2006 - mvidner@suse.cz

- Call SourceManager::SyncYaSTInstSourceWithZMD () in
  inst_rpmcopy(continue) because inst_suse_register does not run
  without a network connection (#156030#c30).

-------------------------------------------------------------------
Wed Apr  5 17:05:27 CEST 2006 - jsrain@suse.de

- do not rewrite log from SCR running in chroot during installation
- fix checking for duplicate sources (#159662)
- 2.13.59

-------------------------------------------------------------------
Tue Apr  4 18:11:34 CEST 2006 - jdsn@suse.de

- fixed w3m registration again (#162462)
- changed Requires to Recommends for suseRegister (hmuelle, aj)
- 2.13.58

-------------------------------------------------------------------
Mon Apr  3 18:27:15 CEST 2006 - jdsn@suse.de

- fixed w3m in ncuses registration (#162462)
- changes in suse_register to test new server side business logic
- 2.13.57

-------------------------------------------------------------------
Mon Apr  3 14:33:44 CEST 2006 - locilka@suse.cz

- Using yast-addon icon in the .desktop file and also in the source
  code (#154930).
- 2.13.56

-------------------------------------------------------------------
Mon Apr  3 14:32:08 CEST 2006 - ug@suse.de

- by default, enable clone box on SLD

-------------------------------------------------------------------
Mon Apr  3 14:22:22 CEST 2006 - ug@suse.de

- uncheck clone checkbox if cloning is greyed out (#162457)

-------------------------------------------------------------------
Fri Mar 31 17:32:03 CEST 2006 - mvidner@suse.cz

- Tell ZMD to get the inst source (#156030)
- No unlocking after all (#160319)
  - Don't reset zypp
  - Reenable Back
  - Fetch update source from suse_resigster and add it
- 2.13.55

-------------------------------------------------------------------
Thu Mar 30 13:42:35 CEST 2006 - mvidner@suse.cz

- Reset zypp and release its lock before suse_register (#160319).
  Therefore disabled the Back button.
- Don't run add-on.ycp if another process has the zypp lock (#160319).
- 2.13.53

-------------------------------------------------------------------
Thu Mar 30 12:31:49 CEST 2006 - jdsn@suse.de

- included new desktop file in Makefile (162112)

-------------------------------------------------------------------
Wed Mar 29 17:57:35 CEST 2006 - jsrain@suse.de

- prevent from installing one product multiple times (#159662)
- 2.13.54

-------------------------------------------------------------------
Wed Mar 29 16:43:02 CEST 2006 - locilka@suse.cz

- Fixed adding SLP-based Add-On product (#161270)
- SLP-based Add-On product handling moved to separate function
- Add-On MediaSelect dialog creation moved to separate function
- Changed icon for License
- 2.13.52

-------------------------------------------------------------------
Tue Mar 29 16:06:23 CEST 2006 - jdsn@suse.de

- late feature "force registration" for suse_register (aj, shorn)

-------------------------------------------------------------------
Tue Mar 28 21:29:07 CEST 2006 - jdsn@suse.de

- added 'rm -f /var/lib/zypp/zmd_updated_the_sources'
  flag file to be deleted if suse_register runs during installation
  file checked by online update - deletion requested by mvidner
- 2.13.51

-------------------------------------------------------------------
Tue Mar 28 20:53:13 CEST 2006 - jdsn@suse.de

- added autoyast part of suse_register
- icon for product registration (#160293)
- fixes for inst_suse_register
- 2.13.50

-------------------------------------------------------------------
Mon Mar 27 23:47:38 CEST 2006 - jsrain@suse.de

- removed desktop selection from NLD workflow (#160650)

-------------------------------------------------------------------
Fri Mar 24 15:15:30 CET 2006 - locilka@suse.cz

- Filling up list of release_notes urls for all installed products
  in the Product.ycp. Needed for internet_test (#160563).
- 2.13.49

-------------------------------------------------------------------
Fri Mar 24 11:00:06 CET 2006 - ms@suse.de

- added initvicons call in second stage S05-config (#160299)

-------------------------------------------------------------------
Thu Mar 23 18:34:18 CET 2006 - jdsn@suse.de

- fixed security issue: suse-ncc dummy user got his own group

-------------------------------------------------------------------
Thu Mar 23 18:33:25 CET 2006 - jdsn@suse.de

- added controlfile configured default settings for suse_register
- 2.13.47

-------------------------------------------------------------------
Thu Mar 23 16:23:37 CET 2006 - locilka@suse.cz

- Display license immediately after the Add-On product is scanned
  and added. Handle user interaction.
- 2.13.46

-------------------------------------------------------------------
Thu Mar 23 14:16:46 CET 2006 - jdsn@suse.de

- final texts for suse_register
- nonroot - warning for suse_register
- 2.13.45

-------------------------------------------------------------------
Thu Mar 23 13:19:03 CET 2006 - locilka@suse.cz

- Displaying license of the Add-On product if exists. Trying the
  localized version first. Waiting for user interaction if needed.
- Displaying info.txt if exists (#160017)
- Adjusting testsuites
- 2.13.44

-------------------------------------------------------------------
Mon Mar 22 19:04:55 CET 2006 - jdsn@suse.de

- fixed missing module in makefile
- 2.13.43

-------------------------------------------------------------------
Wed Mar 22 19:03:57 CET 2006 - locilka@suse.cz

- Added fallback for adding add-on products without file
  installation.xml. In this case, the product is added as a normal
  installation source and sw_single is called.
- 2.13.42

-------------------------------------------------------------------
Mon Mar 22 18:45:17 CET 2006 - jdsn@suse.de

- fixed ssh bug in suse_register
- suse_register reads and writes configuration to sysconfig
- final texts in suse_register
- 2.13.41

-------------------------------------------------------------------
Wed Mar 22 13:43:12 CET 2006 - mvidner@suse.cz

- Fixed release notes download (by Product::FindBaseProducts), #159490.

-------------------------------------------------------------------
Wed Mar 22 11:40:18 CET 2006 - jdsn@suse.de

- changed help text in suse_register
- patch to make the ComboBox appear longer in release_notes

-------------------------------------------------------------------
Tue Mar 21 16:33:32 CET 2006 - locilka@suse.cz

- adding "Local Directory" option for Add-On Products when no
  network is available (#159779).
- avoid from adding "Unknown" Add-On Product when Cancel button
  pressed in the Add New Add-On popup (#159784).

-------------------------------------------------------------------
Tue Mar 21 08:57:51 CET 2006 - jsuchome@suse.cz

- returned dependency on yast2-online-update

-------------------------------------------------------------------
Tue Mar 21 07:57:37 CET 2006 - visnov@suse.cz

- try to get add-on product control files only optionally (#159116)
- 2.13.40

-------------------------------------------------------------------
Mon Mar 20 10:08:13 CET 2006 - locilka@suse.cz

- disabled skipping the 'Installation Mode' dialog when no other
  installed Linux found. Just disabling 'Update' and 'Other'
  options in that case (#157695).
- removed calling uml_finish, client doesn't has been dropped.

-------------------------------------------------------------------
Fri Mar 17 22:50:06 CET 2006 - jsrain@suse.de

- added AytoYaST support for add-on products
- 2.13.39

-------------------------------------------------------------------
Fri Mar 17 09:30:02 CET 2006 - locilka@suse.cz

- fixed .desktop file for Add-On Products, now it starts add-on
  instead of sw_single when launched from YaST Control Center
  (#158869).

-------------------------------------------------------------------
Thu Mar 16 23:24:11 CET 2006 - jsrain@suse.de

- added zFCP and DASD modules to list of modules to be cloned after
  SLES installation (#153378)
- 2.13.38

-------------------------------------------------------------------
Thu Mar 16 23:10:06 CET 2006 - jsrain@suse.de

- fixed product handling (&product; macro) (#151050)
- allow multiple installation sources (#151755)

-------------------------------------------------------------------
Thu Mar 16 15:51:42 CET 2006 - jdsn@suse.de

- fixed blocker bug (#158628), suse_register call in all products

-------------------------------------------------------------------
Thu Mar 16 14:56:36 CET 2006 - fehr@suse.de

- increase maximal size of root fs to 20 Gig (#158608)
- 2.13.37

-------------------------------------------------------------------
Wed Mar 15 18:21:54 CET 2006 - jsrain@suse.de

- do not overwrite language settings during update (#156562)
- do not offer network sources for Add-On products if no network is
  configured (#156467)
- 2.13.36

-------------------------------------------------------------------
Tue Mar 14 18:16:32 CET 2006 - jdsn@suse.de

- corrected titles in control file
- 2.13.35

-------------------------------------------------------------------
Tue Mar 14 18:11:53 CET 2006 - jdsn@suse.de

- 2.13.34

-------------------------------------------------------------------
Tue Mar 14 18:09:58 CET 2006 - jdsn@suse.de

- new browser for registration
- new texts for registration module

-------------------------------------------------------------------
Mon Mar 13 16:26:00 CET 2006 - jsrain@suse.de

- report an error if creating catalog for add-on product fails
  (#157566)
- 2.13.33

-------------------------------------------------------------------
Fri Mar 10 19:02:04 CET 2006 - jsrain@suse.de

- disable add-on products if inst-sys is mounted from CD
- 2.13.32

-------------------------------------------------------------------
Fri Mar 10 18:33:55 CET 2006 - jdsn@suse.de

- fixed security bug (#157008)
- added link to browser for Novell privacy statement

-------------------------------------------------------------------
Fri Mar 10 17:55:11 CET 2006 - mvidner@suse.cz

- Start ncurses UI in non-threaded mode to enable spawning of
  interactive processes (like w3m for suseRegister, #150799).
- 2.13.31

-------------------------------------------------------------------
Fri Mar 10 12:17:56 CET 2006 - ms@suse.de

- forcing using xim for Qt Input (#156962)

-------------------------------------------------------------------
Thu Mar  9 17:36:39 CET 2006 - mvidner@suse.cz

- Control files: added network/startmode, being ifplugd for SL and
  SLED, auto for SLES (#156388).
- 2.13.30

-------------------------------------------------------------------
Thu Mar  9 17:35:30 CET 2006 - jsrain@suse.de

- fixed asking for add-on product CD (#156469)

-------------------------------------------------------------------
Thu Mar  9 12:01:07 CET 2006 - ms@suse.de

- include proofread message texts

-------------------------------------------------------------------
Wed Mar  8 17:00:41 CET 2006 - jdsn@suse.de

- fixed launch of yastbrowser (during installation)
- 2.13.29

-------------------------------------------------------------------
Wed Mar  8 15:25:57 CET 2006 - ms@suse.de

- fixed createStageList() function to be more restrictive on checking
  for stage files. Adapt startup documentation according to this
  change (#144783)

-------------------------------------------------------------------
Wed Mar  8 14:25:02 CET 2006 - lrupp@suse.de

- added suseRegister to Requires

-------------------------------------------------------------------
Tue Mar  7 22:27:45 CET 2006 - jdsn@suse.de

- added functionality to skip suse register and/or online update
- 2.13.28

-------------------------------------------------------------------
Tue Mar  7 20:07:43 CET 2006 - jsrain@suse.de

- added yastbrowser

-------------------------------------------------------------------
Tue Mar  7 00:26:26 CET 2006 - jsrain@suse.de

- fixed back button behavior in installation mode dialog (#155044)

-------------------------------------------------------------------
Mon Mar  6 10:47:31 CET 2006 - visnov@suse.cz

- enable media callbacks in the add-on product handling

-------------------------------------------------------------------
Fri Mar  3 23:30:36 CET 2006 - jsrain@suse.de

- added .desktop file for add-on product installation (#154930)
- properly initialize source for add-on product (#154980)
- 2.13.27

-------------------------------------------------------------------
Fri Mar  3 10:43:12 CET 2006 - visnov@suse.cz

- reset package manager before installing patches

-------------------------------------------------------------------
Wed Mar  1 23:19:47 CET 2006 - jsrain@suse.de

- release all medias before registering add-on product CD or DVD
  (#154348)
- check whether files are on the add-on product media before using
  them (#154314)
- 2.13.26

-------------------------------------------------------------------
Mon Feb 27 18:32:05 CET 2006 - jsrain@suse.de

- fixed setting default desktop according to destop dialog (#152709)
- 2.13.25

-------------------------------------------------------------------
Fri Feb 24 19:40:37 CET 2006 - jsrain@suse.de

- select base product before runing add-on products dialog
- 2.13.24

-------------------------------------------------------------------
Fri Feb 24 16:57:03 CET 2006 - ms@suse.de

- added qt plugin check to check_network function (#149025)

-------------------------------------------------------------------
Thu Feb 23 16:15:50 CET 2006 - jsrain@suse.de

- changed the name of the add-on product control file (#152770)
- 2.13.23

-------------------------------------------------------------------
Wed Feb 22 23:05:28 CET 2006 - jsrain@suse.de

- using correct icon (#151630)
- 2.13.22

-------------------------------------------------------------------
Wed Feb 22 12:45:54 CET 2006 - ms@suse.de

- added console startup message when y2base is called (#148165)

-------------------------------------------------------------------
Wed Feb 22 10:28:42 CET 2006 - visnov@suse.cz

- adapt BuildRequires
- 2.13.21

-------------------------------------------------------------------
Wed Feb 22 01:20:18 CET 2006 - jsrain@suse.de

- do not offer creating AutoYaST profile in first boot mode
  (#152285)
- 2.13.20

-------------------------------------------------------------------
Sun Feb 19 17:48:17 CET 2006 - jsrain@suse.de

- made inst_proposal more resistent to incorrect data returned from
  client modules (#148271)

-------------------------------------------------------------------
Fri Feb 17 23:58:34 CET 2006 - jsrain@suse.de

- removed dependency on yast2-online-update
- integrated add-on product selection to installation workflow
- 2.13.19

-------------------------------------------------------------------
Fri Feb 17 14:19:46 CET 2006 - mvidner@suse.cz

- inst_release_notes: Let the combo box have a label.
- inst_disks_activate: fixed the textdomain (s390 -> installation)

-------------------------------------------------------------------
Thu Feb 16 23:29:18 CET 2006 - jsrain@suse.de

- several fixes of add-on product installation
- 2.13.18

-------------------------------------------------------------------
Tue Feb 14 23:40:31 CET 2006 - jsrain@suse.de

- added possibility to use standalone-installation proposals when
  installing with base product
- added support for replacing 2nd stage workflow
- added support for disabling individual proposal
- added support for inserting steps to inst_finish for add-on
  products
- added copying merged control files to installed system, merging
  them for 2nd stage workflow
- 2.13.17

-------------------------------------------------------------------
Tue Feb 14 18:32:18 CET 2006 - jdsn@suse.de

- new release notes module (multiple release notes) FATE: 120129
- 2.13.16

-------------------------------------------------------------------
Tue Feb 14 01:22:52 CET 2006 - jsrain@suse.de

- fixed add-on product workflow and proposal merging

-------------------------------------------------------------------
Mon Feb 13 22:33:37 CET 2006 - jsrain@suse.de

- updated patchs on add-on product CD according to spec
- 2.13.15

-------------------------------------------------------------------
Mon Feb 13 10:09:58 CET 2006 - visnov@suse.cz

- save zypp.log from instsys

-------------------------------------------------------------------
Sun Feb 12 20:41:09 CET 2006 - olh@suse.de

- umount /dev and /sys unconditionally in umount_finish.ycp

-------------------------------------------------------------------
Sun Feb 12 19:41:28 CET 2006 - olh@suse.de

- remove obsolete comment from umount_finish.ycp

-------------------------------------------------------------------
Sun Feb 12 18:35:41 CET 2006 - visnov@suse.cz

- revert redirect

-------------------------------------------------------------------
Sun Feb 12 16:45:43 CET 2006 - kkaempf@suse.de

- redirect stderr to /var/log/YaST2/zypp.log when running
  1st or 2nd stage installation. (#149001)

-------------------------------------------------------------------
Thu Feb  9 21:27:28 CET 2006 - jsrain@suse.de

- added add-on product installation in running system

-------------------------------------------------------------------
Thu Feb  9 00:56:18 CET 2006 - jsrain@suse.de

- added control file merging functionality

-------------------------------------------------------------------
Tue Feb  7 17:57:40 CET 2006 - mvidner@suse.cz

- control files: Configure the hostname in the main installation
  workflow also in SuSE Linux (#142758) and SLED (#137340).
- 2.13.13

-------------------------------------------------------------------
Mon Feb  6 10:43:59 CET 2006 - olh@suse.de

- remove the /usr/share/locale/br symlink creation, there is
  no user of /usr/share/locale files inside the inst-sys
- remove the hostname linux, domainname local calls
  the hostname is already set in inst_setup.
  yast can not be restarted with ssh installs

-------------------------------------------------------------------
Tue Jan 31 14:30:07 CET 2006 - fehr@suse.de

- disable proposal with separate /home for SLES

-------------------------------------------------------------------
Mon Jan 30 18:19:31 CET 2006 - ms@suse.de

- fixed PCI bus ID setup (#145938)

-------------------------------------------------------------------
Fri Jan 27 14:37:30 CET 2006 - ms@suse.de

- adding truetype font path to the vnc font path (#139351)

-------------------------------------------------------------------
Thu Jan 26 12:51:17 CET 2006 - fehr@suse.de

- remove loading of dm modules, if needed this is done in libstorage

-------------------------------------------------------------------
Tue Jan 24 13:00:43 CET 2006 - ms@suse.de

- added check for testutf8 binary (#144699)

-------------------------------------------------------------------
Tue Jan 24 08:29:29 CET 2006 - jsrain@suse.cz

- enable iSCSI dialog during installation
- 2.13.12

-------------------------------------------------------------------
Mon Jan 23 13:21:46 CET 2006 - mvidner@suse.cz

- Added networkmanager_proposal to the network proposal.
- 2.13.11

-------------------------------------------------------------------
Mon Jan 23 13:03:09 CET 2006 - ms@suse.de

- added y2start.log message if YaST exits abnormally (#141016)
- fixed repatching of xorg.conf file (#144538)

-------------------------------------------------------------------
Mon Jan 23 09:30:07 CET 2006 - jsrain@suse.cz

- added "enable_clone" option (#144101)

-------------------------------------------------------------------
Mon Jan 16 17:07:17 CET 2006 - mvidner@suse.cz

- Prefer the string product feature network/network_manager (always,
  laptop, never) over boolean network/network_manager_is_default.

-------------------------------------------------------------------
Fri Jan 13 14:12:31 CET 2006 - jsrain@suse.cz

- run the desktop dialog also on SLES (#142771)
- added iscsi installation to the installatino workflow
- 2.13.10

-------------------------------------------------------------------
Wed Jan 11 14:50:18 CET 2006 - jsrain@suse.cz

- call installation clients for DASD/zFCP configuration instead of
  the run-time ones

-------------------------------------------------------------------
Mon Jan  9 16:47:46 CET 2006 - jsrain@suse.cz

- write mouse information on PPC (#116406)
- UI mode set to expert for SLES
- reset storage after (de)activating any disk (#140936)
- 2.13.9

-------------------------------------------------------------------
Fri Jan  6 16:20:23 CET 2006 - ms@suse.de

- fixed HVC_CONSOLE_HINT text (#140386)

-------------------------------------------------------------------
Thu Jan  5 16:49:24 CET 2006 - jsrain@suse.cz

- Removed unneeded stuff from proposals on some architectures for
  SLES (#140999, #140991)
- Added iSCSI to installation workflow (real call still missing)
- moved DASD/zFCP disk activation prior installation mode selection
  (#140936)
- 2.13.8

-------------------------------------------------------------------
Thu Jan  5 14:29:12 CET 2006 - sh@suse.de

- V 2.13.7
- Fixed bugs #79289, #114037: trouble with y2cc at end of installation
  Dropped y2cc at end of installation (OK from aj + gp)

-------------------------------------------------------------------
Thu Jan  5 13:52:48 CET 2006 - mvidner@suse.cz

- control file: for SLES, ask for the host name in the main workflow (F4126)

-------------------------------------------------------------------
Thu Jan  5 13:04:46 CET 2006 - jsuchome@suse.cz

- control file: for NLD, do not enable autologin by default (#140990)

-------------------------------------------------------------------
Tue Jan  3 12:11:15 CET 2006 - ms@suse.de

- don't call initvicons on s390/s390x architectures (#140383)

-------------------------------------------------------------------
Thu Dec 22 12:25:26 CET 2005 - fehr@suse.de

- added try_separate_home to partitioning section of control.xml

-------------------------------------------------------------------
Wed Dec 21 11:30:11 CET 2005 - ms@suse.de

- fixed startup Makefile.am

-------------------------------------------------------------------
Wed Dec 21 10:36:13 CET 2005 - visnov@suse.cz

- merged proofread texts

-------------------------------------------------------------------
Tue Dec 20 13:14:02 CET 2005 - ms@suse.de

- added support for graphical installation on ia64 archs (#140142)

-------------------------------------------------------------------
Mon Dec 19 18:10:00 CET 2005 - sh@suse.de

- Implemented feature #300359: Show Beta notice during installation
  Now showing /info.txt in a popup (with a simple "OK" button)
  over the license agreement
- V 2.13.6

-------------------------------------------------------------------
Fri Dec 16 16:15:24 CET 2005 - jsrain@suse.cz

- do not call obsolete gnome-postinstall script
- added list of modules to offer clone at the end of installation
  to control files
- 2.13.5

-------------------------------------------------------------------
Wed Dec 14 12:07:13 CET 2005 - ms@suse.de

- make service startup more robust (#138433)

-------------------------------------------------------------------
Fri Dec  2 16:19:15 CET 2005 - mvidner@suse.cz

- Added control file variables network_manager_is_default,
  force_static_ip.
- 2.13.4

-------------------------------------------------------------------
Fri Dec  2 09:57:48 CET 2005 - jsrain@suse.cz

- mark missing texts for translation (#136021)

-------------------------------------------------------------------
Wed Nov 30 08:07:25 CET 2005 - lslezak@suse.cz

- removed Xen and UML sections from control files
  (moved to yast2-vm package)
- 2.13.4

-------------------------------------------------------------------
Tue Nov 29 14:19:05 CET 2005 - sh@suse.de

- Implemented feature #110081: License translations
- V 2.13.3

-------------------------------------------------------------------
Mon Nov 28 12:50:08 CET 2005 - jsrain@suse.cz

- adjusted default desktop in control files (#132491)

-------------------------------------------------------------------
Tue Nov 22 12:58:19 CET 2005 - jsrain@suse.cz

- added default desktop to control files

-------------------------------------------------------------------
Fri Nov 11 08:20:27 CET 2005 - jsrain@suse.cz

- write hwcfg-static-printer only if parallel port is present
  (#116406)
- 2.13.2

-------------------------------------------------------------------
Tue Nov  1 13:02:58 CET 2005 - jsrain@suse.cz

- adapted to inst_desktop_new.ycp -> inst_desktop.ycp rename

-------------------------------------------------------------------
Tue Oct 18 12:35:16 CEST 2005 - ms@suse.de

- added update check: update_xf86config to be called in case of
  update. The script will fix the mouse configuration if the device
  /dev/mouse or /dev/psaux is in use (#118755)

-------------------------------------------------------------------
Mon Oct 17 16:28:11 CEST 2005 - ms@suse.de

- added testX binary check

-------------------------------------------------------------------
Thu Oct 13 16:21:53 CEST 2005 - ms@suse.de

- fixed startup scripts because Stefan changed the X11 module
  naming from drv.o to drv.so :-(

-------------------------------------------------------------------
Fri Sep 30 14:22:28 CEST 2005 - jsrain@suse.cz

- remove checking whether to run language selection (language
  module knows better whether it is needed)

-------------------------------------------------------------------
Mon Sep 26 17:48:58 CEST 2005 - jsrain@suse.cz

- do close target before switching from update to bare metal
  installation (#115075)
- do not set default window manager in sysconfig if neither KDE
  nor GNOME are installed (#115412)
- 2.13.0

-------------------------------------------------------------------
Fri Sep  9 14:14:24 CEST 2005 - ms@suse.de

- fixed service startup sequence of HAL and DBUS (#115815)

-------------------------------------------------------------------
Wed Sep  7 16:00:24 CEST 2005 - jsrain@suse.cz

- fixed typo in the cursor scheme name for GNOME (#74309)
- 2.12.28

-------------------------------------------------------------------
Wed Sep  7 09:16:44 CEST 2005 - jsuchome@suse.cz

- 2.12.27

-------------------------------------------------------------------
Tue Sep  6 17:01:51 CEST 2005 - jsrain@suse.cz

- fixed freezing installation while saving configured hardware
 (#115387)

-------------------------------------------------------------------
Tue Sep  6 13:28:06 CEST 2005 - jsrain@suse.cz

- use correct icons for license agreement and installation mode
  dialogs (#105158)
- 2.12.26

-------------------------------------------------------------------
Mon Sep  5 17:30:18 CEST 2005 - ms@suse.de

- fixed braille setup (#115278)

-------------------------------------------------------------------
Mon Sep  5 16:25:44 CEST 2005 - ms@suse.de

- start dbus in Second-Stage/S06-services (#114667)

-------------------------------------------------------------------
Mon Sep  5 12:46:43 CEST 2005 - jsrain@suse.cz

- save all configured hardware at the end of installation (#104676)
- 2.12.25

-------------------------------------------------------------------
Thu Sep  1 13:45:29 CEST 2005 - ms@suse.de

- start hald in Second-Stage/S06-services (#114667)

-------------------------------------------------------------------
Mon Aug 29 09:56:30 CEST 2005 - jsrain@suse.cz

- reset package manager when switched installation mode (#105857)
- 2.12.24

-------------------------------------------------------------------
Fri Aug 26 10:23:24 CEST 2005 - jsrain@suse.cz

- set default cursor theme according to default desktop (#74309)
- 2.12.23

-------------------------------------------------------------------
Wed Aug 24 10:39:48 CEST 2005 - ms@suse.de

- fixed umount_result setting in /etc/install.inf. A space is
  needed between the colon and the value (#112620)

-------------------------------------------------------------------
Tue Aug 23 15:02:53 CEST 2005 - ms@suse.de

- fixed umount call in First-Stage setup -> added F03-umount (#103800)

-------------------------------------------------------------------
Tue Aug 23 12:46:16 CEST 2005 - jsrain@suse.cz

- mark correct tab selected after language is changed (#105995)
- reset target map when switching between installation and upgrade
  (#106627)

-------------------------------------------------------------------
Mon Aug 22 12:18:08 CEST 2005 - jsrain@suse.cz

- fixed title icons for proposal dialogs (#105165)
- 2.12.22

-------------------------------------------------------------------
Fri Aug 19 15:39:31 CEST 2005 - jsrain@suse.cz

- reverted forcing language dialog in NCurses (#102958)
- 2.12.21

-------------------------------------------------------------------
Fri Aug 19 15:33:08 CEST 2005 - ms@suse.de

- fixed mouse probing call, was never called in initial stage (#100665)

-------------------------------------------------------------------
Fri Aug 19 11:32:09 CEST 2005 - arvin@suse.de

- improved initialisation of libstorage callbacks (bug #105562)

-------------------------------------------------------------------
Wed Aug 17 17:37:02 CEST 2005 - ms@suse.de

- added umount_result key to /etc/install.inf containing the exit
  code from trying to umount the inst-sys (#103800)
- 2.12.19

-------------------------------------------------------------------
Wed Aug 17 15:45:40 CEST 2005 - jsrain@suse.cz

- handle correctly if _proposal client returns nil as warning level
  (#105154)

-------------------------------------------------------------------
Wed Aug 17 15:09:44 CEST 2005 - arvin@suse.de

- check if /sbin/splash exists (bug #105159)
- 2.12.18

-------------------------------------------------------------------
Tue Aug 16 08:51:16 CEST 2005 - jsrain@suse.cz

- build relation between old keys and new UDIs (#104676)

-------------------------------------------------------------------
Mon Aug 15 16:49:22 CEST 2005 - jsrain@suse.cz

- merged texts from proofread
- 2.12.17

-------------------------------------------------------------------
Mon Aug 15 14:45:43 CEST 2005 - ms@suse.de

- fixed vncpassword handling (#104377)

-------------------------------------------------------------------
Mon Aug 15 13:02:07 CEST 2005 - jsrain@suse.cz

- make the OK button in other installatino options popup default
  button (#104589)

-------------------------------------------------------------------
Fri Aug 12 14:35:19 CEST 2005 - jsrain@suse.cz

- force language selection in NCurses (#102958)
- 2.12.16

-------------------------------------------------------------------
Fri Aug 12 12:32:42 CEST 2005 - ms@suse.de

- fixed use of graphical installer within SSH session (#53767)

-------------------------------------------------------------------
Fri Aug 12 10:15:26 CEST 2005 - ms@suse.de

- fixed set_splash function to work with SuSE 10.0

-------------------------------------------------------------------
Tue Aug  9 15:22:24 CEST 2005 - ms@suse.de

- fixed shell warning (#100729)

-------------------------------------------------------------------
Mon Aug  8 14:06:10 CEST 2005 - jsrain@suse.cz

- show URL of product vendor in congratulation dialog (#102542)

-------------------------------------------------------------------
Fri Aug  5 13:00:16 CEST 2005 - lslezak@suse.cz

- added virtual machine proposal into contol file
- 2.12.15

-------------------------------------------------------------------
Wed Aug  3 13:01:20 CEST 2005 - jsrain@suse.cz

- fixed behavior in proposal with tabs if one of the submodules
  returned an error (#100203)
- 2.12.14

-------------------------------------------------------------------
Tue Aug  2 15:24:14 CEST 2005 - jsrain@suse.cz

- do not allow going back after 2nd stage installation is
  interrupted by reboot
- restore settings after reboot during 2nd stage installation

-------------------------------------------------------------------
Thu Jul 28 11:31:15 CEST 2005 - jsrain@suse.cz

- updated the installation confirmation popup (#98841)
- changed label of push button to access boot and repair (#98836),
  added help text
- 2.12.13

-------------------------------------------------------------------
Mon Jul 25 14:56:54 CEST 2005 - ms@suse.de

- include functions start_yast_and_reboot() and start_yast_again()
  according to a feature request for Jiri.

-------------------------------------------------------------------
Fri Jul 22 13:09:38 CEST 2005 - jsrain@suse.cz

- fixed dialog captions of proposals

-------------------------------------------------------------------
Thu Jul 21 17:01:57 CEST 2005 - fehr@suse.de

- replace obsolete SCR agent calls by call to Storage::ActivateHld()

-------------------------------------------------------------------
Thu Jul 21 11:54:19 CEST 2005 - ms@suse.de

- fixed YaST2.call::wait_for_x11() to set an initial value
  for server_running (#97381)
- 2.12.12

-------------------------------------------------------------------
Tue Jul 19 17:25:15 CEST 2005 - jsrain@suse.cz

- fixed switch from installation to update and vice versa
- added support for reboot and restart of YaST during 2nd stage
  installation
- updated control file to show 3 installation stages

-------------------------------------------------------------------
Mon Jul 18 13:38:50 CEST 2005 - jsrain@suse.cz

- updated control file
- minor inst_proposal clean-up
- 2.12.11

-------------------------------------------------------------------
Fri Jul 15 15:35:03 CEST 2005 - jsrain@suse.cz

- fixed behavior of several dialogs
- 2.12.10

-------------------------------------------------------------------
Thu Jul 14 18:18:42 CEST 2005 - jsrain@suse.cz

- added installation workflow
- added support for tabs in proposals
- adapted to new partitioner using storage-lib (arvin)
- moved inst_desktop.ycp to yast2-packager
- 2.12.9

-------------------------------------------------------------------
Mon Jul 11 16:21:58 CEST 2005 - jsrain@suse.cz

- removed dependency on vanished Display.ycp to fix build
- 2.12.8

-------------------------------------------------------------------
Mon Jul 11 11:14:18 CEST 2005 - ms@suse.de

- fixed race condition in checking servers exit code (#91342)
- fixed testX and xupdate paths

-------------------------------------------------------------------
Thu Jun  2 16:57:14 CEST 2005 - jsrain@suse.cz

- put focus on the release notes to allow scrolling without pushing
  Tab many times to move the focus (#80215)

-------------------------------------------------------------------
Wed Jun  1 14:12:06 CEST 2005 - mvidner@suse.cz

- Added a scr file for .etc.install_inf_options (#75720).
- 2.12.7

-------------------------------------------------------------------
Tue May 31 11:39:56 CEST 2005 - ms@suse.de

- implement check for driver update mode (#84155)

-------------------------------------------------------------------
Tue May 31 11:04:04 CEST 2005 - ms@suse.de

- applied patch from Olaf to avoid some time consuming calls (#86178)
- allow "vnc=1 usessh=1" as install and debug method (#45127)

-------------------------------------------------------------------
Mon May 30 15:55:55 CEST 2005 - jsrain@suse.cz

- display message when fallen into text mode installation (#53748)

-------------------------------------------------------------------
Mon May 16 10:53:27 CEST 2005 - jsrain@suse.cz

- renamed 'default' variable
- 2.12.6

-------------------------------------------------------------------
Tue May 10 14:05:01 CEST 2005 - jsrain@suse.cz

- copy /etc/X11/xorg.conf instead of XF86Config to the target
  system
- 2.12.5

-------------------------------------------------------------------
Mon May  9 18:27:54 CEST 2005 - ms@suse.de

- removed sed update of BusID (#78950)

-------------------------------------------------------------------
Wed Apr 27 12:56:15 CEST 2005 - jsrain@suse.cz

- modularized inst_finish.ycp
- 2.12.4

-------------------------------------------------------------------
Thu Apr 21 11:14:04 CEST 2005 - ms@suse.de

- fixed X11 config patching code, related to (#66989)

-------------------------------------------------------------------
Mon Apr 18 17:10:55 CEST 2005 - jsrain@suse.cz

- one more fix for new ProductFeatures.ycp interface
- 2.12.3

-------------------------------------------------------------------
Mon Apr 18 15:19:44 CEST 2005 - jsrain@suse.cz

- adapted to new interface of ProductFeatures.ycp
- 2.12.2

-------------------------------------------------------------------
Thu Apr 14 17:19:30 CEST 2005 - visnov@suse.cz

- 2.12.1

-------------------------------------------------------------------
Wed Apr  6 15:39:25 CEST 2005 - ms@suse.de

- inst-sys move XF86Config to xorg.conf (#66989)

-------------------------------------------------------------------
Tue Mar 29 14:23:17 CET 2005 - jsrain@suse.cz

- updated the layout of the source files in the repository
- 2.12.0

-------------------------------------------------------------------
Wed Mar 23 15:04:17 CET 2005 - ms@suse.de

- fixed vnc server arguments (#70896)

-------------------------------------------------------------------
Sat Mar 19 10:15:14 CET 2005 - ms@suse.de

- fixed second stage locale setup for textbased installation (#73631)

-------------------------------------------------------------------
Tue Mar 15 16:59:19 CET 2005 - ms@suse.de

- IMPORTANT: fixed locale setup (#72145)

-------------------------------------------------------------------
Tue Mar 15 09:44:32 CET 2005 - jsrain@suse.cz

- enable netdaemon if GNOME is default desktop (#72018)

-------------------------------------------------------------------
Mon Mar 14 15:23:17 CET 2005 - jsrain@suse.cz

- enable FAM daemon when GNOME is installed

-------------------------------------------------------------------
Mon Mar 14 14:15:34 CET 2005 - ms@suse.de

- fixed missing reboot on SSH installation (#67043)

-------------------------------------------------------------------
Fri Mar 11 16:50:14 CET 2005 - ms@suse.de

- added option --auto-fonts to Y2_QT_ARGS (#72174)

-------------------------------------------------------------------
Fri Mar 11 12:57:37 CET 2005 - ms@suse.de

- fixed setting TERM variable (#71771)

-------------------------------------------------------------------
Mon Mar  7 08:27:03 CET 2005 - jsrain@suse.cz

- initialize &product; macro in inst_suseconfig (#70899)
- set hwcfg file for parallel printer (#64412)

-------------------------------------------------------------------
Thu Mar  3 17:36:56 CET 2005 - ms@suse.de

- fixed LANG setting in F03-language (#66498)

-------------------------------------------------------------------
Thu Mar  3 12:53:00 CET 2005 - ms@suse.de

- fixed startup scripts for pcmcia/usb network installations (#65164)

-------------------------------------------------------------------
Wed Mar  2 10:53:37 CET 2005 - jsrain@suse.cz

- merged texts from proofread

-------------------------------------------------------------------
Wed Mar  2 06:42:11 CET 2005 - nashif@suse.de

- url in last dialog is set to www.novell.com/linux

-------------------------------------------------------------------
Tue Mar  1 12:13:09 CET 2005 - jsrain@suse.cz

- removed obsolete symlink juggling (#66016)

-------------------------------------------------------------------
Thu Feb 24 16:10:03 CET 2005 - ms@suse.de

- added logsize check to FirstStage/F07-logging

-------------------------------------------------------------------
Wed Feb 23 11:35:18 CET 2005 - jsrain@suse.cz

- fixed comments for translators

-------------------------------------------------------------------
Tue Feb 22 18:30:15 CET 2005 - ms@suse.de

- fixed check for X11 configuration in continue mode (#66224)

-------------------------------------------------------------------
Tue Feb 22 13:11:41 CET 2005 - sh@suse.de

- V 2.11.17

-------------------------------------------------------------------
Tue Feb 22 13:05:23 CET 2005 - ms@suse.de

- fixed Y2MAXLOGSIZE setting, which was set to 0 because df within
  inst-sys is not an option for checking the filesystem space

-------------------------------------------------------------------
Mon Feb 21 18:10:26 CET 2005 - sh@suse.de

- Proper log-rotating in inst_finish
- V 2.11.16

-------------------------------------------------------------------
Fri Feb 18 10:55:09 CET 2005 - jsrain@suse.cz

- added "Initializing..." title to installation before something
  else is shown (#51039)

-------------------------------------------------------------------
Thu Feb 17 12:41:33 CET 2005 - ms@suse.de

- fixed inst-sys copy process of XF86Config to take care
  about the new name xorg.conf

-------------------------------------------------------------------
Wed Feb 16 14:53:57 CET 2005 - jsrain@suse.cz

- fix displaying release notes if the localized version is not
  available (#50911)

-------------------------------------------------------------------
Thu Feb 10 13:13:50 CET 2005 - jsrain@suse.cz

- reduced forced minimal size of the release notes popup (#50637)
- fixed the order of proposal creation (and thus firewall
  is enabled again) (#50622)
- 2.11.15

-------------------------------------------------------------------
Wed Feb  9 19:16:22 CET 2005 - nashif@suse.de

- Save files control.xml and info.txt from installation into
  /etc/YaST2.

-------------------------------------------------------------------
Wed Feb  9 15:05:33 CET 2005 - jsrain@suse.cz

- additional kernel parameters in control file Prof moved to
  the new variable (#50369)

-------------------------------------------------------------------
Tue Feb  8 16:14:44 CET 2005 - nashif@suse.de

- Moved ProductControl to yast2 package

-------------------------------------------------------------------
Mon Feb  7 13:46:48 CET 2005 - jsrain@suse.cz

- fixed order of items in the "Change" button in proposals (#50204)
- merged texts from proofread
- added label informing about release notes from media
- fixed translating empty string in the installation steps
- 2.11.12

-------------------------------------------------------------------
Fri Feb  4 13:14:54 CET 2005 - jsrain@suse.cz

- display release notes from installation proposal

-------------------------------------------------------------------
Wed Feb  2 18:21:48 CET 2005 - ms@suse.de

- fixed control center call (#50389)

-------------------------------------------------------------------
Tue Feb  1 17:02:20 CET 2005 - nashif@suse.de

- Fixed left "steps" display problems (#50388)

-------------------------------------------------------------------
Wed Jan 26 16:12:23 CET 2005 - nashif@suse.de

- install inst_default_desktop.ycp (#49838)

-------------------------------------------------------------------
Tue Jan 25 07:21:53 CET 2005 - nashif@suse.de

- Fixed arguments in control file
- Fixed deleting completed steps
- 2.11.10

-------------------------------------------------------------------
Mon Jan 24 16:29:32 CET 2005 - nashif@suse.de

- Moved installation workflow routines out of installation.ycp
- Adapted arguments of installation clients
- Enhanced control file and made it more readable (arguments of clients
  are clearer now)

-------------------------------------------------------------------
Mon Jan 24 11:27:55 CET 2005 - ms@suse.de

- fixed language environment (#49811)

-------------------------------------------------------------------
Thu Jan 13 11:35:45 CET 2005 - jsrain@suse.cz

- changed the "System will boot now..." message at the end of
  isnt_finish.ycp (#41592)
- 2.11.8

-------------------------------------------------------------------
Wed Jan 12 12:44:29 CET 2005 - ms@suse.de

- removed xmset calls to disable/enable the mouse pointer.
- prevent patching X11 configuration in continue mode

-------------------------------------------------------------------
Wed Jan 12 11:39:31 CET 2005 - ms@suse.de

- fixed yast startup in continue mode. The evaluation of the
  variables USE_SSH and VNC was wrong in S08-start and
  S09-cleanup

-------------------------------------------------------------------
Tue Jan 11 16:16:38 CET 2005 - jsrain@suse.cz

- prevent disabling the Next button in the proposal (#46708)

-------------------------------------------------------------------
Wed Jan  5 17:30:11 CET 2005 - jsrain@suse.cz

- removed unneeded imports and variables from installation.ycp
- adapted to changed interface of Kernel.ycp
- 2.11.7

-------------------------------------------------------------------
Tue Jan  4 09:45:17 CET 2005 - jsrain@suse.cz

- on SGI Altix add fetchop and mmtimer to MODULES_LOADED_ON_BOOT
  (was disabled due to problems in Kernel.ycp) (bug #46971)
- disable Back/Accept buttons in inst_finish.ycp (#37025)

-------------------------------------------------------------------
Thu Dec 16 15:13:23 CET 2004 - sh@suse.de

- Applied patch from bug #49275: Enable user to skip proposal
  even if there is a blocker error in it

-------------------------------------------------------------------
Thu Dec 09 10:52:54 CET 2004 - arvin@suse.de

- disable inclusion of fetchop and mmtimer in
  MODULES_LOADED_ON_BOOT on SGI Altix (bug #46971)

-------------------------------------------------------------------
Fri Dec  3 15:05:57 CET 2004 - ms@suse.de

- include some patches from old startup code which has been
  changed while developing the new startup concept. Please note
  all architecture dependant code has to be part of the startup/arch
  directories and must be included in a clean way to the new scripts.
  I will not include any arch changes made in the last weeks because
  this will lead to the same horrible situation we had in the past.
  if there is anything which has to be handled differntly on another
  architecture this must be done separately to be able to maintain
  that code longer than two days

-------------------------------------------------------------------
Wed Dec  1 12:04:13 CET 2004 - sh@suse.de

- Fixed bug #48722: Inconsistent lower/upper case in mode dialog

-------------------------------------------------------------------
Mon Nov 29 12:32:36 CET 2004 - ms@suse.de

- startup scripts ready now. reports can be send using bug: (#46886)

-------------------------------------------------------------------
Thu Nov 11 18:11:38 CET 2004 - arvin@suse.de

- always use Directory::logdir

-------------------------------------------------------------------
Thu Nov 11 17:47:45 CET 2004 - sh@suse.de

- Record macros during installation:
  /var/log/YaST2/macro_inst_initial.ycp for initial stage,
  /var/log/YaST2/macro_inst_cont.ycp  for "continue" mode

-------------------------------------------------------------------
Tue Nov 02 08:45:57 CET 2004 - arvin@suse.de

- allow to select repair/boot in installation mode selection even
  when no update is possible (bug #39874)

-------------------------------------------------------------------
Mon Nov  1 14:32:25 CET 2004 - visnov@suse.cz

- set product name in wizard (#46247)

-------------------------------------------------------------------
Wed Oct 27 11:20:44 CEST 2004 - arvin@suse.de

- on SGI Altix add fetchop and mmtimer to MODULES_LOADED_ON_BOOT
  (bug #46971)

-------------------------------------------------------------------
Tue Oct 26 12:36:26 CEST 2004 - jsrain@suse.cz

- moved parts of Mode.ycp to Installation.ycp
- adapted to Mode.ycp clean-up
- 2.11.2

-------------------------------------------------------------------
Tue Oct 19 10:46:15 CEST 2004 - lslezak@suse.cz

- UML mode: copy /etc/mtab file to host system (#42859)
- version 2.11.1

-------------------------------------------------------------------
Mon Oct 11 15:04:26 CEST 2004 - jsrain@suse.cz

- adapted to functional interface of Arch.ycp

-------------------------------------------------------------------
Mon Oct 11 10:43:25 CEST 2004 - jsrain@suse.cz

- moved default logon/window manager setting to extra client,
  setting it according to the base package selection (#46619)
- 2.11.0

-------------------------------------------------------------------
Thu Sep 30 15:12:09 CEST 2004 - sh@suse.de

- V 2.10.30
- Made final confirmation popup higher to accomodate all text
  without scrolling even in more verbose languages (de, fr)

-------------------------------------------------------------------
Wed Sep 29 14:13:35 CEST 2004 - mls@suse.de

- stop splash animation before starting yast
- go to verbose mode if X didn't start

-------------------------------------------------------------------
Mon Sep 27 15:37:03 CEST 2004 - arvin@suse.de

- don't create top-level "media" convenience links (bug #46152)

-------------------------------------------------------------------
Wed Sep 22 16:48:43 CEST 2004 - sh@suse.de

- Made final installation confirmation dialog wider and higher
  to avoid scrolling even for more verbose languages (de, fr)
- V 2.10.27

-------------------------------------------------------------------
Wed Sep 22 09:30:45 CEST 2004 - visnov@suse.cz

- reinitialize dialog after mode chosen (#45784)

-------------------------------------------------------------------
Tue Sep 21 14:48:15 CEST 2004 - arvin@suse.de

- use suse marble in congratulation screen (bug #45712)

-------------------------------------------------------------------
Mon Sep 20 13:52:35 CEST 2004 - sh@suse.de

- V 2.10.24
- Merged accidentially split translatable messages

-------------------------------------------------------------------
Fri Sep 17 16:12:53 CEST 2004 - sh@suse.de

- V 2.10.23
- Changed final installation confirmation dialog according to
  bug #45279

-------------------------------------------------------------------
Fri Sep 17 12:12:12 CEST 2004 - arvin@suse.de

- moved popup with boot message further to the end (bug #45432)

-------------------------------------------------------------------
Thu Sep 16 17:00:17 CEST 2004 - snwint@suse.de

- use language info from linuxrc to set LANG in YaST.start; this is
  just to run ncurses yast in fbiterm for exotic languages

-------------------------------------------------------------------
Wed Sep 15 15:16:41 CEST 2004 - arvin@suse.de

- fixed back button in internet test dialog (bug #45319)

-------------------------------------------------------------------
Wed Sep 15 14:48:09 CEST 2004 - visnov@suse.cz

- initialize proposal heading before creating dialog (#45340)

-------------------------------------------------------------------
Tue Sep 14 18:22:06 CEST 2004 - sh@suse.de

- V 2.10.20
- Fixed bug #45271: Mixture of en_UK / en_US: "licence" / "license"

-------------------------------------------------------------------
Tue Sep 14 17:05:15 CEST 2004 - mvidner@suse.cz

- Copy the DHCP cache to the right place (#45150).

-------------------------------------------------------------------
Tue Sep 14 12:46:53 CEST 2004 - arvin@suse.de

- fixed help text in main proposal (bug #45093)

-------------------------------------------------------------------
Tue Sep 14 10:53:02 CEST 2004 - jsrain@suse.cz

- added enable_firewall and firewall_ssh_enable to control file
  for PROF
- added related handlinng to ProductControl

-------------------------------------------------------------------
Mon Sep 13 12:57:41 CEST 2004 - jsrain@suse.cz

- set FAM_ONLY_LOCAL and start fam according to default windowmanager
- 2.10.18

-------------------------------------------------------------------
Mon Sep 13 11:28:33 CEST 2004 - arvin@suse.de

- added system info entry to update proposal (bug #45096)

-------------------------------------------------------------------
Fri Sep 10 13:03:30 CEST 2004 - snwint@suse.de

- use vesa driver as fallback, not vga (see #38253, comment #11)

-------------------------------------------------------------------
Thu Sep  9 15:49:46 CEST 2004 - mvidner@suse.cz

- Added a client to test the network and hardware proposals (#44677).
- 2.10.16

-------------------------------------------------------------------
Wed Sep  8 15:47:16 CEST 2004 - visnov@suse.cz

- implemented reordering of proposal items
- implemented support for hyperlinks in proposal summaries

-------------------------------------------------------------------
Tue Sep 07 14:18:56 CEST 2004 - arvin@suse.de

- added proposal step to initialize sources during update before
  mounting filesystems (needed to solve bug #44724)

-------------------------------------------------------------------
Mon Sep  6 13:33:34 CEST 2004 - mvidner@suse.cz

- Copy the DHCP client cache so that we can request the same IP
  (#43974).
- 2.10.14

-------------------------------------------------------------------
Mon Sep  6 09:50:37 CEST 2004 - jsrain@suse.cz

- avoid asking to confirm one license multiple times (#44145)

-------------------------------------------------------------------
Fri Sep 03 14:33:07 CEST 2004 - arvin@suse.de

- call Bootloader::Update instead of Bootloader::Write during
  update (bug #44286)

-------------------------------------------------------------------
Mon Aug 30 17:23:29 CEST 2004 - jsrain@suse.cz

- ask to confirm licenses of packages before installing/updating
  (#44145)
- 2.10.12

-------------------------------------------------------------------
Fri Aug 27 16:59:56 CEST 2004 - mvidner@suse.cz

- When showing the address for a VNC installation, don't rely on
  install.inf, print the current IP (#43974).
- 2.10.11

-------------------------------------------------------------------
Fri Aug 27 15:09:13 CEST 2004 - arvin@suse.de

- merged proof read messages

-------------------------------------------------------------------
Wed Aug 25 11:56:57 CEST 2004 - arvin@suse.de

- avoid tmp file in /tmp (bug #39444)

-------------------------------------------------------------------
Wed Aug 18 09:10:38 CEST 2004 - arvin@suse.de

- updated fvwmrc.yast2 (see bug #43796)

-------------------------------------------------------------------
Tue Aug 17 15:27:40 CEST 2004 - nashif@suse.de

- XFree86 -> xorg-x11 (#43832)

-------------------------------------------------------------------
Fri Aug 13 22:12:31 CEST 2004 - nashif@suse.de

- Fixed update (#43795)

-------------------------------------------------------------------
Wed Aug 11 18:03:11 CEST 2004 - nashif@suse.de

- Copy EULA to installed system for later use in firstboot module

-------------------------------------------------------------------
Wed Aug 11 16:09:43 CEST 2004 - nashif@suse.de

- Added firewall to network proposal (#43718)

-------------------------------------------------------------------
Tue Aug 10 15:21:56 CEST 2004 - nashif@suse.de

- Add default label for proposals

-------------------------------------------------------------------
Tue Aug 10 14:31:34 CEST 2004 - mvidner@suse.cz

- Fixed arguments for proposals (`initial)

-------------------------------------------------------------------
Mon Aug  9 19:37:28 CEST 2004 - nashif@suse.de

- Enable locking of proposals in control file
- Updated DTD for control file

-------------------------------------------------------------------
Thu Jul 29 10:10:04 CEST 2004 - nashif@suse.de

- New variables for ui and language handling added to control file
- Use Linuxrc module for install.inf and yast.inf handling

-------------------------------------------------------------------
Tue Jul 20 11:18:33 CEST 2004 - arvin@suse.de

- use capitalized SUSE in congratulation screen (bug #38853)

-------------------------------------------------------------------
Tue Jun 15 19:16:26 CEST 2004 - sh@suse.de

- Fixed typo in ssh install script (#42058)

-------------------------------------------------------------------
Tue Jun 15 14:11:06 CEST 2004 - sh@suse.de

- Fixed bug #41597: EULA must be scrolled in both dimensions

-------------------------------------------------------------------
Tue Jun 15 12:23:23 CEST 2004 - arvin@suse.de

- added Requires for yast2-update (bug #42013)

-------------------------------------------------------------------
Fri Jun 11 00:58:40 CEST 2004 - nashif@suse.de

- Added variable software_proposal to control file (NLD)

-------------------------------------------------------------------
Thu Jun 10 03:53:14 CEST 2004 - nashif@suse.de

- Added control for NLD

-------------------------------------------------------------------
Tue Jun  8 04:55:22 CEST 2004 - nashif@suse.de

- Also install control file for SLES to avoid lots of possible
  confusion when control file is not found on installation media
  and fallback file is used.
  (#41696)

-------------------------------------------------------------------
Tue Jun  8 04:37:03 CEST 2004 - nashif@suse.de

- Fixed bug #41696: yast uses elevator=anticipatory instead of
  elevator=as

-------------------------------------------------------------------
Sun May 30 00:38:55 CEST 2004 - nashif@suse.de

- Added Services to main control file for translation (#41367)
- 2.9.83

-------------------------------------------------------------------
Thu May 27 14:40:46 CEST 2004 - mvidner@suse.cz

- Added variables to ProductFeatures
  so that yast2-nis-client testsuite passes (~#41038).
- 2.9.82

-------------------------------------------------------------------
Thu May 27 12:21:19 CEST 2004 - arvin@suse.de

- added special console handling for iSeries (bug #39025)

-------------------------------------------------------------------
Wed May 26 11:12:56 CEST 2004 - arvin@suse.de

- set LD_LIBRARY_PATH in 1st stage installation start script
  (bug #40833)

-------------------------------------------------------------------
Tue May 25 14:10:33 CEST 2004 - jsrain@suse.cz

- set the I/O scheduler in ProductFeatures (#41038)
- 2.9.79

-------------------------------------------------------------------
Mon May 24 14:58:50 CEST 2004 - arvin@suse.de

- again ask for TERM variable if it's set to "vt100" (bug #40991)

-------------------------------------------------------------------
Tue May 18 15:32:30 CEST 2004 - arvin@suse.de

- moved fvwmrc.notitle from sax2 here (bug #37480)

-------------------------------------------------------------------
Tue May 11 13:54:26 CEST 2004 - lslezak@suse.cz

- don't ask for TERM variable if it's already set to "xterm"
  or "vt100" from linuxrc (don't ask in UML installation) (#39947)
- version 2.9.76

-------------------------------------------------------------------
Tue May 04 11:13:53 CEST 2004 - arvin@suse.de

- merged proofread messages

-------------------------------------------------------------------
Fri Apr 30 16:30:13 CEST 2004 - arvin@suse.de

- readded vnc remote proposal to SLES workflow (bug #31023)

-------------------------------------------------------------------
Wed Apr 28 15:38:45 CEST 2004 - arvin@suse.de

- quick implementation of execution of update.post2 scripts
  (bug #38677)

-------------------------------------------------------------------
Wed Apr 28 15:26:30 CEST 2004 - lslezak@suse.cz

- set Ctrl+Alt+Del handler in /etc/inittab to halt (instead of
  reboot) in UML system (safe shutdown from host system using
  uml_mconsole)
- version 2.9.73

-------------------------------------------------------------------
Tue Apr 27 18:25:25 CEST 2004 - gs@suse.de

- write Console: entry for p690 hvc console before reading
  /etc/install.inf (bug #39527)

-------------------------------------------------------------------
Tue Apr 27 10:34:06 CEST 2004 - arvin@suse.de

- call Pkg::SetAdditionalLocales after language change from
  proposal (bug #38366)

-------------------------------------------------------------------
Mon Apr 26 12:34:02 CEST 2004 - arvin@suse.de

- activate lvm and md before booting into a installed system
  (bug #39423)

-------------------------------------------------------------------
Thu Apr 22 18:12:43 CEST 2004 - arvin@suse.de

- removed support of starting yast2 installation without keyboard
  (linuxrc always reports a keyboard now) (bug #39235)

-------------------------------------------------------------------
Thu Apr 22 11:08:53 CEST 2004 - arvin@suse.de

- run unicode_{start,stop} only if they are present (bug #35714)

-------------------------------------------------------------------
Wed Apr 21 13:23:17 CEST 2004 - arvin@suse.de

- uses special sles screen for user authentication on sles

-------------------------------------------------------------------
Mon Apr 19 08:44:01 CEST 2004 - lslezak@suse.cz

- UML mode fixes: don't copy mtab to the host (it's not needed),
  find kernel and initrd even when symlinks are missing
  (workaround for bug #39063)
- added help text in UML installation proposal
- version 2.9.64

-------------------------------------------------------------------
Fri Apr 16 17:58:43 CEST 2004 - nashif@suse.de

- store variables needed in run-time in a sysconfig like file
- first try to load saved control file before fallback to packaged one.

-------------------------------------------------------------------
Fri Apr 16 14:57:44 CEST 2004 - arvin@suse.de

- fixed network start for remote x11 installation (bug #38832)

-------------------------------------------------------------------
Fri Apr 16 14:26:09 CEST 2004 - lslezak@suse.cz

- UML mode fixes: don't copy mtab to the host (it's not needed),
  find kernel and initrd even when symlinks are missing
  (workaround for bug #39063)
- added help text in UML installation proposal

-------------------------------------------------------------------
Fri Apr 16 11:08:42 CEST 2004 - arvin@suse.de

- removed keyboard proposal from update proposal for the update
  in the running system (bug #37817)

-------------------------------------------------------------------
Fri Apr 16 10:57:57 CEST 2004 - arvin@suse.de

- don't run on serial console in case of vnc or ssh installation
  (bug #37325)

-------------------------------------------------------------------
Thu Apr 15 18:26:04 CEST 2004 - arvin@suse.de

- add "service" proposal to SLES installation

-------------------------------------------------------------------
Thu Apr 15 12:03:00 CEST 2004 - arvin@suse.de

- log fvwm output for vnc installation (bug #30061)

-------------------------------------------------------------------
Wed Apr 07 12:37:53 CEST 2004 - arvin@suse.de

- avoid tmp file creation in check.boot script (bug #38572)

-------------------------------------------------------------------
Tue Apr 06 19:04:33 CEST 2004 - arvin@suse.de

- use fbiterm for CJK locales if appropriate (bug #37823)

-------------------------------------------------------------------
Tue Apr  6 18:55:20 CEST 2004 - nashif@suse.de

- only_update_selected option added to product feature set
- V 2.9.56

-------------------------------------------------------------------
Tue Apr  6 16:26:14 CEST 2004 - sh@suse.de

- V 2.9.55
- Fixed bug #36908: Use dynamic fonts based on resolution

-------------------------------------------------------------------
Mon Apr  5 14:38:22 CEST 2004 - fehr@suse.de

- load module dm-snapshort at to prevent hangs if LVM contains
  snapshot LVs (#36422)

-------------------------------------------------------------------
Mon Apr 05 11:32:21 CEST 2004 - arvin@suse.de

- show correct warning in second stage installation when xserver
  can't be started (bug #38298)

-------------------------------------------------------------------
Mon Apr 05 11:04:34 CEST 2004 - arvin@suse.de

- adjusted decision of frontend depending on memory size to memory
  requirements of new interpreter (bug #38298)
- fixed memory value in warning popup

-------------------------------------------------------------------
Sat Apr 03 17:44:03 CEST 2004 - arvin@suse.de

- use fbiterm for CJK locales if appropriate (bug #37823)

-------------------------------------------------------------------
Fri Apr 02 15:59:59 CEST 2004 - arvin@suse.de

- finally changed license to GPL for good

-------------------------------------------------------------------
Thu Apr 01 11:34:10 CEST 2004 - arvin@suse.de

- symmetricalized calls to inst_netsetup (bug #37763)

-------------------------------------------------------------------
Thu Apr 01 11:03:37 CEST 2004 - arvin@suse.de

- removed step label for inst_netsetup (bug #37546)

-------------------------------------------------------------------
Wed Mar 31 19:41:34 CEST 2004 - nashif@suse.de

- Added 2 options to control file:
   inform_about_suboptimal_distribution
   use_desktop_scheduler

-------------------------------------------------------------------
Wed Mar 31 17:19:12 CEST 2004 - lslezak@suse.cz

- inst_finish.ycp - copy kernel image, initrd and /etc/mtab to
  the host system in UML installation mode

-------------------------------------------------------------------
Tue Mar 30 11:25:44 CEST 2004 - arvin@suse.de

- disable virtual desktops in fvwm during vnc installation
  (bug #37480)

-------------------------------------------------------------------
Mon Mar 29 14:48:56 CEST 2004 - fehr@suse.de

- call Storage::FinishInstall() at end of installation

-------------------------------------------------------------------
Mon Mar 29 14:46:51 CEST 2004 - sh@suse.de

- Fixed bug #36713 (relies on yast2-core with fix for bug #36711):
  textdomain for wizard steps should come from control.xml

-------------------------------------------------------------------
Mon Mar 29 05:22:12 CEST 2004 - nashif@suse.de

- fixed copying of hook script logs into installed system

-------------------------------------------------------------------
Sun Mar 28 16:05:19 CEST 2004 - nashif@suse.de

- fixed hook scrips, now using WFM::Read(.local...) (#36831 )
- Not executing any scripting after last client
- Detecting mode before installation steps are sets (#37070 )
- logging hook output to /var/log/YaST2 and copying those
file to installed system.

-------------------------------------------------------------------
Thu Mar 25 16:49:04 CET 2004 - sh@suse.de

- Fixed bug #34618: Don't use full-screen if started remotely

-------------------------------------------------------------------
Thu Mar 25 14:50:07 CET 2004 - ms@suse.de

- fixed driver to use on ia64 systems. there is no framebuffer
  available but the vesa driver is working now (#34909)
- fixed possible loop at installation. handle different exit codes
  from testX in scripts/YaST2. The needed changes to testX have
  been made within the sax2 package (#36794)

-------------------------------------------------------------------
Thu Mar 25 12:12:44 CET 2004 - arvin@suse.de

- removed network proposal from update work flow

-------------------------------------------------------------------
Wed Mar 24 16:10:31 CET 2004 - arvin@suse.de

- renamed usbdevfs to usbfs (bug #31869)

-------------------------------------------------------------------
Wed Mar 24 15:07:03 CET 2004 - sh@suse.de

- Fixed bug #36850: Strange texts in y2qt wizard side bar
- V 2.9.42

-------------------------------------------------------------------
Wed Mar 24 11:13:46 CET 2004 - gs@suse.de

- workaround beta3 pre bug: deactivate Hooks::Run
  (causes crash after inst_finish)
- V 2.9.41

-------------------------------------------------------------------
Mon Mar 22 20:32:41 CET 2004 - nashif@suse.de

- Execute features client if variables are set in control file
- V 2.9.40

-------------------------------------------------------------------
Mon Mar 22 15:58:33 CET 2004 - sh@suse.de

- V 2.9.39
- Fixed bug #36292: Wizard steps not translated
- Preliminary fix for bug #36713: Use textdomain from XML file

-------------------------------------------------------------------
Mon Mar 22 11:14:07 CET 2004 - arvin@suse.de

- introduced and handle new variable Installation::scr_destdir
  to be used by Storage (bug #34996)

-------------------------------------------------------------------
Sun Mar 21 19:48:42 CET 2004 - nashif@suse.de

- read/set language/keyboard/timezone
- added client to set product variables before entering proposal

-------------------------------------------------------------------
Fri Mar 19 15:47:08 CET 2004 - arvin@suse.de

- omit skip/don't skip buttons in uml proposal

-------------------------------------------------------------------
Thu Mar 18 16:18:30 CET 2004 - arvin@suse.de

- fixed update work flow setting (bug #36429 and #35007)

-------------------------------------------------------------------
Thu Mar 18 09:59:01 CET 2004 - mvidner@suse.cz

- Fall back to runlevel 3 if we accidentally don't set it
  in the installation proposal. It would be 0 (#35662).

-------------------------------------------------------------------
Wed Mar 17 22:56:12 CET 2004 - nashif@suse.de

- Add runlevel to s390 proposal
- remove x11 from autoinst workflow (handled differently)

-------------------------------------------------------------------
Wed Mar 17 05:46:03 CET 2004 - nashif@suse.de

- update wizard steps at the right spot to enable switching back
  to installation mode

-------------------------------------------------------------------
Tue Mar 16 21:18:06 CET 2004 - kkaempf@suse.de

- run cleanup script for GNOME (#36196)

-------------------------------------------------------------------
Tue Mar 16 16:02:52 CET 2004 - msvec@suse.cz

- added icons to network and hardware proposals

-------------------------------------------------------------------
Tue Mar 16 14:26:03 CET 2004 - fehr@suse.de

- fix typo devmap_mkmod.sh -> devmap_mknod.sh
- 2.9.32

-------------------------------------------------------------------
Tue Mar 16 01:53:54 CET 2004 - nashif@suse.de

- Enabled evms_config in control file

-------------------------------------------------------------------
Tue Mar 16 01:31:55 CET 2004 - nashif@suse.de

- Update steps when switching modes (#35590)

-------------------------------------------------------------------
Mon Mar 15 12:00:07 CET 2004 - arvin@suse.de

- don't ask for terminal type during vnc installation (bug #33534)

-------------------------------------------------------------------
Fri Mar 12 06:45:02 CET 2004 - nashif@suse.de

- Update control file for autoinst
- Enable swittching of steps upon mode change
- Added possibility to disable a workflow step in runtime

-------------------------------------------------------------------
Thu Mar 11 18:50:55 CET 2004 - sh@suse.de

- Fixed bug #34618: Don't use full screen in remote installation

-------------------------------------------------------------------
Wed Mar 10 14:40:11 CET 2004 - arvin@suse.de

- don't warn if only no disk controller can be found (bug #35546)

-------------------------------------------------------------------
Wed Mar 10 09:51:29 CET 2004 - arvin@suse.de

- extended uml installation work flow

-------------------------------------------------------------------
Wed Mar 10 07:08:09 CET 2004 - nashif@suse.de

- Set wizard steps depending on installation mode

-------------------------------------------------------------------
Wed Mar 10 03:04:53 CET 2004 - nashif@suse.de

- removed include dir from spec

-------------------------------------------------------------------
Wed Mar 10 01:07:58 CET 2004 - sh@suse.de

- V 2.9.24
- Migration to new wizard

-------------------------------------------------------------------
Tue Mar  9 13:08:25 CET 2004 - msvec@suse.cz

- replaced X11 version detection code with (simpler) YCP
- package could be noarch currently (reduced NFB a lot)

-------------------------------------------------------------------
Mon Mar 08 11:54:40 CET 2004 - arvin@suse.de

- call more generalized storage function during update

-------------------------------------------------------------------
Fri Mar 05 12:07:50 CET 2004 - arvin@suse.de

- load correct device mapper module and create nodes

-------------------------------------------------------------------
Thu Mar  4 16:40:36 CET 2004 - visnov@suse.cz

- added type info
- 2.9.20

-------------------------------------------------------------------
Wed Mar  3 17:48:49 CET 2004 - nashif@suse.de

- Moved product features to new feature module

-------------------------------------------------------------------
Wed Mar  3 17:43:45 CET 2004 - sh@suse.de

- Applied rw's patch for bug #34531

-------------------------------------------------------------------
Wed Mar 03 15:45:45 CET 2004 - arvin@suse.de

- call storage function to update fstab (bug #34996)

-------------------------------------------------------------------
Tue Mar  2 17:47:11 CET 2004 - sh@suse.de

- Added user-visible workflow step descriptions for new wizard
  layout

-------------------------------------------------------------------
Mon Mar 01 16:53:44 CET 2004 - arvin@suse.de

- work on UML installation

-------------------------------------------------------------------
Fri Feb 27 03:31:46 CET 2004 - nashif@suse.de

- New control file based installation merged

-------------------------------------------------------------------
Fri Feb 20 19:53:00 CET 2004 - arvin@suse.de

- handle abort button in inst_finish (bug #30303)

-------------------------------------------------------------------
Fri Feb 20 11:28:26 CET 2004 - arvin@suse.de

- removed obsolete code from start scripts (bug #31805)

-------------------------------------------------------------------
Mon Feb 16 16:52:00 CET 2004 - mvidner@suse.cz

- set the runlevel according to the proposal
- 2.9.15

-------------------------------------------------------------------
Mon Feb 16 16:01:35 CET 2004 - arvin@suse.de

- added more flexible package handling for products

-------------------------------------------------------------------
Mon Feb 16 13:49:50 CET 2004 - mvidner@suse.cz

- added runlevel_proposal to installation_proposals (#30028)
- 2.9.14

-------------------------------------------------------------------
Mon Feb 16 11:20:01 CET 2004 - arvin@suse.de

- removed obsolete Mode::hardBoot

-------------------------------------------------------------------
Fri Feb 13 15:16:41 CET 2004 - sh@suse.de

- Applied patch from bug #34531: Kernel 2.6 hotplug handling

-------------------------------------------------------------------
Wed Feb 11 16:11:02 CET 2004 - arvin@suse.de

- more control over base selection handling

-------------------------------------------------------------------
Tue Feb 10 17:59:40 CET 2004 - arvin@suse.de

- added type specification in inst_proposal.ycp

-------------------------------------------------------------------
Tue Feb 10 16:02:19 CET 2004 - nashif@suse.de

- remove x11 from workflow for autoyast

-------------------------------------------------------------------
Tue Feb 10 10:32:08 CET 2004 - arvin@suse.de

- fixed building on s390

-------------------------------------------------------------------
Sat Feb  7 09:33:56 CET 2004 - nashif@suse.de

- remove vendor.y2cc file

-------------------------------------------------------------------
Fri Feb 06 16:13:58 CET 2004 - arvin@suse.de

- set default runlevel to 3 or 5 during installation depending
  on the presents of X11 (see bug #32366)

-------------------------------------------------------------------
Fri Feb 06 11:46:47 CET 2004 - arvin@suse.de

- fixed copying of temporary X11 config

-------------------------------------------------------------------
Mon Feb  2 15:49:46 CET 2004 - lslezak@suse.cz

- InitHWinfo module enabled in installation proposal
- version 2.9.4

-------------------------------------------------------------------
Sat Jan 31 21:07:11 CET 2004 - arvin@suse.de

- removed useless 'global'

-------------------------------------------------------------------
Mon Jan 26 17:28:06 CET 2004 - jsrain@suse.de

- removed cfg_susecnfig.scr from file list (was moved to yast2.rpm)
- 2.9.2

-------------------------------------------------------------------
Fri Dec 12 14:23:14 CET 2003 - jsrain@suse.de

- don't check if module is present in initrd before loading it

-------------------------------------------------------------------
Fri Oct 24 15:58:50 CEST 2003 - ms@suse.de

- added stuff from yast2/library/x11 to installation package

-------------------------------------------------------------------
Fri Oct 24 13:09:25 CEST 2003 - arvin@suse.de

- added help text for "Repair Installed System" (bug #30402)

-------------------------------------------------------------------
Fri Oct 17 11:37:46 CEST 2003 - ms@suse.de

- inst_finish: (#32366)
  removed runlevel setup code which is handled within the X11
  module now (XProposal.ycp). The update code for initdefault
  is still present because during update the X11 configuration
  is not started

- inst_x11: (#32366)
  removed dead code which sets the default runlevel to 3 if there
  is no XF86Config file present. This task is done if the X11
  configuration is finished and if there is no X11 configuration
  the default initdefault with aaa_base is set to 3 already

-------------------------------------------------------------------
Wed Sep 24 12:25:08 CEST 2003 - snwint@suse.de

- look for x11 drivers in lib64 dir on x86_64 (#31649)

-------------------------------------------------------------------
Thu Sep 18 11:38:50 CEST 2003 - arvin@suse.de

- shut down temporary network before online test during update
  (bug #31030)

-------------------------------------------------------------------
Thu Sep 18 10:55:43 CEST 2003 - arvin@suse.de

- don't use external pcmcia during firstboot (bug #31252)

-------------------------------------------------------------------
Mon Sep 15 19:26:33 CEST 2003 - msvec@suse.cz

- 2.8.34

-------------------------------------------------------------------
Mon Sep 15 15:15:25 CEST 2003 - gs@suse.de

- YaST2.start: set default value for LANGUAGE

-------------------------------------------------------------------
Mon Sep 15 11:03:04 CEST 2003 - arvin@suse.de

- skip network probing during update (bug #30545)

-------------------------------------------------------------------
Sun Sep 14 15:07:36 CEST 2003 - arvin@suse.de

- reset packagemanager when changing installation mode (bug #27970)

-------------------------------------------------------------------
Sun Sep 14 14:27:12 CEST 2003 - snwint@suse.de

- added test for utf8 serial console to YaST2.{start,firstboot}

-------------------------------------------------------------------
Sat Sep 13 18:39:23 CEST 2003 - nashif@suse.de

- remove inst_startup from autoinst workflow, add it autoinst_init
  (bug #30678)

-------------------------------------------------------------------
Fri Sep 12 17:25:56 CEST 2003 - ms@suse.de

- added milestone texts for X11 config update/inject (#30612)
- fixed lookup path for XFree86 3.x config (#30612)

-------------------------------------------------------------------
Fri Sep 12 14:06:05 CEST 2003 - arvin@suse.de

- fixed permissions of /var/lib/YaST2/install.inf (bug #30630)

-------------------------------------------------------------------
Thu Sep 11 17:32:40 CEST 2003 - kkaempf@suse.de

- use kernel k_smp4G on SMP-systems with
  memory <= 4GB or without PAE support

-------------------------------------------------------------------
Thu Sep 11 11:12:36 CEST 2003 - arvin@suse.de

- check for /proc/splash (bug #30472)

-------------------------------------------------------------------
Wed Sep 10 11:34:10 CEST 2003 - sh@suse.de

- Fixed max log file size calculation:
  Set LANG only in subshell,
  don't rely on /dev in 'df' output - use last line instead

-------------------------------------------------------------------
Tue Sep  9 12:48:47 CEST 2003 - kkaempf@suse.de

- use kernel k_psmp on smp-systems with
  less than 4GB memory or without PAE support

-------------------------------------------------------------------
Tue Sep 09 12:42:20 CEST 2003 - arvin@suse.de

- added kernel option desktop

-------------------------------------------------------------------
Mon Sep  8 18:01:53 CEST 2003 - sh@suse.de

- V 2.8.24
- Fixed bug #29927: Logfile setting too restrictive
  Now checking free space on RAM disk with 'df' and using
  max 10% of that per log file (max 5000)

-------------------------------------------------------------------
Mon Sep  8 11:53:17 CEST 2003 - snwint@suse.de

- advance splash progress bar in YaST2{,.start}
- driver updates are applied in inst_setup (used to be in YaST2.start)
- don't clear screen in YaST2.start

-------------------------------------------------------------------
Thu Sep 04 17:45:53 CEST 2003 - arvin@suse.de

- proof-read messages

-------------------------------------------------------------------
Wed Sep  3 17:27:51 CEST 2003 - gs@suse.de

- installation.ycp: call UI::SetKeyboard in continue mode
  (enable unicode for ncurses in UTF-8 locale)

-------------------------------------------------------------------
Wed Sep  3 10:15:44 CEST 2003 - kkaempf@suse.de

- copy XF86Config from inst-sys to XF86Config.install in
  the system (#29910)

-------------------------------------------------------------------
Tue Sep  2 13:54:53 CEST 2003 - kkaempf@suse.de

- make repair system accessible

-------------------------------------------------------------------
Mon Sep 01 17:42:20 CEST 2003 - arvin@suse.de

- removed obsolete inst_hw_config.ycp and inst_confirm_abort.ycp

-------------------------------------------------------------------
Sun Aug 31 14:56:10 CEST 2003 - arvin@suse.de

- use Popup::ConfirmAbort

-------------------------------------------------------------------
Sat Aug 30 22:27:57 CEST 2003 - arvin@suse.de

- moved reactivation of network to yast2-network (bug #29561)
- moved display of into.txt into separate file

-------------------------------------------------------------------
Thu Aug 28 16:55:51 CEST 2003 - ms@suse.de

- fixed xmigrate call (#29535)

-------------------------------------------------------------------
Thu Aug 28 16:04:41 CEST 2003 - kkaempf@suse.de

- Install default kernel on SMP systems without 'PAE'
  (i.e. Pentium1-SMP)
- Drop check for unsupported Cyrix-CPUs without 'TSC'

-------------------------------------------------------------------
Tue Aug 26 11:49:21 CEST 2003 - arvin@suse.de

- don't gray out next button in proposal in case of blockers
  (bug #29320)

-------------------------------------------------------------------
Fri Aug 22 18:11:20 CEST 2003 - arvin@suse.de

- fixed reading of memory info (bug #29017)

-------------------------------------------------------------------
Fri Aug 22 11:27:23 CEST 2003 - arvin@suse.de

- fixed update workflow

-------------------------------------------------------------------
Thu Aug 21 14:42:12 CEST 2003 - arvin@suse.de

- removed obsolete installation_ui.ycp

-------------------------------------------------------------------
Thu Aug 21 10:04:25 CEST 2003 - kkaempf@suse.de

- copy badlist (if existing) to installed system (#29092)

-------------------------------------------------------------------
Tue Aug 19 08:13:17 CEST 2003 - arvin@suse.de

- better way for mouse probing in text mode (bug #29005)

-------------------------------------------------------------------
Mon Aug 18 11:22:04 CEST 2003 - arvin@suse.de

- don't probe mouse in text mode (bug #29005)

-------------------------------------------------------------------
Fri Aug 15 15:20:38 CEST 2003 - arvin@suse.de

- removed obsolete showlog_defines.ycp

-------------------------------------------------------------------
Tue Aug 12 20:31:12 CEST 2003 - arvin@suse.de

- added remote administration proposal to network proposal

-------------------------------------------------------------------
Tue Aug 12 14:38:03 CEST 2003 - gs@suse.de

- YaST2.start: don't run in UTF-8 mode on a console which is
  connected to a serial port

-------------------------------------------------------------------
Mon Aug 11 15:51:52 CEST 2003 - arvin@suse.de

- use ycp based ncurses menu at end of installation

-------------------------------------------------------------------
Fri Aug 08 10:54:34 CEST 2003 - arvin@suse.de

- variable handling of release notes url

-------------------------------------------------------------------
Wed Aug 06 09:37:19 CEST 2003 - arvin@suse.de

- don't copy kernel config from to /usr/src/linux (bug #28496)

-------------------------------------------------------------------
Fri Aug 01 20:10:11 CEST 2003 - arvin@suse.de

- call inst_netprobe during install
- added desktop files

-------------------------------------------------------------------
Wed Jul 30 11:42:24 CEST 2003 - arvin@suse.de

- don't complain when no storage controllers can be found
  (bug #23686)

-------------------------------------------------------------------
Wed Jul 30 10:23:01 CEST 2003 - arvin@suse.de

- always let YaST run in an UTF-8 environment during installation
  (bug #14751)

-------------------------------------------------------------------
Fri Jul 25 15:13:04 CEST 2003 - arvin@suse.de

- removed handling of XFree86 Version 3 from YaST2.start

-------------------------------------------------------------------
Fri Jul 25 15:12:25 CEST 2003 - gs@suse.de

- YaST2.firstboot: read RC_LANG from /etc/sysconfig/language and
                   export LANG accordingly;
		   call unicode_start/unicode_stop (if required)

-------------------------------------------------------------------
Thu Jul 24 13:39:36 CEST 2003 - gs@suse.de

- YaST2.start: call unicode_start/unicode_stop;
               export YAST_DOES_ACS removed

-------------------------------------------------------------------
Fri Jul 04 13:21:20 CEST 2003 - arvin@suse.de

- convert update workflow into a proposal

-------------------------------------------------------------------
Fri May 23 15:20:32 CEST 2003 - arvin@suse.de

- take kernel command line from install.inf (bug #25745)

-------------------------------------------------------------------
Mon Apr 28 17:25:45 CEST 2003 - arvin@suse.de

- fixes for live eval (bug #26457)

-------------------------------------------------------------------
Wed Apr 23 12:09:20 CEST 2003 - ms@suse.de

- add config migration from 3x to 4x if possible
- ensure XF86Config is available if someone performs an update
  within a XFree86 3.x environment

-------------------------------------------------------------------
Tue Apr 15 17:18:13 CEST 2003 - arvin@suse.de

- removed call of SuSEconfig.3ddiag and switch2mesasoft after
  reboot during installation since they don't exist anymore

-------------------------------------------------------------------
Thu Apr 10 15:49:20 CEST 2003 - ms@suse.de

- fixed conditions of xmset calls (#26214)

-------------------------------------------------------------------
Tue Apr  8 12:51:55 CEST 2003 - jsrain@suse.de

- fixed parsing of kernel parameters containing blank space
  (#26147)

-------------------------------------------------------------------
Tue Apr  1 15:44:12 CEST 2003 - jsrain@suse.de

- added init= kernel parameter to discard list (#25478)

-------------------------------------------------------------------
Tue Mar 18 13:37:15 CET 2003 - kkaempf@suse.de

- drop "insserv apache" again, opens port 80
- 2.7.43

-------------------------------------------------------------------
Mon Mar 17 18:11:40 CET 2003 - kkaempf@suse.de

- "insserv apache" if it's DOC_SERVER (#25436)
- 2.7.42

-------------------------------------------------------------------
Mon Mar 17 16:36:24 CET 2003 - arvin@suse.de

- start fvwm2 for vnc installation (bug #25405)

-------------------------------------------------------------------
Mon Mar 17 15:30:26 CET 2003 - arvin@suse.de

- turn of silent splash mode before displaying messages during
  vnc and ssh installation (bug #25407)

-------------------------------------------------------------------
Mon Mar 17 09:21:22 CET 2003 - kkaempf@suse.de

- start apache as doc_server if suse_help_viewer isn't provided
  by kdebase3-SuSE (25436)
- 2.7.39

-------------------------------------------------------------------
Sat Mar 15 22:54:09 CET 2003 - kkaempf@suse.de

- gdm2 might not be installed yet but earmarked for installation
  (#25410)
- 2.7.38

-------------------------------------------------------------------
Fri Mar 14 17:41:40 CET 2003 - sh@suse.de

- The final and super-great ultimate path for release notes:
  /usr/share/doc/release-notes/RELEASE-NOTES.*.rtf

-------------------------------------------------------------------
Fri Mar 14 17:38:44 CET 2003 - sh@suse.de

- Moved RTF version of release notes from /usr/share/doc to
  /usr/share/doc/release_notes

-------------------------------------------------------------------
Fri Mar 14 17:32:20 CET 2003 - sh@suse.de

- Using file name RELEASE_NOTES.rtf to allow coexistence with
  RELEASE_NOTES.html for Konqueror

-------------------------------------------------------------------
Fri Mar 14 11:14:01 CET 2003 - fehr@suse.de

- remove handling of IDE recorders from inst_finish.ycp
  this is now done much sooner in StorageDevices.ycp (bug #25293)

-------------------------------------------------------------------
Wed Mar 12 15:12:54 CET 2003 - arvin@suse.de

- fixed focus in last installation dialog (bug #25171)

-------------------------------------------------------------------
Wed Mar 12 10:19:51 CET 2003 - ms@suse.de

- fixed broken mouse bug in continue mode (#24914)

-------------------------------------------------------------------
Tue Mar 11 17:16:03 CET 2003 - kkaempf@suse.de

- also set /etc/sysconfig/displaymanager:DISPLAYMANAGER (#25087)

-------------------------------------------------------------------
Mon Mar 10 19:03:34 CET 2003 - kkaempf@suse.de

- check for existance of /usr/src/linux/include/linux before
  copying kernel config.
- 2.7.32

-------------------------------------------------------------------
Mon Mar 10 18:34:58 CET 2003 - mvidner@suse.de

- Added .etc.install_inf_alias to work around an ini-agent
  limitation (#24836).
- 2.7.31

-------------------------------------------------------------------
Mon Mar 10 16:10:27 CET 2003 - arvin@suse.de

- fixed compose characters for certain locales (bug #14751)

-------------------------------------------------------------------
Fri Mar  7 17:21:06 CET 2003 - nashif@suse.de

- Dont read product data from installed system if in config mode
  (#24772 )

-------------------------------------------------------------------
Fri Mar  7 14:04:21 CET 2003 - kkaempf@suse.de

- copy kernel config to /usr/src/linux/... (#24835)

-------------------------------------------------------------------
Thu Mar  6 13:33:40 CET 2003 - fehr@suse.de

- umount fs based on crypto loop files before all other umounts
  (#24751)

-------------------------------------------------------------------
Thu Mar  6 12:58:31 CET 2003 - ms@suse.de

- removed mouse probing code from inst_startup.ycp and put
  that code into installation.ycp. Changed the mouse probing
  code to disconnect the device in front of the probing and
  re-connect it after the probing is done to avoid any
  jumping mouse cursors (#24355)

-------------------------------------------------------------------
Tue Mar 04 21:13:02 CET 2003 - arvin@suse.de

- handle flags from content file in Product module (bug #21561)

-------------------------------------------------------------------
Tue Mar  4 13:07:02 CET 2003 - sh@suse.de

- Fixed bug #24542: Bad license agreement button text

-------------------------------------------------------------------
Mon Mar  3 16:47:07 CET 2003 - sh@suse.de

- Fixed bug #10990: Boot installed system does not unmount

-------------------------------------------------------------------
Mon Mar  3 11:06:28 CET 2003 - fehr@suse.de

- call win resize module not only on i386 but also on x86_64 and ia64

-------------------------------------------------------------------
Thu Feb 27 12:36:16 CET 2003 - arvin@suse.de

- kill (with SIGKILL) shell on tty2 after installation (bug #24404)

-------------------------------------------------------------------
Wed Feb 26 17:17:43 CET 2003 - kkaempf@suse.de

- pass language to packagemanager (#23828)

-------------------------------------------------------------------
Wed Feb 26 12:31:27 CET 2003 - arvin@suse.de

- disable all sources if user aborts installation (bug #24292)

-------------------------------------------------------------------
Tue Feb 25 11:19:26 CET 2003 - arvin@suse.de

- make Hardware Configuration Dialog unconfuseable (bug #24020)

-------------------------------------------------------------------
Mon Feb 24 19:55:43 CET 2003 - kkaempf@suse.de

- add debug hooks (#23787)

-------------------------------------------------------------------
Mon Feb 24 18:25:31 CET 2003 - sh@suse.de

- V 2.7.20
- Fixed bug #24038: Installation language re-selection does not work

-------------------------------------------------------------------
Mon Feb 24 18:00:37 CET 2003 - gs@suse.de

- don't add .UTF-8 to LANG variable (causes problems with ncurses)
  bug #23348

-------------------------------------------------------------------
Mon Feb 24 17:23:55 CET 2003 - mvidner@suse.de

- Added proxy to the network configuration proposal (#24204).

-------------------------------------------------------------------
Fri Feb 21 15:21:41 CET 2003 - arvin@suse.de

- better text for "abort installation" popup (bug #24019)

-------------------------------------------------------------------
Fri Feb 21 12:40:55 CET 2003 - arvin@suse.de

- fixed button labels and help texts (bug #23912)

-------------------------------------------------------------------
Fri Feb 21 12:00:14 CET 2003 - sh@suse.de

- Fixed bug #24027: Root exploit in inst_suseconfig

-------------------------------------------------------------------
Fri Feb 21 11:30:37 CET 2003 - arvin@suse.de

- always do hard reboot (bug #23903)

-------------------------------------------------------------------
Thu Feb 20 15:49:44 CET 2003 - kkaempf@suse.de

- drop /etc/XF86Config (#23965)

-------------------------------------------------------------------
Thu Feb 20 11:39:23 CET 2003 - arvin@suse.de

- use title-style capitalization for menu names (bug #23848)

-------------------------------------------------------------------
Thu Feb 20 09:51:29 CET 2003 - ms@suse.de

- add support for mouse wheel during installation (#21660)

-------------------------------------------------------------------
Wed Feb 19 16:42:22 CET 2003 - arvin@suse.de

- disable all sources if user aborts installation (bug #23776)

-------------------------------------------------------------------
Wed Feb 19 16:07:29 CET 2003 - fehr@suse.de

- fix wrong variable of keyboard module in inst_finish.ycp (#23782)

-------------------------------------------------------------------
Wed Feb 19 08:35:05 CET 2003 - arvin@suse.de

- run SuSEconfig fonts during inst_finish for anti aliased fonts
  (bug #23768)

-------------------------------------------------------------------
Tue Feb 18 20:47:55 CET 2003 - arvin@suse.de

- fixed reading of content file if FLAGS line is missing

-------------------------------------------------------------------
Sat Feb 15 16:26:26 CET 2003 - nashif@suse.de

- call inst_x11 in autoinst mode

-------------------------------------------------------------------
Wed Feb 12 15:23:00 CET 2003 - kkaempf@suse.de

- remove call to mkinfodir (#23588)

-------------------------------------------------------------------
Wed Feb 12 12:03:24 CET 2003 - fehr@suse.de

- Write keytable info to yast.inf again in inst_finish.ycp

-------------------------------------------------------------------
Tue Feb 11 21:39:29 CET 2003 - arvin@suse.de

- handle update flag from content file (bug #21561)

-------------------------------------------------------------------
Mon Feb 10 20:53:53 CET 2003 - arvin@suse.de

- setup complete environment for qt during installation

-------------------------------------------------------------------
Mon Feb 10 18:24:12 CET 2003 - arvin@suse.de

- skip proposal dialog if it's empty (bug #23520)

-------------------------------------------------------------------
Fri Feb  7 16:12:49 CET 2003 - jsuchome@suse.de

- adapted inst_confirm_abort for the use from yast2-repair

-------------------------------------------------------------------
Thu Feb  6 16:16:29 CET 2003 - jsrain@suse.de

- removed missleading help text about starting of network during
  hardware proposal, when network has already been started (#20912)

-------------------------------------------------------------------
Wed Feb 05 17:05:43 CET 2003 - arvin@suse.de

- merged proofread messages

-------------------------------------------------------------------
Mon Feb  3 18:18:08 CET 2003 - sh@suse.de

- V 2.7.7
- Added default function key handling

-------------------------------------------------------------------
Thu Jan 30 16:08:44 CET 2003 - kkaempf@suse.de

- call /usr/bin/mkinfodir in inst_suseconfig
  (replaces SuSEconfig.man_info)

-------------------------------------------------------------------
Wed Jan 29 14:42:42 CET 2003 - arvin@suse.de

- added dialog to ask for preferred method of user authentication

-------------------------------------------------------------------
Tue Jan 28 18:47:16 CET 2003 - arvin@suse.de

- added final congratulations dialog
- added dialog with release notes

-------------------------------------------------------------------
Mon Jan 27 17:47:38 CET 2003 - sh@suse.de

- V 2.7.5
- Use new y2base/qt command line options for better WM cooperation
- Don't start a WM any more in YaST2 start script
  (testX does that now)

-------------------------------------------------------------------
Wed Jan 22 17:11:20 CET 2003 - arvin@suse.de

- use newer interface to modules agent (bug #22995)

-------------------------------------------------------------------
Wed Jan 22 11:36:10 CET 2003 - jsrain@suse.de

- returned accidentally removed call of Bootloader::Write ()
  function (bug #23018)
- 2.7.3

-------------------------------------------------------------------
Fri Dec 20 17:25:00 CET 2002 - arvin@suse.de

- changed label of second button of popup with info.txt (EULA)
  from "Cancel" to "Do Not Accept" (bug #21874)

-------------------------------------------------------------------
Fri Dec 20 17:04:37 CET 2002 - arvin@suse.de

- merged from 8.1 branch:
  - only set hostname during vnc installation if necessary
    (bug #21454)
  - popup with info.txt (EULA) now has a timeout during
    autoinstallation (bug #21413)
  - remove /root/.vnc/passwd after installation (bug #21360)
  - popup with info.txt now has two buttons (accept and cancel)
  - start portmapper if instmode==nfs also on s390 (#21094)

-------------------------------------------------------------------
Thu Dec 12 12:40:22 CET 2002 - jsrain@suse.de

- added handling of modules required to be loaded early after
  mounting root
- not adding ide-scsi to initrd, but scheduling relevant modules
  to be loaded after boot (#19376)

-------------------------------------------------------------------
Wed Dec 11 16:51:45 CET 2002 - lslezak@suse.cz

- .proc.cpuinfo agent rewritten to INI-agent (now supports
  multiple CPU, all keys from /proc/cpuinfo can be read)

-------------------------------------------------------------------
Mon Dec 09 12:49:20 CET 2002 - arvin@suse.de

- add modules ide-cd and cdrom before ide-scsi to INITRD_MODULES
  when an ide cdwriter is found (bug #22343)

-------------------------------------------------------------------
Wed Dec  4 15:29:17 CET 2002 - jsrain@suse.cz

- adapted to new bootloader module interface
- 2.7.1

-------------------------------------------------------------------
Tue Oct 22 16:53:21 CEST 2002 - ms@suse.de

- removed inst_x11 to be part of the installation workflow
- add x11_proposal to:
  hw-config-proposals-home-pc.ycp
  hw-config-proposals-networked-pc.ycp

-------------------------------------------------------------------
Wed Oct 16 14:03:27 CEST 2002 - arvin@suse.de

- correctly handle quotes in /etc/install.inf (bug #20986)

-------------------------------------------------------------------
Wed Oct 16 11:10:07 CEST 2002 - kkaempf@suse.de

- use proper tmpdir for vendor-supplied script when loading
  vendor driver disk (#20967)
- 2.6.87

-------------------------------------------------------------------
Tue Oct 15 16:29:21 CEST 2002 - choeger@suse.de

- renamed product id text from "Open Team Server" to "Openexchange Server",
  because this text is shown into the installation window and the name of
  the cd is associated with this name

-------------------------------------------------------------------
Mon Oct 14 18:21:52 CEST 2002 - sh@suse.de

- V 2.6.85
- Fixed bug #19214: Return to proposal after update

-------------------------------------------------------------------
Mon Oct 14 15:57:34 CEST 2002 - kkaempf@suse.de

- use "UpdateDir" from install.inf when checking vendor
  update media (#19442)
- set /sysconfig/suseconfig/CWD_IN_USER_PATH="no" on non-box
  products (#17464)
- 2.6.84

-------------------------------------------------------------------
Mon Oct 14 15:41:33 CEST 2002 - sh@suse.de

- V 2.6.83
- Fixed bug #19628: Obsolete MediaUI::ChangeMedium() call

-------------------------------------------------------------------
Thu Oct 10 15:26:07 CEST 2002 - arvin@suse.de

- make info text (aka beta warning) scroll-able (bug #20063)

-------------------------------------------------------------------
Wed Oct  9 09:23:53 CEST 2002 - jsrain@suse.cz

- now not enabling 2 gettys on same serial line on p690 (#19788)

-------------------------------------------------------------------
Tue Oct  8 15:37:59 CEST 2002 - kkaempf@suse.de

- disable update for non-box products (#20695)
- 2.6.80

-------------------------------------------------------------------
Mon Oct  7 17:09:46 CEST 2002 - kkaempf@suse.de

- display media.1/info.txt if exists before starting installation
  (#18504)

-------------------------------------------------------------------
Tue Oct  1 17:01:15 CEST 2002 - kkaempf@suse.de

- runlevel 5 only where applicable (#20369)

-------------------------------------------------------------------
Thu Sep 26 18:17:35 CEST 2002 - arvin@suse.de

- remove console kernel option if it's autodectected like
  pseries can do (bug #20177)

-------------------------------------------------------------------
Thu Sep 26 12:56:01 CEST 2002 - choeger@suse.de

- call product specific YaST2 modules before finishing the
  installation

-------------------------------------------------------------------
Tue Sep 24 11:48:17 CEST 2002 - arvin@suse.de

- run depmod after network setup for ssh and vnc installation
  (bug #20040)

-------------------------------------------------------------------
Mon Sep 23 15:31:25 CEST 2002 - arvin@suse.de

- again fix for qt background color (bug #18926)

-------------------------------------------------------------------
Fri Sep 20 17:02:45 CEST 2002 - arvin@suse.de

- in final proposal screen hide button to start control center if
  the control center is not available (bug #19926)

-------------------------------------------------------------------
Fri Sep 20 16:58:14 CEST 2002 - kkaempf@suse.de

- re-init Product module in running system from cached
  product data properly
- 2.6.72

-------------------------------------------------------------------
Fri Sep 20 13:30:40 CEST 2002 - kkaempf@suse.de

- initialize Product module from content data
- 2.6.71

-------------------------------------------------------------------
Fri Sep 20 13:08:08 CEST 2002 - kkaempf@suse.de

- add agent to read "/content" file
- 2.6.69

-------------------------------------------------------------------
Fri Sep 20 11:47:05 CEST 2002 - kkaempf@suse.de

- linuxrc provides 'content' at / now, no need to mount the source.
- 2.6.70

-------------------------------------------------------------------
Fri Sep 20 11:32:26 CEST 2002 - kkaempf@suse.de

- force reboot on s390 after installation
- 2.6.69

-------------------------------------------------------------------
Thu Sep 19 21:17:17 CEST 2002 - kkaempf@suse.de

- umount /var/adm/mount after retrieving content file
- 2.6.68

-------------------------------------------------------------------
Wed Sep 18 17:49:20 CEST 2002 - kkaempf@suse.de

- added product hooks to installation workflow
- 2.6.67

-------------------------------------------------------------------
Wed Sep 18 16:28:57 CEST 2002 - arvin@suse.de

- removed all code regarding zilo (bug #19821)
- fixed qt background color (bug #18926)

-------------------------------------------------------------------
Wed Sep 18 16:00:39 CEST 2002 - arvin@suse.de

- provides/obsoletes the old yast

-------------------------------------------------------------------
Mon Sep 16 12:37:32 CEST 2002 - kkaempf@suse.de

- remove unneeded Save() functions (#19591)

-------------------------------------------------------------------
Thu Sep 12 22:14:45 CEST 2002 - fehr@suse.de

- remove obsolete LVM and MD initialisation in inst_mode.ycp
- 2.6.63

-------------------------------------------------------------------
Thu Sep 12 17:15:52 CEST 2002 - kkaempf@suse.de

- remove control files (#19564)
- 2.6.62

-------------------------------------------------------------------
Thu Sep 12 15:26:35 CEST 2002 - kkaempf@suse.de

- fix vendor path for UnitedLinux (#19442)
- 2.6.61

-------------------------------------------------------------------
Thu Sep 12 14:38:52 CEST 2002 - kkaempf@suse.de

- dont warn about kernel if not in update mode.
- 2.6.60

-------------------------------------------------------------------
Thu Sep 12 13:10:40 CEST 2002 - kkaempf@suse.de

- symlink *.shipped to *.suse on update for LILO compatibility
- 2.6.59

-------------------------------------------------------------------
Wed Sep 11 13:40:41 CEST 2002 - kkaempf@suse.de

- properly unmount sources also on abort and end of update
- move package log to yast2-packager
- handle run-time kernel switch extra
- 2.6.58

-------------------------------------------------------------------
Wed Sep 11 00:42:12 CEST 2002 - kkaempf@suse.de

- remove obsolete package data after update
- release source (CD) and target (rpmdb)
- 2.6.57

-------------------------------------------------------------------
Tue Sep 10 16:15:09 CEST 2002 - arvin@suse.de

- added more provides/obsoletes (bug #19325)

-------------------------------------------------------------------
Tue Sep 10 14:34:13 CEST 2002 - arvin@suse.de

- again fix initial language

-------------------------------------------------------------------
Mon Sep  9 15:46:39 CEST 2002 - kkaempf@suse.de

- fix initial language
- 2.6.54

-------------------------------------------------------------------
Mon Sep 09 15:41:19 CEST 2002 - arvin@suse.de

- run ncurses control center after installation (instead of ycp
  based one) (bug #19246)

-------------------------------------------------------------------
Mon Sep  9 12:48:38 CEST 2002 - kkaempf@suse.de

- drop "noarch"
- 2.6.53

-------------------------------------------------------------------
Mon Sep 09 12:24:03 CEST 2002 - arvin@suse.de

- setup proxy configuration for installation (bug #19189)

-------------------------------------------------------------------
Mon Sep  9 12:20:13 CEST 2002 - kkaempf@suse.de

- remove runme_at_boot at end
- 2.6.51

-------------------------------------------------------------------
Fri Sep  6 12:56:08 CEST 2002 - kkaempf@suse.de

- s390'ers want it different -> k_deflt on smp systems (#18990)
- 2.6.50

-------------------------------------------------------------------
Fri Sep  6 12:48:51 CEST 2002 - kkaempf@suse.de

- properly detect update_mode after restart
- 2.6.49

-------------------------------------------------------------------
Thu Sep  5 20:47:47 CEST 2002 - kkaempf@suse.de

- continue with inst_rpmcopy after update
- 2.6.48

-------------------------------------------------------------------
Thu Sep 05 19:10:43 CEST 2002 - arvin@suse.de

- more old trans-package fun

-------------------------------------------------------------------
Thu Sep 05 15:01:29 CEST 2002 - arvin@suse.de

- always run depmod after installation (bug #18382)
- set HOME=/root during installation (bug #18882)

-------------------------------------------------------------------
Wed Sep  4 16:12:19 CEST 2002 - kkaempf@suse.de

- move update branch to yast2-update (#18876)
- 2.6.45

-------------------------------------------------------------------
Wed Sep 04 12:48:03 CEST 2002 - arvin@suse.de

- fixed provide/obsolete of trans packages (bug #18691)

-------------------------------------------------------------------
Tue Sep  3 22:34:44 CEST 2002 - kkaempf@suse.de

- adapt update workflow to package manager
- 2.6.41

-------------------------------------------------------------------
Mon Sep 02 14:14:15 CEST 2002 - arvin@suse.de

- set default runlevel back to 3 if X11 is not configured
  (bug #18705)

-------------------------------------------------------------------
Mon Sep 02 11:04:17 CEST 2002 - arvin@suse.de

- set HOME=/tmp during installation so qt doesn't pollute root
  filesystem (bug #18663)

-------------------------------------------------------------------
Fri Aug 30 11:18:15 CEST 2002 - arvin@suse.de

- hide output of kill in YaST2.firstboot (bug #18585)
- moved X11Version.ycp to yast2 package

-------------------------------------------------------------------
Thu Aug 29 10:43:43 CEST 2002 - arvin@suse.de

- fixed network start for ssh installation (bug #18506)
- fixed password saving for ssh installation (bug #18507)
- start in textmode for ssh installation (bug #18571)

-------------------------------------------------------------------
Thu Aug 29 10:41:00 CEST 2002 - kkaempf@suse.de

- close source in inst_finish (#18508)

-------------------------------------------------------------------
Wed Aug 28 22:34:37 CEST 2002 - kkaempf@suse.de

- trigger cache copying at end
- 2.6.35

-------------------------------------------------------------------
Tue Aug 27 23:16:31 CEST 2002 - kkaempf@suse.de

- init packagemanager properly
- drop all references to old data (suse/setup/descr/info)

-------------------------------------------------------------------
Tue Aug 27 12:10:15 CEST 2002 - arvin@suse.de

- load firewire support during installation (bug #18379)
- create_interfaces has moved from / to /sbin

-------------------------------------------------------------------
Tue Aug 27 10:43:05 CEST 2002 - arvin@suse.de

- fixes for ssh installation

-------------------------------------------------------------------
Mon Aug 26 12:43:26 CEST 2002 - arvin@suse.de

- don't run x11 configuration if x11 is missing (bug #18208)

-------------------------------------------------------------------
Mon Aug 26 10:18:44 CEST 2002 - kkaempf@suse.de

- ignore even more boot options (#18154)

-------------------------------------------------------------------
Thu Aug 22 20:18:17 CEST 2002 - fehr@suse.de

- call /sbin/vgscan if root filesystem is on LVM before calling
  Boot::Save() (#18180)

-------------------------------------------------------------------
Thu Aug 22 14:43:26 CEST 2002 - arvin@suse.de

- use the same workflow on s390 as on other architectures

-------------------------------------------------------------------
Thu Aug 22 12:31:17 CEST 2002 - kkaempf@suse.de

- drop "ht" flag probing, done in libhd now (#13532).

-------------------------------------------------------------------
Thu Aug 22 10:45:21 CEST 2002 - kkaempf@suse.de

- run "SuSEconfig --module bootsplash" before bootloader
  V 2.6.29

-------------------------------------------------------------------
Thu Aug 22 09:46:46 CEST 2002 - kkaempf@suse.de

- selected packages are also provided after installation
  V 2.6.28

-------------------------------------------------------------------
Thu Aug 22 09:22:28 CEST 2002 - kkaempf@suse.de

- dont use .package agent in inst_finish
  V 2.6.27

-------------------------------------------------------------------
Wed Aug 21 18:01:05 CEST 2002 - kkaempf@suse.de

- fix for build
  V 2.6.26

-------------------------------------------------------------------
Wed Aug 21 16:31:59 CEST 2002 - kkaempf@suse.de

- adaptions to new packager
- V 2.6.25

-------------------------------------------------------------------
Tue Aug 20 19:08:14 CEST 2002 - arvin@suse.de

- use new Mode::x11_setup_needed and Arch::x11_setup_needed

-------------------------------------------------------------------
Tue Aug 20 12:00:23 CEST 2002 - arvin@suse.de

- don't probe for mouse, floppy and usb devices on iseries

-------------------------------------------------------------------
Mon Aug 19 17:58:45 CEST 2002 - olh@suse.de

- implemented starting of ssh in installed system (needed for
  some kinds of remote installation)

-------------------------------------------------------------------
Mon Aug 19 17:53:40 CEST 2002 - arvin@suse.de

- don't probe for mouse, floppy and usb devices on s390

-------------------------------------------------------------------
Mon Aug 19 16:24:31 CEST 2002 - arvin@suse.de

- don't run X11 configuration on S390 (bug #17371)

-------------------------------------------------------------------
Mon Aug 19 09:32:04 CEST 2002 - kkaempf@suse.de

- Moving target by ppc team. One bit more entered to #17739.

-------------------------------------------------------------------
Fri Aug 16 15:21:48 CEST 2002 - kkaempf@suse.de

- drop BOOT_IMAGE=apic evaluation. enableapic is passed
  as normal kernel parameter to k_deflt now.
- add "SuSE" to list of kernel parameters to discard.

-------------------------------------------------------------------
Thu Aug 15 13:53:54 CEST 2002 - kkaempf@suse.de

- linuxrc doesn't reboot on PCMCIA systems any more (#17739)

-------------------------------------------------------------------
Wed Aug 14 17:12:01 CEST 2002 - arvin@suse.de

- added special hardware configuration list for ppc64 and s390
  (bug #17742)

-------------------------------------------------------------------
Wed Aug 14 11:32:07 CEST 2002 - kkaempf@suse.de

- fix NoShell: check (#17714)

-------------------------------------------------------------------
Mon Aug 12 17:01:52 CEST 2002 - kkaempf@suse.de

- fix network parameters passing from /etc/install.inf
- install k_athlon if vendor_id == "AuthenticAMD"  && cpu family >= 6
- drop "acpismp=force" for hyperthreading SMP

-------------------------------------------------------------------
Mon Aug 12 15:48:57 CEST 2002 - kkaempf@suse.de

- read /etc/install.inf:InstMode correctly

-------------------------------------------------------------------
Thu Aug  8 16:23:00 CEST 2002 - kkaempf@suse.de

- honor "/etc/install.inf:NoShell" to suppress extra shell on tty2.

-------------------------------------------------------------------
Wed Aug  7 12:16:33 CEST 2002 - kkaempf@suse.de

- allow for multiple foreign primary partitions (#17458)

-------------------------------------------------------------------
Wed Aug 07 10:47:45 CEST 2002 - arvin@suse.de

- removed access to variable DEFAULT_LANGUAGE in YaST2 start
  script (now only RC_LANG is unsed)

-------------------------------------------------------------------
Tue Aug 06 12:51:33 CEST 2002 - arvin@suse.de

- don't start vnc server twice after reboot during installation
  (bug #17415)

-------------------------------------------------------------------
Mon Aug 05 18:56:15 CEST 2002 - arvin@suse.de

- even more changed for new /etc/install.inf agent

-------------------------------------------------------------------
Mon Aug  5 16:57:21 CEST 2002 - ms@suse.de

- do not call module x11 if serial_console or vnc session
  is active: (#17233)

-------------------------------------------------------------------
Mon Aug  5 15:17:53 CEST 2002 - kkaempf@suse.de

- call "/create_interface <destdir>" on S/390 in order to get network
  setup data to installed system.

-------------------------------------------------------------------
Mon Aug 05 12:10:21 CEST 2002 - arvin@suse.de

- further changed for new /etc/install.inf agent

-------------------------------------------------------------------
Sat Aug 03 15:33:51 CEST 2002 - arvin@suse.de

- removed option -noxim for qt frontend since bug #17161 is now
  solved by changes to yast2-qt

-------------------------------------------------------------------
Fri Aug 02 15:02:54 CEST 2002 - arvin@suse.de

- run qt frontend with option -noxim (bug #17161)
- configure only network card on iSeries

-------------------------------------------------------------------
Fri Aug  2 14:31:49 CEST 2002 - olh@suse.de

- export Y2DEBUG and increase logsize in YaST2.firstboot when
  booted with 'debug'

-------------------------------------------------------------------
Wed Jul 31 16:21:07 CEST 2002 - msvec@suse.cz

- remove MakeCDLinks from inst_finish.ycp (#17309)

-------------------------------------------------------------------
Wed Jul 31 16:21:07 CEST 2002 - msvec@suse.cz

- new agent for /etc/install.inf

-------------------------------------------------------------------
Mon Jul 29 18:15:45 CEST 2002 - arvin@suse.de

- fixed return value in inst_x11.ycp

-------------------------------------------------------------------
Fri Jul 26 13:35:24 CEST 2002 - ms@suse.de

- add subdirectory x11 and include the base modules
  X11Version and inst_x11 to be present at any time

-------------------------------------------------------------------
Tue Jul 23 15:29:46 CEST 2002 - olh@suse.de

- new kernel names and binaries for ppc.

-------------------------------------------------------------------
Tue Jul 23 12:17:48 CEST 2002 - olh@suse.de

- add -httpd /usr/share/vnc/classes to inst_setup_vnc

-------------------------------------------------------------------
Sat Jul 20 11:35:06 CEST 2002 - olh@suse.de

- use WFM::Execute (.local to copy vnc data to target directory

-------------------------------------------------------------------
Fri Jul 19 18:05:51 CEST 2002 - fehr@suse.de

- removed writing of /etc/fstab from inst_finish it is now in
  inst_prepdisk
- version 2.6.5

-------------------------------------------------------------------
Thu Jul 18 13:37:59 CEST 2002 - fehr@suse.de

- moved variable immediate_prepdisk from module Installation to
  module Storage.

-------------------------------------------------------------------
Wed Jul 17 16:29:25 CEST 2002 - arvin@suse.de

- fixed S390 reboot message (bug #17049)

-------------------------------------------------------------------
Tue Jul 16 17:25:31 CEST 2002 - sh@suse.de

- provide/obsolete yast2-trans-inst-proposal and
  yast2-trans-inst-general

-------------------------------------------------------------------
Wed Jul 10 15:51:00 CEST 2002 - arvin@suse.de

- omit keyboard, mouse and bootloader in initial proposal on s390
- fixed location of ycp data files

-------------------------------------------------------------------
Thu Jul 04 16:10:45 CEST 2002 - arvin@suse.de

- moved non binary files to /usr/share/YaST2

-------------------------------------------------------------------
Mon Jun 24 15:24:43 CEST 2002 - kkaempf@suse.de

- New package: split off purely installation related code
  from yast2.rpm<|MERGE_RESOLUTION|>--- conflicted
+++ resolved
@@ -1,14 +1,14 @@
 -------------------------------------------------------------------
-<<<<<<< HEAD
-Thu Jan 30 15:41:05 UTC 2014 - jreidinger@suse.com
+Thu Jan 30 15:43:05 UTC 2014 - jreidinger@suse.com
 
 - Remove write to non-existing /etc/sysconfig/suseconfig
   (FATE#100011)
-=======
+- 3.1.27
+
+-------------------------------------------------------------------
 Thu Jan 30 15:42:52 CET 2014 - aschnell@suse.de
 
 - fixed DASD detection (bnc#860398)
->>>>>>> a6a58832
 - 3.1.26
 
 -------------------------------------------------------------------
