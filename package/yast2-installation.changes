--- conflicted
+++ resolved
@@ -1,14 +1,14 @@
 -------------------------------------------------------------------
-<<<<<<< HEAD
 Fri Oct 25 11:44:58 UTC 2019 - Josef Reidinger <jreidinger@suse.com>
 
 - implement upgrade for online medium (jsc#SLE-7214)
-=======
+- 4.2.19
+
+-------------------------------------------------------------------
 Tue Oct 11 09:24:17 CEST 2019 - schubi@suse.de
 
 - Adapted to new Keyboard handling.
 - Checked also CLI suppot (bsc#1142957).
->>>>>>> e356696e
 - 4.2.18
 
 -------------------------------------------------------------------
