-------------------------------------------------------------------
<<<<<<< HEAD
Sun Feb 21 21:15:02 UTC 2016 - mfilka@suse.com

- bnc#960703
  - network service setup moved into yast2-network package.
- 3.1.162.4

-------------------------------------------------------------------
Wed Dec  2 13:55:07 UTC 2015 - mvidner@suse.com
=======
Fri Feb 26 08:36:55 UTC 2016 - ancor@suse.com

- Ensure plymouth does not interfere with X11 when executing
  yast2-firstboot (bsc#966874)
- 3.1.116.8

-------------------------------------------------------------------
Thu Nov 19 09:38:48 UTC 2015 - mvidner@suse.com
>>>>>>> 8d81a4db

- Ensure second stage and YaST-Firstboot don't get killed by
  getty when running over 2nd or 3rd serial console (bsc#935965)
- 3.1.162.3

-------------------------------------------------------------------
Thu Nov 26 13:15:19 UTC 2015 - lslezak@suse.cz

- Save the software selection for using it later in AutoYaST
  when deploying installation images (bsc#956325, bsc#910728)
- 3.1.162.2

-------------------------------------------------------------------
Thu Nov 26 09:09:59 UTC 2015 - jreidinger@suse.com

- Do not crash in proposal client if zfcp proposal reports itself
  as unavailable (bnc#956745)
- 3.1.162.1

-------------------------------------------------------------------
Fri Nov  6 11:59:26 UTC 2015 - ancor@suse.com

- Ensure second stage and YaST-Firstboot don't get killed by
  getty when running over serial console (bsc#935965)
- 3.1.162

-------------------------------------------------------------------
Fri Oct  9 13:32:36 UTC 2015 - ancor@suse.com

- Language selection screen fixed to immediately apply the keyboard
  layout after changing it automatically (bsc#947969).
- 3.1.161

-------------------------------------------------------------------
Thu Oct  1 15:55:54 UTC 2015 - ancor@suse.com

- Simplified second stage systemd unit to avoid dependencies cycles
  (bnc#947521 and bnc#931643). Logic moved to YaST startup scripts.
- 3.1.160

-------------------------------------------------------------------
Fri Sep  4 07:07:33 UTC 2015 - jsrain@suse.cz

- fix bug preventing to finish proposal in some sutuations
  (bsc#944334)
- 3.1.159

-------------------------------------------------------------------
Thu Sep  3 14:41:07 CEST 2015 - locilka@suse.com

- Fixed setting language / languages in the installation welcome
  screen (bsc#943746, bsc#944035)
- 3.1.158

-------------------------------------------------------------------
Wed Sep  2 09:43:21 UTC 2015 - igonzalezsosa@suse.com

- Move #second_stage_required? method to InstFunctions module
  to be used by AutoYaST (bnc#892091)
- 3.1.157

-------------------------------------------------------------------
Tue Aug 25 10:17:24 CEST 2015 - schubi@suse.de

- fixed cio_ignore testcase
  This testcase is for bnc#941406
- 3.1.156

-------------------------------------------------------------------
Thu Aug 13 13:26:56 CEST 2015 - schubi@suse.de

- AutoYaST S390: handling cio_ignore
  Entry <general><cio_ignore> in order to set it
  (values: true/false). If it is not set cio_ignore is true.
  So it is backward compatible.
  (bnc#941406)
- cio_ignore does not make sense for KVM or z/VM. So checking
  for KVM and z/VM and evtl. disabling cio_ignore (fate#317861).
- 3.1.155

-------------------------------------------------------------------
Tue Aug 11 15:50:49 CEST 2015 - schubi@suse.de

- AutoYaST second stage: YaST2-Second-Stage.service
  Continue installation even if plymouth has returned an error.
  (bnc#940878)
- 3.1.154

-------------------------------------------------------------------
Fri Aug  7 12:53:08 UTC 2015 - igonzalezsosa@suse.com

- Fix release notes loading when network is not working (bsc#940648)
- 3.1.153

-------------------------------------------------------------------
Wed Aug  5 11:45:25 UTC 2015 - jsrain@suse.cz

- store cio_ignore settings before installing bootloader
  (bsc#933177)
- 3.1.152

-------------------------------------------------------------------
Fri Jul 24 13:01:22 UTC 2015 - jsrain@suse.cz

- avoid duplicating release notes for products (bsc#935599)
- 3.1.151

-------------------------------------------------------------------
Tue Jul 21 09:16:03 UTC 2015 - mvidner@suse.com

- Moved client code to lib/installation/clients to enable test
  coverage measurements.
- 3.1.150

-------------------------------------------------------------------
Wed Jul  1 13:50:55 CEST 2015 - shundhammer@suse.de

- Cleanup for snapshots made during installation (bnc#935923)
- 3.1.149 

-------------------------------------------------------------------
Wed Jul  1 10:46:50 CEST 2015 - locilka@suse.com

- Fixed handling user request to change an installation proposal
  (bsc#936448)
- 3.1.148

-------------------------------------------------------------------
Mon Jun 29 13:11:57 UTC 2015 - lslezak@suse.cz

- fixed menu button label in the proposal (bsc#936427)
- 3.1.147

-------------------------------------------------------------------
Mon Jun 29 08:41:17 UTC 2015 - jreidinger@suse.com

- add ability to hide export button (fate#315161)
- 3.1.146

-------------------------------------------------------------------
Wed Jun 17 09:29:09 CEST 2015 - locilka@suse.com

- Implemented triggers for installation proposal (FATE#317488).
  Any *_proposal client can define 'trigger' in 'MakeProposal'
  that defines in which circumstances it should be called again
  after all proposals have been called, e.g., if partitioning or
  software selection changes.
- 3.1.145

-------------------------------------------------------------------
Tue Jun  2 08:41:03 UTC 2015 - jreidinger@suse.com

- fix crash in Upgrade when creating post upgrade snapshot
  (fate#317973)
- 3.1.144

-------------------------------------------------------------------
Thu May 28 12:41:49 UTC 2015 - igonzalezsosa@suse.com

- add a client to create a snapshot after installation/upgrade
  (fate#317973)
- 3.1.143

-------------------------------------------------------------------
Wed May 20 19:29:48 UTC 2015 - lslezak@suse.cz

- set Xvnc server resolution to 96 dpi to fix broken layout in VNC
  installations (defaults to 75 dpi) (bsc#919456)
- 3.1.142

-------------------------------------------------------------------
Fri Apr 24 06:01:14 UTC 2015 - ancor@suse.com

- Fixed an error preventing the VNC connection during second
  installation stage of AutoYaST when using VNC=1 (bnc#923901)
- 3.1.141

-------------------------------------------------------------------
Wed Apr 20 13:11:40 CEST 2015 - schubi@suse.de

- Fixed differnt bugs in proposal overview with multiple tabs.
- Checking if plymouth is available while starting second
  installation stage for AutoYaST.
- 3.1.140

-------------------------------------------------------------------
Thu Apr 16 13:02:23 CEST 2015 - locilka@suse.com

- Always enable systemd startup services for Second Stage and
  Firstboot (bsc#924278)
- 3.1.139

-------------------------------------------------------------------
Thu Apr  2 09:27:55 UTC 2015 - jreidinger@suse.com

- avoid endless loop when confirm update in proposal runner
  (FATE#315161)
- 3.1.138

-------------------------------------------------------------------
Wed Apr  1 18:54:34 UTC 2015 - jreidinger@suse.com

- fix method missing error in proposal_runner (FATE#315161)
- 3.1.137

-------------------------------------------------------------------
Wed Apr  1 11:39:32 UTC 2015 - jreidinger@suse.com

- fix dependencies in proposal_store (FATE#315161)
- 3.1.136

-------------------------------------------------------------------
Fri Mar 27 13:14:22 UTC 2015 - jreidinger@suse.com

- allow proposal runner dialog to use different proposal store
  (FATE#315161)
- 3.1.135

-------------------------------------------------------------------
Tue Feb 17 14:24:19 CET 2015 - aschnell@suse.de

- get list of mounts from /proc/mounts in umount_finish (for
  fate#318392)
- 3.1.134

-------------------------------------------------------------------
Mon Feb 16 12:44:16 UTC 2015 - cwh@suse.com

- Delete or copy install.inf as applicable (bnc#897066)
- 3.1.133

-------------------------------------------------------------------
Wed Feb 11 09:03:38 UTC 2015 - lslezak@suse.cz

- removed redundant initialization label (bnc#878538)
- 3.1.132

-------------------------------------------------------------------
Fri Feb  6 12:56:53 UTC 2015 - ancor@suse.com

- The unit tests are now compatible with RSpec 3 (bnc#916364)
- 3.1.131

-------------------------------------------------------------------
Wed Feb  4 13:15:43 UTC 2015 - lslezak@suse.cz

- support custom display number in "display_ip" boot option
  (bnc#913888)
- 3.1.130

-------------------------------------------------------------------
Tue Feb  3 11:11:49 CET 2015 - schubi@suse.de

- AutoYaST: If the system starts in multi-user mode plymouth will
  be quit while installation in order to ensure that installation
  will be finished on console 1 and the login prompt will be
  shown.
  (bnc#903682,889757,897956)

-------------------------------------------------------------------
Thu Jan 29 17:10:44 UTC 2015 - jsrain@suse.cz

- allow keyboard layout testing in language dialog (bsc#889549)
- 3.1.129

-------------------------------------------------------------------
Tue Jan 27 13:39:57 CET 2015 - jsuchome@suse.cz

- explicitely set language packages for installation during the
  live install (bnc#904103)
- 3.1.128

-------------------------------------------------------------------
Mon Jan 26 16:09:01 UTC 2015 - jreidinger@suse.com

- fix typo causing error in installation ( catched by openQA ) 

-------------------------------------------------------------------
Mon Jan 26 10:21:19 UTC 2015 - jreidinger@suse.com

- Properly install new Proposal* libs to fix installation

-------------------------------------------------------------------
Tue Jan 13 12:27:52 UTC 2015 - jreidinger@suse.com

- Refactored inst_proposal into Installation::ProposalRunner and
  Installation::ProposalStore.
- 3.1.127

-------------------------------------------------------------------
Tue Jan 13 12:27:40 UTC 2015 - jsrain@suse.cz

- fixed progress bar during (live) image installation (bsc#854378)

-------------------------------------------------------------------
Wed Jan  7 14:27:28 UTC 2015 - jreidinger@suse.com

- do not stuck during copy of logs files (bnc#897091)
- 3.1.126

-------------------------------------------------------------------
Thu Dec 18 20:12:47 UTC 2014 - lslezak@suse.cz

- Fix bashisms and shebangs in scripts (by "Ledest")
- 3.1.125

-------------------------------------------------------------------
Wed Dec 10 15:57:59 CET 2014 - aschnell@suse.de

- drop check for Gtk since Gtk UI of YaST is no longer supported
  (bsc#908607)
- 3.1.124

-------------------------------------------------------------------
Thu Dec  4 09:50:16 UTC 2014 - jreidinger@suse.com

- remove X-KDE-Library from desktop file (bnc#899104)

-------------------------------------------------------------------
Wed Nov 26 16:53:17 UTC 2014 - ancor@suse.com

- Added more debug information in order to track bnc#897091
- 3.1.122

-------------------------------------------------------------------
Fri Nov 14 09:51:04 UTC 2014 - ancor@suse.com

- Merging changes from 3.1.116.1 (SLE12 maintenance branch)
- Fixed the "previously used repositories" step to work properly
  when reached using the back button (bnc#889791)
- 3.1.121

-------------------------------------------------------------------
Tue Nov  4 08:32:27 UTC 2014 - jreidinger@suse.com

- Improve dialog asking if system should be cloned (bnc#900028)
- 3.1.120

-------------------------------------------------------------------
Mon Nov  3 16:19:30 CET 2014 - schubi@suse.de

- AutoYaST Second Stage: Fixed a crash in package management when
  running in Qt UI with libproxy1-config-kde4 package installed.
  (bnc#866692)
- 3.1.119

-------------------------------------------------------------------
Fri Oct 31 07:41:09 UTC 2014 - jreidinger@suse.com

- do not write obsolete /etc/syconfig/boot RUN_PARALLEL key
  (bnc#896207)
- 3.1.118

-------------------------------------------------------------------
Thu Oct 30 07:35:52 UTC 2014 - lslezak@suse.cz

- properly setup locale in installation start script to display
  texts and labels correctly in a texmode installation and also
  to translate all buttons in graphical mode (removed "testutf8"
  calls, it has been dropped, always set UTF-8 locale) (bnc#902411)
- 3.1.117

-------------------------------------------------------------------
Wed Sep 17 16:04:11 UTC 2014 - lslezak@suse.cz

- additionaly return file system type in ".run.df" agent result,
  (to use it in the disk usage calculation bnc#896176)
- 3.1.116

-------------------------------------------------------------------
Thu Sep  4 12:21:25 UTC 2014 - mvidner@suse.com

- Use a more flexible rubygem requirement syntax (bnc#895069)
- 3.1.115

-------------------------------------------------------------------
Wed Aug 28 15:31:55 UTC 2014 - ancor@suse.com

- Enabled remote access on systems installed using VNC (bnc#893501)
- 3.1.114

-------------------------------------------------------------------
Thu Aug 28 15:04:59 CEST 2014 - locilka@suse.com

- Setting data for &product; macro (used in helps) as soon as
  the base-product repository is initialized (bnc#886608)
- 3.1.113

-------------------------------------------------------------------
Wed Aug 27 15:39:52 CEST 2014 - locilka@suse.com

- Fixed [Abort] button handling in Disks Activation dialog
  (bnc#893281)
- 3.1.112

-------------------------------------------------------------------
Wed Aug 27 10:33:03 CEST 2014 - schubi@suse.de

- Autoyast: Second stage will not be called at all. This bug has
  been generated due the fix in bnc#886464.
- 3.1.111

-------------------------------------------------------------------
Mon Aug 25 09:15:13 CEST 2014 - schubi@suse.de

- Autoyast
  -- Disabling second installation stage via autoyast
     configuration "second_stage".
  -- Centralized minimal configuration and disabling more
     configuration steps like X11, user, default_desktop,...
  -- bnc#886464 and bnc#892091
- 3.1.110

-------------------------------------------------------------------
Mon Aug 18 12:30:53 UTC 2014 - jreidinger@suse.com

- workaround problem with missing capabilities in image deployment
  (bnc#889489)
- 3.1.109

-------------------------------------------------------------------
Thu Aug  7 11:50:28 CEST 2014 - snwint@suse.de

- use oom_score_adj instead of oom_adj (bnc #890432)
- 3.1.108

-------------------------------------------------------------------
Thu Aug  7 08:20:36 UTC 2014 - jreidinger@suse.com

- update ca certificates after upgrade (bnc#889616)
- 3.1.107

-------------------------------------------------------------------
Mon Jul 28 11:52:43 UTC 2014 - lslezak@suse.cz

- use short product name for the default base product release notes
  (read from the installation medium) (bnc#885247)
- display at least an empty dialog when downloading release notes
  to hide the previous dialog in the installation workflow
  (bnc#889196)
- 3.1.106

-------------------------------------------------------------------
Thu Jul 24 14:42:59 UTC 2014 - lslezak@suse.cz

- do not repeat release notes downloading on network time out
  (bnc#885486)
- 3.1.105

-------------------------------------------------------------------
Thu Jul 24 11:52:43 CEST 2014 - aschnell@suse.de

- do not log sensitive information in y2start.log (bnc#888645)
- 3.1.104

-------------------------------------------------------------------
Tue Jul 22 08:13:41 CEST 2014 - snwint@suse.de

- linuxrc already provides proxy settings in URL form - so use it
- 3.1.103

-------------------------------------------------------------------
Mon Jul 21 12:10:43 CEST 2014 - schubi@suse.de

- taking display-manager.service instead of xdm.service in the
  second boot stage (bnc#886654, 884447)
- Workaround of bug in plymouth --> using deactivate option
  in second boot stage in order to start ncurses yast correctly
  (bnc#886488)
- 3.1.102

-------------------------------------------------------------------
Wed Jul 16 09:15:10 UTC 2014 - jsrain@suse.cz

- retranslate release notes button when going back in workflow
  (bnc#886660)
- 3.1.101

-------------------------------------------------------------------
Tue Jul 15 15:44:41 CEST 2014 - locilka@suse.com

- Asking user for confirmation while aborting the installation in
  disk activation dialog (bnc#886662)
- 3.1.100

-------------------------------------------------------------------
Fri Jul  4 08:48:03 UTC 2014 - jreidinger@suse.com

- Copy multipath blacklist to target system (bnc#885628)
- 3.1.99

-------------------------------------------------------------------
Thu Jul  3 09:14:53 UTC 2014 - jreidinger@suse.com

- remove useless steps from system analysis because it confuses
  users (bnc#885609)
- 3.1.98

-------------------------------------------------------------------
Mon Jun 30 14:34:59 UTC 2014 - jreidinger@suse.cz

- restore: use restore script instead of manual unpacking tarball
  to also remove newly generated content when rollbacking
  (bnc#882039)
- 3.1.97

-------------------------------------------------------------------
Mon Jun 23 16:09:32 CEST 2014 - locilka@suse.com

- Changed /bin/rm path to /usr/bin/rm path (bnc#882453)
- 3.1.96

-------------------------------------------------------------------
Mon Jun 23 13:02:27 UTC 2014 - jreidinger@suse.com

- directly export autoyast profile to target file (bnc#881108)
- 3.1.95

-------------------------------------------------------------------
Thu Jun 19 19:05:10 UTC 2014 - lslezak@suse.cz

- removed random_finish client, haveged service is by default
  enabled, no need for explicit enabling by Yast
  (gh#yast/yast-installation#214)
- 3.1.94

-------------------------------------------------------------------
Wed Jun 18 11:47:26 UTC 2014 - lslezak@suse.cz

- make sure the CIO ignore config file ends with a new line
  (bnc#883198)
- 3.1.93

-------------------------------------------------------------------
Tue Jun 17 12:34:33 UTC 2014 - lslezak@suse.cz

- inst_upgrade_urls.rb: set the future target distribution to not
  ignore the SCC online repositories in libzypp (bnc#881320)
- 3.1.92

-------------------------------------------------------------------
Mon Jun 16 12:33:18 UTC 2014 - jreidinger@suse.com

- write list of active devices for cio_ignore ( partially written
  by Ihno )
- 3.1.91

-------------------------------------------------------------------
Thu Jun 12 15:20:04 UTC 2014 - jreidinger@suse.com

- restore backup if yast failed during installation/upgrade
  (bnc#882039)
- 3.1.90

-------------------------------------------------------------------
Thu Jun 12 08:27:01 UTC 2014 - lslezak@suse.cz

- properly enable the add-on module in the installation workflow
- 3.1.89

-------------------------------------------------------------------
Tue Jun  3 13:53:15 UTC 2014 - lslezak@suse.cz

- inst_upgrade_urls.rb client:
  - remove old repositories (repo files) to avoid loading old
    SLE11 repositories when refreshing a registered service
    (bnc#880971)
  - remove old services to get rid of the old NCC service
  (Note: everything is backed up into /var/adm/backup/upgrade/zypp
  directory)
- 3.1.88

-------------------------------------------------------------------
Thu May 29 08:23:21 UTC 2014 - lslezak@suse.cz

- better error message for accepting the license (bnc#875183)
- 3.1.87

-------------------------------------------------------------------
Wed May 28 11:00:51 CEST 2014 - aschnell@suse.de

- close port 6000 during installation (bnc#879262)
- 3.1.86

-------------------------------------------------------------------
Wed May 21 10:32:51 UTC 2014 - jreidinger@suse.com

- do not call reipl multiple times (patch by Ihno)
- 3.1.85

-------------------------------------------------------------------
Fri May 16 12:19:30 UTC 2014 - jsrain@suse.cz

- reduced time-out for downloading release notes when behind
  firewall (bnc#878265)
- 3.1.84

-------------------------------------------------------------------
Fri May 16 08:37:23 UTC 2014 - mvidner@suse.com

- Fixed "undefined method" if an add-on has empty release notes URL
  (bnc#877705)
- 3.1.83

-------------------------------------------------------------------
Fri May 16 07:11:52 UTC 2014 - jsrain@suse.cz

- adjusted wording when deploying image to disk (bnc#877666)
- 3.1.82

-------------------------------------------------------------------
Wed May 14 11:10:05 UTC 2014 - jreidinger@suse.com

- Use new bootloader API to set kernel parameters (bnc#869608)
- 3.1.81

-------------------------------------------------------------------
Tue May 13 13:51:52 UTC 2014 - jreidinger@suse.com

- Fix haveged path to kill it properly (patch by Ihno) (bnc#876876)
- 3.1.80

-------------------------------------------------------------------
Tue May 13 10:09:55 CEST 2014 - gs@suse.de

- enable services for FCoE by calling fcoe-client finish script
  (bnc#877352)
- 3.1.79

-------------------------------------------------------------------
Fri May  9 10:44:11 UTC 2014 - jreidinger@suse.com

- ensure maximum size of prep partition for ppc64 (bnc#867345)
  ( part of patch made by dinaar@suse.com )
- 3.1.78

-------------------------------------------------------------------
Fri May  9 10:15:34 UTC 2014 - jsrain@suse.cz

- adjusted downloading release notes to work also for extensions
  (bnc#876700)
- 3.1.77

-------------------------------------------------------------------
Wed Apr 30 11:01:12 UTC 2014 - jreidinger@suse.com

- use correct keywords for cio ignore kernel params (bnc#874902)
- move cio_ignore step after bootloader step to have sections 
  generated (bnc#873996)
- 3.1.76

-------------------------------------------------------------------
Fri Apr 25 13:21:52 UTC 2014 - mfilka@suse.com

- bnc#872086
  - always copy network configuration. Even if network is not
    running during installation
- 3.1.75

-------------------------------------------------------------------
Fri Apr 25 08:22:06 UTC 2014 - jsrain@suse.cz

- enhanced handling of release notes from media (contrary to those
  downloaded on-line) (bnc#874996)
- 3.1.74

-------------------------------------------------------------------
Thu Apr 24 16:02:13 CEST 2014 - locilka@suse.com

- Changed inst_system_analysis to read Product information
  (that uses libzypp) after initializing libzypp (bnc#873877)
- 3.1.73

-------------------------------------------------------------------
Wed Apr 23 08:48:13 UTC 2014 - jsrain@suse.cz

- enable top bar with logo during installation (bnc#868722)
- 3.1.72

-------------------------------------------------------------------
Tue Apr 15 16:51:58 CEST 2014 - locilka@suse.com

- Switched from the old to the new network setup client for remote
  repositories (bnc#869640)
- 3.1.71

-------------------------------------------------------------------
Tue Apr 15 07:02:35 UTC 2014 - jreidinger@suse.com

- fix crash from last fix and adapt it to cooperate nice with
  autoinstallation (bnc#873458)
- 3.1.70

-------------------------------------------------------------------
Mon Apr 14 14:38:22 UTC 2014 - jreidinger@suse.com

- return error message if base product not found and continue in
  installation(bnc#873458)
- 3.1.69

-------------------------------------------------------------------
Mon Apr 14 10:11:52 CEST 2014 - locilka@suse.com

- removed loading 'pciehp' Kernel module (added for SLE 11 by FATE
  #311991) - it is now built-in Kernel (bnc#865834)
- 3.1.68

-------------------------------------------------------------------
Fri Apr 11 08:44:10 UTC 2014 - jsrain@suse.cz

- added missing files to package (bnc#872925)
- 3.1.67

-------------------------------------------------------------------
Thu Apr 10 09:34:30 UTC 2014 - mvidner@suse.com

- Put wizard title on the left instead of on top (bnc#868859)
- 3.1.66

-------------------------------------------------------------------
Thu Apr 10 09:15:56 UTC 2014 - jsrain@suse.cz

- added handling of release notes for slide show (bnc#871158)
- 3.1.65

-------------------------------------------------------------------
Wed Apr  9 10:07:02 CEST 2014 - snwint@suse.de

- save a copy of pbl.log
- 3.1.64

-------------------------------------------------------------------
Fri Apr  4 15:33:40 CEST 2014 - snwint@suse.de

- remove LIBGL_ALWAYS_INDIRECT (bnc #869172)
- 3.1.63

-------------------------------------------------------------------
Thu Apr  3 12:15:49 UTC 2014 - jreidinger@suse.com

- do not write network configuration from upgrade to system
  (bnc#871178)
- 3.1.62

-------------------------------------------------------------------
Wed Apr  2 09:25:38 UTC 2014 - jreidinger@suse.com

- remove ssh_service_finish as it is handle in
  firewall_stage1_finish due to split of ssh port open and sshd
  enablement (bnc#865056)
- 3.1.61

-------------------------------------------------------------------
Sun Mar 30 17:15:03 UTC 2014 - mfilka@suse.com

- bnc#869719
  - fixed parameters forcing manual network configuration on user's
    request at disks activation screen
- 3.1.60 

-------------------------------------------------------------------
Mon Mar 24 14:48:36 UTC 2014 - jreidinger@suse.com

- change cio_ignore kernel parameter according to kernel changes
  (bnc#869463)
- 3.1.59

-------------------------------------------------------------------
Mon Mar 24 12:33:47 UTC 2014 - jreidinger@suse.com

- avoid constant redefinition warning(BNC#869202)
- 3.1.58

-------------------------------------------------------------------
Wed Mar 19 12:45:27 UTC 2014 - lslezak@suse.cz

- skip "Installation Options" dialog when online repository option
  should not be displayed (part of bnc#868942)
- 3.1.57

-------------------------------------------------------------------
Fri Mar 14 14:43:06 CET 2014 - snwint@suse.de

- set LIBGL_ALWAYS_INDIRECT in ssh mode (bnc #868175)
- enable yast theme in ssh mode
- 3.1.56

-------------------------------------------------------------------
Fri Mar 14 08:15:01 UTC 2014 - jsrain@suse.cz

- download on-line version of release notes (fate#314695)
- 3.1.55

-------------------------------------------------------------------
Thu Mar 13 09:46:18 UTC 2014 - jreidinger@suse.com

- add kernel parameters for s390 when cio_ignore enabled to never
  blacklist console or ipl devices (fate#315318)
- 3.1.54

-------------------------------------------------------------------
Wed Mar 12 12:00:40 UTC 2014 - mfilka@suse.com

- bnc#858523
  - dropped disabling network configuration code. yast2-network is
    in charge of it now.
- 3.1.53 

-------------------------------------------------------------------
Mon Mar 10 13:01:48 UTC 2014 - jsrain@suse.cz

- don't hide ReleaseNotes button going back fron inst proposal
  (bnc#867389)
- 3.1.52

-------------------------------------------------------------------
Fri Mar  7 16:00:42 UTC 2014 - lslezak@suse.cz

- run scc_finish client if present (FATE#312012)
- 3.1.51

-------------------------------------------------------------------
Thu Mar  6 09:15:24 UTC 2014 - jreidinger@suse.com

- fix malformed string exception if cio ignore is disabled
  (bnc#866995)
- 3.1.50

-------------------------------------------------------------------
Tue Mar  4 09:13:41 UTC 2014 - jreidinger@suse.com

- call proper bash agent otherwise cio ignore feature do not work
  (bnc#866614)
- 3.1.49

-------------------------------------------------------------------
Mon Mar  3 12:57:24 UTC 2014 - jreidinger@suse.com

- do not crash if there is no general section in autoyast profile
  (BNC#866529)
- 3.1.48

-------------------------------------------------------------------
Thu Feb 27 15:08:12 CET 2014 - aschnell@suse.de

- reset proposal after rescanning storage (bnc#865579)
- 3.1.47

-------------------------------------------------------------------
Thu Feb 27 13:55:16 UTC 2014 - jreidinger@suse.com

- revert back complete skip of probing due to disks with activation
  (BNC#865579)
- 3.1.46

-------------------------------------------------------------------
Thu Feb 27 12:54:37 UTC 2014 - jreidinger@suse.com

- Do not rerun system probing as it is already done (BNC#865579)
- 3.1.45

-------------------------------------------------------------------
Wed Feb 26 09:15:50 UTC 2014 - jreidinger@suse.com

- implement cio ignore feature during installation for s390x
  (FATE#315586)
- 3.1.44

-------------------------------------------------------------------
Tue Feb 25 16:11:08 CET 2014 - locilka@suse.com

- Removed an icon from License Agreement dialog (bnc#865575)
- 3.1.43

-------------------------------------------------------------------
Tue Feb 25 14:14:59 CET 2014 - locilka@suse.com

- Adapted ignored_features to handle possibly missing Cmdline entry
  from Linuxrc (bnc#861465)
- 3.1.42

-------------------------------------------------------------------
Tue Feb 25 13:27:34 CET 2014 - locilka@suse.cz

- Removed hard-coded color and RichText formatting from
  installation confirmation dialog (#bnc#865371)
- 3.1.41

-------------------------------------------------------------------
Fri Feb 21 14:54:01 CET 2014 - snwint@suse.de

- Make vnc use real yast theme (bnc #855246) and make vnc screen size configurable.
- 3.1.40

-------------------------------------------------------------------
Fri Feb 21 09:16:18 UTC 2014 - mvidner@suse.com

- ssh installation: fix network start after reboot (bnc#850446)
- 3.1.39

-------------------------------------------------------------------
Wed Feb 19 15:22:00 CET 2014 - locilka@suse.com

- Prevent from re-defining CopyFilesFinishClient class (bnc#864631)
- 3.1.38

-------------------------------------------------------------------
Wed Feb 19 14:51:24 CET 2014 - locilka@suse.com

- Writing bootloader as late as possible, several configs need to
  be written and coppied to the installed system first (bnc#860089)
- 3.1.37

-------------------------------------------------------------------
Tue Feb 18 17:09:08 CET 2014 - locilka@suse.com

- Copying all udev rules from inst-sys to installed system
  (bnc#860089)
- 3.1.36

-------------------------------------------------------------------
Mon Feb 17 13:45:08 UTC 2014 - jreidinger@suse.com

- fix detection if ssh daemon run otherwise ssh installation do not
  reboot after first stage(BNC#864260)
- 3.1.35

-------------------------------------------------------------------
Wed Feb 12 11:44:20 UTC 2014 - jreidinger@suse.com

- fix namespace collision that cause error in installation
- 3.1.34

-------------------------------------------------------------------
Mon Feb 11 15:26:47 UTC 2014 - jreidinger@suse.com

- keep proper installation mode after cloning(BNC#861520)
- 3.1.33

-------------------------------------------------------------------
Tue Feb 11 14:55:36 UTC 2014 - jreidinger@suse.com

- fix dependencies to properly require new ruby bindings
- 3.1.32

-------------------------------------------------------------------
Mon Feb 10 14:31:52 UTC 2014 - jsrain@suse.cz

- removed unused release_notes_popup.rb


- Remove initialisation of Report in autoinst mode from 
  inst_system_analysis. Not needed any more since autoyast Profile 
  is now processed before inst_system_analysis gets called
  (bnc#862829).
- 3.1.31

-------------------------------------------------------------------
Fri Feb  7 09:36:00 UTC 2014 - jreidinger@suse.com

- Implement minimal installation feature (FATE#313149)
- 3.1.30

-------------------------------------------------------------------
Mon Feb  3 14:36:34 UTC 2014 - jreidinger@suse.com

- fix false positive errors in log for easier debugging in future
- 3.1.29

-------------------------------------------------------------------
Fri Jan 31 12:04:52 UTC 2014 - lslezak@suse.cz

- inst_inc_all.rb - added missing import (bnc#860263)
- 3.1.28

-------------------------------------------------------------------
Thu Jan 30 15:43:05 UTC 2014 - jreidinger@suse.com

- Remove write to non-existing /etc/sysconfig/suseconfig
  (FATE#100011)
- 3.1.27

-------------------------------------------------------------------
Thu Jan 30 15:42:52 CET 2014 - aschnell@suse.de

- fixed DASD detection (bnc#860398)
- 3.1.26

-------------------------------------------------------------------
Tue Jan 28 15:37:15 UTC 2014 - jreidinger@suse.com

- Fix exporting configuration in first stage (FATE#308539)
- 3.1.25

-------------------------------------------------------------------
Mon Jan 27 09:56:26 UTC 2014 - mfilka@suse.com

- fate#316768, bnc#854500
  - enable network service according product feature
- 3.1.24

-------------------------------------------------------------------
Fri Jan 24 12:01:29 UTC 2014 - lslezak@suse.cz

- removed inst_scc.rb client (moved to yast2-registration)
- 3.1.23

-------------------------------------------------------------------
Tue Jan 21 14:18:08 UTC 2014 - jreidinger@suse.com

- Remove icons from system analysis according to Ken's comments
  (fate#314695)
- 3.1.22

-------------------------------------------------------------------
Tue Jan 21 12:15:21 UTC 2014 - jreidinger@suse.com

- Remove "Change..." button in non-textual installation
- Add "Export Configuration" button in non-textual installation
  (FATE#308539)
- Add "Export Configuration" menu item in textual installation
  (FATE#308539)
- 3.1.21

-------------------------------------------------------------------
Tue Jan 21 08:48:17 UTC 2014 - jsrain@suse.cz

- adjusted UI according to Ken's comments (fate#314695)
- 3.1.20

-------------------------------------------------------------------
Mon Jan 13 09:58:46 UTC 2014 - jreidinger@suse.com

- add clone proposal and finish client (FATE#308539)
- 3.1.19

-------------------------------------------------------------------
Wed Jan  8 12:46:34 UTC 2014 - jsrain@suse.cz

- added capability to install OEM images (fate#316326)
- added handling Release Notes button (fate#314695)

-------------------------------------------------------------------
Fri Dec 20 09:32:08 UTC 2013 - vmoravec@suse.com

- Add abort and fail hooks for installation
- 3.1.18

-------------------------------------------------------------------
Thu Dec 12 14:50:32 UTC 2013 - lslezak@suse.cz

- control files have been moved to a separate package/git repo
  (https://github.com/yast/yast-installation-control)
- 3.1.17

-------------------------------------------------------------------
Wed Dec 11 09:54:10 UTC 2013 - lslezak@suse.cz

- fixed Makefile.am (added missing inst_scc.rb)
- 3.1.16

-------------------------------------------------------------------
Tue Dec 10 08:46:11 UTC 2013 - vmoravec@suse.com

- Show hook summary only if some hooks failed
- 3.1.15

-------------------------------------------------------------------
Thu Dec  5 15:32:24 UTC 2013 - jreidinger@suse.com

- fix opening zfcp client in disk activation on s390
- 3.1.14

-------------------------------------------------------------------
Thu Dec  5 15:25:18 UTC 2013 - lslezak@suse.cz

- added a new client for SCC registration (first iteration, UI
  only, does not work yet)

-------------------------------------------------------------------
Wed Dec  4 16:11:37 UTC 2013 - jreidinger@suse.com

- fix failure in remote disks activation client
- 3.1.13

-------------------------------------------------------------------
Wed Dec  4 08:30:37 UTC 2013 - lslezak@suse.cz

- removed "trang" dependency (requires complete Java stack, convert
  the file directly in the source repository)
- 3.1.12

-------------------------------------------------------------------
Tue Dec  3 15:11:17 UTC 2013 - jreidinger@suse.com

- remove server base scenario and media check clients from SLE
  installation (FATE#314695)
- add storage proposal dialog to SLE installation (FATE#314695)
- 3.1.11

-------------------------------------------------------------------
Tue Dec  3 13:40:27 UTC 2013 - vmoravec@suse.com

- Show popup window with used hooks before installation finished
- 3.1.10

-------------------------------------------------------------------
Mon Dec  2 12:28:26 UTC 2013 - jreidinger@suse.com

- Add direct link to network communication from remote disks
  activation (FATE#314695, part of NI requirements)
- 3.1.9

-------------------------------------------------------------------
Thu Nov 28 13:01:44 UTC 2013 - vmoravec@suse.com

- Add hooks to main installation client
- 3.1.8

-------------------------------------------------------------------
Wed Nov 20 13:21:57 UTC 2013 - lslezak@suse.cz

- removed support for automatic 2nd stage (the 2nd stage has been
  dropped completely) (FATE#314695)
- 3.1.7

-------------------------------------------------------------------
Tue Nov 19 10:19:13 CET 2013 - locilka@suse.com

- Proposing separate /home partition on SLES and SLES for VMware
  (FATE#316624)

-------------------------------------------------------------------
Mon Nov 18 13:28:32 UTC 2013 - lslezak@suse.cz

- move some steps from removed 2nd stage to the 1st stage
- "inst_mode" client: removed installation/update switch,
  renamed to "inst_installation_options" 
- 3.1.6

-------------------------------------------------------------------
Tue Nov 12 09:24:25 UTC 2013 - lslezak@suse.cz

- control file cleanup:
  * remove the 2nd stage in installation (FATE#314695)
  * removed autoconfiguration support in the 2nd stage (the 2nd
    stage has been removed completely)
  * repair mode removed (not supported) (FATE#308679)

-------------------------------------------------------------------
Mon Nov 11 14:21:37 UTC 2013 - vmoravec@suse.com

- 3.1.5
- replace runlevel entries in control files with default_target
  entries
- replace dependency on yast2-runlevel with yast2-services-manager

-------------------------------------------------------------------
Thu Nov  7 11:45:45 UTC 2013 - mfilka@suse.com

- bnc#849391
  - removed explicit start of second phase of SuSEfirewall2 
    initialization. Not needed when systemd is in use.
- 3.1.4

-------------------------------------------------------------------
Thu Oct 31 11:32:01 UTC 2013 - lslezak@suse.cz

- install "perl-Bootloader-YAML" package
- removed "Use Automatic Configuration" option from the
  installation mode dialog (the 2nd stage has been removed)
- 3.1.3

-------------------------------------------------------------------
Tue Oct 29 13:17:59 UTC 2013 - lslezak@suse.cz

- install only "perl-YAML-LibYAML" and "perl-bootloader" packages
  to the target system
- updated scr_switch_debugger.rb client

-------------------------------------------------------------------
Fri Oct 26 11:39:17 UTC 2013 - jsrain@suse.cz

- show release notes button (fate#314695)

-------------------------------------------------------------------
Fri Oct 25 10:06:07 CEST 2013 - aschnell@suse.de

- removed long obsolete EVMS entries from control file (see
  fate#305007)

-------------------------------------------------------------------
Wed Oct 23 07:27:28 UTC 2013 - lslezak@suse.cz

- removed autorepeat workaround for bnc#346186, not needed anymore,
  xset might not be installed (bnc#846768)
- 3.1.2

-------------------------------------------------------------------
Tue Oct 22 16:46:18 CEST 2013 - locilka@suse.com

- Extended support for ignored_features: They can be also mentioned
  in PTOptions and thus not appended to Kernel command line
  (FATE#314982)

-------------------------------------------------------------------
Tue Oct 15 14:15:31 CEST 2013 - locilka@suse.com

- Added support for ignore[d][_]feature[s] (FATE#314982) allowing
  to skip some unwanted features of the installer
- 3.1.1

-------------------------------------------------------------------
Thu Oct 10 14:48:46 CEST 2013 - locilka@suse.com

- Dropped modem and DSL detection (and configuration) from
  installation proposal (FATE#316263, FATE#316264)

-------------------------------------------------------------------
Fri Sep 27 16:34:11 UTC 2013 - lslezak@suse.cz

- do not use *.spec.in template, use *.spec file with RPM macros
  instead
- 3.1.0

-------------------------------------------------------------------
Fri Sep 27 14:17:54 CEST 2013 - jsuchome@suse.cz

- yast2-mouse was dropped, do not call its components (bnc#841960)
- 3.0.7 

-------------------------------------------------------------------
Thu Sep 26 10:47:32 CEST 2013 - jsuchome@suse.cz

- fix console status after the installation (bnc#750326)
- 3.0.6 

-------------------------------------------------------------------
Tue Sep  3 11:55:45 CEST 2013 - jsuchome@suse.cz

- do not mention xorg-x11 in the control files (bnc#837450) 
- remove obsoleted part of X11 related code
- 3.0.5

-------------------------------------------------------------------
Fri Aug  9 06:36:31 UTC 2013 - mfilka@suse.com

- bnc#798620
    - removed proposed hotfix for the bug. The hotfix could block 
    starting firewall under some circunstances.
    - (re)starting firewall is handled in yast2.rpm since 3.0.2
- 3.0.4 

-------------------------------------------------------------------
Wed Aug  7 12:57:05 CEST 2013 - jsuchome@suse.cz

- use pure ruby solution when sorting proposal items

-------------------------------------------------------------------
Tue Aug  6 11:30:53 CEST 2013 - jsuchome@suse.cz

- use pure ruby solution when sorting destkop items, so major desktop
  (with same order number) won't get resorted
- 3.0.3

-------------------------------------------------------------------
Mon Aug  5 13:16:04 CEST 2013 - jsuchome@suse.cz

- check the product profiles during system analysis and
  copy them to installed system (backport of fate#310730)
- 3.0.2

-------------------------------------------------------------------
Sun Aug  4 11:48:21 UTC 2013 - lslezak@suse.cz

- removed empty agents/Makefile.am and unused testsuite/Makefile.am
- removed obsolete BuildRequires: doxygen perl-XML-Writer sgml-skel
  yast2-testsuite yast2-storage yast2-pkg-bindings yast2-packager

-------------------------------------------------------------------
Fri Aug  2 14:25:07 CEST 2013 - jsuchome@suse.cz

- remove trang from BuildRequires: rng can be created during
  packaging, not needed during build

-------------------------------------------------------------------
Thu Aug  1 11:21:35 CEST 2013 - jsuchome@suse.cz

- correctly write supporturl (port of bnc#520169) 
- limit the number of the searched disks to 8 of each kind to
  shorten time needed for finding SSH keys (port of fate#305873)
- 3.0.1

-------------------------------------------------------------------
Wed Jul 31 08:30:58 UTC 2013 - yast-devel@opensuse.org

- converted from YCP to Ruby by YCP Killer
  (https://github.com/yast/ycp-killer)
- version 3.0.0

-------------------------------------------------------------------
Mon Jul 29 13:43:13 CEST 2013 - fehr@suse.de

- ignore SIGHUP in YaST2.Second-Stage to make autoyast installs
  with serial console succeed again (bnc#825728, bnc#823224)

-------------------------------------------------------------------
Thu Jul 11 12:23:36 CEST 2013 - aschnell@suse.de

- fixed sshd check (bnc#825160)
- 2.24.10

-------------------------------------------------------------------
Thu Jul  4 13:56:19 CEST 2013 - jsuchome@suse.cz

- show release notes of newest product first (bnc#827590)
- 2.24.9

-------------------------------------------------------------------
Tue Jun 25 10:17:46 CEST 2013 - jsuchome@suse.cz

- adapt control.xml to offical Factory one:
  added e17 desktop, enabled online repositories
- 2.24.8

-------------------------------------------------------------------
Fri Jun 21 16:55:50 CEST 2013 - jsuchome@suse.cz

- only show desktops for which their defined patterns are known
  (needed when desktop defined in control file is only available
  via some optional installation source - fate#315061)
- 2.24.7

-------------------------------------------------------------------
Wed Jun 19 11:42:59 CEST 2013 - aschnell@suse.de

- make check for sshd more robust (bnc#825160)
- 2.24.6

-------------------------------------------------------------------
Thu Jun  6 08:29:44 UTC 2013 - mfilka@suse.com

- bnc#774301
    - fixed udev events handling in kernel_finish 
- 2.24.5

-------------------------------------------------------------------
Wed Jun  5 13:02:06 UTC 2013 - lslezak@suse.cz

- use WFM::ClientExists() call instead of checking *.ycp file
  presence (works also with non-YCP clients and checks also e.g.
  /y2update/clients path)

-------------------------------------------------------------------
Mon May 27 15:27:12 CEST 2013 - locilka@suse.com

- Using unique IDs while calling rpmcopy_secondstage to prevent
  from disabling this step in AutoYaST or Upgrade while it should
  be disabled only in Installation (bnc#813072).

-------------------------------------------------------------------
Mon May 13 09:40:15 CEST 2013 - jsuchome@suse.cz

- startup scripts: if RC_LANG is not set, use en_US as default
  (bnc#815265)
- 2.24.4

-------------------------------------------------------------------
Fri May 03 12:18:43 CEST 2013 - aschnell@suse.de

- call unicode_start/stop and initviocons only on consoles
  (bnc#800790)
- fixed check for missing initviocons
- 2.24.3

-------------------------------------------------------------------
Mon Apr 22 14:59:35 CEST 2013 - jsuchome@suse.cz

- show dialog for all available disk controlers (bnc#807026)
- 2.24.2 

-------------------------------------------------------------------
Wed Apr 17 14:50:48 CEST 2013 - jsuchome@suse.cz

- force disk activation when Storage reports no disk was found
  (bnc#810823) 
- 2.24.1

-------------------------------------------------------------------
Fri Mar 29 11:58:02 CET 2013 - jsuchome@suse.cz

- always return boolean from DeployTarImage (bnc#804293)
- make the "Check drivers" error message depend on control.xml
  variable (fate#312875, bnc#805251) 
- 2.24.0

-------------------------------------------------------------------
Wed Mar 13 12:35:54 UTC 2013 - mfilka@suse.com

- NetworkManager is enabled and active after second stage (bnc#808039)
- 2.23.13 

-------------------------------------------------------------------
Mon Mar 04 14:42:03 CET 2013 - aschnell@suse.de

- deactivate RAID before going back to "Disk Activation" during
  installation (bnc#806454)

-------------------------------------------------------------------
Thu Feb 14 17:06:53 CET 2013 - fehr@suse.de

- fix got_kernel_param in misc.sh to not match substrings (so far 
  kernel parameters like systemd.log_level=debug activated Y2DEBUG)
- 2.23.12
 
-------------------------------------------------------------------
Wed Jan 23 16:00:21 CET 2013 - jsuchome@suse.cz

- prevent systemctl hang in 2nd stage (from fcrozat@suse.com,
  bnc#798620)
- 2.23.11

-------------------------------------------------------------------
Sun Jan 20 15:27:33 UTC 2013 - lslezak@suse.cz

- start the add-on module also when "addon" boot parameter is
  present (fate#314318)
- 2.23.10

-------------------------------------------------------------------
Mon Jan 14 13:45:23 UTC 2013 - locilka@suse.com

- Adding repositories that cannot be (re)added as enabled in
  a disabled state (bnc#779396).
- 2.23.9

-------------------------------------------------------------------
Fri Jan 11 10:47:11 CET 2013 - jsuchome@suse.cz

- adapted to changes in Storage.ycp API (bnc#797245)
- 2.23.8

-------------------------------------------------------------------
Mon Jan  7 13:06:32 CET 2013 - jsuchome@suse.cz

- set new keyboard layout right after selecting (bnc#796589)
- added SYSTEMCTL_OPTIONS to Firstboot/Second Stage services
  (bnc#791076)
- 2.23.7

-------------------------------------------------------------------
Fri Dec 21 08:23:47 CET 2012 - jsuchome@suse.cz

- show the info about possibility to download drivers
  from drivers.suse.com (fate#312875) 
- added KVM installation scenario (bnc#795067)
- 2.23.6

-------------------------------------------------------------------
Fri Dec 14 15:16:52 CET 2012 - jsuchome@suse.cz

- disable USB sources after installation (bnc#793709) 
- 2.23.5

-------------------------------------------------------------------
Tue Dec  4 16:54:56 CET 2012 - jsuchome@suse.cz

- allow using local repositories during update (bnc#779397)
- 2.23.4

-------------------------------------------------------------------
Mon Nov  5 08:21:41 CET 2012 - jsuchome@suse.cz

- fixed installation of systemd units (crrodriguez)
- 2.23.3

-------------------------------------------------------------------
Wed Oct 31 08:16:46 CET 2012 - jsuchome@suse.cz

- removed fonts_finish, its only action was to call obsolete
  SuSEconfig script
- removed inst_suseconfig client (fate#100011)
- 2.23.2 

-------------------------------------------------------------------
Fri Oct 26 08:44:43 CEST 2012 - jsuchome@suse.cz

- do not allow to go next without desktop selected (bnc#786507)
- 2.23.1

-------------------------------------------------------------------
Wed Oct 24 11:12:55 CEST 2012 - jsuchome@suse.cz

- removed suseconfig step from installation sequence (fate#100011)
- 2.23.0

-------------------------------------------------------------------
Wed Jul 11 15:56:38 CEST 2012 - jsuchome@suse.cz

- create simpler and non translated aliases for update sources 
  (bnc#768624)
- 2.22.10

-------------------------------------------------------------------
Thu Jun 28 14:36:08 CEST 2012 - jsuchome@suse.cz

- set TERM=linux for 2nd stage services, to keep ncurses nice
  (bnc#768356)
- 2.22.9

-------------------------------------------------------------------
Mon Jun 25 15:43:43 CEST 2012 - jsuchome@suse.cz

- ensure Plymouth is hiddent before 2nd start, to prevent system
  freeze (bnc#768185)
- ensure 2nd stage is started before SuSEfirewall2_init (bnc#733361)
- 2.22.8

-------------------------------------------------------------------
Tue Jun 19 14:49:52 CEST 2012 - aschnell@suse.de

- kill console before reboot (bnc#759627)
  (otherwise systemd will not proceed with system shutdown)

-------------------------------------------------------------------
Wed Jun  6 11:27:02 CEST 2012 - jsuchome@suse.cz

- require yast2-proxy for 2nd stage (bnc#764951)
- show a message if network config has failed (bnc#765129)
- 2.22.7

-------------------------------------------------------------------
Tue Apr 17 16:03:55 CEST 2012 - jsuchome@suse.cz

- enhanced image installation help text (bnc#732914)

-------------------------------------------------------------------
Tue Apr 03 14:56:55 CEST 2012 - aschnell@suse.de

- adapted to move of testX (see bnc#749184)
- 2.22.6

-------------------------------------------------------------------
Wed Mar 14 15:42:19 CET 2012 - aschnell@suse.de

- create link yast.ssh for 2nd stage ssh installation (bnc#745340)
- 2.22.5

-------------------------------------------------------------------
Wed Feb 15 11:46:45 CET 2012 - gs@suse.de

- Improve layout of the release notes dialog (bnc #550610)
- 2.22.4 

-------------------------------------------------------------------
Thu Feb  9 10:53:01 CET 2012 - jsuchome@suse.cz

- adapt the style only for ssh installation, not vnc (bnc#742777)
- 2.22.3 

-------------------------------------------------------------------
Tue Feb  7 17:22:46 CET 2012 - tgoettlicher@suse.de

- Fixed bnc #742777: ssh installation needs to much bandwidth
- 2.22.2

-------------------------------------------------------------------
Fri Jan 13 11:02:40 CET 2012 - jsuchome@suse.cz

- confirmed license
- 2.22.1

-------------------------------------------------------------------
Mon Jan  9 14:29:34 CET 2012 - locilka@suse.cz

- save ecdsa keys as well (bnc#726468) (added where missing)

-------------------------------------------------------------------
Mon Jan  9 13:39:10 CET 2012 - locilka@suse.cz

- Added ntp-client into list of cloned modules in control file
  (bnc #738019).

-------------------------------------------------------------------
Wed Jan  4 15:21:30 CET 2012 - locilka@suse.cz

- Reading the current random/poolsize from /proc to store the exact
  number of bytes (bnc#692799).

-------------------------------------------------------------------
Tue Jan  3 16:21:42 CET 2012 - locilka@suse.cz

- Modified saving state of the current randomness (bnc#692799).

-------------------------------------------------------------------
Thu Dec  8 16:45:15 CET 2011 - locilka@suse.cz

- Fixed saving state of the current randomness (bnc#692799).

-------------------------------------------------------------------
Fri Nov 25 11:35:04 CET 2011 - jsuchome@suse.cz

- ask for Abort confirmation in Update URLs step (bnc#728907)

-------------------------------------------------------------------
Wed Nov 16 13:18:40 CET 2011 - jsuchome@suse.cz

- merged texts from proofreading
- 2.22.0 

-------------------------------------------------------------------
Thu Nov 10 14:27:55 UTC 2011 - fcrozat@suse.com

- Disable routing initscript commands through systemd, prevent
  lockups.

-------------------------------------------------------------------
Thu Nov 03 11:52:08 CET 2011 - aschnell@suse.de

- use same code to display ip addresses during vnc and ssh
  installation (bnc#727802)
- 2.21.28

-------------------------------------------------------------------
Wed Nov  2 17:14:51 CET 2011 - fcrozat@suse.com

- Ensure network is not started by systemd before Firstboot /
  SecondStage (bnc#726823)
- 2.21.27

-------------------------------------------------------------------
Mon Oct 31 09:18:46 CET 2011 - jsuchome@suse.cz

- control files: save ecdsa keys (bnc#726468)
- 2.21.26 

-------------------------------------------------------------------
Wed Oct 19 16:25:41 CEST 2011 - locilka@suse.cz

- Creating /etc/mtab linking to /proc/self/mounts in umount_finish
  (bnc#725166)
- 2.21.25

-------------------------------------------------------------------
Fri Oct 14 11:27:58 CEST 2011 - fcrozat@suse.com

- Fix text mode handled in systemd (bnc#724115)
- 2.21.24

-------------------------------------------------------------------
Tue Oct 11 08:52:43 CEST 2011 - jsuchome@suse.cz

- compress the log file from 1st stage of installation (bnc#716938)
- 2.21.23

-------------------------------------------------------------------
Fri Oct  7 11:38:39 UTC 2011 - fcrozat@suse.com

- Use latest macros for systemd
- Drop workaround for bnc#719221, systemd is fixed now.
- 2.21.22

-------------------------------------------------------------------
Fri Oct  7 11:30:21 UTC 2011 - jsrain@suse.cz

- change the URL for congratulation dialog (bnc#720481)

-------------------------------------------------------------------
Mon Sep 26 10:41:38 CEST 2011 - jsuchome@suse.cz

- control.openSUSE: use lightdm as default DM for Xfce 
- 2.21.21

-------------------------------------------------------------------
Fri Sep 23 15:36:11 CEST 2011 - jsuchome@suse.cz

- updated systemd service files (bnc#719221)
- 2.21.20 

-------------------------------------------------------------------
Fri Sep 23 14:27:36 CEST 2011 - jsuchome@suse.cz

- unmount previously mounted /run (bnc#717321)
- 2.21.19

-------------------------------------------------------------------
Thu Sep 15 12:16:49 UTC 2011 - lslezak@suse.cz

- improved package update check - display only the repositories
  with an update available, display package updates in details
- 2.21.18

-------------------------------------------------------------------
Tue Sep  6 10:05:00 CEST 2011 - jsuchome@suse.cz

- enable system cloning only when autoyast2 is installed
  (bnc#692790)
- 2.21.17

-------------------------------------------------------------------
Wed Aug 31 14:33:50 CEST 2011 - jsuchome@suse.cz

- fix build for older distributions
- 2.21.16 

-------------------------------------------------------------------
Mon Aug 29 12:12:55 CEST 2011 - jsuchome@suse.cz

- added systemd .service files for second stage and firstboot
  (from fcrozat@suse.com, bnc#713760)
- 2.21.15

-------------------------------------------------------------------
Fri Aug 12 13:58:01 CEST 2011 - jsuchome@suse.cz

- expect there might me extra checks for disk controllers with
  s390 (bnc#706911)
- adapted help text and label in installation mode selection
  (bnc#711160)
- 2.21.14 

-------------------------------------------------------------------
Fri Aug  5 12:13:13 UTC 2011 - lslezak@suse.cz

- upgrade_urls.ycp - do not display reading and writing progress,
  it is pretty quick and just causes screen flickering
  (the write progress is displayed only when there is an enabled
  repo to add, refreshing it can take long time) (bnc#692614)
- 2.21.13

-------------------------------------------------------------------
Fri Aug  5 12:32:16 CEST 2011 - tgoettlicher@suse.de

- fixed .desktop file (bnc #681249)

-------------------------------------------------------------------
Thu Aug  4 14:50:33 UTC 2011 - lslezak@suse.cz

- 2.21.12

-------------------------------------------------------------------
Thu Aug  4 14:07:38 CEST 2011 - mvidner@suse.cz

- Copy network interface naming rules early to get them to initrd (bnc#666079).

-------------------------------------------------------------------
Thu Aug  4 11:37:02 UTC 2011 - lslezak@suse.cz

- extraurls: check whether there is an update candidate in the
  added extra repositories - openSUSE DVD does not contain all
  packages, packages from OSS repository which are not on DVD
  medium were not upgraded and were left in the old version even
  after adding new OSS repository with updated version (bnc#693230)

-------------------------------------------------------------------
Wed Aug  3 13:19:50 UTC 2011 - lslezak@suse.cz

- cleanup: removed obsoleted SourceManager::SyncAddedAndDeleted()
  call (zmd sync has been removed)
- 2.21.11

-------------------------------------------------------------------
Wed Aug  3 08:53:14 UTC 2011 - lslezak@suse.cz

- use term "Software manager" instead of "Package manager"
  (bnc#585679)
- 2.21.10

-------------------------------------------------------------------
Tue Aug  2 13:37:03 CEST 2011 - locilka@suse.cz

- Preserving the /dev/urandom state from inst-sys after the
  installation (bnc#692799)
- Automatically enabling haveged service if installed (bnc#692799)
- 2.21.9

-------------------------------------------------------------------
Mon Aug  1 15:38:32 CEST 2011 - locilka@suse.cz

- Added control.SLES-for-VMware into the SVN

-------------------------------------------------------------------
Fri Jul 22 15:00:30 CEST 2011 - locilka@suse.cz

- Removed obsoleted X-KDE-SubstituteUID from deploy_image.desktop
  (bnc#540627)
- 2.21.8

-------------------------------------------------------------------
Tue Jul 12 15:34:38 CEST 2011 - jsuchome@suse.cz

- Show Xen Virtualization Host Server Installation scenario
  only for x86_64 architecture (bnc#702103)
- 2.21.7

-------------------------------------------------------------------
Thu Jun 30 14:09:17 CEST 2011 - jsuchome@suse.cz

- fixed typos (bnc#703119)
- 2.21.6 

-------------------------------------------------------------------
Wed Jun  1 17:24:25 CEST 2011 - locilka@suse.cz

- always loading 'pciehp' kernel module on Dell hardware
  (FATE #311991)
- fixed control file validation
- stricter btrfs_increase_percentage definition in all control
  files (only 'integer' is allowed)

-------------------------------------------------------------------
Wed Jun  1 11:56:08 CEST 2011 - fehr@suse.de

- add btrfs_increase_percentage to to category "partitioning" in
  config.xml files
- 2.21.5 

-------------------------------------------------------------------
Thu May 19 14:22:10 CEST 2011 - jsuchome@suse.cz

- enable YaST restart in the 1st stage (bnc#694299)
- 2.21.4 

-------------------------------------------------------------------
Wed Apr 27 15:08:04 CEST 2011 - jsuchome@suse.cz

- added option to configure FCoE Interfaces when started with
  WithFCoE=1 argument (fate#307445)
- 2.21.3 

-------------------------------------------------------------------
Wed Apr 27 11:19:50 CEST 2011 - jsuchome@suse.cz

- Copy /media.1/build to the installed system (fate#311377)
- 2.21.2 

-------------------------------------------------------------------
Fri Mar 25 10:26:44 CET 2011 - jsuchome@suse.cz

- show the 'before-reboot' message in RichText, so possible command
  can be copy-pasted (bnc#383519)
- 2.21.1

-------------------------------------------------------------------
Thu Mar 24 16:14:02 CET 2011 - jsuchome@suse.cz

- do not start automatic configuration for autoYaST (bnc#679435)
- 2.21.0

-------------------------------------------------------------------
Mon Feb 28 14:52:26 CET 2011 - locilka@suse.cz

- Handling disabled installation steps also in Live Installation
  mode (BNC #675516)
- 2.20.6

-------------------------------------------------------------------
Thu Feb 17 13:49:19 CET 2011 - aschnell@suse.de

- fixed braille support during installation (bnc #672086)
- 2.20.5

-------------------------------------------------------------------
Tue Feb  8 15:10:25 CET 2011 - locilka@suse.cz

- Adapted openSUSE control file to the current naming schema of
  desktops (BNC #667408)

-------------------------------------------------------------------
Thu Jan 20 14:18:41 CET 2011 - jsrain@suse.cz

- fix initialization of AutoUpgrade for 2nd stage
- 2.20.4

-------------------------------------------------------------------
Wed Jan 19 15:38:20 CET 2011 - jsrain@suse.cz

- adaptations for unattended migration (fate#310481)
- don't delete /etc/mtab if it is a symlink (bnc#665437)
- 2.20.3

-------------------------------------------------------------------
Wed Jan 19 12:53:00 CET 2011 - jsrain@suse.cz

- fixed progress during live installation (bnc#665413)
- 2.20.2

-------------------------------------------------------------------
Fri Jan  7 13:43:01 CET 2011 - jsrain@suse.cz

- update XFCE desktop definition

-------------------------------------------------------------------
Thu Jan  6 10:47:00 CET 2011 - locilka@suse.cz

- Using wider space for licence displayed in non-textual interface
  (BNC #607135).
- Fixed DUD deployment (BNC #626337)

-------------------------------------------------------------------
Thu Nov 16 16:13:48 UTC 2010 - jsrain@suse.cz

- fixed behavior of window closing in installation proposal
  (bnc#636980)
- use df for estimating partition size for live installer
  (bnc#555288)
- 2.20.1

-------------------------------------------------------------------
Thu Sep 30 17:33:48 UTC 2010 - lslezak@suse.cz

- don't use spaces in repo alias (bnc#596950)
- inst_addon_update_sources.ycp - removed obsoleted ZMD sync call
- 2.20.0

-------------------------------------------------------------------
Wed Jun  2 13:52:02 CEST 2010 - jsrain@suse.cz

- removed link to repairing the system
- 2.19.20

-------------------------------------------------------------------
Wed May 12 15:33:24 CEST 2010 - ug@suse.de

- fixed the cloning at the end of a manual
  installation (bnc#605132)
- 2.19.7

-------------------------------------------------------------------
Mon Apr 19 12:29:08 CEST 2010 - aschnell@suse.de

- allow btrfs as root fs
- 2.19.6

-------------------------------------------------------------------
Thu Apr 15 17:12:28 CEST 2010 - locilka@suse.cz

- Script copy_files_finish copies files with --dereference to
  prevent from copying symlinks instead of the files content
  (BNC #596938).

-------------------------------------------------------------------
Fri Apr 09 17:09:27 CEST 2010 - aschnell@suse.de

- disable Qt/Gtk frontend if testX is unavailable (bnc #585432)
- 2.19.5

-------------------------------------------------------------------
Tue Apr  6 17:44:25 CEST 2010 - locilka@suse.cz

- Searching for LiveCD license in /usr/share/doc/licenses and /
  directories (BNC #594042).

-------------------------------------------------------------------
Fri Mar 26 11:26:04 CET 2010 - ug@suse.de

- fixed a broken yast2-installation.spec.in
- fixed broken schema validation files for control.xml files
- 2.19.4

-------------------------------------------------------------------
Wed Mar 24 07:42:19 UTC 2010 - lslezak@suse.cz

- inst_suseconfig.ycp - do not reset UI product name
  (&product; macro) (bnc#539906)

-------------------------------------------------------------------
Thu Mar 18 14:55:20 CET 2010 - locilka@suse.cz

- Previously used repositories switched from enabled/disabled mode
  to removed/enabled/disabled mode (BNC #588659).

-------------------------------------------------------------------
Fri Mar 12 13:19:15 CET 2010 - kmachalkova@suse.cz

- Port from SLE11 SP1: process files in _datadir/autoinstall/modules 
  with %suse_update_desktop_file. This passes their strings into
  translation (bnc#549944)

-------------------------------------------------------------------
Fri Mar 12 10:53:55 CET 2010 - locilka@suse.cz

- Unique identification in inst_upgrade_urls switched from URL to
  ALIAS (BNC #587517).
- In case of re-adding CD/DVD media, user is asked to insert
  correct media before adding it (BNC #587517).
- Only upgrade packages if upgrading from SLES 11, otherwise use
  patterns for upgrade (BNC #587544).

-------------------------------------------------------------------
Tue Mar  9 15:35:48 CET 2010 - locilka@suse.cz

- Fixed calling update.post from DUD (BNC #586609).

-------------------------------------------------------------------
Tue Mar  2 14:30:31 CET 2010 - locilka@suse.cz

- CIM service is proposed as disabled by default (BNC #584524).

-------------------------------------------------------------------
Mon Feb 22 17:48:57 CET 2010 - locilka@suse.cz

- Documented YaST RELAX NG schema (FATE #305551).
- Correctly re-added unique_id to RNC - AC steps and proposals
  (BNC #582094).

-------------------------------------------------------------------
Wed Feb 17 11:05:12 CET 2010 - ug@suse.de

- clone checkbox at the end of the installation is always
  enabled now and can install the autoyast2 package if needed
  (bnc#547486)

-------------------------------------------------------------------
Mon Feb 15 15:48:51 CET 2010 - ug@suse.de

- UI for autoinstallation images added to deploy_image_auto

-------------------------------------------------------------------
Tue Feb  9 17:06:15 CET 2010 - locilka@suse.cz

- Steps 'user' and 'auth' enabled again in Live mode (BNC #547931).

-------------------------------------------------------------------
Tue Feb  9 14:49:33 CET 2010 - locilka@suse.cz

- Fixed license agreement check box visibility (BNC #571846).
- 2.19.3

-------------------------------------------------------------------
Tue Feb  2 11:03:04 CET 2010 - locilka@suse.cz

- Added LXDE to openSUSE control file (FATE #307729).

-------------------------------------------------------------------
Mon Feb  1 11:35:15 CET 2010 - locilka@suse.cz

- Fixed 'going back' from services proposal BNC #572734.

-------------------------------------------------------------------
Fri Jan 22 15:56:07 CET 2010 - aschnell@suse.de

- fixed message during ssh installation (bnc #518616)

-------------------------------------------------------------------
Fri Jan 15 17:29:45 CET 2010 - aschnell@suse.de

- updated control.rnc
- 2.19.2

-------------------------------------------------------------------
Thu Jan  7 15:29:13 CET 2010 - jsuchome@suse.cz

- inst_complex_welcome adapted to Language::SwitchToEnglishIfNeeded
  (bnc#479529)
- 2.19.1

-------------------------------------------------------------------
Fri Dec 11 16:48:58 CET 2009 - locilka@suse.cz

- Adapted for new API to ProductLicense (FATE #306295).

-------------------------------------------------------------------
Wed Dec  9 16:44:34 CET 2009 - locilka@suse.cz

- Package kde4-kdm has been renamed to kdm (SLES, SLED control
  files) (bnc #561627).

-------------------------------------------------------------------
Wed Dec  9 14:58:38 CET 2009 - kmachalkova@suse.cz

- Un-check automatic configuration box when user selects update
  (bnc#537625)  

-------------------------------------------------------------------
Wed Dec  9 14:12:21 CET 2009 - locilka@suse.cz

- Enabled CIM by default (SLES and SLED) (FATE #305583)
- Adapted RNC for control files

-------------------------------------------------------------------
Wed Dec  9 12:49:08 CET 2009 - jsrain@suse.cz

- dereference hardlinks when deploying live CD so that it can
  be also deployed on multiple separate partitions (bnc#549158)

-------------------------------------------------------------------
Mon Nov 30 14:38:26 CET 2009 - locilka@suse.cz

- Repositories added by inst_addon_update_sources use
  Pkg::RepositoryAdd that does not need access to network
  (bnc #557723)

-------------------------------------------------------------------
Tue Nov 24 16:13:31 CET 2009 - kmachalkova@suse.cz

Cumulative patch with SLE11 SP1 features:
- In TUI (ncurses), use plain text (.txt) file with release notes, 
  if found (FaTE#306167)
- Set /etc/sysconfig/boot:RUN_PARALLEL according to corresponding
  value in control file (FaTE#307555) 
- 2.19.0

-------------------------------------------------------------------
Thu Nov 19 16:51:55 CET 2009 - locilka@suse.cz

- Added control file configuration option require_registration
  (FATE #305578).

-------------------------------------------------------------------
Wed Nov  4 16:31:17 CET 2009 - mzugec@suse.cz

- lan module in 1st stage (FaTE#303069)
- 2.18.34 

-------------------------------------------------------------------
Fri Oct 23 07:40:56 CEST 2009 - jsuchome@suse.cz

- during update, do not save timezone and console settings
  (bnc#547587)
- 2.18.33 

-------------------------------------------------------------------
Fri Oct 16 14:36:11 CEST 2009 - locilka@suse.cz

- Fixed handling repositories during upgrade (bnc #543468).
- 2.18.32

-------------------------------------------------------------------
Wed Oct  7 15:36:44 CEST 2009 - jsuchome@suse.cz

- set the time after chroot (bnc#538357)
- 2.18.31 

-------------------------------------------------------------------
Wed Oct  7 12:17:52 CEST 2009 - jsuchome@suse.cz

- correctly set the keyboard layout in 2nd stage (bnc#542009)
- 2.18.30

-------------------------------------------------------------------
Thu Oct  1 13:27:16 CEST 2009 - locilka@suse.cz

- Adjusting understandable name for update URLs added during second
  stage of installation (bnc #542792).
- 2.18.29

-------------------------------------------------------------------
Tue Sep 29 16:41:32 CEST 2009 - kmachalkova@suse.cz

- Correct HTML format tags in helptext (bnc#540784)
- Set firewall status according to user's choice also in non-automatic 
  2nd stage (missing call for AdjustDisabledSubProposals) (bnc#534862)
- 2.18.28 

-------------------------------------------------------------------
Thu Sep 24 15:51:15 CEST 2009 - kmachalkova@suse.cz

- Enable SSH service after reboot if this is SSH or VNC installation 
  (new ssh_service_finish client) (bnc#535206)
- 2.18.27 

-------------------------------------------------------------------
Mon Sep 14 15:27:19 CEST 2009 - jsrain@suse.cz

- enhanced display of release notes (fate#306237)
- 2.18.26

-------------------------------------------------------------------
Wed Sep  9 14:33:14 CEST 2009 - jsrain@suse.cz

- better error handling for image installation (bnc#533601)
- 2.18.25

-------------------------------------------------------------------
Fri Sep  4 19:00:27 CEST 2009 - kmachalkova@suse.cz

- Introducing unique IDs to unambiguously identify AC steps and 
  sub-proposals
- Writing disabled AC steps and subproposals at the end of 1st 
  stage, reading them back at the end of 2nd stage
- Filtering out disabled AC steps from AC workflow (FaTE #303859 and 
  bnc#534862)
- Require new yast2 base 
- 2.18.24

-------------------------------------------------------------------
Fri Sep  4 09:07:42 CEST 2009 - locilka@suse.cz

- Dropped unnecessary fallback text from the fallback control file
  (BNC #536288).

-------------------------------------------------------------------
Wed Aug 26 15:33:51 CEST 2009 - locilka@suse.cz

- Do not copy xorg.conf to installed system anymore (bnc #441404).
- 2.18.23

-------------------------------------------------------------------
Fri Aug 21 12:38:42 CEST 2009 - aschnell@suse.de

- do not disable qt/gtk frontends if xorg.conf is missing (bnc
  #533159)
- 2.18.22

-------------------------------------------------------------------
Fri Aug 14 18:26:49 CEST 2009 - kmachalkova@suse.cz

- Simple network (firewall) configuration in 1st stage (FaTE #303859) 

-------------------------------------------------------------------
Mon Aug 10 14:18:11 CEST 2009 - locilka@suse.cz

- added calling bootloader client bootloader_preupdate to control
  file to fix multiple grub entries (bnc #414490, bnc #477778).

-------------------------------------------------------------------
Thu Jul 30 20:26:30 CEST 2009 - jdsn@suse.de

- disable yast2-x11 during installation (bnc#441404) 
- 2.18.21

-------------------------------------------------------------------
Thu Jul 30 15:32:37 CEST 2009 - jsuchome@suse.cz

- adapted to changes in yast2-country: no saving of xorg.conf
  (bnc#441404) 
- 2.18.20

-------------------------------------------------------------------
Wed Jun 24 10:02:20 CEST 2009 - locilka@suse.cz

- Fixed Welcome dialog layout to have more license content visible
  and to align language and keyboard widgets with it.
- Not offering installation images if there are none (bnc #492745).
- 2.18.19

-------------------------------------------------------------------
Mon Jun 22 20:20:18 CEST 2009 - coolo@novell.com

- fix build with automake 1.11
- 2.18.18

-------------------------------------------------------------------
Thu Jun 11 12:57:14 CEST 2009 - jsrain@suse.cz

- adapted for unified progress during live installation
  (bnc#435680)
- 2.18.17

-------------------------------------------------------------------
Mon Jun 08 14:03:30 CEST 2009 - aschnell@suse.de

- use minimalistic xorg.conf during installation (bnc #510015)
- 2.18.16

-------------------------------------------------------------------
Wed May 20 12:45:47 CEST 2009 - aschnell@suse.de

- moved .proc.mounts agent from yast2-installation to yast2 (bnc
  #504429)

-------------------------------------------------------------------
Mon May 18 16:46:03 CEST 2009 - juhliarik@suse.cz

- added kdump support for autoyast installation (FATE#305588) 

-------------------------------------------------------------------
Thu May 14 13:45:08 CEST 2009 - locilka@suse.cz

- Installation/Upgrade newly require some packages essential for
  them to succeed (bnc #469730).

-------------------------------------------------------------------
Mon Apr 27 10:22:24 CEST 2009 - locilka@suse.cz

- Using a new yast-spanner (old yast icon) for Repair.
- 2.18.14

-------------------------------------------------------------------
Mon Apr 20 13:59:31 CEST 2009 - locilka@suse.cz

- Fixed Vendor module to use zypp history file instead of using
  y2logRPM (bnc #456446).
- 2.18.13

-------------------------------------------------------------------
Thu Apr 16 16:58:07 CEST 2009 - locilka@suse.cz

- Added documentation for installation images.

-------------------------------------------------------------------
Fri Apr 10 14:11:46 CEST 2009 - locilka@suse.cz

- KDE 3.x dropped from openSUSE control file (bnc #493547).

-------------------------------------------------------------------
Tue Apr  7 13:02:39 CEST 2009 - ug@suse.de

- changed the error message of missing hard disks during
  autoinstallation. Might confuse s390/iSCSI users. (bnc#476147)

-------------------------------------------------------------------
Mon Mar 30 14:20:57 CEST 2009 - locilka@suse.cz

- Fixing reevaluation of packages to remove, install and/or upgrade
  after images are deployed during first stage (bnc #489448).
- 2.18.12

-------------------------------------------------------------------
Fri Mar 27 18:15:15 CET 2009 - locilka@suse.cz

- Added new globals->ac_redraw_and_ignore control file item
  (openSUSE and SLED) that ignores if AC UI is missing and just
  redraws it. An error is still reported in case of missing Wizard
  widget (bnc #487565).

-------------------------------------------------------------------
Thu Mar 19 14:14:34 CET 2009 - locilka@suse.cz

- Continuing on Repair integration.
- Handling missing FLAGS in the content file.
- 2.18.11

-------------------------------------------------------------------
Wed Mar 18 13:17:58 CET 2009 - locilka@suse.cz

- Location /etc/modprobe.d/blacklist has been renamed to
  /etc/modprobe.d/50-blacklist.conf (bnc #485980).
- Unified inst_mode handling, especially correct handling of
  Automatic Configuration together with switching to Update mode
  (originally reported as bnc #469273).
- Repair workflow unified with the rest of installation.
- 2.18.10

-------------------------------------------------------------------
Mon Mar 16 14:47:46 CET 2009 - locilka@suse.cz

- Fixed help for "License Translations..." button (bnc #481113).

-------------------------------------------------------------------
Tue Mar 10 10:26:02 CET 2009 - locilka@suse.cz

- Obsolete 'tar --preserve' replaced with
  'tar --preserve-permissions --preserve-order' (bnc #483791).
- Added recovery support for AC (dialogs) possibly called by AC
  scripts (bnc #483211).

-------------------------------------------------------------------
Thu Feb 26 16:00:44 CET 2009 - ug@suse.de

- RPMs via driverupdate were not possible

-------------------------------------------------------------------
Tue Feb 24 13:30:15 CET 2009 - locilka@suse.cz

- Added support for .xz images deployment (bnc #476079).
- Added support for `reboot_same_step (bnc #475650).
- 2.18.9

-------------------------------------------------------------------
Mon Feb 23 16:36:56 CET 2009 - locilka@suse.cz

- Offering to configure network if remote repositories are used
  during upgrade (inst_upgrade_urls). Setup can be safely skipped
  and comes from the Online Repositories (bnc #478024).
- 2.18.8

-------------------------------------------------------------------
Fri Feb 20 20:40:09 CET 2009 - locilka@suse.cz

- save network configuration also for IPv6 only (bnc#477917)
- 2.18.7

-------------------------------------------------------------------
Tue Feb 17 16:56:09 CET 2009 - locilka@suse.cz

- Writing additional-control-files index file after removing and
  recreating the directory where it is stored (bnc #475516).
- 2.18.6

-------------------------------------------------------------------
Mon Feb  9 13:21:50 CET 2009 - locilka@suse.cz

- Enabling online update in (SLED) Automatic Configuration
  (bnc #449128).

-------------------------------------------------------------------
Fri Feb  6 10:39:20 CET 2009 - locilka@suse.cz

- InstError has been moved to yast2-2.18.6
- 2.18.5

-------------------------------------------------------------------
Thu Feb  5 18:16:17 CET 2009 - locilka@suse.cz

- InstError extended and documented.

-------------------------------------------------------------------
Mon Feb  2 13:09:08 CET 2009 - locilka@suse.cz

- Erasing all old additional control files in the final step of
  upgrade before rebooting to the second stage (bnc #471454).
- InstError can now save YaST logs on user request.
- 2.18.4

-------------------------------------------------------------------
Wed Jan 28 14:33:09 CET 2009 - locilka@suse.cz

- Added new InstError module for unified reporting of errors
  during installation.
- Better SlideShow support in inst_finish.
- Reporting more errors in inst_finish.
- 2.18.3

-------------------------------------------------------------------
Tue Jan 27 17:13:57 CET 2009 - locilka@suse.cz

- Added test for checking free space when SCR switch fails
  (bnc #460477).

-------------------------------------------------------------------
Mon Jan 26 13:58:00 CET 2009 - locilka@suse.cz

- Disabling [Back] buttons in the very first interactive dialogs
  in second stage, SLES and SLED control files (bnc #468677).

-------------------------------------------------------------------
Thu Jan 22 12:50:38 CET 2009 - locilka@suse.cz

- Dropping mode_proposal client - not in use anymore.
- 2.18.2

-------------------------------------------------------------------
Wed Jan 21 13:09:33 CET 2009 - locilka@suse.cz

- Removing dependency on yast2-runlevel (duplicate code in runlevel
  proposal).
- Removing dependency on yast2-mouse by moving the mouse-related
  scripts to yast2-mouse-2.18.0.
- Removing dependency on yast2-bootloader.
- inst_finish script newly uses the SlideShow module.

-------------------------------------------------------------------
Tue Jan 20 13:37:03 CET 2009 - locilka@suse.cz

- Possibility to move the base installation window has been
  disabled (bnc #466827)
- 2.18.1

-------------------------------------------------------------------
Tue Jan 13 12:15:42 CET 2009 - locilka@suse.cz

- Adapted the inst_proposal to better reflect the current situation
  'analyzing...' vs. 'adapting the proposal...' (bnc #463567).

-------------------------------------------------------------------
Fri Dec 19 13:07:49 CET 2008 - locilka@suse.cz

- Pattern WBEM added into two server scenarios (bnc #458332).

-------------------------------------------------------------------
Thu Dec 18 18:04:47 CET 2008 - locilka@suse.cz

- Updated control file documentation (bnc #438678).

-------------------------------------------------------------------
Wed Dec 17 14:42:22 CET 2008 - locilka@suse.cz

- Added yet another xset call (bnc #455771 comment #40)

-------------------------------------------------------------------
Tue Dec 16 17:13:38 CET 2008 - aschnell@suse.de

- adapted to storage API changes
- 2.18.0

-------------------------------------------------------------------
Tue Dec 16 12:29:27 CET 2008 - locilka@suse.cz

- Removed SLED control file labels that should be hidden
  (bnc #459080).
- Using a better help text for inst_new_desktop (bnc #432912).

-------------------------------------------------------------------
Mon Dec 15 14:32:27 CET 2008 - locilka@suse.cz

- Removed all (inst_)do_rezise calls from all control files on
  aschnell's request.

-------------------------------------------------------------------
Fri Dec 12 16:36:28 CET 2008 - aschnell@suse.de

- require initviocons (bnc #173426)
- 2.17.47

-------------------------------------------------------------------
Tue Dec  9 16:40:35 CET 2008 - locilka@suse.cz

- Updated control.rnc
- 2.17.46

-------------------------------------------------------------------
Mon Dec  8 13:16:33 CET 2008 - locilka@suse.cz

- Updated control.rnc
- Added two more control-file examples.
- Checking all control files during build.
- Adjusted control-file examples (all bnc #438678).
- Checking the process exit status returned after deploying an
  image (bnc #456337).
- 2.17.45

-------------------------------------------------------------------
Fri Dec  5 10:38:41 CET 2008 - locilka@suse.cz

- New control.rnc/rng for control file validation (bnc #455994).
- Added build-time control file validation.
- 2.17.44

-------------------------------------------------------------------
Wed Dec  3 18:33:59 CET 2008 - locilka@suse.cz

- inst_extrasources moved before inst_ask_online_update to register
  the online update repository before checking for patches
  (bnc #450229).

-------------------------------------------------------------------
Mon Dec  1 16:59:14 CET 2008 - locilka@suse.cz

- Fixed proposing the online update depending on the fact whether
  network is running (bnc #450229).
- 2.17.43

-------------------------------------------------------------------
Fri Nov 28 15:05:02 CET 2008 - locilka@suse.cz

- Updated labels of Installation Scenarios for SLES (bnc #428202).

-------------------------------------------------------------------
Fri Nov 28 12:16:03 CET 2008 - locilka@suse.cz

- Fixed behavior of inst_new_desktop when user switched to another
  language later (bnc #449818).
- 2.17.42

-------------------------------------------------------------------
Thu Nov 27 16:49:11 CET 2008 - locilka@suse.cz

- Using yast-live-install-finish icon when finishing LiveCD
  installation/inst_finish (bnc #438154).
- Fixed ImageInstallation SlideShow - download progress is shown
  only when downloading the images, not the other helper files
  (bnc #449792).
- Adjusting ImageInstallation-related SlideShow only if
  ImageInstallation is in use (bnc #439104).

-------------------------------------------------------------------
Thu Nov 27 15:05:11 CET 2008 - ug@suse.de

- the real fix for bnc#442691
  deploy_image_auto doesn't use the boolean variable 
  image_installation
- 2.17.41

-------------------------------------------------------------------
Tue Nov 25 14:42:31 CET 2008 - locilka@suse.cz

- Handling new feature of licenses ProductLicense::AcceptanceNeeded
  (bnc #448598).
- 2.17.40

-------------------------------------------------------------------
Mon Nov 24 12:51:48 CET 2008 - locilka@suse.cz

- Completely initializing the target and sources before checking
  for available patches and offering online update (bnc #447080).
- 2.17.39

-------------------------------------------------------------------
Thu Nov 20 18:21:32 CET 2008 - locilka@suse.cz

- Pkg::SourceStartManager in inst_ask_online_update to replace
  obsolete Pkg::PkgEstablish (bnc #447080).
- Reading all supported desktops to define the order of desktops
  in desktop_finish (bnc #446640).
- Added shadow desktops to SLES and SLED desktop files to have
  a fallback if user selects some other desktop than the default
  one (bnc #446640).
- 2.17.38

-------------------------------------------------------------------
Wed Nov 19 16:01:53 CET 2008 - locilka@suse.cz

- Added pciutils to Requires, lspci was called but not required
  (bnc #446533).
- 2.17.37

-------------------------------------------------------------------
Wed Nov 19 13:23:10 CET 2008 - locilka@suse.cz

- Added inst_fallback_controlfile client reporting about using
  a fallback control file.
- Calling inst_fallback_controlfile in the fallback control file
  (both bnc #440982).
- 2.17.36

-------------------------------------------------------------------
Fri Nov 14 12:17:47 CET 2008 - aschnell@suse.de

- don't start iscsid in second stage start scripts (bnc #444976)
- 2.17.35

-------------------------------------------------------------------
Thu Nov 13 17:36:53 CET 2008 - locilka@suse.cz

- Flushing the cache before calling a set_polkit_default_privs that
  uses the written data (bnc #440182).
- 2.17.34

-------------------------------------------------------------------
Thu Nov 13 11:21:11 CET 2008 - locilka@suse.cz

- Handling errors while deploying images, installation will abort
  (bnc #444209).
- 2.17.33

-------------------------------------------------------------------
Thu Nov 13 10:21:13 CET 2008 - ug@suse.de

- checkboxes in the congratulations dialog did not work anymore
  (bnc#444214)

-------------------------------------------------------------------
Tue Nov 11 13:58:17 CET 2008 - ug@suse.de

- fix for image deployment during autoinstallation

-------------------------------------------------------------------
Tue Nov 11 12:20:00 CET 2008 - juhliarik@suse.cz

- changed order of yast modules in Expert tab for installation
  (bnc #441434) 

-------------------------------------------------------------------
Tue Nov 11 10:53:25 CET 2008 - jsrain@suse.cz

- fixed switching to a tab with an error in the proposal
  (bnc #441434)
- 2.17.32

-------------------------------------------------------------------
Tue Nov 11 10:48:03 CET 2008 - aschnell@suse.de

- use accelerated xserver during installation for certain Intel
  cards (bnc #442413)
- 2.17.31

-------------------------------------------------------------------
Fri Nov  7 16:32:28 CET 2008 - locilka@suse.cz

- Fixed deploy_image_auto to handle AutoYaST settings correctly
  (bnc #442691).
- Removing the congrats dialog content before cloning, storing
  the sources, finishing (bnc #441452).
- Using Pkg::SourceProvideDigestedFile function when deploying
  images and in release_notes_popup (bnc #409927).
- 2.17.30

-------------------------------------------------------------------
Thu Nov  6 16:35:10 CET 2008 - locilka@suse.cz

- Fixed progress (SlideShow) information about images being
  deployed (bnc #442286).
- Changing inst_deploy_images to use PackagesUI for opening a
  package selector while debugging mode is turned on (bnc #435479).

-------------------------------------------------------------------
Thu Nov  6 16:19:59 CET 2008 - jsuchome@suse.cz

- S09-cleanup: check for additional services requiring restart
  (bnc#395402)

-------------------------------------------------------------------
Wed Nov  5 17:25:01 CET 2008 - locilka@suse.cz

- Calling set_polkit_default_privs without checking for it using
  FileUtils, checking by 'test -x' instead (bnc #440182).
- 2.17.29

-------------------------------------------------------------------
Wed Nov  5 13:09:04 CET 2008 - locilka@suse.cz

- Added yast2-storage >= 2.17.47 because of the previous fix
  implementation.
- 2.17.28

-------------------------------------------------------------------
Tue Nov 04 13:14:10 CET 2008 - aschnell@suse.de

- improved warning about partitioning (fate #302857)
- 2.17.27

-------------------------------------------------------------------
Mon Nov  3 18:34:30 CET 2008 - locilka@suse.cz

- Writing 'SecondStageRequired' 0/1 to /etc/install.inf even while
  rebooting during second stage (bnc #432005).
- 2.17.26

-------------------------------------------------------------------
Mon Nov 03 14:28:14 CET 2008 - aschnell@suse.de

- better reboot message during ssh installation (bnc #439572 and
  bnc #432005)
- 2.17.25

-------------------------------------------------------------------
Fri Oct 31 16:28:23 CET 2008 - locilka@suse.cz

- Fixed checking whether running the second stage is required.
- Added writing 'SecondStageRequired' 0/1 to /etc/install.inf
  (both bnc #439572)
- 2.17.24

-------------------------------------------------------------------
Thu Oct 30 14:42:15 CET 2008 - locilka@suse.cz

- Saving sources at the end of inst_extrasources if some were
  added (bnc #440184).
- 2.17.23

-------------------------------------------------------------------
Mon Oct 27 10:18:47 CET 2008 - locilka@suse.cz

- Added lnussel's patch to run set_polkit_default_privs at
  desktop_finish script (bnc #438698).
- Bigger license window (bnc #438100).
- Calling inst_prepareprogress also during Upgrade, all control
  files changed (bnc #438848).
- Disabling users and auth in LiveCD second stage (bnc #435965).
- Removing label for user_non_interactive (bnc #401319).
- Desktop 'startkde4' replaced with 'startkde' (bnc #438212).
- Added 'kdump' to 'clone_modules' (SLES) (bnc #436365).
- 2.17.22

-------------------------------------------------------------------
Tue Oct 21 16:46:00 CEST 2008 - locilka@suse.cz

- Added handling for globals->debug_deploying (bnc #436842).

-------------------------------------------------------------------
Mon Oct 20 12:56:32 CEST 2008 - locilka@suse.cz

- Fixed a typo (bnc #436471).

-------------------------------------------------------------------
Fri Oct 17 10:51:05 CEST 2008 - locilka@suse.cz

- Adapted SLES and SLED control files to write default desktop
  settings (bnc #436094).
- Added software->display_support_status flag to SLES/SLED
  (bnc #435479).

-------------------------------------------------------------------
Tue Oct 14 14:15:11 CEST 2008 - locilka@suse.cz

- Changed YaST icons while probing the system (bnc #404809).
- Enhanced scr_switch_debugger - Sending USR1 signal to the new SCR
  (bnc #433057).
- 2.17.21

-------------------------------------------------------------------
Mon Oct 13 13:29:04 CEST 2008 - locilka@suse.cz

- Enabled going_back in Add-Ons during installation (bnc #434735).

-------------------------------------------------------------------
Mon Oct 13 13:10:58 CEST 2008 - mzugec@suse.de

- configure supportconfig in installation (fate#305180)
- 2.17.20

-------------------------------------------------------------------
Mon Oct 13 09:45:23 CEST 2008 - locilka@suse.cz

- Fixed install/update confirmation dialog (bnc #433249).
- Fixed text in openSUSE control file (bnc #432911).
- Fixed typo (bnc #433794).

-------------------------------------------------------------------
Fri Oct 10 14:49:58 CEST 2008 - locilka@suse.cz

- Enhanced scr_switch_debugger (bnc #433057).
- Enabling key-repeating if not running in XEN (bnc #433338).

-------------------------------------------------------------------
Thu Oct  9 21:00:01 CEST 2008 - locilka@suse.cz

- Loading the Target while initializing libzypp in
  inst_upgrade_urls (bnc #429080).
- Running a simple SCR Test after chrooting to the installed system
  in scr_switch_finish, full-test is called in case of simple test
  failure (bnc #433057).
- Added more checking around 'searching for files' (bnc #427879).

-------------------------------------------------------------------
Wed Oct 08 12:51:01 CEST 2008 - aschnell@suse.de

- removed cp of proc/mounts to /etc/mtab (bnc #425464)
- 2.17.19

-------------------------------------------------------------------
Mon Oct  6 15:30:53 CEST 2008 - locilka@suse.cz

- Do not display any system type for SLES/SLED in installation
  overview (bnc #431336).
- Clients inst_new_desktop and inst_scenarios converted to use
  PackagesProposal API instead of using Pkg calls directly (bnc
  #432572)
- Dropping obsolete inst_software_selection client instead of
  convwerting it - not in use anymore (bnc #432572).
- Always change initial proposal [Next] button to [Install],
  resp. [Update] (bnc #431567).
- Removing desktop definitions and default_desktop from SLED
  control file, the required patterns are selected by PATTERNS
  in content file already (bnc #431902).
- Adding lnussel's patch for desktop_finish to write
  POLKIT_DEFAULT_PRIVS if defined in globals->polkit_default_privs
  (bnc #431158).
- Adding polkit_default_privs="restrictive" for SLES (bnc #431158).
- 2.17.18

-------------------------------------------------------------------
Fri Oct  3 16:31:10 CEST 2008 - locilka@suse.cz

- Enabling some steps in second stage even if Automatic
  Configuration is in use.
- Feature added into openSUSE and SLED control files
  (both bnc #428190).

-------------------------------------------------------------------
Thu Oct  2 22:00:46 CEST 2008 - mzugec@suse.de

- changed Release Notes into Support group (bnc#430005)

-------------------------------------------------------------------
Thu Oct  2 19:13:07 CEST 2008 - locilka@suse.cz

- Adjusted presentation_order for SLES and SLED installation
  proposals - software has to be proposed as almost the last one
  (bnc #431580).

-------------------------------------------------------------------
Thu Oct  2 14:00:49 CEST 2008 - locilka@suse.cz

- Added 'default_ntp_setup' into control files (SLES/D: false,
  openSUSE: true) (bnc #431259).

-------------------------------------------------------------------
Thu Oct  2 11:39:48 CEST 2008 - locilka@suse.cz

- Using two default desktops, one for inst_scenarios, another
  one (default) while inst_scenarios not used (bnc #431251,
  bnc #431503).
- Switching scenario_virtual_machine and
  scenario_virtualization_host in SLES control file (bnc #431251).
- 2.17.17

-------------------------------------------------------------------
Wed Oct  1 16:03:32 CEST 2008 - mzugec@suse.de

- use rpcbind instead of portmap for nfs installation (bnc#423026)
- 2.17.16

-------------------------------------------------------------------
Wed Oct  1 15:41:12 CEST 2008 - jsuchome@suse.cz

- if nn_NO language is selected, use nb_NO in YaST (bnc#426124)

-------------------------------------------------------------------
Wed Oct  1 13:42:18 CEST 2008 - locilka@suse.cz

- Changing pattern "Documentation" to "documentation" (bnc #431218)

-------------------------------------------------------------------
Tue Sep 30 13:20:09 CEST 2008 - locilka@suse.cz

- Replacing "networkmanager" proposal call with "general"
  (bnc #430704).

-------------------------------------------------------------------
Mon Sep 29 15:11:33 CEST 2008 - locilka@suse.cz

- Server scenarios work for i386, x86_64 archs only (bnc #430612).

-------------------------------------------------------------------
Mon Sep 29 14:56:45 CEST 2008 - kukuk@suse.de

- Replaced Minimal+Xen with Dom0.
- Removed xen_server from virtualization machine (bnc #429061).
- Added "XEN" suffix to Virtualization Host.

-------------------------------------------------------------------
Mon Sep 29 13:38:13 CEST 2008 - locilka@suse.cz

- Adding inst_lilo_convert to the update workflow (bnc #430579).

-------------------------------------------------------------------
Fri Sep 26 12:27:55 CEST 2008 - locilka@suse.cz

- Optimizing server_selections dialog layout (bnc #429977).
- Better text for installation initialization (bnc #428103).
- Better protection from removing the initial repository
  (bnc #429920).
- 2.17.15

-------------------------------------------------------------------
Thu Sep 25 14:33:36 CEST 2008 - juhliarik@suse.cz

- added calling kdump_finish to inst_finish.ycp (bnc #427732)

-------------------------------------------------------------------
Tue Sep 23 16:17:27 CEST 2008 - locilka@suse.cz

- Buggy SCR Agent run.get.suseconfig.modules replaced with
  .target.dir (bnc #429146).
- Added functionality to recover from failed read of previously
  used repositories in inst_upgrade_urls (bnc #429059).
- 2.17.14

-------------------------------------------------------------------
Mon Sep 22 16:14:54 CEST 2008 - locilka@suse.cz

- Fixed checking whether directory is mounted already (bnc #428368)

-------------------------------------------------------------------
Mon Sep 22 13:59:50 CEST 2008 - locilka@suse.cz

- KDE 3.5 moved to 'Others', removed KDE 3.5 description text.
- GNOME 2.22 changed to 2.24.
- Fixed Installation Mode dialog to show icons again (bnc #427344).
- 2.17.13

-------------------------------------------------------------------
Mon Sep 22 10:45:44 CEST 2008 - locilka@suse.cz

- Changing /sbin/udevtrigger & /sbin/udevsettle to /sbin/udevadm
  trigger & settle (bnc #427705).
- 2.17.12

-------------------------------------------------------------------
Thu Sep 18 10:35:32 CEST 2008 - locilka@suse.cz

- Definition of supported desktops added into SLES and SLED control
  files, added also default_desktop definition (bnc #427061).
- Added control file documentation for supported_desktops section.

-------------------------------------------------------------------
Fri Sep 12 15:01:46 CEST 2008 - locilka@suse.cz

- Disabling inst_suse_register in openSUSE control file
  (FATE #303458).

-------------------------------------------------------------------
Fri Sep 12 10:32:11 CEST 2008 - locilka@suse.cz

- Do not remove installation repository with the same URL as URL
  just being removed by inst_upgrade_urls (bnc #400823).
- 2.17.11

-------------------------------------------------------------------
Thu Sep 11 14:52:25 CEST 2008 - ug@suse.de

- deploy_image.desktop added (Fate #301321)
- deploy_image.rnc added

-------------------------------------------------------------------
Thu Sep 11 13:40:10 CEST 2008 - locilka@suse.cz

- Calling new client reipl_finish from yast2_inf_finish on s390
  (FATE #304960).

-------------------------------------------------------------------
Wed Sep 10 17:15:22 CEST 2008 - locilka@suse.cz

- Fixing control files to call 'inst_proposal' instead of
  'proposal' (bnc #425198).

-------------------------------------------------------------------
Wed Sep 10 15:53:44 CEST 2008 - locilka@suse.cz

- Desktop selection dialog definitions have been moved to control
  file (bnc #424678).
- 2.17.10

-------------------------------------------------------------------
Tue Sep  9 16:02:03 CEST 2008 - locilka@suse.cz

- Replacing usage of barexml with anyxml SCR  agent (bnc #424263).

-------------------------------------------------------------------
Mon Sep  8 17:49:11 CEST 2008 - locilka@suse.cz

- merged texts from proofread

-------------------------------------------------------------------
Mon Sep  8 15:57:09 CEST 2008 - locilka@suse.cz

- Added new AutoYaST client deploy_images_auto to support
  installation from images also in AutoYaST (FATE #301321).
- 2.17.9

-------------------------------------------------------------------
Fri Sep  5 12:45:00 CEST 2008 - locilka@suse.cz

- Some inst_finish steps are called in live installer only.
- Client vm_finish called only if yast2-vm is installed.
- Using WFM::ClientExists (new in yast2-core-2.17.10).
- Adjusted RPM dependencies.
- 2.17.8

-------------------------------------------------------------------
Thu Sep  4 15:02:01 CEST 2008 - sschober@suse.de

- cloning section in control.xml changed.

-------------------------------------------------------------------
Wed Sep 03 14:49:19 CEST 2008 - aschnell@suse.de

- adapted size values in control files to stricter parser in
  storage

-------------------------------------------------------------------
Tue Sep  2 15:20:09 CEST 2008 - locilka@suse.cz

- Using new <execute/> tag in control file to explicitly define
  a client to be called instead of guessing it from <name/> tag
  (openSUSE, SLED control files) (bnc #401319).
- Updated control files to call inst_prepareprogress to
  "Provide consistent progress during installation" (FATE #303860).
- All 'inst_proposal' calls changed to use the new 'execute'
  feature to have unique 'name's (needed for merging add-on control
  files).
- Adjusted RPM dependencies (FATE #303860).
- 2.17.7

-------------------------------------------------------------------
Tue Sep  2 11:10:01 CEST 2008 - visnov@suse.cz

- Use unified progressbar during installation (FATE #303860)

-------------------------------------------------------------------
Thu Aug 28 15:19:57 CEST 2008 - locilka@suse.cz

- Using new ButtonBox widget.
- Adjusted RPM dependencies.

-------------------------------------------------------------------
Thu Aug 21 13:01:40 CEST 2008 - jsuchome@suse.cz

- check for command line mode in inst_suseconfig (bnc#419132)

-------------------------------------------------------------------
Tue Aug 19 15:45:07 CEST 2008 - jsrain@suse.cz

- properly detect firstboot and do not destroy xorg.conf
  (bnc#354738)
- 2.17.6

-------------------------------------------------------------------
Fri Aug 15 10:41:24 CEST 2008 - locilka@suse.cz

- Added new globals->write_hostname_to_hosts control file option
  to configure the default for 127.0.0.2 issue (FATE #303875).
- 2.17.5

-------------------------------------------------------------------
Thu Aug 14 14:28:33 CEST 2008 - locilka@suse.cz

- Added documentation for add_on_products and its new format
  add_on_products.xml (FATE #303675).
- Fixed SCR Switch Debugger to show "Report Error" only once.

-------------------------------------------------------------------
Wed Aug 13 18:23:57 CEST 2008 - locilka@suse.cz

- Dropped some obsolete documentation.
- Started installation-features documentation (FATE #303675).
- Fixed building documentation for proposal-API.

-------------------------------------------------------------------
Tue Aug 12 10:28:24 CEST 2008 - locilka@suse.cz

- Added documentation and example for list of files to be copied
  from the previous installation.
- 2.17.4

-------------------------------------------------------------------
Mon Aug 11 17:35:47 CEST 2008 - locilka@suse.cz

- List of files to be copied from the previous installation moved
  to control file, added new API to define own list (module
  SystemFilesCopy) (FATE #305019).
- Adapted control files.

-------------------------------------------------------------------
Mon Aug 11 10:06:02 CEST 2008 - locilka@suse.cz

- Fixed WFM::Execute to use .local instead of .target in
  copy_files_finish script.

-------------------------------------------------------------------
Thu Aug  7 16:40:32 CEST 2008 - locilka@suse.cz

- Added new client inst_scenarios to offer main scenarios of the
  newly installed system.
- Configuration for inst_scenarios is defined in control file (Only
  SLES so far), client added into SLES workflow.
- Extended control file documentation (All FATE #304373).
- 2.17.3

-------------------------------------------------------------------
Wed Aug  6 13:54:07 CEST 2008 - locilka@suse.cz

- New control file entry globals->enable_kdump (default value)
  (FATE #303893).
- Adjusted control file documentation.

-------------------------------------------------------------------
Tue Aug  5 11:48:44 CEST 2008 - locilka@suse.cz

- Calling reiplauto client in SLES control file before reboot
  (FATE #304940).
- Running SCR Switch Debugger unconditionally if switching to
  installed system fails (bnc #411832).

-------------------------------------------------------------------
Mon Aug 04 16:22:55 CEST 2008 - aschnell@suse.de

- improved text during ssh installation (bnc #411079)

-------------------------------------------------------------------
Mon Aug  4 10:39:41 CEST 2008 - locilka@suse.cz

- Added kdump proposal to SLES control file (FATE #303893).

-------------------------------------------------------------------
Thu Jul 24 13:21:14 CEST 2008 - locilka@suse.cz

- Using button label "License Translations..." in complex welcome
  dialog (bnc #400616).
- SLES and SLED control files adapted to features added in 11.0.
- Added Automatic Configuration support into SLED (FATE #303396).

-------------------------------------------------------------------
Tue Jul 15 16:59:38 CEST 2008 - aschnell@suse.de

- fixed vnc connect message during installation (bnc #395834)
- 2.17.2

-------------------------------------------------------------------
Tue Jul 15 09:54:48 CEST 2008 - locilka@suse.cz

- Not only DPMS->off, but also screen-saver->off (FATE #304395).
- Added new control file feature globals->rle_offer_rulevel_4
  plus control file documentation (FATE #303798).

-------------------------------------------------------------------
Mon Jul 14 15:15:15 CEST 2008 - locilka@suse.cz

- Base-product license directory moved to control file
  (base_product_license_directory) (FATE #304865).
- Copying licenses to the system in copy_files_finish.
- Reading the license directory in inst_license.
- Icons for AC steps defined in control file.
- Adjusting DPMS 'off' when installation starts, DPMS 'on' when
  finishes (FATE #304395).
- Icons for inst_finish.
- 2.17.1

-------------------------------------------------------------------
Fri Jul 11 11:11:11 CEST 2008 - locilka@suse.cz

- Added documentation for AC Setup and for texts in control file.

-------------------------------------------------------------------
Thu Jul 10 17:48:59 CEST 2008 - locilka@suse.cz

- Settings for Automatic Configuration moved to control file
  because of code reuse for different AC in first boot
  (FATE #303939).

-------------------------------------------------------------------
Thu Jul 10 13:31:00 CEST 2008 - locilka@suse.cz

- Only directories in release-notes directory are considered to be
  real release notes (bnc #407922).
- 2.17.0

-------------------------------------------------------------------
Wed Jul  9 17:09:15 CEST 2008 - mvidner@suse.cz

- Fixed building in a prefix (/etc).

-------------------------------------------------------------------
Wed Jul  9 15:12:53 CEST 2008 - locilka@suse.cz

- Initializing the 'use_automatic_configuration' in first-stage
  installation worker (bnc #404122).
- Adjusted dependency on autoyast2-installation bacause of new
  function AutoinstConfig::getProposalList().

-------------------------------------------------------------------
Thu Jun 26 16:43:32 CEST 2008 - locilka@suse.cz

- Fixed help text for deploying images (bnc #391086).
- Fixed 'Do not panic!' text (bnc #388251).

-------------------------------------------------------------------
Wed Jun 25 16:44:33 CEST 2008 - ug@suse.de

- proposal selection possible via autoyast profile (fate#302946)

-------------------------------------------------------------------
Tue Jun 17 14:23:04 CEST 2008 - lslezak@suse.cz

- use Pkg::SourceSaveAll() instead of Pkg::SourceFinishAll()
  (bnc#395738)

-------------------------------------------------------------------
Fri Jun 13 15:37:24 CEST 2008 - locilka@suse.cz

- Removing Pkg//Source and Target finish from inst_inc_all that
  had been saving sources also in case of aborting the installation
  and moving it to inst_congratulate and umount_finish
  (bnc #398315).
- Freeing internal variables in ImageInstallation module after
  images are deployed (bnc #395030).

-------------------------------------------------------------------
Thu Jun 12 16:33:24 CEST 2008 - locilka@suse.cz

- Special mounts (such as /proc) are never remounted read-only
  in umount_finish anymore (bnc #395034)
- Added progress for adding / removing repositories in
  inst_upgrade_urls client (bnc #399223)

-------------------------------------------------------------------
Wed Jun  4 11:57:07 CEST 2008 - locilka@suse.cz

- Copying /license.tar.gz to /etc/YaST2/license/ (bnc #396444).
- Initial mouse probing has been disabled (bnc #395426).

-------------------------------------------------------------------
Tue Jun  3 13:44:56 CEST 2008 - locilka@suse.cz

- Umounting temporary directory in inst_pre_install (if already
  mounted) before new mount is called.
- Always use --numeric-owner (always use numbers for user/group
  names) when deploying images (bnc #396689).

-------------------------------------------------------------------
Mon Jun  2 12:33:57 CEST 2008 - locilka@suse.cz

- Return `next when going back to the automatic configuration
  dialog instead of returning `auto that would finish YaST and
  never start it again (bnc #395098).
- 2.16.49

-------------------------------------------------------------------
Wed May 28 16:23:22 CEST 2008 - ug@suse.de

- timeout in case of hardware probing problems
  when autoyast is in use (especially for harddisk Reports)
  bnc#395099
- 2.16.48

-------------------------------------------------------------------
Mon May 19 09:29:15 CEST 2008 - locilka@suse.cz

- Creating SuSEConfig hook file at installation_settings_finish
  in case of update. The file has to be created to force the
  SuSEConfig run on first boot (bnc #390930).
- Workaround for as-big-dialog-as-possible in License Agreement
  dialog (bnc #385257).
- Adding FACTORY repositories with priority 120, update source with
  priority 20 (bnc #392039).
- 2.16.47

-------------------------------------------------------------------
Fri May 16 16:40:22 CEST 2008 - jsrain@suse.cz

- added categories Settings and System into desktop file
  (bnc #382778)

-------------------------------------------------------------------
Thu May 15 13:13:13 CEST 2008 - locilka@suse.cz

- Changed dialog content for starting the installation
  (bnc #390614).
- Fixed sorting of repositories offered during upgrade to sort by
  repository name (bnc #390612).
- 2.16.46

-------------------------------------------------------------------
Thu May 15 10:32:09 CEST 2008 - jsuchome@suse.cz

- sort keyboard list according to translated items (bnc #390610)

-------------------------------------------------------------------
Wed May 14 15:22:50 CEST 2008 - kmachalkova@suse.cz

- inst_hostname client added to automatic configuration scripts -
  needed to generate random hostname and 127.0.0.2 line in
  /etc/hosts (bnc #383336)

-------------------------------------------------------------------
Wed May 14 14:29:21 CEST 2008 - jsrain@suse.cz

- use process agent instead of background agent when installing
  live image (bnc #384960)
- 2.16.45

-------------------------------------------------------------------
Mon May 12 15:10:50 CEST 2008 - locilka@suse.cz

- Added help to "Image Deployment" (bnc #388665).

-------------------------------------------------------------------
Tue May  6 17:37:22 CEST 2008 - locilka@suse.cz

- When reusing the old repositories during upgrade, copying also
  'autorefresh' and 'alias' (bnc #387261).
- Added software->dropped_packages into the control file to replace
  'delete old packages' (bnc #300540).
- 2.16.44

-------------------------------------------------------------------
Mon May  5 13:26:27 CEST 2008 - locilka@suse.cz

- Typofix (bnc #386606).

-------------------------------------------------------------------
Fri May  2 22:27:21 CEST 2008 - mzugec@suse.cz

- Don't stop network (by killing dhcpcd) at the end of 1.st stage
  (bnc #386588)

-------------------------------------------------------------------
Wed Apr 30 12:07:45 CEST 2008 - locilka@suse.cz

- Adding name and alias tags to extrasources (irc #yast/today).
- 2.16.43

-------------------------------------------------------------------
Wed Apr 30 10:24:19 CEST 2008 - locilka@suse.cz

- Making automatic installation more robust (bnc #384972).
- 2.16.42

-------------------------------------------------------------------
Tue Apr 29 12:59:49 CEST 2008 - locilka@suse.cz

- Disabling Progress when calling inst_finish scripts.

-------------------------------------------------------------------
Mon Apr 28 11:42:21 CEST 2008 - locilka@suse.cz

- Handling KDE3 vs KDE4 in default logon and window managers
  (bnc #381821).
- Optional and extra URLs moved to control file as well as default
  update repository (bnc #381360).
- Added possibility to abort installation during image deployment
  (bnc #382326).
- Progress for inst_proposal.
- 2.16.41

-------------------------------------------------------------------
Fri Apr 25 18:15:09 CEST 2008 - locilka@suse.cz

- New desktop selection dialog (bnc #379157).
- 2.16.40

-------------------------------------------------------------------
Thu Apr 24 14:54:53 CEST 2008 - locilka@suse.cz

- New  better shiny unified progress for image deployment.
- Showing also the just-handled image name (bnc #381188).
- 2.16.39

-------------------------------------------------------------------
Wed Apr 23 15:10:24 CEST 2008 - locilka@suse.cz

- Enabling inst_suseconfig in Automatic configuration (bnc #381751)
- Fixed run_df agent to ignore read errors on rootfs (bnc #382733)

-------------------------------------------------------------------
Tue Apr 22 18:46:51 CEST 2008 - locilka@suse.cz

- Adjusting automatic configuration UI to use two progress bars
  instead of one.

-------------------------------------------------------------------
Tue Apr 22 12:26:52 CEST 2008 - locilka@suse.cz

- Fixed filtering-out already registered repos (bnc #379051).
- Client inst_prepare_image moved to installation proposal make
  disabling 'installation from images' easy (bnc #381234).
- 2.16.38

-------------------------------------------------------------------
Mon Apr 21 15:28:24 CEST 2008 - locilka@suse.cz

- Calling 'xset r off' & 'xset m 1' (bnc #376945).
- Better help for Automatic configuration (bnc #381904).

-------------------------------------------------------------------
Mon Apr 21 14:48:58 CEST 2008 - locilka@suse.cz

- Using new DefaultDesktop::SelectedDesktops for writing the
  display manager configuration.

-------------------------------------------------------------------
Fri Apr 18 16:17:54 CEST 2008 - locilka@suse.cz

- Calling 'xset -r off' at the beginning of installation (both
  first and second stage) in X on XEN (bnc #376945).

-------------------------------------------------------------------
Fri Apr 18 16:01:13 CEST 2008 - juhliarik@suse.cz

- Added text for using kexec (yast_inf_finish.ycp)

-------------------------------------------------------------------
Thu Apr 17 17:15:02 CEST 2008 - locilka@suse.cz

- Added more debugging messages into ImageInstallation module.

-------------------------------------------------------------------
Thu Apr 17 14:01:46 CEST 2008 - locilka@suse.cz

- Added image-downloading progress (reusing existent progress bar).
- 2.16.37

-------------------------------------------------------------------
Wed Apr 16 14:20:06 CEST 2008 - locilka@suse.cz

- Running runlevel proposal after software proposal (bnc #380141).
- Using new possibility to disable and then reenable package
  callbacks (system_analysis, deploy_images).

-------------------------------------------------------------------
Tue Apr 15 11:45:18 CEST 2008 - locilka@suse.cz

- ImageInstallation tries to find details-<arch>.xml, then
  details.xml to provide useful progress while deploying images.
- 2.16.36

-------------------------------------------------------------------
Tue Apr 15 10:22:04 CEST 2008 - mvidner@suse.cz

- Enable printing the last few debugging log messages in the crash
  handler, even if Y2DEBUG is not set (fate#302166).
- 2.16.35

-------------------------------------------------------------------
Mon Apr 14 16:44:09 CEST 2008 - locilka@suse.cz

- Fixed typo in inst_network_check (bnc #379491).
- Fixed help for inst_mode (bnc #374360).

-------------------------------------------------------------------
Mon Apr 14 13:54:42 CEST 2008 - locilka@suse.cz

- Modifying SystemFilesCopy::CopyFilesToSystem to newly accept
  a parameter which defines where to extract cached files
  (fate #302980).
- Caching system files in the System Analysis dialog.
- Some better texts (bnc #377959).
- Better text for Software Selection dialog (bnc #379157).
- 2.16.34

-------------------------------------------------------------------
Fri Apr 11 18:21:53 CEST 2008 - locilka@suse.cz

- Changing Accept buttons to Install, Update and OK (FATE #120373).

-------------------------------------------------------------------
Fri Apr 11 17:55:32 CEST 2008 - locilka@suse.cz

- Added another per-image progress into the Installation images
  deployment (it requires details.xml).
- 2.16.33

-------------------------------------------------------------------
Fri Apr 11 15:33:17 CEST 2008 - juhliarik@suse.cz

- Added loading kernel via kexec (fate #303395)

-------------------------------------------------------------------
Thu Apr 10 12:02:07 CEST 2008 - locilka@suse.cz

- Filtering installation imagesets using the default architecture.
- Installation from images sets the download area (SourceManager).
- Removing image after it is deployed.
- Preparing image installation dialog for two progress-bars.
- 2.16.32

-------------------------------------------------------------------
Wed Apr  9 16:39:36 CEST 2008 - jsrain@suse.cz

- handle compressed logs properly at the end of first stage
  installation (fate #300637)
- 2.16.31

-------------------------------------------------------------------
Tue Apr  8 19:40:58 CEST 2008 - locilka@suse.cz

- Adjusted control file to sort installation overview via
  presentation_order and propose it via the real appearance.
- Fixed selecting the right imageset - the rule is currently that
  all patterns in imageset must be selected for installation
  (bnc #378032).

-------------------------------------------------------------------
Mon Apr  7 15:20:14 CEST 2008 - locilka@suse.cz

- Added new control file entry kexec_reboot that defines whether
  kexec should be used instead of reboot at the end of the first
  stage installation (FATE #303395).

-------------------------------------------------------------------
Fri Apr  4 17:02:23 CEST 2008 - locilka@suse.cz

- Improved user-feedback during automatic configuration.
- 2.16.30

-------------------------------------------------------------------
Fri Apr  4 14:06:22 CEST 2008 - jsrain@suse.cz

- added restart handling for live installation

-------------------------------------------------------------------
Wed Apr  3 16:40:16 CEST 2008 - locilka@suse.cz

- Removed Winkeys support during installation (bnc 376248).
- Fixed the decision-making process which images fits the best.
- Added new control file entries to adjust the Community
  Repositories and Add-Ons during installation.
- Cosmetic changes when initializing the wizard steps according to
  control file.
- Fixed untarring bzip2 or gzip-based images.
- Changed instalation from images to count the best image-set
  from patterns (list of patterns in image-set) in images.xml.
- 2.16.29

-------------------------------------------------------------------
Tue Apr  1 13:12:00 CEST 2008 - locilka@suse.cz

- Automatic configuration can be newly defined by control file. Two
  new variables have been added enable_autoconfiguration and
  autoconfiguration_default.
- New functionality to select the best-matching image for image
  installation if more than one fit.
- 2.16.28

-------------------------------------------------------------------
Tue Apr  1 12:36:52 CEST 2008 - jsrain@suse.cz

- added live installation workflow to default control file
- updated inst_finish clients handling for live installation

-------------------------------------------------------------------
Tue Apr  1 10:15:34 CEST 2008 - jsrain@suse.cz

- merged texts from proofread

-------------------------------------------------------------------
Mon Mar 31 16:42:40 CEST 2008 - locilka@suse.cz

- There are currently two possible patterns/desktops that can use
  kdm: kde4-kdm and kdebase3-kdm (bnc #372506).

-------------------------------------------------------------------
Fri Mar 28 13:33:31 CET 2008 - locilka@suse.cz

- Automatic configuration has been moved from the end of the first
  stage to the second stage. It's non-interactive (FATE #303396).
- Fixed installation from images (FATE #303554).
- ImageInstallation can newly handle .lzma images.
- 2.16.27

-------------------------------------------------------------------
Thu Mar 27 13:37:02 CET 2008 - locilka@suse.cz

- Fixed ZMD service handling, the correct name is novell-zmd
  (bnc #356655).

-------------------------------------------------------------------
Wed Mar 26 11:21:18 CET 2008 - locilka@suse.cz

- Added new entry to control file root_password_as_first_user to
  make it configurable (bnc #359115 comment #14).
- Control file modified to call installation-from-images clients.

-------------------------------------------------------------------
Tue Mar 25 13:12:39 CET 2008 - locilka@suse.cz

- Using Image-Installation clients (done by jsrain).
- Store/Restore resolvable-state functions added into
  ImageInstallation module.

-------------------------------------------------------------------
Fri Mar 21 10:48:20 CET 2008 - locilka@suse.cz

- Dropping keep_installed_patches support from control file as it
  is currently handled by libzypp itself (bnc #349533).

-------------------------------------------------------------------
Thu Mar 20 10:27:09 CET 2008 - locilka@suse.cz

- Added system_settings_finish call to the inst_finish
  (bnc #340733).

-------------------------------------------------------------------
Wed Mar 19 17:27:30 CET 2008 - locilka@suse.cz

- Agent anyxml has been renamed to barexml as it can't really read
  all possible XML files (bnc #366867)

-------------------------------------------------------------------
Wed Mar 19 13:53:05 CET 2008 - locilka@suse.cz

- When checking whether to run the second stage, considering also
  autoinstallation, not only installation (bnc #372322).
- 2.16.26

-------------------------------------------------------------------
Tue Mar 18 18:19:00 CET 2008 - locilka@suse.cz

- Fixed writing disabled modules and proposals during the
  inst_finish run (bnc #364066).
- Calling pre_umount_finish also in AutoYaST (bnc #372322).
- 2.16.25

-------------------------------------------------------------------
Mon Mar 17 12:43:32 CET 2008 - jsrain@suse.cz

- added 'StartupNotify=true' to the desktop file (bnc #304964)

-------------------------------------------------------------------
Mon Mar 17 11:04:38 CET 2008 - locilka@suse.cz

- Automatic configuration is now disabled for mode update.
- The whole second stage in now disabled for mode update.
- Added help text for "Use Automatic Configuration" check-box.
- 2.16.24

-------------------------------------------------------------------
Fri Mar 14 15:02:27 CET 2008 - locilka@suse.cz

- Added possibility to run automatic configuration instead of the
  whole second stage installation (fate #303396).
- Adjusted RPM dependencies.
- Creating and removing the file runme_at_boot is currently handled
  by YaST (YCP) installation scripts.
- Added new client inst_rpmcopy_secondstage that calls inst_rpmcopy
  because of DisabledModules disabling both first and second stage
  occurency of that script.
- Changed control file to call the new script in second stage.
- 2.16.23

-------------------------------------------------------------------
Mon Mar 10 11:25:57 CET 2008 - locilka@suse.cz

- Disabling the window menu in IceWM preferences to make the
  inst-sys 600 kB smaller (*.mo files). Thanks to mmarek.

-------------------------------------------------------------------
Fri Mar  7 11:35:29 CET 2008 - jsuchome@suse.cz

- control.openSUSE.xml: country_simple is for keyboard and language,
  not for timezone
- added 1st stage step for root password dialog (fate#302980)
- 2.16.22

-------------------------------------------------------------------
Thu Mar 06 10:57:42 CET 2008 - aschnell@suse.de

- call rcnetwork with option onboot during start of second stage
  (bnc #363423)
- 2.16.21

-------------------------------------------------------------------
Wed Mar  5 18:52:30 CET 2008 - locilka@suse.cz

- Remember (first stage) and restore (second stage) DisabledModules
  (bnc #364066).
- 2.16.20

-------------------------------------------------------------------
Wed Mar  5 16:30:22 CET 2008 - locilka@suse.cz

- Using client country_simple instead of timezone and language in
  the installation overview (FATE #302980).
- Using new users client in that overview too (FATE #302980).
- Do not remove already registered installation repositories during
  upgrade if they match the old repositories on system
  (bnc #360109).

-------------------------------------------------------------------
Mon Mar  3 21:12:25 CET 2008 - coolo@suse.de

- trying to change defaults for running gdb (arvin's patch)

-------------------------------------------------------------------
Mon Mar  3 15:17:23 CET 2008 - locilka@suse.cz

- Requiring the latest Language::Set functionality by RPM deps.

-------------------------------------------------------------------
Tue Feb 26 12:39:37 CET 2008 - jsuchome@suse.cz

- functionality of integrate_translation_extension.ycp moved into
  Language::Set, inst_complex_welcome adapted (F#302955)

-------------------------------------------------------------------
Fri Feb 22 11:27:13 CET 2008 - locilka@suse.cz

- "iscsi-client" added into modules to clone (bnc #363229 c#1).
- Removing focus from release notes content to make the default
  button focussed instead (bnc #363976).

-------------------------------------------------------------------
Thu Feb 21 06:26:22 CET 2008 - coolo@suse.de

- don't repeat the header

-------------------------------------------------------------------
Wed Feb 20 10:35:04 CET 2008 - locilka@suse.cz

- Showing release notes in tabs only if more than one product is
  installed (bnc #359137).
- Added better text for the complex welcome dialog (bnc #359528).
- Adjusted RPM dependencies (new Language API, see below).
- 2.16.19

-------------------------------------------------------------------
Wed Feb 20 10:24:26 CET 2008 - jsuchome@suse.cz

- inst_complex_welcome: save keyboard settings (bnc #360559),
  use the API from Language.ycp for generating items

-------------------------------------------------------------------
Fri Feb 15 14:28:45 CET 2008 - jsrain@suse.cz

- updated image-based installatoin not to use any hardcoded
  image names

-------------------------------------------------------------------
Thu Feb 14 11:20:04 CET 2008 - locilka@suse.cz

- Function FileSystemCopy from live-installer has been moved
  to ImageInstallation module (installation).
- Adjusted RPM dependencies (Installation module in yast2).

-------------------------------------------------------------------
Wed Feb 13 14:18:16 CET 2008 - jsrain@suse.cz

- added handling of update initiated from running system

-------------------------------------------------------------------
Tue Feb 12 10:26:15 CET 2008 - locilka@suse.cz

- Added new update_wizard_steps YCP client for easy updating or
  redrawing installation wizard steps from other modules.

-------------------------------------------------------------------
Mon Feb 11 18:28:00 CET 2008 - locilka@suse.cz

- Installation clients 'auth', 'user', and 'root' have been
  disabled by default. First-stage users will enable them only
  if needed.

-------------------------------------------------------------------
Fri Feb 08 13:06:19 CET 2008 - aschnell@suse.de

- during installation allow yast to be started from gdb with
  Y2GDB=1 on kernel command line (fate #302346)

-------------------------------------------------------------------
Fri Feb  8 10:37:02 CET 2008 - locilka@suse.cz

- Umount(s) used with -l and -f params.

-------------------------------------------------------------------
Thu Feb  7 14:19:11 CET 2008 - locilka@suse.cz

- Functionality that integrates the just-selected language
  translation has been moved to integrate_translation_extension
  client to make it available for other modules.
- New label for "Show in Fullscreen" button to better match what
  it really does (bnc #359527).
- Module InstExtensionImage moved to yast2.
- Added new disintegrate_all_extensions client that is called at
  the end of the initial installation to umount and remove all
  integrated inst-sys extensions.
- 2.16.18

-------------------------------------------------------------------
Wed Feb  6 13:23:35 CET 2008 - locilka@suse.cz

- Better /lbin/wget handling in InstExtensionImage.
- Speed-up inst_complex_welcome optimalizations (e.g., skipping
  downloading extension already by Linuxrc)

-------------------------------------------------------------------
Tue Feb  5 16:04:15 CET 2008 - locilka@suse.cz

- Squashfs image needs to be mounted using '-o loop'.
- Displaying busy cursor when downloading the extension.
- 2.16.17

-------------------------------------------------------------------
Mon Feb  4 19:04:29 CET 2008 - locilka@suse.cz

- Modular inst-sys used for localizations (FATE #302955).
- Tabs have been removed from installation proposal.
- 2.16.16

-------------------------------------------------------------------
Fri Feb  1 16:08:26 CET 2008 - locilka@suse.cz

- Added new InstExtensionImage module for integration of modular
  inst-sys images on-the-fly (FATE #302955).

-------------------------------------------------------------------
Thu Jan 31 19:05:49 CET 2008 - aschnell@suse.de

- reflect init-script rename from suse-blinux to sbl
- 2.16.15

-------------------------------------------------------------------
Thu Jan 31 15:02:56 CET 2008 - jsuchome@suse.cz

- call users_finish.ycp from inst_finish.ycp (FATE #302980)

-------------------------------------------------------------------
Thu Jan 31 12:58:42 CET 2008 - locilka@suse.cz

- Fixed inst_restore_settings client: NetworkDevices are now
  NetworkInterfaces.
- 2.16.14

-------------------------------------------------------------------
Thu Jan 31 11:14:46 CET 2008 - locilka@suse.cz

- Added docu. for *_finish scripts (needed for FATE #302980).
- Welcome dialog can newly show the license according to the just
  selected language and also show other lozalizations if needed.
- 2.16.13

-------------------------------------------------------------------
Wed Jan 30 15:22:29 CET 2008 - aschnell@suse.de

- Use icewm instead of fvwm during installation (bnc #357240)
- 2.16.12

-------------------------------------------------------------------
Wed Jan 30 14:15:50 CET 2008 - fehr@suse.de

- Add installation step for disk partitioning between time zone
  and software selection
- put user config after disk partitioning

-------------------------------------------------------------------
Wed Jan 30 09:51:42 CET 2008 - locilka@suse.cz

- Added -noreset option to the VNC startup script (bnc #351338).
- Added inst_user_first.ycp call to the control file right before
  the installation proposal.
- Fixed visibility of ZMD Turnoff checkbox (bnc #356655).

-------------------------------------------------------------------
Tue Jan 29 17:34:03 CET 2008 - locilka@suse.cz

- New desktop selection dialog without system task combo-boxes.
  System selection with icons (bnc #356926).
- More UI checking in dialogs.
- Unified DefaultDesktop module and software/desktop selection
  dialog in installation.

-------------------------------------------------------------------
Mon Jan 28 13:00:19 CET 2008 - aschnell@suse.de

- support Qt and Gtk frontend in startup scripts
- hack for key-autorepeat during installation (bnc #346186)
- 2.16.11

-------------------------------------------------------------------
Fri Jan 25 13:35:13 CET 2008 - locilka@suse.cz

- Reduced Wizard redrawing in the installation workflow.

-------------------------------------------------------------------
Thu Jan 24 15:21:39 CET 2008 - aschnell@suse.de

- start service brld before suse-blinux (bug #354769)
- 2.16.10

-------------------------------------------------------------------
Mon Jan 21 11:05:16 CET 2008 - kmachalkova@suse.cz

- Re-enabled thread support for ncurses UI in YaST2.call
  (bug #164999, FaTE #301899)

-------------------------------------------------------------------
Mon Jan 21 10:53:50 CET 2008 - locilka@suse.cz

- Release Notes UI facelifting.
- Splitting Welcome script dialog single-loop into functions.

-------------------------------------------------------------------
Wed Jan 16 15:49:59 CET 2008 - locilka@suse.cz

- Calling SetPackageLocale and SetTextLocale in the initial
  installation dialog (selecting language) (#354133).

-------------------------------------------------------------------
Mon Jan 14 13:39:00 CET 2008 - locilka@suse.cz

- Added new Language/Keyboard/License dialog (FATE #302957).
- Updated control files.
- 2.16.9

-------------------------------------------------------------------
Thu Jan 10 14:08:17 CET 2008 - locilka@suse.cz

- Extended system type and software selection dialog. Added base
  pattern (selected desktop) description, helps, default status
  for secondary selections, ...
- Added possibility to control visibility of Online Repositories
  via the installation control file (hidden by default).
- Added more control-file documentation.

-------------------------------------------------------------------
Tue Dec 18 16:54:39 CET 2007 - locilka@suse.cz

- Added new desktop and software selection dialog.
- 2.16.8

-------------------------------------------------------------------
Mon Dec 17 11:08:42 CET 2007 - locilka@suse.cz

- Hidden Mouse-probing busy popup.
- New YCP module InstData stores the installation data that should
  be shared among the installation clients.
- Installation repository initialization moved to the unified
  progress when probing the system.
- System analysis has been split into two scripts: inst_mode and
  inst_system_analysis to make the maintenance easier (also in
  control file).
- 2.16.7

-------------------------------------------------------------------
Thu Dec 13 14:25:30 CET 2007 - locilka@suse.cz

- Added a possibility to stop and disable the ZMD service in the
  last (congratulate) dialog of installation (FATE #302495).
- Adjusted the SLES control file: module arguments
  'show_zmd_turnoff_checkbox' and 'zmd_turnoff_default_state'.

-------------------------------------------------------------------
Mon Dec 10 12:13:14 CET 2007 - locilka@suse.cz

- Removed dependency on yast2-country, added dependency on
  yast2-country-data.

-------------------------------------------------------------------
Wed Dec  5 11:13:05 CET 2007 - mzugec@suse.cz

- description says network cards are wireless (#346133)

-------------------------------------------------------------------
Mon Dec  3 16:49:46 CET 2007 - locilka@suse.cz

- Installation Mode dialog adapted to new bright and better mod_UI.
- Using informative icon in some inst_network_check script.
- 2.16.6

-------------------------------------------------------------------
Mon Dec  3 14:34:38 CET 2007 - locilka@suse.cz

- Installation Mode dialog adapted to new mod-UI and to new
  Image-Dimming support in UI.

-------------------------------------------------------------------
Thu Nov 29 16:27:59 CET 2007 - locilka@suse.cz

- Using Progress::NewProgressIcons to show icons during the network
  setup in first stage and during system probing.

-------------------------------------------------------------------
Tue Nov 27 19:14:15 CET 2007 - sh@suse.de

- Use string ID "contents" rather than YCPSymbol `contents
  for Wizard ReplacePoint
- 2.16.5

-------------------------------------------------------------------
Fri Nov 23 13:36:54 CET 2007 - locilka@suse.cz

- Using translations for inst_finish steps (#343783).
- 2.16.4

-------------------------------------------------------------------
Tue Nov 20 11:08:23 CET 2007 - locilka@suse.cz

- Shutting down all dhcpcd clients when reconfiguring network in
  the first stage and when finishing the installation (#308577).
- 'Copy 70-persistent-cd.rules' functionality has been moved here
  from yast2-network (#328126).

-------------------------------------------------------------------
Mon Nov 19 15:35:10 CET 2007 - locilka@suse.cz

- Fixed busy texts for restarting YaST vs. finishing the instal.
- Unified used terminology (repositories) (FATE #302970).

-------------------------------------------------------------------
Tue Nov 13 13:54:13 CET 2007 - locilka@suse.cz

- Script copy_files_finish.ycp cleaned up.

-------------------------------------------------------------------
Fri Nov  9 13:30:34 CET 2007 - locilka@suse.cz

- Boot Installed System option has been removed (#327505).
- Installation Mode dialog has been redesigned using
  self-descriptive icons for all options.
- Return value from inst_repair is evaluated, error is reported in
  case of failure.
- 2.16.3

-------------------------------------------------------------------
Fri Nov  2 16:31:06 CET 2007 - locilka@suse.cz

- Adjusted RPM dependencies (Internet module has been moved from
  yast2-network to yast2).

-------------------------------------------------------------------
Tue Oct 30 17:26:51 CET 2007 - locilka@suse.cz

- Modules Hotplug and HwStatus moved to yast2.rpm to remove
  dependency of storage on installation.
- 2.16.2

-------------------------------------------------------------------
Wed Oct 24 16:32:41 CEST 2007 - locilka@suse.cz

- Changes in StorageDevice module API (#335582).
- 2.16.1

-------------------------------------------------------------------
Mon Oct 15 16:00:06 CEST 2007 - locilka@suse.cz

- Abort the installation instead of halting the system in case of
  declining the license when installing from LiveCD (#330730).

-------------------------------------------------------------------
Thu Oct 11 15:00:03 CEST 2007 - jsrain@suse.cz

- show release notes properly in live installation (#332862)

-------------------------------------------------------------------
Wed Oct  3 17:50:11 CEST 2007 - locilka@suse.cz

- Added "Network Type" information to the First Stage Network Setup
- 2.16.0

-------------------------------------------------------------------
Wed Oct  3 09:53:55 CEST 2007 - mvidner@suse.cz

- Do not try to package COPYRIGHT.english, it is gone from
  devtools (#299144).

-------------------------------------------------------------------
Tue Oct  2 16:04:55 CEST 2007 - ug@suse.de

- typo fixed (#328172)

-------------------------------------------------------------------
Mon Sep 24 16:43:11 CEST 2007 - locilka@suse.cz

- Changed default delete_old_packages back to 'true' after finding
  and fixing all remaining issues with 'false' (changed by coolo)
- Added new option 'online_repos_preselected' into the control file
  to make default status of Online Repositories easily configurable
  (#327791).
- Initializing the default behavior of Online Repositories in
  inst_features according to the control file (#327791).
- 2.15.54

-------------------------------------------------------------------
Fri Sep 21 16:35:18 CEST 2007 - locilka@suse.cz

- Start dhcpcd using WFM instead of SCR (#326342).
- 2.15.53

-------------------------------------------------------------------
Fri Sep 21 09:53:37 CEST 2007 - locilka@suse.cz

- When normal umount at the end of the installation fails, try
  at least: sync, remount read-only, umount --force.
- Report all services running in the installation directory
  (both #326478).
- 2.15.52

-------------------------------------------------------------------
Thu Sep 20 12:23:01 CEST 2007 - locilka@suse.cz

- Changed inst_upgrade_urls to add sources not enabled during the
  upgrade in a disabled state instead of ignoring them (#326342).
- 2.15.51

-------------------------------------------------------------------
Tue Sep 18 19:50:52 CEST 2007 - locilka@suse.cz

- Fixed tar syntax: --ignore-failed-read param. position (#326055).
- 2.15.50

-------------------------------------------------------------------
Thu Sep 13 16:18:30 CEST 2007 - locilka@suse.cz

- Fixed inst_upgrade_urls to re-register sources with their
  repository names taken from the upgraded system (#310209).
- 2.15.49

-------------------------------------------------------------------
Tue Sep 11 20:03:02 CEST 2007 - aschnell@suse.de

- don't swapoff after 1st stage installation (bug #308121)
- 2.15.48

-------------------------------------------------------------------
Tue Sep 11 11:07:20 CEST 2007 - locilka@suse.cz

- Calling ntp-client_finish instead of ntp_client_finish in the
  inst_finish script (#309430).

-------------------------------------------------------------------
Wed Sep  5 14:48:33 CEST 2007 - locilka@suse.cz

- Reinitializing variable for skipping add-on-related clients with
  its default value in inst_system_analysis (#305554).
- 2.15.47

-------------------------------------------------------------------
Wed Sep  5 13:24:32 CEST 2007 - jsrain@suse.cz

- removed inst_fam.ycp (also from control files) (#307378)

-------------------------------------------------------------------
Mon Sep  3 12:45:41 CEST 2007 - locilka@suse.cz

- Creating symlinks to .curlrc and .wgetrc files from the root.
- Adjusting RPM dependencies (yast2-core, new builtin 'setenv').
- Adjusting ENV variables with proxy settings (all three #305163).
- Writing also proxy setting into Install.inf (#298001#c5).
- 2.15.46

-------------------------------------------------------------------
Fri Aug 31 16:26:07 CEST 2007 - locilka@suse.cz

- Calling ntp_client_finish client at the end of the installation
  (#299238#c9).
- 2.15.45

-------------------------------------------------------------------
Fri Aug 24 09:25:53 CEST 2007 - locilka@suse.cz

- Changing forgotten "catalogs" to "initializing..." (#302384).
- 2.15.44

-------------------------------------------------------------------
Tue Aug 21 16:10:16 CEST 2007 - locilka@suse.cz

- Fixed evaluating of "enabled" tag in map of repositories in
  inst_upgrade_urls (#300901).
- Added ssh_host_dsa_key ssh_host_dsa_key.pub ssh_host_rsa_key
  ssh_host_rsa_key.pub to be optionally copied as well as the SSH1
  keys (#298798).
- Allowing to abort the "System Probing" dialog (#298049).
- 2.15.43

-------------------------------------------------------------------
Wed Aug 15 17:30:06 CEST 2007 - mzugec@suse.cz

- mark string for translation (#300268)

-------------------------------------------------------------------
Fri Aug 10 11:19:36 CEST 2007 - locilka@suse.cz

- Using "Online Repositories" for Internet/Web-based/Additional/...
  repositories downloaded from web during the first stage
  installation (#296407).
- 2.15.42

-------------------------------------------------------------------
Wed Aug  8 12:35:28 CEST 2007 - jsrain@suse.cz

- show reboot message within live installation without timeout
  (#297691)
- 2.15.41

-------------------------------------------------------------------
Mon Aug  6 08:58:02 CEST 2007 - locilka@suse.cz

- Renamed product/default repositories check-box to "Add Internet
  Repositories Before Installation" (#297580).
- Added help for that check-box (#296810).
- First stage network setup dialog - changes in dialog alignment
  (#295043).
- Initialize mouse after installation steps are displayed (#296406)
- 2.15.40

-------------------------------------------------------------------
Thu Aug  2 08:53:56 CEST 2007 - jsrain@suse.cz

- do not show "Clone" check box in live installation
- 2.15.39

-------------------------------------------------------------------
Wed Aug  1 11:00:15 CEST 2007 - locilka@suse.cz

- Changing remote repositories link to http://download.opensuse.org
  (#297628)

-------------------------------------------------------------------
Wed Aug  1 10:33:45 CEST 2007 - mvidner@suse.cz

- Removed Provides/Obsoletes for ancient yast package names,
  with the devel-doc subpackage they broke yast2-schema build.
- 2.15.38

-------------------------------------------------------------------
Tue Jul 31 11:29:53 CEST 2007 - lslezak@suse.cz

- inst_extrasources - register the extra repositories in content
  file automatically without asking user (#290040), do not download
  metadata from the extra sources (offline registration) (#290040,
  #288640)

-------------------------------------------------------------------
Mon Jul 30 12:38:31 CEST 2007 - locilka@suse.cz

- Added inst_upgrade_urls client which offers URLs used on the
  system to be used during the upgrade as well (FATE #301785).
- Calling the client from control file.
- Adjusted RPM dependencies (.anyxml SCR agent).
- 2.15.37

-------------------------------------------------------------------
Sun Jul 29 22:39:31 CEST 2007 - locilka@suse.cz

- Fixed curl parameters for network test in first stage (#295484).

-------------------------------------------------------------------
Thu Jul 26 17:51:29 CEST 2007 - mzugec@suse.cz

- set variables VNC and USE_SSH in S07-medium (#294485)
- 2.15.36

-------------------------------------------------------------------
Wed Jul 25 12:48:50 CEST 2007 - mvidner@suse.cz

- startup scripts: Call initviocons only if it exists (#173426).
- 2.15.35

-------------------------------------------------------------------
Wed Jul 25 10:58:29 CEST 2007 - locilka@suse.cz

- Renamed yast2-installation-doc to yast2-installation-devel-doc
  (FATE #302461).
- Removed ping-based internet test from the First-stage network
  setup test.
- Sped up internet test by adding timeouts and by downloading only
  the page header.
- Added help texts to the network setup dialogs.

-------------------------------------------------------------------
Tue Jul 24 13:20:36 CEST 2007 - locilka@suse.cz

- Control file: Unified wizard step names with dialogs, removed
  Clean Up step part of the Online Update is now Registration
  (#293095).
- Call inst_network_check (and setup) only in Add-On products
  and/or Additional Product Sources were requested to be used
  (#293808).

-------------------------------------------------------------------
Tue Jul 24 10:48:02 CEST 2007 - locilka@suse.cz

- Splitting auto-generated documentation into separate package
  yast2-installation-doc (FATE #302461).
- 2.15.34

-------------------------------------------------------------------
Thu Jul 19 16:36:19 CEST 2007 - locilka@suse.cz

- If network setup in the first-stage installation is cancelled,
  return to the previous dialog (network check).
- Several minor updates of the network setup workflow (#292379).
- 2.15.33

-------------------------------------------------------------------
Wed Jul 18 10:54:26 CEST 2007 - locilka@suse.cz

- New progress and help messages when initializing the second
  stage (#292617).
- More debugging in switch_scr_finish.

-------------------------------------------------------------------
Thu Jul 12 12:59:32 CEST 2007 - locilka@suse.cz

- Client inst_productsources.ycp moved to yast2-packager.
- Changed link to list of servers in control file.
- Adjusted RPM dependencies.
- Installation sources are now Repositories.
- 2.15.32

-------------------------------------------------------------------
Wed Jul 11 09:09:58 CEST 2007 - locilka@suse.cz

- Changed default delete_old_packages to 'false'.

-------------------------------------------------------------------
Wed Jul  4 16:16:37 CEST 2007 - locilka@suse.cz

- Fixed workflow when user selects to Boot the installed system and
  then cancels that decision.
- 2.15.31

-------------------------------------------------------------------
Mon Jul  2 15:38:27 CEST 2007 - locilka@suse.cz

- Applied patch from sassmann@novell.com for PS3 support with
  576x384 resolution (#273147).

-------------------------------------------------------------------
Fri Jun 29 11:50:47 CEST 2007 - locilka@suse.cz

- Extended "Suggested Installation Sources" to support two levels
  of linking. First link contains list of links to be downloaded
  in order to get lists of suggested repositories.

-------------------------------------------------------------------
Thu Jun 28 21:34:19 CEST 2007 - jsrain@suse.cz

- updated for live CD installation

-------------------------------------------------------------------
Thu Jun 21 17:38:09 CEST 2007 - adrian@suse.de

- fix changelog entry order

-------------------------------------------------------------------
Thu Jun 21 10:34:10 CEST 2007 - locilka@suse.cz

- Added handling for "Suggested Installation Sources" during the
  first stage installation, initial evrsion (FATE #300898).
- Enhanced SCR-Switch installation-debugger.
- Added case-insensitive filter into the "Suggested Installation
  Sources" dialog.

-------------------------------------------------------------------
Wed Jun 20 13:12:10 CEST 2007 - locilka@suse.cz

- Fixed inst_license to really halt the system when license is
  declined (#282958).
- Fixed writing proxy settings during First-Stage Installation,
  Network Setup. Wrong Proxy::Import keys were used).
- Pre-selecting first connected network card in Network Card dialog
  in First-Stage Installation, Network Setup to avoid confusions.
- Fixed canceled Network Setup not to abort the entire
  installation.

-------------------------------------------------------------------
Fri Jun 15 14:34:01 CEST 2007 - locilka@suse.cz

- Fixing inst_addon_update_sources to initialize the target
  and sources before using Pkg:: builtins (#270899#c29).

-------------------------------------------------------------------
Thu Jun 14 11:28:26 CEST 2007 - locilka@suse.cz

- Enhanced network-test in the fist stage installation, three
  different servers are tested with 'ping' instead of only one.
- Current network settings are logged in case of failed network
  test (both #283841).
- Enhanced network-test in the fist stage installation, three
  different web-servers are tested with curl instead of only one.

-------------------------------------------------------------------
Wed Jun 13 15:44:05 CEST 2007 - locilka@suse.cz

- Implemented new feature that saves the content defined in control
  file from the installation system to the just installed system.
  Function, that does it, is SaveInstSysContent in SystemFilesCopy
  module (FATE #301937).
- Added new entry into the control file that defines what and where
  to save it, initially /root/ -> /root/inst-sys/.
- Adjusted control-file documentation.
- Fixed inst_restore_settings to start SuSEfirewall2_setup if it is
  enabled in the system init scripts to prevent from having
  half-started firewall after YOU kernel-update (#282871).

-------------------------------------------------------------------
Mon Jun 11 18:30:48 CEST 2007 - locilka@suse.cz

- Added lost fix from Andreas Schwab for startup scripts. The patch
  fixes evaluation of bash expressions.
- 2.15.30

-------------------------------------------------------------------
Mon Jun 11 17:55:23 CEST 2007 - locilka@suse.cz

- Adjusted SCR for install.inf to provide read/write access.
- Writing install.inf for save_network script at the end of
  the initial stage.
- Changed internal data structure for NetworkSetup in the initial
  stage.
- Added Internet test to the end of the NetworkSetup in the initial
  stage.
- 2.15.29

-------------------------------------------------------------------
Fri Jun  8 17:52:57 CEST 2007 - locilka@suse.cz

- Added initial implementation of possibility to setup network
  in the first stage installation. New YCP clients have beed added:
  inst_network_check and inst_network_setup. Scripts are called
  from inst_system_analysis before sources are initialized
  (FATE #301967).

-------------------------------------------------------------------
Thu Jun  7 15:08:08 CEST 2007 - locilka@suse.cz

- A new label "Writing YaST Configuration..." used in case of
  restarting system or installation.

-------------------------------------------------------------------
Fri Jun  1 12:41:10 CEST 2007 - mzugec@suse.cz

- use shared isNetworkRunning() function in network_finish
- 2.15.28

-------------------------------------------------------------------
Wed May 30 11:33:52 CEST 2007 - mzugec@suse.cz

- fixed spec requirements

-------------------------------------------------------------------
Mon May 28 16:02:38 CEST 2007 - mzugec@suse.cz

- removed netsetup item from control files

-------------------------------------------------------------------
Mon May 28 13:33:08 CEST 2007 - mzugec@suse.cz

- removed inst_netsetup item from control files

-------------------------------------------------------------------
Sun May 27 14:49:37 CEST 2007 - mzugec@suse.de

- installation network changes:
http://lists.opensuse.org/yast-devel/2007-05/msg00025.html
- 2.15.27

-------------------------------------------------------------------
Tue May 22 10:51:57 CEST 2007 - ug@suse.de

- reactivate hardware detection during autoinstall
- 2.15.26

-------------------------------------------------------------------
Mon May 21 10:40:20 CEST 2007 - locilka@suse.cz

- Fixed release-notes desktop file.
- 2.15.25

-------------------------------------------------------------------
Thu May 17 22:18:29 CEST 2007 - locilka@suse.cz

- Progress dialog for initializing installation sources.
- 2.15.24

-------------------------------------------------------------------
Tue May 15 14:14:13 CEST 2007 - locilka@suse.cz

- Changed control file in partitioning/evms_config section from
  'true' to 'false' (#274702).

-------------------------------------------------------------------
Fri May 11 16:30:06 CEST 2007 - locilka@suse.cz

- Removing directories '/var/lib/zypp/cache' and '/var/lib/zypp/db'
  if they exist at the beginning of the installation (#267763).
- 2.15.23

-------------------------------------------------------------------
Thu May 10 17:16:49 CEST 2007 - locilka@suse.cz

- Merged hardware probing (inst_startup) and system probing
  (inst_system_analysis) into one script to have only one progress
  dialog instead of two (#271291).
- openSUSE control file clean-up: The default value for enable_next
  and enable_back is 'yes'. Only few steps do not allow to go back
  (#270893).
- 2.15.22

-------------------------------------------------------------------
Wed May  9 10:25:37 CEST 2007 - locilka@suse.cz

- Safe qouting of bash command in desktop_finish.
- CommandLine for inst_release_notes (#269914).

-------------------------------------------------------------------
Mon May  7 13:43:54 CEST 2007 - ms@suse.de

- don't clobber existing /root/.vnc/passwd file (#271734)

-------------------------------------------------------------------
Wed Apr 18 09:13:10 CEST 2007 - locilka@suse.cz

- Root password dialog has been moved to be the first dialog of the
  second stage installation workflow (FATE #301924).
- "Root Password" step is now called "root Password" (#249706).
- Created new 'Check Installation' entry to the 'Configuration'
  part of the workflow. This section contains setting up network
  if needed, initializing target if needed, and installing
  remaining software (needed by FATE #301924).
- Added new client inst_initialization that creates initialization
  progress UI instead of blank screen.
- 2.15.20

-------------------------------------------------------------------
Tue Apr 17 11:11:37 CEST 2007 - locilka@suse.cz

- Fixed Add-On template to use generic 'control' textdomain
- 2.15.19

-------------------------------------------------------------------
Fri Apr 13 09:45:10 CEST 2007 - locilka@suse.cz

- Replacing networkmanager_proposal with general_proposal (network)
  that includes also IPv6 settings (#263337, #260261).

-------------------------------------------------------------------
Thu Apr 12 11:57:03 CEST 2007 - locilka@suse.cz

- Initialize the target and sources before adding extra sources.
  They needn't be initialized after YaST is restarted during the
  online update (#263289).

-------------------------------------------------------------------
Wed Apr 11 10:21:24 CEST 2007 - locilka@suse.cz

- Release Notes dialog is using a [Close] button if not running in
  installation (#262440).

-------------------------------------------------------------------
Fri Apr  6 16:48:58 CEST 2007 - locilka@suse.cz

- In case of reboot during installation, network services status
  is stored to a reboot_network_settings file and their status
  is restored again when starting the installation after reboot.
  Restoring the status uses Progress library for user feedback
  (#258742).
- Adjusted RPM dependencies.
- 2.15.18

-------------------------------------------------------------------
Thu Apr  5 13:34:48 CEST 2007 - locilka@suse.cz

- Using function PackagesUI::ConfirmLicenses() instead of
  maintaining own code with almost the same functionality (#256627)
- Adjusted RPM dependencies
- Unified inst_startup UI to use the Progress library instead of
  sequence of busy pop-ups.
- Unified inst_system_analysis UI to use the Progress library
  instead of empty dialog.
- 2.15.17

-------------------------------------------------------------------
Wed Apr  4 10:35:55 CEST 2007 - locilka@suse.cz

- Removed IPv6 proposal from installation control file. IPv6
  proposal has been merged into Network Mode proposal (#260261).

-------------------------------------------------------------------
Wed Mar 28 16:17:37 CEST 2007 - locilka@suse.cz

- Adjusted to use WorkflowManager instead AddOnProduct module
  in some cases to make Pattern-based installation and
  configuration workflow (FATE #129).
- Adjusted RPM dependencies and BuildRequires.
- 2.15.16

-------------------------------------------------------------------
Tue Mar 27 14:22:46 CEST 2007 - ms@suse.de

- fixed X11 preparation by checking /etc/reconfig_system (#252763)

-------------------------------------------------------------------
Wed Mar 21 16:47:14 CET 2007 - locilka@suse.cz

- Handling CloneSystem functionality when the client for cloning is
  not installed (checkbox is disabled).

-------------------------------------------------------------------
Mon Mar 19 13:09:57 CET 2007 - locilka@suse.cz

- Creating an empty /etc/sysconfig/displaymanager in desktop_finish
  if the sysconfing doesn't exist (minimal installation).
- Handling missing .proc.parport.devices agent (RPM recommends
  yast2-printer for that).

-------------------------------------------------------------------
Tue Mar 13 13:43:42 CET 2007 - locilka@suse.cz

- Reboot in case of the declined license during the initial
  installation (#252132).

-------------------------------------------------------------------
Mon Mar 12 08:44:19 CET 2007 - locilka@suse.cz

- Modules 'Product' and 'Installation' (installation settings) were
  moved from 'yast2-installation' to 'yast2' to minimize
  cross-package dependencies.
- Adjusted package dependencies.
- 2.15.15

-------------------------------------------------------------------
Fri Mar  9 10:05:20 CET 2007 - locilka@suse.cz

- Module InstShowInfo has been moved from yast2-installation to
  yast2-packager because this module is used by Add-Ons and
  installation sources only.
- Adjusted RPM Requires (yast2-packager >= 2.15.22).
- 2.15.14

-------------------------------------------------------------------
Thu Mar  8 16:59:35 CET 2007 - locilka@suse.cz

- Module GetInstArgs moved from yast2-installation to yast2, many
  clients required yast2-installation only because of this module.

-------------------------------------------------------------------
Thu Mar  8 14:45:39 CET 2007 - locilka@suse.cz

- Tag 'PATTERNS' in product content file is depracated by
  'REQUIRES' and/or 'RECOMMENDS' tag (#252122).

-------------------------------------------------------------------
Tue Mar  6 16:44:49 CET 2007 - kmachalkova@suse.cz

- Do not export LINES and COLUMNS variables, so that terminal
  resize event is handled correctly (#184179)

-------------------------------------------------------------------
Tue Mar  6 16:44:48 CET 2007 - locilka@suse.cz

- AddOnProduct and ProductLicense finally moved to yast2-packager
  from yast2-installation to avoid build cycles.
- 2.15.13

-------------------------------------------------------------------
Mon Mar  5 17:14:58 CET 2007 - locilka@suse.cz

- Moving AddOnProduct module back to yast2-installation because
  this module is needed in the second-stage installation.
- AddOnProduct-related testsuites moved back to yast2-installation.
- 2.15.12

-------------------------------------------------------------------
Mon Mar  5 12:58:21 CET 2007 - locilka@suse.cz

- Adding new installation client mouse_finish which is called
  before SCR is switched. This removes the dependency of
  yast2-installation on yast2-mouse.
- 2.15.11

-------------------------------------------------------------------
Fri Mar  2 15:27:14 CET 2007 - locilka@suse.cz

- Providing feedback (busy message) in inst_restore_settings.
  Starting network by calling 'network start' with timeout.
- Adding yast2-bootloader into required packages because it is
  needed after the SCR is switched into the installed system just
  before reboot (#249679).
- Added more logging into inst_system_analysis (booting installed
  system).
- 2.15.10

-------------------------------------------------------------------
Wed Feb 28 14:11:16 CET 2007 - jsrain@suse.cz

- added more logging to umount_finish (#247594)

-------------------------------------------------------------------
Mon Feb 26 16:03:42 CET 2007 - jsrain@suse.cz

- updated popup in case of license is not accepted (#162499)

-------------------------------------------------------------------
Thu Feb 22 13:52:12 CET 2007 - locilka@suse.cz

- Splitting installation_worker (main installation script) into
  inst_worker_initial and inst_worker_continue.
- Testsuites related to Add-Ons moved to yast2-add-on package.
- 2.15.9

-------------------------------------------------------------------
Wed Feb 21 17:24:30 CET 2007 - locilka@suse.cz

- Added documentation for silently_downgrade_packages and
  keep_installed_patches control file entries (plus their reverse
  lists) (FATE #301990, Bugzilla #238488).

-------------------------------------------------------------------
Mon Feb 19 16:00:23 CET 2007 - locilka@suse.cz

- More concrete fix of bug #160301: Displaying information about
  how to continue the second stage installation if SSH is the only
  installation method. This informational pop-up has disabled
  time-out (#245742).
- Moving parts of installation_worker script to includes based on
  in which installation stage they are used.

-------------------------------------------------------------------
Fri Feb 16 16:18:28 CET 2007 - locilka@suse.cz

- Add-Ons moved to a new package yast2-add-on-2.15.0 (#238673)

-------------------------------------------------------------------
Thu Feb 15 12:21:46 CET 2007 - locilka@suse.cz

- New entries silently_downgrade_packages, plus reverse list, and
  keep_installed_patches, plus reverse list, were added into SLES
  and SLED control files (FATE #301990, Bugzilla #238488).

-------------------------------------------------------------------
Mon Feb 12 13:40:41 CET 2007 - locilka@suse.cz

- Making release_notes modular.
- Rewriting RPM dependencies (#238679).
- Moving parts of installation_worker client into functions.
- Moving Mouse-init functions into inst_init_mouse client.
- Moving Storage-related functions (autoinstall) into
  inst_check_autoinst_mode client.
- Moving vendor client and desktop file to the yast2-update to
  minimize yast2-installation dependencies.
- Remove obsolete /proc/bus/usb mounting (#244950).

-------------------------------------------------------------------
Wed Feb  7 11:01:02 CET 2007 - locilka@suse.cz

- Correct Installation::destdir quoting in .local or .target bash
  commands.
- 2.15.8

-------------------------------------------------------------------
Tue Feb  6 16:29:55 CET 2007 - locilka@suse.cz

- Hide &product; in inst_suseconfig call to remove dependency on
  Product.ycp and not to be so ugly (#241553).

-------------------------------------------------------------------
Mon Feb  5 11:31:52 CET 2007 - locilka@suse.cz

- Store Add-Ons at the end of first stage installation and restore
  them before AutoYaST cloning at the end of the second stage
  installation (bugzilla #187558).
- Set license content before it is displayed for the first time,
  select license language before it is displayed (#220847).
- 2.15.7

-------------------------------------------------------------------
Fri Feb  2 15:25:04 CET 2007 - locilka@suse.cz

- Removing dependency on yast2-slp package.
- Moving all SLP-related functionality to yast2-packager-2.15.7.
- Handling not installed yast2-slp package in Add-Ons (#238680).

-------------------------------------------------------------------
Thu Feb  1 12:41:36 CET 2007 - locilka@suse.cz

- When an Add-On product is added and removed later, correctly
  remove also cached control file of that Add-On (#238307).
- 2.15.6

-------------------------------------------------------------------
Wed Jan 31 09:34:11 CET 2007 - locilka@suse.cz

- Rereading all SCR Agents in case of installation workflow changed
  by Add-On product (#239055).
- Calling PackageLock::Check before Pkg calls (#238556).

-------------------------------------------------------------------
Sun Jan 28 22:27:48 CET 2007 - locilka@suse.cz

- Removed tv and bluetooth hardware proposals from SLES control
  file. There are no such modules in that product (#238759).

-------------------------------------------------------------------
Mon Jan 22 13:46:20 CET 2007 - locilka@suse.cz

- Correct handling of CD/DVD Add-Ons in installation (#237264).
- Fixed switching between Installation Settings tabs in case of
  error in proposal. Every time, only the more-detailed tab is
  selected (#237291).
- Appropriate buttons for Add-Ons dialog for both dialog in
  installation workflow and installation proposal (#237297).
- 2.15.5

-------------------------------------------------------------------
Fri Jan 19 16:25:44 CET 2007 - locilka@suse.cz

- Fixed cancelling of entering a new Add-On (#236315).
- Added zFCP and DASD to installation/update proposal on S/390
  (jsrain) (#160399)
- 2.15.4

-------------------------------------------------------------------
Wed Jan 17 10:50:02 CET 2007 - locilka@suse.cz

- Changed control file documentation for Flexible Partitioning
  (bugzilla #229651 comment #15).
- Changed option <clone_module> "lan" to "networking" (#235457).

-------------------------------------------------------------------
Fri Jan 12 19:05:56 CET 2007 - ms@suse.de

- fixed TERM type setup in case of ssh based installations.
  if the installation is ssh based, TERM is not allowed to
  be overwritten by the value of install.inf. The TERM value
  of install.inf points to the console and not to the remote
  terminal type (#234032)

-------------------------------------------------------------------
Fri Jan 12 17:41:05 CET 2007 - locilka@suse.cz

- control file variable for monthly suse_register run (F#301822)
  (change made by jdsn)

-------------------------------------------------------------------
Thu Jan 11 10:59:40 CET 2007 - locilka@suse.cz

- Changed SLD and SLE control files to reflect demands described in
  bugzilla bug #233156:
  * Old packages are removed by default, only for upgrading from
    SLD 10 or SLE 10, packages are not removed by default.
  * New packages are selected for installation by default, only for
    upgrading from SLD 10 or SLE 10, packages are only updated.
  * Upgrading to new SLE 10 from is only supported from SLES9 and
    SLE 10, upgrading from another product will display warning.

-------------------------------------------------------------------
Sat Jan  6 19:32:23 CET 2007 - ms@suse.de

- fixed usage of fbiterm (#225229)

-------------------------------------------------------------------
Thu Jan  4 14:27:12 CET 2007 - locilka@suse.cz

- Added documentation for new features in control file:
  * boolean delete_old_packages and list of products for which this
    rule is inverted.
  * boolean only_update_selected and list of products for which
    this rule is inverted.
  * list of products supported for upgrade
  (All described in FATE #301844)

-------------------------------------------------------------------
Tue Jan  2 13:07:24 CET 2007 - locilka@suse.cz

- Allowing to add the very same product that has been already
  installed or selected for installation in case the url is
  different than any of the current urls. There can be more sources
  for the product because product urls can be removed and added
  also by inst_source module (#227605).
- Consistent spelling of "Add-On" and "add-on" (#229934).
- 2.15.3

-------------------------------------------------------------------
Tue Dec 12 10:57:21 CET 2006 - locilka@suse.cz

- Consistent spelling of 'AutoYaST' (#221275).

-------------------------------------------------------------------
Mon Dec 11 16:11:21 CET 2006 - locilka@suse.cz

- Handling new flag REGISTERPRODUCT from add-on product content
  file. This flag demands running the registration client after
  an add-on product is installed (on a running system) and demands
  running the registration client even if it is disabled in
  the base-product's control file (during installation)
  (FATE #301312).
- 2.15.2

-------------------------------------------------------------------
Thu Dec  7 18:28:21 CET 2006 - locilka@suse.cz

- Release Notes dialog in the second stage installation now offers
  to select a different language for release notes than the default
  one (#224875).

-------------------------------------------------------------------
Thu Dec  7 10:46:00 CET 2006 - locilka@suse.cz

- Reworked adding and removing Add-Ons during the first stage
  installation. If some Add-Ons are added or removed, the entire
  workflow is created from scratch (#221377).
- Using a separate temporary directory for Add-On licenses not to
  be confused by the previous Add-On.
- Fixed Second Stage Installation script to handle rebooting
  after kernel-patch correctly (#224251).
- Fixed Add-On handling when cancelling adding an Add-On product,
  before that return value from the previous adding was evaluated.
- Fixing some texts (#223880)
- 2.15.1

-------------------------------------------------------------------
Mon Dec  4 16:27:21 CET 2006 - locilka@suse.cz

- Adding support for own help texts for particular submodules in
  installation proposal (FATE #301151). Use key "help" in
  "MakeProposal"'s function result.
- Adding root_password_ca_check item into the globals of control
  file set to true for SLES and false otherwise (FATE #300438).
- A better fix for disabling [Back] button in License Agreement
  dialog when the previous (Language) dialog has been skipped
  (223258).
- 2.15.0

-------------------------------------------------------------------
Mon Dec  4 08:34:02 CET 2006 - lslezak@suse.cz

- "en_EN" -> "en_GB" in list of the preferred languages for EULA

-------------------------------------------------------------------
Thu Nov 23 11:10:14 CET 2006 - locilka@suse.cz

- Disabling [Back] button in License Agreement dialog when the
  previous (Language) dialog has been skipped (223258).
- 2.14.15

-------------------------------------------------------------------
Wed Nov 22 18:51:10 CET 2006 - ms@suse.de

- added hostname/IP information to Xvnc setup (#223266)
- fixed call of initvicons, deactivate s390 exception (#192052)
- 2.14.14

-------------------------------------------------------------------
Tue Nov 21 14:42:50 CET 2006 - locilka@suse.cz

- Reporting the failed or aborted installation only when it has
  been really aborted or when it really failed. YaST or system
  restarts on purpose (online update) are now handled correctly -
  there is no question whether user wants to continue with
  the installation (#222896).
- 2.14.13

-------------------------------------------------------------------
Mon Nov 20 15:25:11 CET 2006 - locilka@suse.cz

- Wider list of extra-sources 56->76 characters (#221984).
- Adding modules listed in Linuxrc entry brokenmodules into the
  /etc/modprobe.d/blacklist file (#221815).
- 2.14.12

-------------------------------------------------------------------
Mon Nov 20 11:49:53 CET 2006 - ms@suse.de

- fixed framebuffer color depth setup (#221139)
- 2.14.11

-------------------------------------------------------------------
Mon Nov 20 08:55:16 CET 2006 - locilka@suse.cz

- Show update-confirmation dialog in Mode::update() only (#221571).
- Pressing [Abort] button in the Add-On dialog during installation
  now opens-up a correct pop-up dialog with correct text (#218677).

-------------------------------------------------------------------
Wed Nov 15 15:30:03 CET 2006 - ms@suse.de

- fixed i810 based installation (#220403)
- 2.14.10

-------------------------------------------------------------------
Wed Nov 15 14:38:21 CET 2006 - locilka@suse.cz

- Defining the minimal size for release_notes pop-up to have the
  minimal size 76x22 or 3/4x2/3 in text mode and 100x30 in graphic
  mode (#221222).

-------------------------------------------------------------------
Wed Nov 15 11:40:48 CET 2006 - locilka@suse.cz

- Restoring the [ Next ] button in the inst_congratlate client when
  the [ Back ] button is pressed (#221190).

-------------------------------------------------------------------
Tue Nov 14 13:20:24 CET 2006 - locilka@suse.cz

- Changes in openSUSE control file (#219878):
  * limit_try_home: 5 GB -> 7 GB
  * root_base_size: 3 GB -> 5 GB

-------------------------------------------------------------------
Thu Nov  9 15:21:14 CET 2006 - locilka@suse.cz

- Always run the fonts_finish's Write() function. Skip running
  "SuSEconfig --module fonts" if script SuSEconfig.fonts does not
  exist (#216079).
- 2.14.9

-------------------------------------------------------------------
Thu Nov  9 10:22:00 CET 2006 - locilka@suse.cz

- Added confirmation dialog into the update workflow on the running
  system before the update really proceeds (#219097).
- confirmInstallation function moved from inst_doit to misc to make
  confirmation dialog possible (#219097).
- Set Product Name only when any Product Name found (#218720).
- 2.14.8

-------------------------------------------------------------------
Fri Nov  3 14:39:53 CET 2006 - locilka@suse.cz

- Preselecting already installed languages in the Language Add-On
  script (FATE #301239) (#217052).
- 2.14.7

-------------------------------------------------------------------
Fri Nov  3 10:17:37 CET 2006 - locilka@suse.cz

- Changed text of question asking whether the second stage
  installation should start again (FATE #300422) in case of
  previous failure or user-abort (#215697).

-------------------------------------------------------------------
Wed Nov  1 17:43:41 CET 2006 - locilka@suse.cz

- "Installation->Other->Boot Installed System->Cancel" now doesn't
  abort the installation but returns to the Installation Mode
  dialog (#216887).
- Correct handling of pressing Cancel or Abort buttons in pop-up
  windows in Add-On installation (#216910).

-------------------------------------------------------------------
Mon Oct 30 15:10:07 CET 2006 - lslezak@suse.cz

- updated inst_extrasources client to not download files from the
  installation sources (#213031)
- requires yast2-pkg-bindings >= 2.13.101
- 2.14.6

-------------------------------------------------------------------
Mon Oct 30 12:59:31 CET 2006 - locilka@suse.cz

- Moving ProductFeatures::Save() from inst_kickoff client to
  save_config_finish - client that is called after the SCR is
  switched to the running system (#209119).
- Calling Storage::RemoveDmMapsTo (device) in after the disks are
  probed in inst_system_analysis (#208222).
- Fixed including packager.

-------------------------------------------------------------------
Thu Oct 26 14:51:12 CEST 2006 - locilka@suse.cz

- Enabling back button in the License Agreement dialog (#215236).
- Adding add-on.rnc for AutoYaST profile validation (#215248).
- Providing an easier switch to disable IPv6 by a new ipv6 client
  in the network proposal (FATE #300604) (mzugec).
- 2.14.5

-------------------------------------------------------------------
Wed Oct 25 16:28:14 CEST 2006 - locilka@suse.cz

- Adding more debugging messages in order to fix random crashing
  of the second stage installation (#214886).

-------------------------------------------------------------------
Tue Oct 24 13:57:57 CEST 2006 - locilka@suse.cz

- Renamed control file control.PROF.xml to control.openSUSE.xml

-------------------------------------------------------------------
Tue Oct 24 10:58:18 CEST 2006 - ms@suse.de

- fixed nic detection (#213870)

-------------------------------------------------------------------
Mon Oct 23 16:04:30 CEST 2006 - locilka@suse.cz

- Added special installation client for Language Add-Ons
  inst_language_add-on and it's XML workflow
  add-on-template_installation.xml for calling this client after
  the Add-On Product is added by the add-on client (FATE #301239).
- Adding add-on client to list of clients that are enabled for
  AutoYaST cloning (bugzilla #198927).
- Added summary of the Release Notes client for the Control Center
  (bugzilla #213878).
- 2.14.4

-------------------------------------------------------------------
Wed Oct 18 16:13:12 CEST 2006 - locilka@suse.cz

- Added a life-belt into the second stage installation. It can be
  restarted under these circumstances:

  1.) User aborts the installation
  2.) Installation process is killed during the installation
  3.) Computer is restarted during the installation (reset)

  The very next time the system is restarted. YaST starts and
  informs user that the previous installation was aborted/failed.
  Then users are asked whether they want to rerun the second stage
  installation (FATE #300422).

- Fixed setting own Y2MAXLOGSIZE up in order to save memory
  requirements during the first stage installation.
- 2.14.3

-------------------------------------------------------------------
Mon Oct 16 13:18:43 CEST 2006 - locilka@suse.cz

- Timeout license in AutoYaST after 2 seconds (#206706).
  This solution doesn't break ncurses.
- 2.14.2

-------------------------------------------------------------------
Mon Oct 16 12:24:10 CEST 2006 - fehr@suse.de

- added new configurable values for LVM/EVMS based proposals
  (feature 300169)
- change evms_config to true

-------------------------------------------------------------------
Mon Oct 16 11:12:51 CEST 2006 - ms@suse.de

- disable oom-killing for X-Server process (#211860)

-------------------------------------------------------------------
Thu Oct 12 16:28:07 CEST 2006 - locilka@suse.cz

- Handle Installation::destdir in *.bash properly (#211576).
- 2.14.1

-------------------------------------------------------------------
Mon Oct  9 16:52:14 CEST 2006 - locilka@suse.cz

- Merged SLES10 SP1 branch to openSUSE 10.2.
- 2.14.0

-------------------------------------------------------------------
Mon Oct  9 09:33:31 CEST 2006 - locilka@suse.cz

- Remove old eula.txt and then copy new one if exists (#208908).
- Using the fullscreen mode again, background images temporarily
  removed from the RPM build (#208307).
- The default "Other Option" is Repair, not Boot (#208841).
- Removed some unneeded imports from inst_clients.
- 2.13.159

-------------------------------------------------------------------
Mon Oct  2 16:44:25 CEST 2006 - locilka@suse.cz

- Merged proofread texts
- 2.13.158

-------------------------------------------------------------------
Mon Oct  2 11:06:29 CEST 2006 - lslezak@suse.cz

- inst_extrasources.ycp - fixed name of the text domain
- 2.13.157

-------------------------------------------------------------------
Wed Sep 27 15:22:15 CEST 2006 - lslezak@suse.cz

- new inst_extrasources.ycp client - add extra installation sources
  during installation (in 2nd stage, after online update)
  (fate #100168, #300910)
- 2.13.156

-------------------------------------------------------------------
Wed Sep 27 09:58:53 CEST 2006 - locilka@suse.cz

- YCP modules that originated at yast2-packager were moved back.
- Usage of dgettext replaced with standard gettext strings.
- Removed yast2-slp and yast2-firewall from build-requirements.
- 2.13.155

-------------------------------------------------------------------
Mon Sep 25 17:45:54 CEST 2006 - locilka@suse.cz

- New icon for Hardware Proposal.
- Root Password dialog moved before Hostname and Domain Name
  (#208032).

-------------------------------------------------------------------
Mon Sep 25 13:21:35 CEST 2006 - locilka@suse.cz

- A bit rewritten code for language selected for second stage of
  update (FATE #300572). Mode::Set is now called before Mode::Get.
- New installation images from jimmac (#203510).
- Timeout and accept the license dialog when installing using
  AutoYaST. By defualt, it's 8 seconds (#206706).
- New busy message when finishing the installation (closing
  sources, etc.).
- 2.13.154

-------------------------------------------------------------------
Mon Sep 25 10:59:16 CEST 2006 - jsrain@suse.cz

- check properly for existing files in /proc (#205408)

-------------------------------------------------------------------
Fri Sep 22 16:01:25 CEST 2006 - jsuchome@suse.cz

- Remember the selected language for update and use it also in the
  second stage (FATE #300572).
- 2.13.153

-------------------------------------------------------------------
Fri Sep 22 14:14:44 CEST 2006 - lslezak@suse.cz

- x11_finish.ycp - removed workaround for #201121

-------------------------------------------------------------------
Fri Sep 22 09:35:36 CEST 2006 - locilka@suse.cz

- Fixed starting Installation in window: Exception for PPC, 832x624
  still runs in fullscreen. Fixed using a fallback image when
  the current resolution is not supported (#207321).
- Fixed counting offset for installation in window. Exceptions are
  now handled correctly (#207310).
- Changed fallback background image - a pure black suits better.
- Visual speeding-up initializing the installation - adding
  a wrapper installation.ycp around installation_worker.ycp client
  to provide UI ASAP.

-------------------------------------------------------------------
Thu Sep 21 16:36:42 CEST 2006 - ms@suse.de

- added patch from Olaf Hering to remove the DefaultColorDepth
  for special fb devices which are not VESA VGA (#207338)

-------------------------------------------------------------------
Tue Sep 19 17:14:28 CEST 2006 - locilka@suse.cz

- Removed Installation background 1600x800 px.
- Added installation background 1280x800 px.

-------------------------------------------------------------------
Mon Sep 18 09:53:18 CEST 2006 - locilka@suse.cz

- Icon for release notes (inst_release_notes).
- List of available SLP sources based on Product Name (SLP label),
  also with filter when more than 15 sources are listed
  (FATE #300619).
- Added background images for installation (thanks to jimmac)
  [1024x768, 1280x1024, 1400x1050, 1600x800, 1600x1200] (Bugzilla
  #203510).
- Replacing "Product %1" with "%1" for list of selected Add-On
  products - the column is already called "Product".
- 2.13.152

-------------------------------------------------------------------
Thu Sep 14 14:45:54 CEST 2006 - locilka@suse.cz

- Finally! Corrected path for importing user-related data to the
  just installed system (FATE #120103, comments #17, #18).

-------------------------------------------------------------------
Thu Sep 14 00:46:19 CEST 2006 - ro@suse.de

- added yast2-core-devel to BuildRequires

-------------------------------------------------------------------
Wed Sep 13 09:27:51 CEST 2006 - locilka@suse.cz

- Calling languages.ycp client has been changed to a function call
  Language::GetLanguagesMap (#204791).
- Added new Requirement: yast2-country >= 2.13.35
- Calling copy_systemfiles_finish from inst_finish (FATE #300421).
- New icon for Finishing Basic Installation dialog.
- Calling new pre_umount_finish client before umount_finish,
  umount_finish closes SCR (#205389).
- Correctly quote files that are added into the temporary archive
  (FATE #300421).
- Removing the leading slashes from filenames when archiving them.
- Reporting error (into log) if save_hw_status_finish.ycp goes
  wrong (partly fixed #205408).
- 2.13.151

-------------------------------------------------------------------
Tue Sep 12 18:40:34 CEST 2006 - locilka@suse.cz

- Found a better place for calling 'inst_pre_install' client, by
  now it is really called...
- Enhanced logging.
- Disabling the License Language combo-box in case of less than
  two languages in it (#203543).

-------------------------------------------------------------------
Tue Sep 12 17:07:19 CEST 2006 - locilka@suse.cz

- Fixed displaying license: Language name should always be either
  shown or the license is disabled as invalid; If there are both
  license.en.txt and license.txt, one of them is hidden because
  they have the very same content; An installation language is also
  pre-selected as a language for a license (if such exists).
- Fixed initializing the known languages via WFM::call("languages")
  (#204791).
- Another icon for Installation Mode dialog, it was the same as for
  Initialization and Analyzing the Computer dialogs.
- 2.13.150

-------------------------------------------------------------------
Mon Sep 11 09:59:15 CEST 2006 - locilka@suse.cz

- Added 'inst_pre_install' and 'copy_systemfiles_finish' clients,
  and module 'SystemFilesCopy' as a solution for FATE requests
  #300421 and #120103, which means that SSH keys are, by now,
  copied from another already installed system (if such exists).
  If there are more installed systems, the best ones are selected
  considering the newest access-time.
- More verbose dialog when initializing the installation (+icon).

-------------------------------------------------------------------
Thu Sep  7 15:13:54 CEST 2006 - locilka@suse.cz

- Added dialog content and help into the initial dialog of add-on
  client. Progress will be even better.
- Temporarily disabled buttons that don't work there.
- Added more "busy messages" into the add-on dialogs.
- Added new functionality for filtering services in SLP services
  table. Allowed characters are "a-zA-Z0-9 .*-".

-------------------------------------------------------------------
Wed Sep  6 17:41:07 CEST 2006 - mvidner@suse.cz

- To allow adding unsigned sources, temporarily "rug set-pref
  security-level none" when syncing in inst_source (#190403).
- 2.13.149

-------------------------------------------------------------------
Wed Sep  6 12:47:51 CEST 2006 - locilka@suse.cz

- No such headline "Mode" in the Installation Settings dialog.
  Help fixed (#203811).
- Added help into the Add-On Product Installation dialog.
- Add and Delete buttons in the same dialog were moved to the left
  side according the YaST style guide.
- Disabling Delete button in case of no Products listed
  (all filed as bug #203809).
- Used a correct (another) icon in License Agreement dialog
  (#203808).

-------------------------------------------------------------------
Mon Sep  4 15:59:47 CEST 2006 - locilka@suse.cz

- Running Installation in Wizard Window (#203510).
- Needed binaries in inst-sys: xquery and fvwm-root.
- Initially, a plain colored image is used as a background.
- 2.13.148

-------------------------------------------------------------------
Mon Sep  4 15:49:40 CEST 2006 - ms@suse.de

- fixed -fp setup of Xvnc (#203531)

-------------------------------------------------------------------
Fri Sep  1 08:48:50 CEST 2006 - locilka@suse.cz

- Fixed Installation Mode dialog to redraw itself only when needed.

-------------------------------------------------------------------
Wed Aug 23 16:59:03 CEST 2006 - locilka@suse.cz

- Added a new debugger tool scr_switch_debugger.ycp that is called
  when switching to the installed system in switch_scr_finish.ycp
  fails (#201058).
- Additionally, YaST logs from installed system are stored under
  the /var/log/YaST2/InstalledSystemLogs/ directory.
- 2.13.147

-------------------------------------------------------------------
Wed Aug 23 16:44:18 CEST 2006 - jsrain@suse.cz

- use version specific Xvnc parameters
- 2.13.146

-------------------------------------------------------------------
Wed Aug 23 13:05:35 CEST 2006 - jsrain@suse.cz

- temporary fix to copy /etc/X11/xorg.conf to the system during
  installation (#201121)
- 2.13.145

-------------------------------------------------------------------
Tue Aug 22 19:26:28 CEST 2006 - mvidner@suse.cz

- test_proposal and test_inst_client: also call
  Mode::SetMode ("installation");

-------------------------------------------------------------------
Tue Aug 22 14:27:53 CEST 2006 - locilka@suse.cz

- New Installation Mode dialog (#156529)
- 2.13.144

-------------------------------------------------------------------
Tue Aug 22 13:41:54 CEST 2006 - jsrain@suse.cz

- weaken dependency on suseRegister (#183656)

-------------------------------------------------------------------
Fri Aug 18 09:49:41 CEST 2006 - jsrain@suse.cz

- fixed building documentation
- 2.13.143

-------------------------------------------------------------------
Thu Aug 10 11:18:24 CEST 2006 - jsrain@suse.cz

- fixed congratulation text for openSUSE (#198252)
- 2.13.142

-------------------------------------------------------------------
Wed Aug  9 15:30:57 CEST 2006 - jsrain@suse.cz

- read info about products from package manager without parsing all
  metadata and reading RPM database (#66046)
- added unzip to Requires (#195911)

-------------------------------------------------------------------
Tue Aug  8 09:54:38 CEST 2006 - jsrain@suse.cz

- fixed 'Requires'
- 2.13.141

-------------------------------------------------------------------
Fri Aug  4 16:33:11 CEST 2006 - jsrain@suse.cz

- updated for X.Org 7
- 2.13.140

-------------------------------------------------------------------
Fri Aug  4 09:21:28 CEST 2006 - jsrain@suse.cz

- moved SLP source scanning to SourceManager.ycp

-------------------------------------------------------------------
Wed Aug  2 14:10:41 CEST 2006 - mvidner@suse.cz

- Added a configure-time check for fvwm directory

-------------------------------------------------------------------
Fri Jul 28 09:42:00 CEST 2006 - jsrain@suse.cz

- offer to eject the CD drive when asking for add-on CD (#181992)

-------------------------------------------------------------------
Thu Jul 27 14:18:01 CEST 2006 - jsrain@suse.cz

- added support for merging multiple proposal items as one proposal
  item (eg. to group langage and keyboard)
- 2.13.139

-------------------------------------------------------------------
Wed Jul 26 09:18:36 CEST 2006 - jsrain@suse.cz

- get version from installed product proper way (#157924)

-------------------------------------------------------------------
Tue Jul 25 14:32:18 CEST 2006 - jsrain@suse.cz

- beep before rebooting the machine during installation (#144614)

-------------------------------------------------------------------
Mon Jul 24 13:56:22 CEST 2006 - jsrain@suse.cz

- fixed error reporting when creating a source (#159695)
- abort installation if package manager initialization fails
  (#167674)
- report proper message if no catalog found via SLP and firewall
  is running (#156444)

-------------------------------------------------------------------
Tue Jul 18 16:57:08 CEST 2006 - jsrain@suse.cz

- fixed displaying catalog selection dialog if multiple catalogs
  found on add-on media (#192761)

-------------------------------------------------------------------
Tue Jul 18 16:14:17 CEST 2006 - jsrain@suse.cz

- fixed vendor URL in congratulate dialog (#187358)
- 2.13.138

-------------------------------------------------------------------
Mon Jul 17 10:12:58 CEST 2006 - jsrain@suse.cz

- check if there are any patches available before offering online
  update (jsuchome)
- merged inst_default_desktop.ycp to desktop_finish.ycp

-------------------------------------------------------------------
Sun Jul 16 08:54:55 CEST 2006 - olh@suse.de

- introduce a Linuxrc::display_ip and use it instead of Arch::s390
- 2.13.137

-------------------------------------------------------------------
Fri Jul 14 15:16:00 CEST 2006 - jsrain@suse.cz

- adapted to changes in yast2-packager
- use only one implementation of product license handling (#191523)
- 2.13.136

-------------------------------------------------------------------
Fri Jul 14 14:51:37 CEST 2006 - olh@suse.de

- move /tmp/vncserver.log to /var/log/YaST2/vncserver.log

-------------------------------------------------------------------
Mon Jul 10 10:47:57 CEST 2006 - jsrain@suse.cz

- correctly import add-on product control file even if no
  additional YaST modules are present on the media (#185768)
- 2.13.135

-------------------------------------------------------------------
Mon Jul 10 09:23:29 CEST 2006 - mvidner@suse.cz

- When running Novell Customer Center Configuration the second time,
  do not add duplicate update sources for graphic card drivers
  (#188572).
- 2.13.134

-------------------------------------------------------------------
Fri Jun 30 11:42:11 CEST 2006 - ug@suse.de

- during autoinstall, timeout early warning popups

-------------------------------------------------------------------
Tue Jun 27 14:02:45 CEST 2006 - mvidner@suse.cz

- Don't show the URL passwords in registration success popup (#186978).
- Include the password in URLs passed to ZMD (#186842).
- Don't log the URL passwords.
- 2.13.133

-------------------------------------------------------------------
Mon Jun 26 08:54:43 CEST 2006 - jsrain@suse.cz

- preselect patterns according to selected desktop (#183944)

-------------------------------------------------------------------
Wed Jun 21 11:03:58 CEST 2006 - jsrain@suse.cz

- display the source URL dialog if adding add-on product update
  source fails in order to allow to enter password (#186804)

-------------------------------------------------------------------
Tue Jun 20 14:50:48 CEST 2006 - mvidner@suse.cz

- When registration succeeds, display only the actually added sources
(#180820#c26).

-------------------------------------------------------------------
Tue Jun 20 14:35:15 CEST 2006 - jsrain@suse.cz

- translate the congratulate string (#186567)

-------------------------------------------------------------------
Mon Jun 19 14:05:21 CEST 2006 - jsrain@suse.cz

- report an error when failed to register the update source for
  an add-on product (#185846)
- 2.13.132

-------------------------------------------------------------------
Mon Jun 19 12:54:36 CEST 2006 - jsrain@suse.cz

- ask about accepting license of add-on product added via the
  /add_on_product file (#186148)
- 2.13.131

-------------------------------------------------------------------
Thu Jun 15 18:47:05 CEST 2006 - mvidner@suse.cz

- Do not complain if ZMD cannot be stopped (#166900).
- When syncing the _original_ installation sources to ZMD,
  temporarily turn off signature checking because the user has
  already decided to trust the sources (#182747).
- SourceManager: factored out the rug pathname.
- 2.13.130

-------------------------------------------------------------------
Thu Jun 15 12:45:27 CEST 2006 - jsrain@suse.cz

- set installation server as host name (not IP address) if it is
  defined as host name during installation (#178933)
- 2.13.129

-------------------------------------------------------------------
Thu Jun 15 10:20:39 CEST 2006 - visnov@suse.cz

- fix the please-wait string

-------------------------------------------------------------------
Wed Jun 14 15:07:04 CEST 2006 - jdsn@suse.de

- added a please-wait string in registration (already translated)
- 2.13.128

-------------------------------------------------------------------
Mon Jun 12 16:07:52 CEST 2006 - mvidner@suse.cz

- Fillup /etc/sysconfig/security:CHECK_SIGNATURES and initialize it
  based on an install time kernel parameter.
- 2.13.127

-------------------------------------------------------------------
Mon Jun 12 13:22:08 CEST 2006 - jdsn@suse.de

- run pango module creation as root (#165891)
- fixed SLE desktop file of suse_register for autoyast (mc, ug)
- 2.13.126

-------------------------------------------------------------------
Fri Jun  9 11:02:57 CEST 2006 - locilka@suse.cz

- Identify the downloaded release notes by the product name during
  the internet test. Changes were made in the module Product
  (#180581).
- 2.13.125

-------------------------------------------------------------------
Thu Jun  8 11:49:04 CEST 2006 - jdsn@suse.de

- create pango modules for registration browser (#165891)
- sync zypp update sources in autoyast mode as well (#181183)
- 2.13.124

-------------------------------------------------------------------
Wed Jun  7 16:15:36 CEST 2006 - jsrain@suse.cz

- avoid adding update source of an add-on product twice during
  installation (#182434)
- 2.13.123

-------------------------------------------------------------------
Tue Jun  6 18:56:57 CEST 2006 - mvidner@suse.cz

- Moved SourceManager + deps from yast2-packager to yast2-installation
  to avoid circular BuildRequires.
- 2.13.122

-------------------------------------------------------------------
Tue Jun  6 18:32:04 CEST 2006 - mvidner@suse.cz

- Call suse_register with --nozypp meaning that we will tell rug
  ourselves which zypp/yum sources it should add. This enables
  rejecting broken or untrusted sources (#180820).
- Moved the major part of Register::add_update_sources to
  SourceManager::AddUpdateSources.
- 2.13.121

-------------------------------------------------------------------
Tue Jun  6 09:53:16 CEST 2006 - jsrain@suse.cz

- sync add-on product source to ZMD (#181743)
- 2.13.120

-------------------------------------------------------------------
Thu Jun  1 17:57:23 CEST 2006 - mvidner@suse.cz

- Do log Report::{Message,Warning,Error} messages by default (#180862).
- 2.13.119

-------------------------------------------------------------------
Thu Jun  1 14:55:44 CEST 2006 - jsrain@suse.cz

- honor UPDATEURLS if installing add-on product in running system
  (#180417)
- 2.13.118

-------------------------------------------------------------------
Wed May 31 12:58:33 CEST 2006 - jsrain@suse.cz

- avoid calling Pkg::SourceStartCache during 1st stage of the
  installation (#178007)
- 2.13.117

-------------------------------------------------------------------
Tue May 30 18:02:54 CEST 2006 - jdsn@suse.de

- set correct title of installation step Customer Center (#179921)
- 2.13.116

-------------------------------------------------------------------
Fri May 26 14:27:56 CEST 2006 - jsrain@suse.cz

- fixed behavior if SLP source detection fails (#179036)
- 2.13.115

-------------------------------------------------------------------
Thu May 25 08:46:56 CEST 2006 - jsrain@suse.cz

- added possibility to specify add-on product URL as command-line
  parameter of add-on.ycp (to run add-on product workflow via
  autorun.sh)
- 2.13.114

-------------------------------------------------------------------
Wed May 24 12:52:21 CEST 2006 - jsrain@suse.cz

- properly integrate YCP code for add-on product installation in
  running system (if YCP code present) (#178311)
- 2.13.113

-------------------------------------------------------------------
Tue May 23 18:58:20 CEST 2006 - jdsn@suse.de

- gray out checkboxes in inst_suse_register when skipping (#178042)
- 2.13.112

-------------------------------------------------------------------
Tue May 23 15:07:42 CEST 2006 - jsrain@suse.cz

- added different desktop files for SLE and BOX/openSUSE
- 2.13.111

-------------------------------------------------------------------
Tue May 23 13:20:03 CEST 2006 - jdsn@suse.de

- fixed layouting in inst_ask_online_update (#177559)

-------------------------------------------------------------------
Fri May 19 17:57:10 CEST 2006 - jdsn@suse.de

- let inst_suse_register ask to install mozilla-xulrunner if
  missing (#175166)
- prevent non-root user to run inst_suse_register (#170736)
- 2.13.110

-------------------------------------------------------------------
Fri May 19 15:36:36 CEST 2006 - jsrain@suse.cz

- more verbose logging of storing hardware status (#170188)
- 2.13.109

-------------------------------------------------------------------
Thu May 18 17:07:13 CEST 2006 - hare@suse.de

- start iscsid if root is on iSCSI (#176804)

-------------------------------------------------------------------
Wed May 17 13:08:52 CEST 2006 - jsrain@suse.cz

- set DISPLAYMANAGER_SHUTDOWN according to control file (#169639)
- 2.13.108

-------------------------------------------------------------------
Tue May 16 13:29:38 CEST 2006 - jsrain@suse.cz

- marked missed text for translation (#175930)
- 2.13.107

-------------------------------------------------------------------
Mon May 15 12:59:58 CEST 2006 - jsrain@suse.cz

- handle additional data for installation restart (#167561)

-------------------------------------------------------------------
Fri May 12 14:11:18 CEST 2006 - jsrain@suse.cz

- initialize callbacks before adding an add-on product, properly
  handle installation sources of add-on products (both if preparing
  AutoYaST configuration (#172837)
- 2.13.106

-------------------------------------------------------------------
Thu May 11 13:50:29 CEST 2006 - jsrain@suse.cz

- do not disable automatic modprobe before adding add-on products
  (#172149)
- 2.13.105

-------------------------------------------------------------------
Thu May 11 12:02:13 CEST 2006 - ms@suse.de

- fixed message text (#172766)

-------------------------------------------------------------------
Thu May 11 09:55:08 CEST 2006 - ms@suse.de

- prevent ssh message from being displayed if vnc+ssh has
  been specified as installation method (#173486)

-------------------------------------------------------------------
Wed May 10 13:40:16 CEST 2006 - jdsn@suse.de

- removed search bar from registration browser (#169092)
- 2.13.104

-------------------------------------------------------------------
Tue May  9 19:35:47 CEST 2006 - jdsl@suse.de

- switched to Enterprise wording for inst_suse_register (#173970)
- 2.13.103

-------------------------------------------------------------------
Tue May  9 19:30:47 CEST 2006 - mvidner@suse.cz

- Save the update sources if registration is done later after the
  installation (#172665).
- When adding upate sources, do not add duplicates (check by the alias
  passed by suse_register on SLE), delete the duplicate beforehand
  (#168740#c3).
- 2.13.102

-------------------------------------------------------------------
Tue May  9 11:32:20 CEST 2006 - mvidner@suse.cz

- Start the network also when doing a remote X11 installation (#165458,
  hare).
- 2.13.101

-------------------------------------------------------------------
Mon May  8 17:32:59 CEST 2006 - jdsl@suse.de

- added hard require from y2-installation to suseRegister (hmuelle)
- added new w3m-jail for registration (#167225)
- fixed passing of url to browser(s) for registration (#167225)
- switched to Enterprise strings for inst_suse_register (shorn)
- 2.13.100

-------------------------------------------------------------------
Thu May  4 14:31:29 CEST 2006 - jsrain@suse.cz

- added congratulate text to the control file (#170881)
- 2.13.99

-------------------------------------------------------------------
Thu May  4 13:10:48 CEST 2006 - jsrain@suse.cz

- disable timeout in popup before installation reboot in case
  of SSH installation (#160301)

-------------------------------------------------------------------
Thu May  4 11:21:32 CEST 2006 - locilka@suse.cz

- include proofread message texts

-------------------------------------------------------------------
Wed May  3 10:26:29 CEST 2006 - locilka@suse.cz

- Busy cursor when "Contacting server" in suse_register (#171061).
- 2.13.97

-------------------------------------------------------------------
Tue May  2 15:25:35 CEST 2006 - locilka@suse.cz

- Display KDE-related help in the Congratulations dialog only
  in case of KDE as the default windowmanager (#170880).
- 2.13.96

-------------------------------------------------------------------
Fri Apr 28 14:10:50 CEST 2006 - locilka@suse.cz

- Proper checking for available network when adding an Add-On
  product. Network-related options are disabled in case of missing
  network both in installation and running system (#170147).
- 2.13.95

-------------------------------------------------------------------
Fri Apr 28 11:32:03 CEST 2006 - jsuchome@suse.cz

- initialize package callbacks for add on product workflow (#170317)
- 2.13.94

-------------------------------------------------------------------
Thu Apr 27 16:50:50 CEST 2006 - mvidner@suse.cz

- Tell libzypp-zmd-backend not to write sources to zypp db,
  we are going to do it ourselves (#170113).
- 2.13.93

-------------------------------------------------------------------
Thu Apr 27 16:03:39 CEST 2006 - jsrain@suse.de

- handle missing SHORTLABEL in content file (#170129)
- 2.13.92

-------------------------------------------------------------------
Thu Apr 27 14:57:23 CEST 2006 - fehr@suse.de

- set limit for separate /home to 14G for SLED (#169232)

-------------------------------------------------------------------
Thu Apr 27 11:16:56 CEST 2006 - ms@suse.de

- removed update_xf86config call, checking for /dev/psaux was
  broken and is no longer needed because the default mouse device
  is /dev/input/mice since many versions now (#168816)

-------------------------------------------------------------------
Thu Apr 27 10:52:08 CEST 2006 - mvidner@suse.cz

- When asking for update URLs, go trough products, not patterns (#169836).
- 2.13.91

-------------------------------------------------------------------
Thu Apr 27 08:34:33 CEST 2006 - locilka@suse.cz

- Making "SLP Catalog" selection bigger (maximum ncurses size)
  (#168718)
- 2.13.90

-------------------------------------------------------------------
Tue Apr 25 22:58:52 CEST 2006 - jsrain@suse.de

- fixed service proposal in SLES control file (#159771)

-------------------------------------------------------------------
Tue Apr 25 16:19:11 CEST 2006 - locilka@suse.cz

- Return `next instead of `ok in case of SLP Add-On Source (#165989)
- 2.13.89

-------------------------------------------------------------------
Mon Apr 24 16:22:14 CEST 2006 - jsrain@suse.de

- GDM is default if both KDE and GNOME installed (#155095)
- 2.13.88

-------------------------------------------------------------------
Mon Apr 24 13:30:50 CEST 2006 - sh@suse.de

- V 2.13.87
- Removed "Disagree with all" button (bug #163001)

-------------------------------------------------------------------
Mon Apr 24 12:35:52 CEST 2006 - ug@suse.de

- 2.13.86

-------------------------------------------------------------------
Mon Apr 24 11:52:47 CEST 2006 - ug@suse.de

- X-SuSE-YaST-AutoInstRequires=lan
  added to desktop file of suse register.
  Otherwise the registration fails.

-------------------------------------------------------------------
Mon Apr 24 09:37:57 CEST 2006 - lnussel@suse.de

- run rcSuSEfirewall2 reload when installing via vnc or ssh (#153467)
- 2.13.85

-------------------------------------------------------------------
Fri Apr 21 23:26:26 CEST 2006 - jsrain@suse.de

- determine base product accordign to flag (#160585)
- 2.13.84

-------------------------------------------------------------------
Fri Apr 21 17:26:15 CEST 2006 - jdsn@suse.de

- added proxy support for registration browser (#165891)
- 2.13.83

-------------------------------------------------------------------
Thu Apr 20 22:22:59 CEST 2006 - jsrain@suse.de

- handle installation restart with repeating last step (#167561)
- 2.13.82

-------------------------------------------------------------------
Thu Apr 20 18:51:55 CEST 2006 - jdsn@suse.de

- proxy support for registration process (#165891)
- disable w3m registration by control variable (aj)
- 2.13.81

-------------------------------------------------------------------
Thu Apr 20 16:09:23 CEST 2006 - mvidner@suse.cz

- When cloning, save installation sources beforehand (#165860).
- 2.13.80

-------------------------------------------------------------------
Wed Apr 19 19:55:47 CEST 2006 - jsrain@suse.de

- restore buttons after calling DASD or zFCP module (#160399)
- 2.13.79

-------------------------------------------------------------------
Wed Apr 19 15:04:03 CEST 2006 - locilka@suse.cz

- Added more debugging messages to the inst_proposal (#162831)
- 2.13.78

-------------------------------------------------------------------
Tue Apr 18 22:58:41 CEST 2006 - jsrain@suse.de

- display proper popup when aborting add-on product installation
  (#159689)

-------------------------------------------------------------------
Tue Apr 18 22:22:02 CEST 2006 - jdsn@suse.de

- in inst_suse_register:
- busy/waiting popups (#163366, #164794)
- text changes (#165509)
- autodisable checkbox "Registration Code" (# 165841)
- error handling in case no browser is available
- cleanup
- 2.13.77

-------------------------------------------------------------------
Tue Apr 18 21:44:45 CEST 2006 - jsrain@suse.de

- do not initialize catalogs before booting installed system (#162899)
- 2.13.76

-------------------------------------------------------------------
Tue Apr 18 18:08:18 CEST 2006 - mvidner@suse.cz

- Do not try to add empty URL as an update source (#165860#c12).

-------------------------------------------------------------------
Tue Apr 18 17:02:05 CEST 2006 - mvidner@suse.cz

- Fixed a typo in the previous change.
- 2.13.75

-------------------------------------------------------------------
Tue Apr 18 14:06:21 CEST 2006 - locilka@suse.cz

- Add-On SLP source was allways returning `back also in case
  of `ok (`next) (#165989)
- 2.13.74

-------------------------------------------------------------------
Tue Apr 18 10:12:19 CEST 2006 - mvidner@suse.cz

- Skip popup and unnecessary work if there are no online update
  sources for add-ons (#167233).
- 2.13.73

-------------------------------------------------------------------
Fri Apr 14 22:25:11 CEST 2006 - jsrain@suse.de

- prevent from changing installation mode and system for update once
  it is selected (#165832)
- added add-on products to installation/update proposal for SLES/SLED
- 2.13.72

-------------------------------------------------------------------
Fri Apr 14 13:19:52 CEST 2006 - lslezak@suse.cz

- call vm_finish client at the end of installation - disable
  some services in Xen domU (#161720, #161721, #161756)
- 2.13.71

-------------------------------------------------------------------
Thu Apr 13 18:17:52 CEST 2006 - jdsn@suse.de

- changed control files according to (#165509)

-------------------------------------------------------------------
Thu Apr 13 10:35:42 CEST 2006 - mvidner@suse.cz

- Do not display errors if language specific release notes are missing
  on the installation source (#165767).
- 2.13.70

-------------------------------------------------------------------
Wed Apr 12 16:24:48 CEST 2006 - jdsn@suse.de

- added missing autoyast entries in suse_register.desktop
- 2.13.69

-------------------------------------------------------------------
Wed Apr 12 12:57:53 CEST 2006 - jsuchome@suse.cz

- control files updated for manual online update run (#165503)
- 2.13.68

-------------------------------------------------------------------
Wed Apr 12 11:39:08 CEST 2006 - ms@suse.de

- fixed displaying ftp password in plaintext in y2start.log (#164824)

-------------------------------------------------------------------
Wed Apr 12 11:05:34 CEST 2006 - mvidner@suse.cz

- Do not mangle the URL obtained from suse_register (#165499).
- 2.13.67

-------------------------------------------------------------------
Wed Apr 12 09:15:48 CEST 2006 - locilka@suse.cz

- fixed Product.ycp - relnotes_url might be defined as an empty
  string (#165314).
- 2.13.66

-------------------------------------------------------------------
Tue Apr 11 22:19:03 CEST 2006 - jsrain@suse.de

- fixed boot if root is on LVM (initialize udev symlinks) (#163073)
- 2.13.65

-------------------------------------------------------------------
Tue Apr 11 16:01:40 CEST 2006 - jdsn@suse.de

- in inst_suse_register:
  - resized popups (hmuelle)
  - new info pupop showing new update server (aj)
  - removed cancel button (#164801, shorn)
- 2.13.64

-------------------------------------------------------------------
Tue Apr 11 11:28:23 CEST 2006 - fehr@suse.de

- flag for evms in control.SLES.xml needs to be true

-------------------------------------------------------------------
Mon Apr 10 17:08:10 CEST 2006 - mvidner@suse.cz

- Add installation sources for online update (#163192).
- 2.13.63

-------------------------------------------------------------------
Fri Apr  7 23:01:33 CEST 2006 - jsrain@suse.de

- provide Product::short_name (#163702)
- 2.13.62

-------------------------------------------------------------------
Fri Apr  7 15:14:01 CEST 2006 - jdsn@suse.de

- fixed evaluation of control file variables (#162988)
- 2.13.61

-------------------------------------------------------------------
Fri Apr  7 09:39:20 CEST 2006 - jsuchome@suse.cz

- 2.13.60

-------------------------------------------------------------------
Thu Apr  6 17:10:07 CEST 2006 - ms@suse.de

- allow huge memory allocations (#151515)

-------------------------------------------------------------------
Thu Apr  6 15:19:13 CEST 2006 - jsuchome@suse.cz

- Product.ycp: read SHORTLABEL value from content file (#163702)

-------------------------------------------------------------------
Wed Apr  5 18:13:11 CEST 2006 - mvidner@suse.cz

- Call SourceManager::SyncYaSTInstSourceWithZMD () in
  inst_rpmcopy(continue) because inst_suse_register does not run
  without a network connection (#156030#c30).

-------------------------------------------------------------------
Wed Apr  5 17:05:27 CEST 2006 - jsrain@suse.de

- do not rewrite log from SCR running in chroot during installation
- fix checking for duplicate sources (#159662)
- 2.13.59

-------------------------------------------------------------------
Tue Apr  4 18:11:34 CEST 2006 - jdsn@suse.de

- fixed w3m registration again (#162462)
- changed Requires to Recommends for suseRegister (hmuelle, aj)
- 2.13.58

-------------------------------------------------------------------
Mon Apr  3 18:27:15 CEST 2006 - jdsn@suse.de

- fixed w3m in ncuses registration (#162462)
- changes in suse_register to test new server side business logic
- 2.13.57

-------------------------------------------------------------------
Mon Apr  3 14:33:44 CEST 2006 - locilka@suse.cz

- Using yast-addon icon in the .desktop file and also in the source
  code (#154930).
- 2.13.56

-------------------------------------------------------------------
Mon Apr  3 14:32:08 CEST 2006 - ug@suse.de

- by default, enable clone box on SLD

-------------------------------------------------------------------
Mon Apr  3 14:22:22 CEST 2006 - ug@suse.de

- uncheck clone checkbox if cloning is greyed out (#162457)

-------------------------------------------------------------------
Fri Mar 31 17:32:03 CEST 2006 - mvidner@suse.cz

- Tell ZMD to get the inst source (#156030)
- No unlocking after all (#160319)
  - Don't reset zypp
  - Reenable Back
  - Fetch update source from suse_resigster and add it
- 2.13.55

-------------------------------------------------------------------
Thu Mar 30 13:42:35 CEST 2006 - mvidner@suse.cz

- Reset zypp and release its lock before suse_register (#160319).
  Therefore disabled the Back button.
- Don't run add-on.ycp if another process has the zypp lock (#160319).
- 2.13.53

-------------------------------------------------------------------
Thu Mar 30 12:31:49 CEST 2006 - jdsn@suse.de

- included new desktop file in Makefile (162112)

-------------------------------------------------------------------
Wed Mar 29 17:57:35 CEST 2006 - jsrain@suse.de

- prevent from installing one product multiple times (#159662)
- 2.13.54

-------------------------------------------------------------------
Wed Mar 29 16:43:02 CEST 2006 - locilka@suse.cz

- Fixed adding SLP-based Add-On product (#161270)
- SLP-based Add-On product handling moved to separate function
- Add-On MediaSelect dialog creation moved to separate function
- Changed icon for License
- 2.13.52

-------------------------------------------------------------------
Tue Mar 29 16:06:23 CEST 2006 - jdsn@suse.de

- late feature "force registration" for suse_register (aj, shorn)

-------------------------------------------------------------------
Tue Mar 28 21:29:07 CEST 2006 - jdsn@suse.de

- added 'rm -f /var/lib/zypp/zmd_updated_the_sources'
  flag file to be deleted if suse_register runs during installation
  file checked by online update - deletion requested by mvidner
- 2.13.51

-------------------------------------------------------------------
Tue Mar 28 20:53:13 CEST 2006 - jdsn@suse.de

- added autoyast part of suse_register
- icon for product registration (#160293)
- fixes for inst_suse_register
- 2.13.50

-------------------------------------------------------------------
Mon Mar 27 23:47:38 CEST 2006 - jsrain@suse.de

- removed desktop selection from NLD workflow (#160650)

-------------------------------------------------------------------
Fri Mar 24 15:15:30 CET 2006 - locilka@suse.cz

- Filling up list of release_notes urls for all installed products
  in the Product.ycp. Needed for internet_test (#160563).
- 2.13.49

-------------------------------------------------------------------
Fri Mar 24 11:00:06 CET 2006 - ms@suse.de

- added initvicons call in second stage S05-config (#160299)

-------------------------------------------------------------------
Thu Mar 23 18:34:18 CET 2006 - jdsn@suse.de

- fixed security issue: suse-ncc dummy user got his own group

-------------------------------------------------------------------
Thu Mar 23 18:33:25 CET 2006 - jdsn@suse.de

- added controlfile configured default settings for suse_register
- 2.13.47

-------------------------------------------------------------------
Thu Mar 23 16:23:37 CET 2006 - locilka@suse.cz

- Display license immediately after the Add-On product is scanned
  and added. Handle user interaction.
- 2.13.46

-------------------------------------------------------------------
Thu Mar 23 14:16:46 CET 2006 - jdsn@suse.de

- final texts for suse_register
- nonroot - warning for suse_register
- 2.13.45

-------------------------------------------------------------------
Thu Mar 23 13:19:03 CET 2006 - locilka@suse.cz

- Displaying license of the Add-On product if exists. Trying the
  localized version first. Waiting for user interaction if needed.
- Displaying info.txt if exists (#160017)
- Adjusting testsuites
- 2.13.44

-------------------------------------------------------------------
Mon Mar 22 19:04:55 CET 2006 - jdsn@suse.de

- fixed missing module in makefile
- 2.13.43

-------------------------------------------------------------------
Wed Mar 22 19:03:57 CET 2006 - locilka@suse.cz

- Added fallback for adding add-on products without file
  installation.xml. In this case, the product is added as a normal
  installation source and sw_single is called.
- 2.13.42

-------------------------------------------------------------------
Mon Mar 22 18:45:17 CET 2006 - jdsn@suse.de

- fixed ssh bug in suse_register
- suse_register reads and writes configuration to sysconfig
- final texts in suse_register
- 2.13.41

-------------------------------------------------------------------
Wed Mar 22 13:43:12 CET 2006 - mvidner@suse.cz

- Fixed release notes download (by Product::FindBaseProducts), #159490.

-------------------------------------------------------------------
Wed Mar 22 11:40:18 CET 2006 - jdsn@suse.de

- changed help text in suse_register
- patch to make the ComboBox appear longer in release_notes

-------------------------------------------------------------------
Tue Mar 21 16:33:32 CET 2006 - locilka@suse.cz

- adding "Local Directory" option for Add-On Products when no
  network is available (#159779).
- avoid from adding "Unknown" Add-On Product when Cancel button
  pressed in the Add New Add-On popup (#159784).

-------------------------------------------------------------------
Tue Mar 21 08:57:51 CET 2006 - jsuchome@suse.cz

- returned dependency on yast2-online-update

-------------------------------------------------------------------
Tue Mar 21 07:57:37 CET 2006 - visnov@suse.cz

- try to get add-on product control files only optionally (#159116)
- 2.13.40

-------------------------------------------------------------------
Mon Mar 20 10:08:13 CET 2006 - locilka@suse.cz

- disabled skipping the 'Installation Mode' dialog when no other
  installed Linux found. Just disabling 'Update' and 'Other'
  options in that case (#157695).
- removed calling uml_finish, client doesn't has been dropped.

-------------------------------------------------------------------
Fri Mar 17 22:50:06 CET 2006 - jsrain@suse.de

- added AytoYaST support for add-on products
- 2.13.39

-------------------------------------------------------------------
Fri Mar 17 09:30:02 CET 2006 - locilka@suse.cz

- fixed .desktop file for Add-On Products, now it starts add-on
  instead of sw_single when launched from YaST Control Center
  (#158869).

-------------------------------------------------------------------
Thu Mar 16 23:24:11 CET 2006 - jsrain@suse.de

- added zFCP and DASD modules to list of modules to be cloned after
  SLES installation (#153378)
- 2.13.38

-------------------------------------------------------------------
Thu Mar 16 23:10:06 CET 2006 - jsrain@suse.de

- fixed product handling (&product; macro) (#151050)
- allow multiple installation sources (#151755)

-------------------------------------------------------------------
Thu Mar 16 15:51:42 CET 2006 - jdsn@suse.de

- fixed blocker bug (#158628), suse_register call in all products

-------------------------------------------------------------------
Thu Mar 16 14:56:36 CET 2006 - fehr@suse.de

- increase maximal size of root fs to 20 Gig (#158608)
- 2.13.37

-------------------------------------------------------------------
Wed Mar 15 18:21:54 CET 2006 - jsrain@suse.de

- do not overwrite language settings during update (#156562)
- do not offer network sources for Add-On products if no network is
  configured (#156467)
- 2.13.36

-------------------------------------------------------------------
Tue Mar 14 18:16:32 CET 2006 - jdsn@suse.de

- corrected titles in control file
- 2.13.35

-------------------------------------------------------------------
Tue Mar 14 18:11:53 CET 2006 - jdsn@suse.de

- 2.13.34

-------------------------------------------------------------------
Tue Mar 14 18:09:58 CET 2006 - jdsn@suse.de

- new browser for registration
- new texts for registration module

-------------------------------------------------------------------
Mon Mar 13 16:26:00 CET 2006 - jsrain@suse.de

- report an error if creating catalog for add-on product fails
  (#157566)
- 2.13.33

-------------------------------------------------------------------
Fri Mar 10 19:02:04 CET 2006 - jsrain@suse.de

- disable add-on products if inst-sys is mounted from CD
- 2.13.32

-------------------------------------------------------------------
Fri Mar 10 18:33:55 CET 2006 - jdsn@suse.de

- fixed security bug (#157008)
- added link to browser for Novell privacy statement

-------------------------------------------------------------------
Fri Mar 10 17:55:11 CET 2006 - mvidner@suse.cz

- Start ncurses UI in non-threaded mode to enable spawning of
  interactive processes (like w3m for suseRegister, #150799).
- 2.13.31

-------------------------------------------------------------------
Fri Mar 10 12:17:56 CET 2006 - ms@suse.de

- forcing using xim for Qt Input (#156962)

-------------------------------------------------------------------
Thu Mar  9 17:36:39 CET 2006 - mvidner@suse.cz

- Control files: added network/startmode, being ifplugd for SL and
  SLED, auto for SLES (#156388).
- 2.13.30

-------------------------------------------------------------------
Thu Mar  9 17:35:30 CET 2006 - jsrain@suse.de

- fixed asking for add-on product CD (#156469)

-------------------------------------------------------------------
Thu Mar  9 12:01:07 CET 2006 - ms@suse.de

- include proofread message texts

-------------------------------------------------------------------
Wed Mar  8 17:00:41 CET 2006 - jdsn@suse.de

- fixed launch of yastbrowser (during installation)
- 2.13.29

-------------------------------------------------------------------
Wed Mar  8 15:25:57 CET 2006 - ms@suse.de

- fixed createStageList() function to be more restrictive on checking
  for stage files. Adapt startup documentation according to this
  change (#144783)

-------------------------------------------------------------------
Wed Mar  8 14:25:02 CET 2006 - lrupp@suse.de

- added suseRegister to Requires

-------------------------------------------------------------------
Tue Mar  7 22:27:45 CET 2006 - jdsn@suse.de

- added functionality to skip suse register and/or online update
- 2.13.28

-------------------------------------------------------------------
Tue Mar  7 20:07:43 CET 2006 - jsrain@suse.de

- added yastbrowser

-------------------------------------------------------------------
Tue Mar  7 00:26:26 CET 2006 - jsrain@suse.de

- fixed back button behavior in installation mode dialog (#155044)

-------------------------------------------------------------------
Mon Mar  6 10:47:31 CET 2006 - visnov@suse.cz

- enable media callbacks in the add-on product handling

-------------------------------------------------------------------
Fri Mar  3 23:30:36 CET 2006 - jsrain@suse.de

- added .desktop file for add-on product installation (#154930)
- properly initialize source for add-on product (#154980)
- 2.13.27

-------------------------------------------------------------------
Fri Mar  3 10:43:12 CET 2006 - visnov@suse.cz

- reset package manager before installing patches

-------------------------------------------------------------------
Wed Mar  1 23:19:47 CET 2006 - jsrain@suse.de

- release all medias before registering add-on product CD or DVD
  (#154348)
- check whether files are on the add-on product media before using
  them (#154314)
- 2.13.26

-------------------------------------------------------------------
Mon Feb 27 18:32:05 CET 2006 - jsrain@suse.de

- fixed setting default desktop according to destop dialog (#152709)
- 2.13.25

-------------------------------------------------------------------
Fri Feb 24 19:40:37 CET 2006 - jsrain@suse.de

- select base product before runing add-on products dialog
- 2.13.24

-------------------------------------------------------------------
Fri Feb 24 16:57:03 CET 2006 - ms@suse.de

- added qt plugin check to check_network function (#149025)

-------------------------------------------------------------------
Thu Feb 23 16:15:50 CET 2006 - jsrain@suse.de

- changed the name of the add-on product control file (#152770)
- 2.13.23

-------------------------------------------------------------------
Wed Feb 22 23:05:28 CET 2006 - jsrain@suse.de

- using correct icon (#151630)
- 2.13.22

-------------------------------------------------------------------
Wed Feb 22 12:45:54 CET 2006 - ms@suse.de

- added console startup message when y2base is called (#148165)

-------------------------------------------------------------------
Wed Feb 22 10:28:42 CET 2006 - visnov@suse.cz

- adapt BuildRequires
- 2.13.21

-------------------------------------------------------------------
Wed Feb 22 01:20:18 CET 2006 - jsrain@suse.de

- do not offer creating AutoYaST profile in first boot mode
  (#152285)
- 2.13.20

-------------------------------------------------------------------
Sun Feb 19 17:48:17 CET 2006 - jsrain@suse.de

- made inst_proposal more resistent to incorrect data returned from
  client modules (#148271)

-------------------------------------------------------------------
Fri Feb 17 23:58:34 CET 2006 - jsrain@suse.de

- removed dependency on yast2-online-update
- integrated add-on product selection to installation workflow
- 2.13.19

-------------------------------------------------------------------
Fri Feb 17 14:19:46 CET 2006 - mvidner@suse.cz

- inst_release_notes: Let the combo box have a label.
- inst_disks_activate: fixed the textdomain (s390 -> installation)

-------------------------------------------------------------------
Thu Feb 16 23:29:18 CET 2006 - jsrain@suse.de

- several fixes of add-on product installation
- 2.13.18

-------------------------------------------------------------------
Tue Feb 14 23:40:31 CET 2006 - jsrain@suse.de

- added possibility to use standalone-installation proposals when
  installing with base product
- added support for replacing 2nd stage workflow
- added support for disabling individual proposal
- added support for inserting steps to inst_finish for add-on
  products
- added copying merged control files to installed system, merging
  them for 2nd stage workflow
- 2.13.17

-------------------------------------------------------------------
Tue Feb 14 18:32:18 CET 2006 - jdsn@suse.de

- new release notes module (multiple release notes) FATE: 120129
- 2.13.16

-------------------------------------------------------------------
Tue Feb 14 01:22:52 CET 2006 - jsrain@suse.de

- fixed add-on product workflow and proposal merging

-------------------------------------------------------------------
Mon Feb 13 22:33:37 CET 2006 - jsrain@suse.de

- updated patchs on add-on product CD according to spec
- 2.13.15

-------------------------------------------------------------------
Mon Feb 13 10:09:58 CET 2006 - visnov@suse.cz

- save zypp.log from instsys

-------------------------------------------------------------------
Sun Feb 12 20:41:09 CET 2006 - olh@suse.de

- umount /dev and /sys unconditionally in umount_finish.ycp

-------------------------------------------------------------------
Sun Feb 12 19:41:28 CET 2006 - olh@suse.de

- remove obsolete comment from umount_finish.ycp

-------------------------------------------------------------------
Sun Feb 12 18:35:41 CET 2006 - visnov@suse.cz

- revert redirect

-------------------------------------------------------------------
Sun Feb 12 16:45:43 CET 2006 - kkaempf@suse.de

- redirect stderr to /var/log/YaST2/zypp.log when running
  1st or 2nd stage installation. (#149001)

-------------------------------------------------------------------
Thu Feb  9 21:27:28 CET 2006 - jsrain@suse.de

- added add-on product installation in running system

-------------------------------------------------------------------
Thu Feb  9 00:56:18 CET 2006 - jsrain@suse.de

- added control file merging functionality

-------------------------------------------------------------------
Tue Feb  7 17:57:40 CET 2006 - mvidner@suse.cz

- control files: Configure the hostname in the main installation
  workflow also in SuSE Linux (#142758) and SLED (#137340).
- 2.13.13

-------------------------------------------------------------------
Mon Feb  6 10:43:59 CET 2006 - olh@suse.de

- remove the /usr/share/locale/br symlink creation, there is
  no user of /usr/share/locale files inside the inst-sys
- remove the hostname linux, domainname local calls
  the hostname is already set in inst_setup.
  yast can not be restarted with ssh installs

-------------------------------------------------------------------
Tue Jan 31 14:30:07 CET 2006 - fehr@suse.de

- disable proposal with separate /home for SLES

-------------------------------------------------------------------
Mon Jan 30 18:19:31 CET 2006 - ms@suse.de

- fixed PCI bus ID setup (#145938)

-------------------------------------------------------------------
Fri Jan 27 14:37:30 CET 2006 - ms@suse.de

- adding truetype font path to the vnc font path (#139351)

-------------------------------------------------------------------
Thu Jan 26 12:51:17 CET 2006 - fehr@suse.de

- remove loading of dm modules, if needed this is done in libstorage

-------------------------------------------------------------------
Tue Jan 24 13:00:43 CET 2006 - ms@suse.de

- added check for testutf8 binary (#144699)

-------------------------------------------------------------------
Tue Jan 24 08:29:29 CET 2006 - jsrain@suse.cz

- enable iSCSI dialog during installation
- 2.13.12

-------------------------------------------------------------------
Mon Jan 23 13:21:46 CET 2006 - mvidner@suse.cz

- Added networkmanager_proposal to the network proposal.
- 2.13.11

-------------------------------------------------------------------
Mon Jan 23 13:03:09 CET 2006 - ms@suse.de

- added y2start.log message if YaST exits abnormally (#141016)
- fixed repatching of xorg.conf file (#144538)

-------------------------------------------------------------------
Mon Jan 23 09:30:07 CET 2006 - jsrain@suse.cz

- added "enable_clone" option (#144101)

-------------------------------------------------------------------
Mon Jan 16 17:07:17 CET 2006 - mvidner@suse.cz

- Prefer the string product feature network/network_manager (always,
  laptop, never) over boolean network/network_manager_is_default.

-------------------------------------------------------------------
Fri Jan 13 14:12:31 CET 2006 - jsrain@suse.cz

- run the desktop dialog also on SLES (#142771)
- added iscsi installation to the installatino workflow
- 2.13.10

-------------------------------------------------------------------
Wed Jan 11 14:50:18 CET 2006 - jsrain@suse.cz

- call installation clients for DASD/zFCP configuration instead of
  the run-time ones

-------------------------------------------------------------------
Mon Jan  9 16:47:46 CET 2006 - jsrain@suse.cz

- write mouse information on PPC (#116406)
- UI mode set to expert for SLES
- reset storage after (de)activating any disk (#140936)
- 2.13.9

-------------------------------------------------------------------
Fri Jan  6 16:20:23 CET 2006 - ms@suse.de

- fixed HVC_CONSOLE_HINT text (#140386)

-------------------------------------------------------------------
Thu Jan  5 16:49:24 CET 2006 - jsrain@suse.cz

- Removed unneeded stuff from proposals on some architectures for
  SLES (#140999, #140991)
- Added iSCSI to installation workflow (real call still missing)
- moved DASD/zFCP disk activation prior installation mode selection
  (#140936)
- 2.13.8

-------------------------------------------------------------------
Thu Jan  5 14:29:12 CET 2006 - sh@suse.de

- V 2.13.7
- Fixed bugs #79289, #114037: trouble with y2cc at end of installation
  Dropped y2cc at end of installation (OK from aj + gp)

-------------------------------------------------------------------
Thu Jan  5 13:52:48 CET 2006 - mvidner@suse.cz

- control file: for SLES, ask for the host name in the main workflow (F4126)

-------------------------------------------------------------------
Thu Jan  5 13:04:46 CET 2006 - jsuchome@suse.cz

- control file: for NLD, do not enable autologin by default (#140990)

-------------------------------------------------------------------
Tue Jan  3 12:11:15 CET 2006 - ms@suse.de

- don't call initvicons on s390/s390x architectures (#140383)

-------------------------------------------------------------------
Thu Dec 22 12:25:26 CET 2005 - fehr@suse.de

- added try_separate_home to partitioning section of control.xml

-------------------------------------------------------------------
Wed Dec 21 11:30:11 CET 2005 - ms@suse.de

- fixed startup Makefile.am

-------------------------------------------------------------------
Wed Dec 21 10:36:13 CET 2005 - visnov@suse.cz

- merged proofread texts

-------------------------------------------------------------------
Tue Dec 20 13:14:02 CET 2005 - ms@suse.de

- added support for graphical installation on ia64 archs (#140142)

-------------------------------------------------------------------
Mon Dec 19 18:10:00 CET 2005 - sh@suse.de

- Implemented feature #300359: Show Beta notice during installation
  Now showing /info.txt in a popup (with a simple "OK" button)
  over the license agreement
- V 2.13.6

-------------------------------------------------------------------
Fri Dec 16 16:15:24 CET 2005 - jsrain@suse.cz

- do not call obsolete gnome-postinstall script
- added list of modules to offer clone at the end of installation
  to control files
- 2.13.5

-------------------------------------------------------------------
Wed Dec 14 12:07:13 CET 2005 - ms@suse.de

- make service startup more robust (#138433)

-------------------------------------------------------------------
Fri Dec  2 16:19:15 CET 2005 - mvidner@suse.cz

- Added control file variables network_manager_is_default,
  force_static_ip.
- 2.13.4

-------------------------------------------------------------------
Fri Dec  2 09:57:48 CET 2005 - jsrain@suse.cz

- mark missing texts for translation (#136021)

-------------------------------------------------------------------
Wed Nov 30 08:07:25 CET 2005 - lslezak@suse.cz

- removed Xen and UML sections from control files
  (moved to yast2-vm package)
- 2.13.4

-------------------------------------------------------------------
Tue Nov 29 14:19:05 CET 2005 - sh@suse.de

- Implemented feature #110081: License translations
- V 2.13.3

-------------------------------------------------------------------
Mon Nov 28 12:50:08 CET 2005 - jsrain@suse.cz

- adjusted default desktop in control files (#132491)

-------------------------------------------------------------------
Tue Nov 22 12:58:19 CET 2005 - jsrain@suse.cz

- added default desktop to control files

-------------------------------------------------------------------
Fri Nov 11 08:20:27 CET 2005 - jsrain@suse.cz

- write hwcfg-static-printer only if parallel port is present
  (#116406)
- 2.13.2

-------------------------------------------------------------------
Tue Nov  1 13:02:58 CET 2005 - jsrain@suse.cz

- adapted to inst_desktop_new.ycp -> inst_desktop.ycp rename

-------------------------------------------------------------------
Tue Oct 18 12:35:16 CEST 2005 - ms@suse.de

- added update check: update_xf86config to be called in case of
  update. The script will fix the mouse configuration if the device
  /dev/mouse or /dev/psaux is in use (#118755)

-------------------------------------------------------------------
Mon Oct 17 16:28:11 CEST 2005 - ms@suse.de

- added testX binary check

-------------------------------------------------------------------
Thu Oct 13 16:21:53 CEST 2005 - ms@suse.de

- fixed startup scripts because Stefan changed the X11 module
  naming from drv.o to drv.so :-(

-------------------------------------------------------------------
Fri Sep 30 14:22:28 CEST 2005 - jsrain@suse.cz

- remove checking whether to run language selection (language
  module knows better whether it is needed)

-------------------------------------------------------------------
Mon Sep 26 17:48:58 CEST 2005 - jsrain@suse.cz

- do close target before switching from update to bare metal
  installation (#115075)
- do not set default window manager in sysconfig if neither KDE
  nor GNOME are installed (#115412)
- 2.13.0

-------------------------------------------------------------------
Fri Sep  9 14:14:24 CEST 2005 - ms@suse.de

- fixed service startup sequence of HAL and DBUS (#115815)

-------------------------------------------------------------------
Wed Sep  7 16:00:24 CEST 2005 - jsrain@suse.cz

- fixed typo in the cursor scheme name for GNOME (#74309)
- 2.12.28

-------------------------------------------------------------------
Wed Sep  7 09:16:44 CEST 2005 - jsuchome@suse.cz

- 2.12.27

-------------------------------------------------------------------
Tue Sep  6 17:01:51 CEST 2005 - jsrain@suse.cz

- fixed freezing installation while saving configured hardware
 (#115387)

-------------------------------------------------------------------
Tue Sep  6 13:28:06 CEST 2005 - jsrain@suse.cz

- use correct icons for license agreement and installation mode
  dialogs (#105158)
- 2.12.26

-------------------------------------------------------------------
Mon Sep  5 17:30:18 CEST 2005 - ms@suse.de

- fixed braille setup (#115278)

-------------------------------------------------------------------
Mon Sep  5 16:25:44 CEST 2005 - ms@suse.de

- start dbus in Second-Stage/S06-services (#114667)

-------------------------------------------------------------------
Mon Sep  5 12:46:43 CEST 2005 - jsrain@suse.cz

- save all configured hardware at the end of installation (#104676)
- 2.12.25

-------------------------------------------------------------------
Thu Sep  1 13:45:29 CEST 2005 - ms@suse.de

- start hald in Second-Stage/S06-services (#114667)

-------------------------------------------------------------------
Mon Aug 29 09:56:30 CEST 2005 - jsrain@suse.cz

- reset package manager when switched installation mode (#105857)
- 2.12.24

-------------------------------------------------------------------
Fri Aug 26 10:23:24 CEST 2005 - jsrain@suse.cz

- set default cursor theme according to default desktop (#74309)
- 2.12.23

-------------------------------------------------------------------
Wed Aug 24 10:39:48 CEST 2005 - ms@suse.de

- fixed umount_result setting in /etc/install.inf. A space is
  needed between the colon and the value (#112620)

-------------------------------------------------------------------
Tue Aug 23 15:02:53 CEST 2005 - ms@suse.de

- fixed umount call in First-Stage setup -> added F03-umount (#103800)

-------------------------------------------------------------------
Tue Aug 23 12:46:16 CEST 2005 - jsrain@suse.cz

- mark correct tab selected after language is changed (#105995)
- reset target map when switching between installation and upgrade
  (#106627)

-------------------------------------------------------------------
Mon Aug 22 12:18:08 CEST 2005 - jsrain@suse.cz

- fixed title icons for proposal dialogs (#105165)
- 2.12.22

-------------------------------------------------------------------
Fri Aug 19 15:39:31 CEST 2005 - jsrain@suse.cz

- reverted forcing language dialog in NCurses (#102958)
- 2.12.21

-------------------------------------------------------------------
Fri Aug 19 15:33:08 CEST 2005 - ms@suse.de

- fixed mouse probing call, was never called in initial stage (#100665)

-------------------------------------------------------------------
Fri Aug 19 11:32:09 CEST 2005 - arvin@suse.de

- improved initialisation of libstorage callbacks (bug #105562)

-------------------------------------------------------------------
Wed Aug 17 17:37:02 CEST 2005 - ms@suse.de

- added umount_result key to /etc/install.inf containing the exit
  code from trying to umount the inst-sys (#103800)
- 2.12.19

-------------------------------------------------------------------
Wed Aug 17 15:45:40 CEST 2005 - jsrain@suse.cz

- handle correctly if _proposal client returns nil as warning level
  (#105154)

-------------------------------------------------------------------
Wed Aug 17 15:09:44 CEST 2005 - arvin@suse.de

- check if /sbin/splash exists (bug #105159)
- 2.12.18

-------------------------------------------------------------------
Tue Aug 16 08:51:16 CEST 2005 - jsrain@suse.cz

- build relation between old keys and new UDIs (#104676)

-------------------------------------------------------------------
Mon Aug 15 16:49:22 CEST 2005 - jsrain@suse.cz

- merged texts from proofread
- 2.12.17

-------------------------------------------------------------------
Mon Aug 15 14:45:43 CEST 2005 - ms@suse.de

- fixed vncpassword handling (#104377)

-------------------------------------------------------------------
Mon Aug 15 13:02:07 CEST 2005 - jsrain@suse.cz

- make the OK button in other installatino options popup default
  button (#104589)

-------------------------------------------------------------------
Fri Aug 12 14:35:19 CEST 2005 - jsrain@suse.cz

- force language selection in NCurses (#102958)
- 2.12.16

-------------------------------------------------------------------
Fri Aug 12 12:32:42 CEST 2005 - ms@suse.de

- fixed use of graphical installer within SSH session (#53767)

-------------------------------------------------------------------
Fri Aug 12 10:15:26 CEST 2005 - ms@suse.de

- fixed set_splash function to work with SuSE 10.0

-------------------------------------------------------------------
Tue Aug  9 15:22:24 CEST 2005 - ms@suse.de

- fixed shell warning (#100729)

-------------------------------------------------------------------
Mon Aug  8 14:06:10 CEST 2005 - jsrain@suse.cz

- show URL of product vendor in congratulation dialog (#102542)

-------------------------------------------------------------------
Fri Aug  5 13:00:16 CEST 2005 - lslezak@suse.cz

- added virtual machine proposal into contol file
- 2.12.15

-------------------------------------------------------------------
Wed Aug  3 13:01:20 CEST 2005 - jsrain@suse.cz

- fixed behavior in proposal with tabs if one of the submodules
  returned an error (#100203)
- 2.12.14

-------------------------------------------------------------------
Tue Aug  2 15:24:14 CEST 2005 - jsrain@suse.cz

- do not allow going back after 2nd stage installation is
  interrupted by reboot
- restore settings after reboot during 2nd stage installation

-------------------------------------------------------------------
Thu Jul 28 11:31:15 CEST 2005 - jsrain@suse.cz

- updated the installation confirmation popup (#98841)
- changed label of push button to access boot and repair (#98836),
  added help text
- 2.12.13

-------------------------------------------------------------------
Mon Jul 25 14:56:54 CEST 2005 - ms@suse.de

- include functions start_yast_and_reboot() and start_yast_again()
  according to a feature request for Jiri.

-------------------------------------------------------------------
Fri Jul 22 13:09:38 CEST 2005 - jsrain@suse.cz

- fixed dialog captions of proposals

-------------------------------------------------------------------
Thu Jul 21 17:01:57 CEST 2005 - fehr@suse.de

- replace obsolete SCR agent calls by call to Storage::ActivateHld()

-------------------------------------------------------------------
Thu Jul 21 11:54:19 CEST 2005 - ms@suse.de

- fixed YaST2.call::wait_for_x11() to set an initial value
  for server_running (#97381)
- 2.12.12

-------------------------------------------------------------------
Tue Jul 19 17:25:15 CEST 2005 - jsrain@suse.cz

- fixed switch from installation to update and vice versa
- added support for reboot and restart of YaST during 2nd stage
  installation
- updated control file to show 3 installation stages

-------------------------------------------------------------------
Mon Jul 18 13:38:50 CEST 2005 - jsrain@suse.cz

- updated control file
- minor inst_proposal clean-up
- 2.12.11

-------------------------------------------------------------------
Fri Jul 15 15:35:03 CEST 2005 - jsrain@suse.cz

- fixed behavior of several dialogs
- 2.12.10

-------------------------------------------------------------------
Thu Jul 14 18:18:42 CEST 2005 - jsrain@suse.cz

- added installation workflow
- added support for tabs in proposals
- adapted to new partitioner using storage-lib (arvin)
- moved inst_desktop.ycp to yast2-packager
- 2.12.9

-------------------------------------------------------------------
Mon Jul 11 16:21:58 CEST 2005 - jsrain@suse.cz

- removed dependency on vanished Display.ycp to fix build
- 2.12.8

-------------------------------------------------------------------
Mon Jul 11 11:14:18 CEST 2005 - ms@suse.de

- fixed race condition in checking servers exit code (#91342)
- fixed testX and xupdate paths

-------------------------------------------------------------------
Thu Jun  2 16:57:14 CEST 2005 - jsrain@suse.cz

- put focus on the release notes to allow scrolling without pushing
  Tab many times to move the focus (#80215)

-------------------------------------------------------------------
Wed Jun  1 14:12:06 CEST 2005 - mvidner@suse.cz

- Added a scr file for .etc.install_inf_options (#75720).
- 2.12.7

-------------------------------------------------------------------
Tue May 31 11:39:56 CEST 2005 - ms@suse.de

- implement check for driver update mode (#84155)

-------------------------------------------------------------------
Tue May 31 11:04:04 CEST 2005 - ms@suse.de

- applied patch from Olaf to avoid some time consuming calls (#86178)
- allow "vnc=1 usessh=1" as install and debug method (#45127)

-------------------------------------------------------------------
Mon May 30 15:55:55 CEST 2005 - jsrain@suse.cz

- display message when fallen into text mode installation (#53748)

-------------------------------------------------------------------
Mon May 16 10:53:27 CEST 2005 - jsrain@suse.cz

- renamed 'default' variable
- 2.12.6

-------------------------------------------------------------------
Tue May 10 14:05:01 CEST 2005 - jsrain@suse.cz

- copy /etc/X11/xorg.conf instead of XF86Config to the target
  system
- 2.12.5

-------------------------------------------------------------------
Mon May  9 18:27:54 CEST 2005 - ms@suse.de

- removed sed update of BusID (#78950)

-------------------------------------------------------------------
Wed Apr 27 12:56:15 CEST 2005 - jsrain@suse.cz

- modularized inst_finish.ycp
- 2.12.4

-------------------------------------------------------------------
Thu Apr 21 11:14:04 CEST 2005 - ms@suse.de

- fixed X11 config patching code, related to (#66989)

-------------------------------------------------------------------
Mon Apr 18 17:10:55 CEST 2005 - jsrain@suse.cz

- one more fix for new ProductFeatures.ycp interface
- 2.12.3

-------------------------------------------------------------------
Mon Apr 18 15:19:44 CEST 2005 - jsrain@suse.cz

- adapted to new interface of ProductFeatures.ycp
- 2.12.2

-------------------------------------------------------------------
Thu Apr 14 17:19:30 CEST 2005 - visnov@suse.cz

- 2.12.1

-------------------------------------------------------------------
Wed Apr  6 15:39:25 CEST 2005 - ms@suse.de

- inst-sys move XF86Config to xorg.conf (#66989)

-------------------------------------------------------------------
Tue Mar 29 14:23:17 CET 2005 - jsrain@suse.cz

- updated the layout of the source files in the repository
- 2.12.0

-------------------------------------------------------------------
Wed Mar 23 15:04:17 CET 2005 - ms@suse.de

- fixed vnc server arguments (#70896)

-------------------------------------------------------------------
Sat Mar 19 10:15:14 CET 2005 - ms@suse.de

- fixed second stage locale setup for textbased installation (#73631)

-------------------------------------------------------------------
Tue Mar 15 16:59:19 CET 2005 - ms@suse.de

- IMPORTANT: fixed locale setup (#72145)

-------------------------------------------------------------------
Tue Mar 15 09:44:32 CET 2005 - jsrain@suse.cz

- enable netdaemon if GNOME is default desktop (#72018)

-------------------------------------------------------------------
Mon Mar 14 15:23:17 CET 2005 - jsrain@suse.cz

- enable FAM daemon when GNOME is installed

-------------------------------------------------------------------
Mon Mar 14 14:15:34 CET 2005 - ms@suse.de

- fixed missing reboot on SSH installation (#67043)

-------------------------------------------------------------------
Fri Mar 11 16:50:14 CET 2005 - ms@suse.de

- added option --auto-fonts to Y2_QT_ARGS (#72174)

-------------------------------------------------------------------
Fri Mar 11 12:57:37 CET 2005 - ms@suse.de

- fixed setting TERM variable (#71771)

-------------------------------------------------------------------
Mon Mar  7 08:27:03 CET 2005 - jsrain@suse.cz

- initialize &product; macro in inst_suseconfig (#70899)
- set hwcfg file for parallel printer (#64412)

-------------------------------------------------------------------
Thu Mar  3 17:36:56 CET 2005 - ms@suse.de

- fixed LANG setting in F03-language (#66498)

-------------------------------------------------------------------
Thu Mar  3 12:53:00 CET 2005 - ms@suse.de

- fixed startup scripts for pcmcia/usb network installations (#65164)

-------------------------------------------------------------------
Wed Mar  2 10:53:37 CET 2005 - jsrain@suse.cz

- merged texts from proofread

-------------------------------------------------------------------
Wed Mar  2 06:42:11 CET 2005 - nashif@suse.de

- url in last dialog is set to www.novell.com/linux

-------------------------------------------------------------------
Tue Mar  1 12:13:09 CET 2005 - jsrain@suse.cz

- removed obsolete symlink juggling (#66016)

-------------------------------------------------------------------
Thu Feb 24 16:10:03 CET 2005 - ms@suse.de

- added logsize check to FirstStage/F07-logging

-------------------------------------------------------------------
Wed Feb 23 11:35:18 CET 2005 - jsrain@suse.cz

- fixed comments for translators

-------------------------------------------------------------------
Tue Feb 22 18:30:15 CET 2005 - ms@suse.de

- fixed check for X11 configuration in continue mode (#66224)

-------------------------------------------------------------------
Tue Feb 22 13:11:41 CET 2005 - sh@suse.de

- V 2.11.17

-------------------------------------------------------------------
Tue Feb 22 13:05:23 CET 2005 - ms@suse.de

- fixed Y2MAXLOGSIZE setting, which was set to 0 because df within
  inst-sys is not an option for checking the filesystem space

-------------------------------------------------------------------
Mon Feb 21 18:10:26 CET 2005 - sh@suse.de

- Proper log-rotating in inst_finish
- V 2.11.16

-------------------------------------------------------------------
Fri Feb 18 10:55:09 CET 2005 - jsrain@suse.cz

- added "Initializing..." title to installation before something
  else is shown (#51039)

-------------------------------------------------------------------
Thu Feb 17 12:41:33 CET 2005 - ms@suse.de

- fixed inst-sys copy process of XF86Config to take care
  about the new name xorg.conf

-------------------------------------------------------------------
Wed Feb 16 14:53:57 CET 2005 - jsrain@suse.cz

- fix displaying release notes if the localized version is not
  available (#50911)

-------------------------------------------------------------------
Thu Feb 10 13:13:50 CET 2005 - jsrain@suse.cz

- reduced forced minimal size of the release notes popup (#50637)
- fixed the order of proposal creation (and thus firewall
  is enabled again) (#50622)
- 2.11.15

-------------------------------------------------------------------
Wed Feb  9 19:16:22 CET 2005 - nashif@suse.de

- Save files control.xml and info.txt from installation into
  /etc/YaST2.

-------------------------------------------------------------------
Wed Feb  9 15:05:33 CET 2005 - jsrain@suse.cz

- additional kernel parameters in control file Prof moved to
  the new variable (#50369)

-------------------------------------------------------------------
Tue Feb  8 16:14:44 CET 2005 - nashif@suse.de

- Moved ProductControl to yast2 package

-------------------------------------------------------------------
Mon Feb  7 13:46:48 CET 2005 - jsrain@suse.cz

- fixed order of items in the "Change" button in proposals (#50204)
- merged texts from proofread
- added label informing about release notes from media
- fixed translating empty string in the installation steps
- 2.11.12

-------------------------------------------------------------------
Fri Feb  4 13:14:54 CET 2005 - jsrain@suse.cz

- display release notes from installation proposal

-------------------------------------------------------------------
Wed Feb  2 18:21:48 CET 2005 - ms@suse.de

- fixed control center call (#50389)

-------------------------------------------------------------------
Tue Feb  1 17:02:20 CET 2005 - nashif@suse.de

- Fixed left "steps" display problems (#50388)

-------------------------------------------------------------------
Wed Jan 26 16:12:23 CET 2005 - nashif@suse.de

- install inst_default_desktop.ycp (#49838)

-------------------------------------------------------------------
Tue Jan 25 07:21:53 CET 2005 - nashif@suse.de

- Fixed arguments in control file
- Fixed deleting completed steps
- 2.11.10

-------------------------------------------------------------------
Mon Jan 24 16:29:32 CET 2005 - nashif@suse.de

- Moved installation workflow routines out of installation.ycp
- Adapted arguments of installation clients
- Enhanced control file and made it more readable (arguments of clients
  are clearer now)

-------------------------------------------------------------------
Mon Jan 24 11:27:55 CET 2005 - ms@suse.de

- fixed language environment (#49811)

-------------------------------------------------------------------
Thu Jan 13 11:35:45 CET 2005 - jsrain@suse.cz

- changed the "System will boot now..." message at the end of
  isnt_finish.ycp (#41592)
- 2.11.8

-------------------------------------------------------------------
Wed Jan 12 12:44:29 CET 2005 - ms@suse.de

- removed xmset calls to disable/enable the mouse pointer.
- prevent patching X11 configuration in continue mode

-------------------------------------------------------------------
Wed Jan 12 11:39:31 CET 2005 - ms@suse.de

- fixed yast startup in continue mode. The evaluation of the
  variables USE_SSH and VNC was wrong in S08-start and
  S09-cleanup

-------------------------------------------------------------------
Tue Jan 11 16:16:38 CET 2005 - jsrain@suse.cz

- prevent disabling the Next button in the proposal (#46708)

-------------------------------------------------------------------
Wed Jan  5 17:30:11 CET 2005 - jsrain@suse.cz

- removed unneeded imports and variables from installation.ycp
- adapted to changed interface of Kernel.ycp
- 2.11.7

-------------------------------------------------------------------
Tue Jan  4 09:45:17 CET 2005 - jsrain@suse.cz

- on SGI Altix add fetchop and mmtimer to MODULES_LOADED_ON_BOOT
  (was disabled due to problems in Kernel.ycp) (bug #46971)
- disable Back/Accept buttons in inst_finish.ycp (#37025)

-------------------------------------------------------------------
Thu Dec 16 15:13:23 CET 2004 - sh@suse.de

- Applied patch from bug #49275: Enable user to skip proposal
  even if there is a blocker error in it

-------------------------------------------------------------------
Thu Dec 09 10:52:54 CET 2004 - arvin@suse.de

- disable inclusion of fetchop and mmtimer in
  MODULES_LOADED_ON_BOOT on SGI Altix (bug #46971)

-------------------------------------------------------------------
Fri Dec  3 15:05:57 CET 2004 - ms@suse.de

- include some patches from old startup code which has been
  changed while developing the new startup concept. Please note
  all architecture dependant code has to be part of the startup/arch
  directories and must be included in a clean way to the new scripts.
  I will not include any arch changes made in the last weeks because
  this will lead to the same horrible situation we had in the past.
  if there is anything which has to be handled differntly on another
  architecture this must be done separately to be able to maintain
  that code longer than two days

-------------------------------------------------------------------
Wed Dec  1 12:04:13 CET 2004 - sh@suse.de

- Fixed bug #48722: Inconsistent lower/upper case in mode dialog

-------------------------------------------------------------------
Mon Nov 29 12:32:36 CET 2004 - ms@suse.de

- startup scripts ready now. reports can be send using bug: (#46886)

-------------------------------------------------------------------
Thu Nov 11 18:11:38 CET 2004 - arvin@suse.de

- always use Directory::logdir

-------------------------------------------------------------------
Thu Nov 11 17:47:45 CET 2004 - sh@suse.de

- Record macros during installation:
  /var/log/YaST2/macro_inst_initial.ycp for initial stage,
  /var/log/YaST2/macro_inst_cont.ycp  for "continue" mode

-------------------------------------------------------------------
Tue Nov 02 08:45:57 CET 2004 - arvin@suse.de

- allow to select repair/boot in installation mode selection even
  when no update is possible (bug #39874)

-------------------------------------------------------------------
Mon Nov  1 14:32:25 CET 2004 - visnov@suse.cz

- set product name in wizard (#46247)

-------------------------------------------------------------------
Wed Oct 27 11:20:44 CEST 2004 - arvin@suse.de

- on SGI Altix add fetchop and mmtimer to MODULES_LOADED_ON_BOOT
  (bug #46971)

-------------------------------------------------------------------
Tue Oct 26 12:36:26 CEST 2004 - jsrain@suse.cz

- moved parts of Mode.ycp to Installation.ycp
- adapted to Mode.ycp clean-up
- 2.11.2

-------------------------------------------------------------------
Tue Oct 19 10:46:15 CEST 2004 - lslezak@suse.cz

- UML mode: copy /etc/mtab file to host system (#42859)
- version 2.11.1

-------------------------------------------------------------------
Mon Oct 11 15:04:26 CEST 2004 - jsrain@suse.cz

- adapted to functional interface of Arch.ycp

-------------------------------------------------------------------
Mon Oct 11 10:43:25 CEST 2004 - jsrain@suse.cz

- moved default logon/window manager setting to extra client,
  setting it according to the base package selection (#46619)
- 2.11.0

-------------------------------------------------------------------
Thu Sep 30 15:12:09 CEST 2004 - sh@suse.de

- V 2.10.30
- Made final confirmation popup higher to accomodate all text
  without scrolling even in more verbose languages (de, fr)

-------------------------------------------------------------------
Wed Sep 29 14:13:35 CEST 2004 - mls@suse.de

- stop splash animation before starting yast
- go to verbose mode if X didn't start

-------------------------------------------------------------------
Mon Sep 27 15:37:03 CEST 2004 - arvin@suse.de

- don't create top-level "media" convenience links (bug #46152)

-------------------------------------------------------------------
Wed Sep 22 16:48:43 CEST 2004 - sh@suse.de

- Made final installation confirmation dialog wider and higher
  to avoid scrolling even for more verbose languages (de, fr)
- V 2.10.27

-------------------------------------------------------------------
Wed Sep 22 09:30:45 CEST 2004 - visnov@suse.cz

- reinitialize dialog after mode chosen (#45784)

-------------------------------------------------------------------
Tue Sep 21 14:48:15 CEST 2004 - arvin@suse.de

- use suse marble in congratulation screen (bug #45712)

-------------------------------------------------------------------
Mon Sep 20 13:52:35 CEST 2004 - sh@suse.de

- V 2.10.24
- Merged accidentially split translatable messages

-------------------------------------------------------------------
Fri Sep 17 16:12:53 CEST 2004 - sh@suse.de

- V 2.10.23
- Changed final installation confirmation dialog according to
  bug #45279

-------------------------------------------------------------------
Fri Sep 17 12:12:12 CEST 2004 - arvin@suse.de

- moved popup with boot message further to the end (bug #45432)

-------------------------------------------------------------------
Thu Sep 16 17:00:17 CEST 2004 - snwint@suse.de

- use language info from linuxrc to set LANG in YaST.start; this is
  just to run ncurses yast in fbiterm for exotic languages

-------------------------------------------------------------------
Wed Sep 15 15:16:41 CEST 2004 - arvin@suse.de

- fixed back button in internet test dialog (bug #45319)

-------------------------------------------------------------------
Wed Sep 15 14:48:09 CEST 2004 - visnov@suse.cz

- initialize proposal heading before creating dialog (#45340)

-------------------------------------------------------------------
Tue Sep 14 18:22:06 CEST 2004 - sh@suse.de

- V 2.10.20
- Fixed bug #45271: Mixture of en_UK / en_US: "licence" / "license"

-------------------------------------------------------------------
Tue Sep 14 17:05:15 CEST 2004 - mvidner@suse.cz

- Copy the DHCP cache to the right place (#45150).

-------------------------------------------------------------------
Tue Sep 14 12:46:53 CEST 2004 - arvin@suse.de

- fixed help text in main proposal (bug #45093)

-------------------------------------------------------------------
Tue Sep 14 10:53:02 CEST 2004 - jsrain@suse.cz

- added enable_firewall and firewall_ssh_enable to control file
  for PROF
- added related handlinng to ProductControl

-------------------------------------------------------------------
Mon Sep 13 12:57:41 CEST 2004 - jsrain@suse.cz

- set FAM_ONLY_LOCAL and start fam according to default windowmanager
- 2.10.18

-------------------------------------------------------------------
Mon Sep 13 11:28:33 CEST 2004 - arvin@suse.de

- added system info entry to update proposal (bug #45096)

-------------------------------------------------------------------
Fri Sep 10 13:03:30 CEST 2004 - snwint@suse.de

- use vesa driver as fallback, not vga (see #38253, comment #11)

-------------------------------------------------------------------
Thu Sep  9 15:49:46 CEST 2004 - mvidner@suse.cz

- Added a client to test the network and hardware proposals (#44677).
- 2.10.16

-------------------------------------------------------------------
Wed Sep  8 15:47:16 CEST 2004 - visnov@suse.cz

- implemented reordering of proposal items
- implemented support for hyperlinks in proposal summaries

-------------------------------------------------------------------
Tue Sep 07 14:18:56 CEST 2004 - arvin@suse.de

- added proposal step to initialize sources during update before
  mounting filesystems (needed to solve bug #44724)

-------------------------------------------------------------------
Mon Sep  6 13:33:34 CEST 2004 - mvidner@suse.cz

- Copy the DHCP client cache so that we can request the same IP
  (#43974).
- 2.10.14

-------------------------------------------------------------------
Mon Sep  6 09:50:37 CEST 2004 - jsrain@suse.cz

- avoid asking to confirm one license multiple times (#44145)

-------------------------------------------------------------------
Fri Sep 03 14:33:07 CEST 2004 - arvin@suse.de

- call Bootloader::Update instead of Bootloader::Write during
  update (bug #44286)

-------------------------------------------------------------------
Mon Aug 30 17:23:29 CEST 2004 - jsrain@suse.cz

- ask to confirm licenses of packages before installing/updating
  (#44145)
- 2.10.12

-------------------------------------------------------------------
Fri Aug 27 16:59:56 CEST 2004 - mvidner@suse.cz

- When showing the address for a VNC installation, don't rely on
  install.inf, print the current IP (#43974).
- 2.10.11

-------------------------------------------------------------------
Fri Aug 27 15:09:13 CEST 2004 - arvin@suse.de

- merged proof read messages

-------------------------------------------------------------------
Wed Aug 25 11:56:57 CEST 2004 - arvin@suse.de

- avoid tmp file in /tmp (bug #39444)

-------------------------------------------------------------------
Wed Aug 18 09:10:38 CEST 2004 - arvin@suse.de

- updated fvwmrc.yast2 (see bug #43796)

-------------------------------------------------------------------
Tue Aug 17 15:27:40 CEST 2004 - nashif@suse.de

- XFree86 -> xorg-x11 (#43832)

-------------------------------------------------------------------
Fri Aug 13 22:12:31 CEST 2004 - nashif@suse.de

- Fixed update (#43795)

-------------------------------------------------------------------
Wed Aug 11 18:03:11 CEST 2004 - nashif@suse.de

- Copy EULA to installed system for later use in firstboot module

-------------------------------------------------------------------
Wed Aug 11 16:09:43 CEST 2004 - nashif@suse.de

- Added firewall to network proposal (#43718)

-------------------------------------------------------------------
Tue Aug 10 15:21:56 CEST 2004 - nashif@suse.de

- Add default label for proposals

-------------------------------------------------------------------
Tue Aug 10 14:31:34 CEST 2004 - mvidner@suse.cz

- Fixed arguments for proposals (`initial)

-------------------------------------------------------------------
Mon Aug  9 19:37:28 CEST 2004 - nashif@suse.de

- Enable locking of proposals in control file
- Updated DTD for control file

-------------------------------------------------------------------
Thu Jul 29 10:10:04 CEST 2004 - nashif@suse.de

- New variables for ui and language handling added to control file
- Use Linuxrc module for install.inf and yast.inf handling

-------------------------------------------------------------------
Tue Jul 20 11:18:33 CEST 2004 - arvin@suse.de

- use capitalized SUSE in congratulation screen (bug #38853)

-------------------------------------------------------------------
Tue Jun 15 19:16:26 CEST 2004 - sh@suse.de

- Fixed typo in ssh install script (#42058)

-------------------------------------------------------------------
Tue Jun 15 14:11:06 CEST 2004 - sh@suse.de

- Fixed bug #41597: EULA must be scrolled in both dimensions

-------------------------------------------------------------------
Tue Jun 15 12:23:23 CEST 2004 - arvin@suse.de

- added Requires for yast2-update (bug #42013)

-------------------------------------------------------------------
Fri Jun 11 00:58:40 CEST 2004 - nashif@suse.de

- Added variable software_proposal to control file (NLD)

-------------------------------------------------------------------
Thu Jun 10 03:53:14 CEST 2004 - nashif@suse.de

- Added control for NLD

-------------------------------------------------------------------
Tue Jun  8 04:55:22 CEST 2004 - nashif@suse.de

- Also install control file for SLES to avoid lots of possible
  confusion when control file is not found on installation media
  and fallback file is used.
  (#41696)

-------------------------------------------------------------------
Tue Jun  8 04:37:03 CEST 2004 - nashif@suse.de

- Fixed bug #41696: yast uses elevator=anticipatory instead of
  elevator=as

-------------------------------------------------------------------
Sun May 30 00:38:55 CEST 2004 - nashif@suse.de

- Added Services to main control file for translation (#41367)
- 2.9.83

-------------------------------------------------------------------
Thu May 27 14:40:46 CEST 2004 - mvidner@suse.cz

- Added variables to ProductFeatures
  so that yast2-nis-client testsuite passes (~#41038).
- 2.9.82

-------------------------------------------------------------------
Thu May 27 12:21:19 CEST 2004 - arvin@suse.de

- added special console handling for iSeries (bug #39025)

-------------------------------------------------------------------
Wed May 26 11:12:56 CEST 2004 - arvin@suse.de

- set LD_LIBRARY_PATH in 1st stage installation start script
  (bug #40833)

-------------------------------------------------------------------
Tue May 25 14:10:33 CEST 2004 - jsrain@suse.cz

- set the I/O scheduler in ProductFeatures (#41038)
- 2.9.79

-------------------------------------------------------------------
Mon May 24 14:58:50 CEST 2004 - arvin@suse.de

- again ask for TERM variable if it's set to "vt100" (bug #40991)

-------------------------------------------------------------------
Tue May 18 15:32:30 CEST 2004 - arvin@suse.de

- moved fvwmrc.notitle from sax2 here (bug #37480)

-------------------------------------------------------------------
Tue May 11 13:54:26 CEST 2004 - lslezak@suse.cz

- don't ask for TERM variable if it's already set to "xterm"
  or "vt100" from linuxrc (don't ask in UML installation) (#39947)
- version 2.9.76

-------------------------------------------------------------------
Tue May 04 11:13:53 CEST 2004 - arvin@suse.de

- merged proofread messages

-------------------------------------------------------------------
Fri Apr 30 16:30:13 CEST 2004 - arvin@suse.de

- readded vnc remote proposal to SLES workflow (bug #31023)

-------------------------------------------------------------------
Wed Apr 28 15:38:45 CEST 2004 - arvin@suse.de

- quick implementation of execution of update.post2 scripts
  (bug #38677)

-------------------------------------------------------------------
Wed Apr 28 15:26:30 CEST 2004 - lslezak@suse.cz

- set Ctrl+Alt+Del handler in /etc/inittab to halt (instead of
  reboot) in UML system (safe shutdown from host system using
  uml_mconsole)
- version 2.9.73

-------------------------------------------------------------------
Tue Apr 27 18:25:25 CEST 2004 - gs@suse.de

- write Console: entry for p690 hvc console before reading
  /etc/install.inf (bug #39527)

-------------------------------------------------------------------
Tue Apr 27 10:34:06 CEST 2004 - arvin@suse.de

- call Pkg::SetAdditionalLocales after language change from
  proposal (bug #38366)

-------------------------------------------------------------------
Mon Apr 26 12:34:02 CEST 2004 - arvin@suse.de

- activate lvm and md before booting into a installed system
  (bug #39423)

-------------------------------------------------------------------
Thu Apr 22 18:12:43 CEST 2004 - arvin@suse.de

- removed support of starting yast2 installation without keyboard
  (linuxrc always reports a keyboard now) (bug #39235)

-------------------------------------------------------------------
Thu Apr 22 11:08:53 CEST 2004 - arvin@suse.de

- run unicode_{start,stop} only if they are present (bug #35714)

-------------------------------------------------------------------
Wed Apr 21 13:23:17 CEST 2004 - arvin@suse.de

- uses special sles screen for user authentication on sles

-------------------------------------------------------------------
Mon Apr 19 08:44:01 CEST 2004 - lslezak@suse.cz

- UML mode fixes: don't copy mtab to the host (it's not needed),
  find kernel and initrd even when symlinks are missing
  (workaround for bug #39063)
- added help text in UML installation proposal
- version 2.9.64

-------------------------------------------------------------------
Fri Apr 16 17:58:43 CEST 2004 - nashif@suse.de

- store variables needed in run-time in a sysconfig like file
- first try to load saved control file before fallback to packaged one.

-------------------------------------------------------------------
Fri Apr 16 14:57:44 CEST 2004 - arvin@suse.de

- fixed network start for remote x11 installation (bug #38832)

-------------------------------------------------------------------
Fri Apr 16 14:26:09 CEST 2004 - lslezak@suse.cz

- UML mode fixes: don't copy mtab to the host (it's not needed),
  find kernel and initrd even when symlinks are missing
  (workaround for bug #39063)
- added help text in UML installation proposal

-------------------------------------------------------------------
Fri Apr 16 11:08:42 CEST 2004 - arvin@suse.de

- removed keyboard proposal from update proposal for the update
  in the running system (bug #37817)

-------------------------------------------------------------------
Fri Apr 16 10:57:57 CEST 2004 - arvin@suse.de

- don't run on serial console in case of vnc or ssh installation
  (bug #37325)

-------------------------------------------------------------------
Thu Apr 15 18:26:04 CEST 2004 - arvin@suse.de

- add "service" proposal to SLES installation

-------------------------------------------------------------------
Thu Apr 15 12:03:00 CEST 2004 - arvin@suse.de

- log fvwm output for vnc installation (bug #30061)

-------------------------------------------------------------------
Wed Apr 07 12:37:53 CEST 2004 - arvin@suse.de

- avoid tmp file creation in check.boot script (bug #38572)

-------------------------------------------------------------------
Tue Apr 06 19:04:33 CEST 2004 - arvin@suse.de

- use fbiterm for CJK locales if appropriate (bug #37823)

-------------------------------------------------------------------
Tue Apr  6 18:55:20 CEST 2004 - nashif@suse.de

- only_update_selected option added to product feature set
- V 2.9.56

-------------------------------------------------------------------
Tue Apr  6 16:26:14 CEST 2004 - sh@suse.de

- V 2.9.55
- Fixed bug #36908: Use dynamic fonts based on resolution

-------------------------------------------------------------------
Mon Apr  5 14:38:22 CEST 2004 - fehr@suse.de

- load module dm-snapshort at to prevent hangs if LVM contains
  snapshot LVs (#36422)

-------------------------------------------------------------------
Mon Apr 05 11:32:21 CEST 2004 - arvin@suse.de

- show correct warning in second stage installation when xserver
  can't be started (bug #38298)

-------------------------------------------------------------------
Mon Apr 05 11:04:34 CEST 2004 - arvin@suse.de

- adjusted decision of frontend depending on memory size to memory
  requirements of new interpreter (bug #38298)
- fixed memory value in warning popup

-------------------------------------------------------------------
Sat Apr 03 17:44:03 CEST 2004 - arvin@suse.de

- use fbiterm for CJK locales if appropriate (bug #37823)

-------------------------------------------------------------------
Fri Apr 02 15:59:59 CEST 2004 - arvin@suse.de

- finally changed license to GPL for good

-------------------------------------------------------------------
Thu Apr 01 11:34:10 CEST 2004 - arvin@suse.de

- symmetricalized calls to inst_netsetup (bug #37763)

-------------------------------------------------------------------
Thu Apr 01 11:03:37 CEST 2004 - arvin@suse.de

- removed step label for inst_netsetup (bug #37546)

-------------------------------------------------------------------
Wed Mar 31 19:41:34 CEST 2004 - nashif@suse.de

- Added 2 options to control file:
   inform_about_suboptimal_distribution
   use_desktop_scheduler

-------------------------------------------------------------------
Wed Mar 31 17:19:12 CEST 2004 - lslezak@suse.cz

- inst_finish.ycp - copy kernel image, initrd and /etc/mtab to
  the host system in UML installation mode

-------------------------------------------------------------------
Tue Mar 30 11:25:44 CEST 2004 - arvin@suse.de

- disable virtual desktops in fvwm during vnc installation
  (bug #37480)

-------------------------------------------------------------------
Mon Mar 29 14:48:56 CEST 2004 - fehr@suse.de

- call Storage::FinishInstall() at end of installation

-------------------------------------------------------------------
Mon Mar 29 14:46:51 CEST 2004 - sh@suse.de

- Fixed bug #36713 (relies on yast2-core with fix for bug #36711):
  textdomain for wizard steps should come from control.xml

-------------------------------------------------------------------
Mon Mar 29 05:22:12 CEST 2004 - nashif@suse.de

- fixed copying of hook script logs into installed system

-------------------------------------------------------------------
Sun Mar 28 16:05:19 CEST 2004 - nashif@suse.de

- fixed hook scrips, now using WFM::Read(.local...) (#36831 )
- Not executing any scripting after last client
- Detecting mode before installation steps are sets (#37070 )
- logging hook output to /var/log/YaST2 and copying those
file to installed system.

-------------------------------------------------------------------
Thu Mar 25 16:49:04 CET 2004 - sh@suse.de

- Fixed bug #34618: Don't use full-screen if started remotely

-------------------------------------------------------------------
Thu Mar 25 14:50:07 CET 2004 - ms@suse.de

- fixed driver to use on ia64 systems. there is no framebuffer
  available but the vesa driver is working now (#34909)
- fixed possible loop at installation. handle different exit codes
  from testX in scripts/YaST2. The needed changes to testX have
  been made within the sax2 package (#36794)

-------------------------------------------------------------------
Thu Mar 25 12:12:44 CET 2004 - arvin@suse.de

- removed network proposal from update work flow

-------------------------------------------------------------------
Wed Mar 24 16:10:31 CET 2004 - arvin@suse.de

- renamed usbdevfs to usbfs (bug #31869)

-------------------------------------------------------------------
Wed Mar 24 15:07:03 CET 2004 - sh@suse.de

- Fixed bug #36850: Strange texts in y2qt wizard side bar
- V 2.9.42

-------------------------------------------------------------------
Wed Mar 24 11:13:46 CET 2004 - gs@suse.de

- workaround beta3 pre bug: deactivate Hooks::Run
  (causes crash after inst_finish)
- V 2.9.41

-------------------------------------------------------------------
Mon Mar 22 20:32:41 CET 2004 - nashif@suse.de

- Execute features client if variables are set in control file
- V 2.9.40

-------------------------------------------------------------------
Mon Mar 22 15:58:33 CET 2004 - sh@suse.de

- V 2.9.39
- Fixed bug #36292: Wizard steps not translated
- Preliminary fix for bug #36713: Use textdomain from XML file

-------------------------------------------------------------------
Mon Mar 22 11:14:07 CET 2004 - arvin@suse.de

- introduced and handle new variable Installation::scr_destdir
  to be used by Storage (bug #34996)

-------------------------------------------------------------------
Sun Mar 21 19:48:42 CET 2004 - nashif@suse.de

- read/set language/keyboard/timezone
- added client to set product variables before entering proposal

-------------------------------------------------------------------
Fri Mar 19 15:47:08 CET 2004 - arvin@suse.de

- omit skip/don't skip buttons in uml proposal

-------------------------------------------------------------------
Thu Mar 18 16:18:30 CET 2004 - arvin@suse.de

- fixed update work flow setting (bug #36429 and #35007)

-------------------------------------------------------------------
Thu Mar 18 09:59:01 CET 2004 - mvidner@suse.cz

- Fall back to runlevel 3 if we accidentally don't set it
  in the installation proposal. It would be 0 (#35662).

-------------------------------------------------------------------
Wed Mar 17 22:56:12 CET 2004 - nashif@suse.de

- Add runlevel to s390 proposal
- remove x11 from autoinst workflow (handled differently)

-------------------------------------------------------------------
Wed Mar 17 05:46:03 CET 2004 - nashif@suse.de

- update wizard steps at the right spot to enable switching back
  to installation mode

-------------------------------------------------------------------
Tue Mar 16 21:18:06 CET 2004 - kkaempf@suse.de

- run cleanup script for GNOME (#36196)

-------------------------------------------------------------------
Tue Mar 16 16:02:52 CET 2004 - msvec@suse.cz

- added icons to network and hardware proposals

-------------------------------------------------------------------
Tue Mar 16 14:26:03 CET 2004 - fehr@suse.de

- fix typo devmap_mkmod.sh -> devmap_mknod.sh
- 2.9.32

-------------------------------------------------------------------
Tue Mar 16 01:53:54 CET 2004 - nashif@suse.de

- Enabled evms_config in control file

-------------------------------------------------------------------
Tue Mar 16 01:31:55 CET 2004 - nashif@suse.de

- Update steps when switching modes (#35590)

-------------------------------------------------------------------
Mon Mar 15 12:00:07 CET 2004 - arvin@suse.de

- don't ask for terminal type during vnc installation (bug #33534)

-------------------------------------------------------------------
Fri Mar 12 06:45:02 CET 2004 - nashif@suse.de

- Update control file for autoinst
- Enable swittching of steps upon mode change
- Added possibility to disable a workflow step in runtime

-------------------------------------------------------------------
Thu Mar 11 18:50:55 CET 2004 - sh@suse.de

- Fixed bug #34618: Don't use full screen in remote installation

-------------------------------------------------------------------
Wed Mar 10 14:40:11 CET 2004 - arvin@suse.de

- don't warn if only no disk controller can be found (bug #35546)

-------------------------------------------------------------------
Wed Mar 10 09:51:29 CET 2004 - arvin@suse.de

- extended uml installation work flow

-------------------------------------------------------------------
Wed Mar 10 07:08:09 CET 2004 - nashif@suse.de

- Set wizard steps depending on installation mode

-------------------------------------------------------------------
Wed Mar 10 03:04:53 CET 2004 - nashif@suse.de

- removed include dir from spec

-------------------------------------------------------------------
Wed Mar 10 01:07:58 CET 2004 - sh@suse.de

- V 2.9.24
- Migration to new wizard

-------------------------------------------------------------------
Tue Mar  9 13:08:25 CET 2004 - msvec@suse.cz

- replaced X11 version detection code with (simpler) YCP
- package could be noarch currently (reduced NFB a lot)

-------------------------------------------------------------------
Mon Mar 08 11:54:40 CET 2004 - arvin@suse.de

- call more generalized storage function during update

-------------------------------------------------------------------
Fri Mar 05 12:07:50 CET 2004 - arvin@suse.de

- load correct device mapper module and create nodes

-------------------------------------------------------------------
Thu Mar  4 16:40:36 CET 2004 - visnov@suse.cz

- added type info
- 2.9.20

-------------------------------------------------------------------
Wed Mar  3 17:48:49 CET 2004 - nashif@suse.de

- Moved product features to new feature module

-------------------------------------------------------------------
Wed Mar  3 17:43:45 CET 2004 - sh@suse.de

- Applied rw's patch for bug #34531

-------------------------------------------------------------------
Wed Mar 03 15:45:45 CET 2004 - arvin@suse.de

- call storage function to update fstab (bug #34996)

-------------------------------------------------------------------
Tue Mar  2 17:47:11 CET 2004 - sh@suse.de

- Added user-visible workflow step descriptions for new wizard
  layout

-------------------------------------------------------------------
Mon Mar 01 16:53:44 CET 2004 - arvin@suse.de

- work on UML installation

-------------------------------------------------------------------
Fri Feb 27 03:31:46 CET 2004 - nashif@suse.de

- New control file based installation merged

-------------------------------------------------------------------
Fri Feb 20 19:53:00 CET 2004 - arvin@suse.de

- handle abort button in inst_finish (bug #30303)

-------------------------------------------------------------------
Fri Feb 20 11:28:26 CET 2004 - arvin@suse.de

- removed obsolete code from start scripts (bug #31805)

-------------------------------------------------------------------
Mon Feb 16 16:52:00 CET 2004 - mvidner@suse.cz

- set the runlevel according to the proposal
- 2.9.15

-------------------------------------------------------------------
Mon Feb 16 16:01:35 CET 2004 - arvin@suse.de

- added more flexible package handling for products

-------------------------------------------------------------------
Mon Feb 16 13:49:50 CET 2004 - mvidner@suse.cz

- added runlevel_proposal to installation_proposals (#30028)
- 2.9.14

-------------------------------------------------------------------
Mon Feb 16 11:20:01 CET 2004 - arvin@suse.de

- removed obsolete Mode::hardBoot

-------------------------------------------------------------------
Fri Feb 13 15:16:41 CET 2004 - sh@suse.de

- Applied patch from bug #34531: Kernel 2.6 hotplug handling

-------------------------------------------------------------------
Wed Feb 11 16:11:02 CET 2004 - arvin@suse.de

- more control over base selection handling

-------------------------------------------------------------------
Tue Feb 10 17:59:40 CET 2004 - arvin@suse.de

- added type specification in inst_proposal.ycp

-------------------------------------------------------------------
Tue Feb 10 16:02:19 CET 2004 - nashif@suse.de

- remove x11 from workflow for autoyast

-------------------------------------------------------------------
Tue Feb 10 10:32:08 CET 2004 - arvin@suse.de

- fixed building on s390

-------------------------------------------------------------------
Sat Feb  7 09:33:56 CET 2004 - nashif@suse.de

- remove vendor.y2cc file

-------------------------------------------------------------------
Fri Feb 06 16:13:58 CET 2004 - arvin@suse.de

- set default runlevel to 3 or 5 during installation depending
  on the presents of X11 (see bug #32366)

-------------------------------------------------------------------
Fri Feb 06 11:46:47 CET 2004 - arvin@suse.de

- fixed copying of temporary X11 config

-------------------------------------------------------------------
Mon Feb  2 15:49:46 CET 2004 - lslezak@suse.cz

- InitHWinfo module enabled in installation proposal
- version 2.9.4

-------------------------------------------------------------------
Sat Jan 31 21:07:11 CET 2004 - arvin@suse.de

- removed useless 'global'

-------------------------------------------------------------------
Mon Jan 26 17:28:06 CET 2004 - jsrain@suse.de

- removed cfg_susecnfig.scr from file list (was moved to yast2.rpm)
- 2.9.2

-------------------------------------------------------------------
Fri Dec 12 14:23:14 CET 2003 - jsrain@suse.de

- don't check if module is present in initrd before loading it

-------------------------------------------------------------------
Fri Oct 24 15:58:50 CEST 2003 - ms@suse.de

- added stuff from yast2/library/x11 to installation package

-------------------------------------------------------------------
Fri Oct 24 13:09:25 CEST 2003 - arvin@suse.de

- added help text for "Repair Installed System" (bug #30402)

-------------------------------------------------------------------
Fri Oct 17 11:37:46 CEST 2003 - ms@suse.de

- inst_finish: (#32366)
  removed runlevel setup code which is handled within the X11
  module now (XProposal.ycp). The update code for initdefault
  is still present because during update the X11 configuration
  is not started

- inst_x11: (#32366)
  removed dead code which sets the default runlevel to 3 if there
  is no XF86Config file present. This task is done if the X11
  configuration is finished and if there is no X11 configuration
  the default initdefault with aaa_base is set to 3 already

-------------------------------------------------------------------
Wed Sep 24 12:25:08 CEST 2003 - snwint@suse.de

- look for x11 drivers in lib64 dir on x86_64 (#31649)

-------------------------------------------------------------------
Thu Sep 18 11:38:50 CEST 2003 - arvin@suse.de

- shut down temporary network before online test during update
  (bug #31030)

-------------------------------------------------------------------
Thu Sep 18 10:55:43 CEST 2003 - arvin@suse.de

- don't use external pcmcia during firstboot (bug #31252)

-------------------------------------------------------------------
Mon Sep 15 19:26:33 CEST 2003 - msvec@suse.cz

- 2.8.34

-------------------------------------------------------------------
Mon Sep 15 15:15:25 CEST 2003 - gs@suse.de

- YaST2.start: set default value for LANGUAGE

-------------------------------------------------------------------
Mon Sep 15 11:03:04 CEST 2003 - arvin@suse.de

- skip network probing during update (bug #30545)

-------------------------------------------------------------------
Sun Sep 14 15:07:36 CEST 2003 - arvin@suse.de

- reset packagemanager when changing installation mode (bug #27970)

-------------------------------------------------------------------
Sun Sep 14 14:27:12 CEST 2003 - snwint@suse.de

- added test for utf8 serial console to YaST2.{start,firstboot}

-------------------------------------------------------------------
Sat Sep 13 18:39:23 CEST 2003 - nashif@suse.de

- remove inst_startup from autoinst workflow, add it autoinst_init
  (bug #30678)

-------------------------------------------------------------------
Fri Sep 12 17:25:56 CEST 2003 - ms@suse.de

- added milestone texts for X11 config update/inject (#30612)
- fixed lookup path for XFree86 3.x config (#30612)

-------------------------------------------------------------------
Fri Sep 12 14:06:05 CEST 2003 - arvin@suse.de

- fixed permissions of /var/lib/YaST2/install.inf (bug #30630)

-------------------------------------------------------------------
Thu Sep 11 17:32:40 CEST 2003 - kkaempf@suse.de

- use kernel k_smp4G on SMP-systems with
  memory <= 4GB or without PAE support

-------------------------------------------------------------------
Thu Sep 11 11:12:36 CEST 2003 - arvin@suse.de

- check for /proc/splash (bug #30472)

-------------------------------------------------------------------
Wed Sep 10 11:34:10 CEST 2003 - sh@suse.de

- Fixed max log file size calculation:
  Set LANG only in subshell,
  don't rely on /dev in 'df' output - use last line instead

-------------------------------------------------------------------
Tue Sep  9 12:48:47 CEST 2003 - kkaempf@suse.de

- use kernel k_psmp on smp-systems with
  less than 4GB memory or without PAE support

-------------------------------------------------------------------
Tue Sep 09 12:42:20 CEST 2003 - arvin@suse.de

- added kernel option desktop

-------------------------------------------------------------------
Mon Sep  8 18:01:53 CEST 2003 - sh@suse.de

- V 2.8.24
- Fixed bug #29927: Logfile setting too restrictive
  Now checking free space on RAM disk with 'df' and using
  max 10% of that per log file (max 5000)

-------------------------------------------------------------------
Mon Sep  8 11:53:17 CEST 2003 - snwint@suse.de

- advance splash progress bar in YaST2{,.start}
- driver updates are applied in inst_setup (used to be in YaST2.start)
- don't clear screen in YaST2.start

-------------------------------------------------------------------
Thu Sep 04 17:45:53 CEST 2003 - arvin@suse.de

- proof-read messages

-------------------------------------------------------------------
Wed Sep  3 17:27:51 CEST 2003 - gs@suse.de

- installation.ycp: call UI::SetKeyboard in continue mode
  (enable unicode for ncurses in UTF-8 locale)

-------------------------------------------------------------------
Wed Sep  3 10:15:44 CEST 2003 - kkaempf@suse.de

- copy XF86Config from inst-sys to XF86Config.install in
  the system (#29910)

-------------------------------------------------------------------
Tue Sep  2 13:54:53 CEST 2003 - kkaempf@suse.de

- make repair system accessible

-------------------------------------------------------------------
Mon Sep 01 17:42:20 CEST 2003 - arvin@suse.de

- removed obsolete inst_hw_config.ycp and inst_confirm_abort.ycp

-------------------------------------------------------------------
Sun Aug 31 14:56:10 CEST 2003 - arvin@suse.de

- use Popup::ConfirmAbort

-------------------------------------------------------------------
Sat Aug 30 22:27:57 CEST 2003 - arvin@suse.de

- moved reactivation of network to yast2-network (bug #29561)
- moved display of into.txt into separate file

-------------------------------------------------------------------
Thu Aug 28 16:55:51 CEST 2003 - ms@suse.de

- fixed xmigrate call (#29535)

-------------------------------------------------------------------
Thu Aug 28 16:04:41 CEST 2003 - kkaempf@suse.de

- Install default kernel on SMP systems without 'PAE'
  (i.e. Pentium1-SMP)
- Drop check for unsupported Cyrix-CPUs without 'TSC'

-------------------------------------------------------------------
Tue Aug 26 11:49:21 CEST 2003 - arvin@suse.de

- don't gray out next button in proposal in case of blockers
  (bug #29320)

-------------------------------------------------------------------
Fri Aug 22 18:11:20 CEST 2003 - arvin@suse.de

- fixed reading of memory info (bug #29017)

-------------------------------------------------------------------
Fri Aug 22 11:27:23 CEST 2003 - arvin@suse.de

- fixed update workflow

-------------------------------------------------------------------
Thu Aug 21 14:42:12 CEST 2003 - arvin@suse.de

- removed obsolete installation_ui.ycp

-------------------------------------------------------------------
Thu Aug 21 10:04:25 CEST 2003 - kkaempf@suse.de

- copy badlist (if existing) to installed system (#29092)

-------------------------------------------------------------------
Tue Aug 19 08:13:17 CEST 2003 - arvin@suse.de

- better way for mouse probing in text mode (bug #29005)

-------------------------------------------------------------------
Mon Aug 18 11:22:04 CEST 2003 - arvin@suse.de

- don't probe mouse in text mode (bug #29005)

-------------------------------------------------------------------
Fri Aug 15 15:20:38 CEST 2003 - arvin@suse.de

- removed obsolete showlog_defines.ycp

-------------------------------------------------------------------
Tue Aug 12 20:31:12 CEST 2003 - arvin@suse.de

- added remote administration proposal to network proposal

-------------------------------------------------------------------
Tue Aug 12 14:38:03 CEST 2003 - gs@suse.de

- YaST2.start: don't run in UTF-8 mode on a console which is
  connected to a serial port

-------------------------------------------------------------------
Mon Aug 11 15:51:52 CEST 2003 - arvin@suse.de

- use ycp based ncurses menu at end of installation

-------------------------------------------------------------------
Fri Aug 08 10:54:34 CEST 2003 - arvin@suse.de

- variable handling of release notes url

-------------------------------------------------------------------
Wed Aug 06 09:37:19 CEST 2003 - arvin@suse.de

- don't copy kernel config from to /usr/src/linux (bug #28496)

-------------------------------------------------------------------
Fri Aug 01 20:10:11 CEST 2003 - arvin@suse.de

- call inst_netprobe during install
- added desktop files

-------------------------------------------------------------------
Wed Jul 30 11:42:24 CEST 2003 - arvin@suse.de

- don't complain when no storage controllers can be found
  (bug #23686)

-------------------------------------------------------------------
Wed Jul 30 10:23:01 CEST 2003 - arvin@suse.de

- always let YaST run in an UTF-8 environment during installation
  (bug #14751)

-------------------------------------------------------------------
Fri Jul 25 15:13:04 CEST 2003 - arvin@suse.de

- removed handling of XFree86 Version 3 from YaST2.start

-------------------------------------------------------------------
Fri Jul 25 15:12:25 CEST 2003 - gs@suse.de

- YaST2.firstboot: read RC_LANG from /etc/sysconfig/language and
                   export LANG accordingly;
		   call unicode_start/unicode_stop (if required)

-------------------------------------------------------------------
Thu Jul 24 13:39:36 CEST 2003 - gs@suse.de

- YaST2.start: call unicode_start/unicode_stop;
               export YAST_DOES_ACS removed

-------------------------------------------------------------------
Fri Jul 04 13:21:20 CEST 2003 - arvin@suse.de

- convert update workflow into a proposal

-------------------------------------------------------------------
Fri May 23 15:20:32 CEST 2003 - arvin@suse.de

- take kernel command line from install.inf (bug #25745)

-------------------------------------------------------------------
Mon Apr 28 17:25:45 CEST 2003 - arvin@suse.de

- fixes for live eval (bug #26457)

-------------------------------------------------------------------
Wed Apr 23 12:09:20 CEST 2003 - ms@suse.de

- add config migration from 3x to 4x if possible
- ensure XF86Config is available if someone performs an update
  within a XFree86 3.x environment

-------------------------------------------------------------------
Tue Apr 15 17:18:13 CEST 2003 - arvin@suse.de

- removed call of SuSEconfig.3ddiag and switch2mesasoft after
  reboot during installation since they don't exist anymore

-------------------------------------------------------------------
Thu Apr 10 15:49:20 CEST 2003 - ms@suse.de

- fixed conditions of xmset calls (#26214)

-------------------------------------------------------------------
Tue Apr  8 12:51:55 CEST 2003 - jsrain@suse.de

- fixed parsing of kernel parameters containing blank space
  (#26147)

-------------------------------------------------------------------
Tue Apr  1 15:44:12 CEST 2003 - jsrain@suse.de

- added init= kernel parameter to discard list (#25478)

-------------------------------------------------------------------
Tue Mar 18 13:37:15 CET 2003 - kkaempf@suse.de

- drop "insserv apache" again, opens port 80
- 2.7.43

-------------------------------------------------------------------
Mon Mar 17 18:11:40 CET 2003 - kkaempf@suse.de

- "insserv apache" if it's DOC_SERVER (#25436)
- 2.7.42

-------------------------------------------------------------------
Mon Mar 17 16:36:24 CET 2003 - arvin@suse.de

- start fvwm2 for vnc installation (bug #25405)

-------------------------------------------------------------------
Mon Mar 17 15:30:26 CET 2003 - arvin@suse.de

- turn of silent splash mode before displaying messages during
  vnc and ssh installation (bug #25407)

-------------------------------------------------------------------
Mon Mar 17 09:21:22 CET 2003 - kkaempf@suse.de

- start apache as doc_server if suse_help_viewer isn't provided
  by kdebase3-SuSE (25436)
- 2.7.39

-------------------------------------------------------------------
Sat Mar 15 22:54:09 CET 2003 - kkaempf@suse.de

- gdm2 might not be installed yet but earmarked for installation
  (#25410)
- 2.7.38

-------------------------------------------------------------------
Fri Mar 14 17:41:40 CET 2003 - sh@suse.de

- The final and super-great ultimate path for release notes:
  /usr/share/doc/release-notes/RELEASE-NOTES.*.rtf

-------------------------------------------------------------------
Fri Mar 14 17:38:44 CET 2003 - sh@suse.de

- Moved RTF version of release notes from /usr/share/doc to
  /usr/share/doc/release_notes

-------------------------------------------------------------------
Fri Mar 14 17:32:20 CET 2003 - sh@suse.de

- Using file name RELEASE_NOTES.rtf to allow coexistence with
  RELEASE_NOTES.html for Konqueror

-------------------------------------------------------------------
Fri Mar 14 11:14:01 CET 2003 - fehr@suse.de

- remove handling of IDE recorders from inst_finish.ycp
  this is now done much sooner in StorageDevices.ycp (bug #25293)

-------------------------------------------------------------------
Wed Mar 12 15:12:54 CET 2003 - arvin@suse.de

- fixed focus in last installation dialog (bug #25171)

-------------------------------------------------------------------
Wed Mar 12 10:19:51 CET 2003 - ms@suse.de

- fixed broken mouse bug in continue mode (#24914)

-------------------------------------------------------------------
Tue Mar 11 17:16:03 CET 2003 - kkaempf@suse.de

- also set /etc/sysconfig/displaymanager:DISPLAYMANAGER (#25087)

-------------------------------------------------------------------
Mon Mar 10 19:03:34 CET 2003 - kkaempf@suse.de

- check for existance of /usr/src/linux/include/linux before
  copying kernel config.
- 2.7.32

-------------------------------------------------------------------
Mon Mar 10 18:34:58 CET 2003 - mvidner@suse.de

- Added .etc.install_inf_alias to work around an ini-agent
  limitation (#24836).
- 2.7.31

-------------------------------------------------------------------
Mon Mar 10 16:10:27 CET 2003 - arvin@suse.de

- fixed compose characters for certain locales (bug #14751)

-------------------------------------------------------------------
Fri Mar  7 17:21:06 CET 2003 - nashif@suse.de

- Dont read product data from installed system if in config mode
  (#24772 )

-------------------------------------------------------------------
Fri Mar  7 14:04:21 CET 2003 - kkaempf@suse.de

- copy kernel config to /usr/src/linux/... (#24835)

-------------------------------------------------------------------
Thu Mar  6 13:33:40 CET 2003 - fehr@suse.de

- umount fs based on crypto loop files before all other umounts
  (#24751)

-------------------------------------------------------------------
Thu Mar  6 12:58:31 CET 2003 - ms@suse.de

- removed mouse probing code from inst_startup.ycp and put
  that code into installation.ycp. Changed the mouse probing
  code to disconnect the device in front of the probing and
  re-connect it after the probing is done to avoid any
  jumping mouse cursors (#24355)

-------------------------------------------------------------------
Tue Mar 04 21:13:02 CET 2003 - arvin@suse.de

- handle flags from content file in Product module (bug #21561)

-------------------------------------------------------------------
Tue Mar  4 13:07:02 CET 2003 - sh@suse.de

- Fixed bug #24542: Bad license agreement button text

-------------------------------------------------------------------
Mon Mar  3 16:47:07 CET 2003 - sh@suse.de

- Fixed bug #10990: Boot installed system does not unmount

-------------------------------------------------------------------
Mon Mar  3 11:06:28 CET 2003 - fehr@suse.de

- call win resize module not only on i386 but also on x86_64 and ia64

-------------------------------------------------------------------
Thu Feb 27 12:36:16 CET 2003 - arvin@suse.de

- kill (with SIGKILL) shell on tty2 after installation (bug #24404)

-------------------------------------------------------------------
Wed Feb 26 17:17:43 CET 2003 - kkaempf@suse.de

- pass language to packagemanager (#23828)

-------------------------------------------------------------------
Wed Feb 26 12:31:27 CET 2003 - arvin@suse.de

- disable all sources if user aborts installation (bug #24292)

-------------------------------------------------------------------
Tue Feb 25 11:19:26 CET 2003 - arvin@suse.de

- make Hardware Configuration Dialog unconfuseable (bug #24020)

-------------------------------------------------------------------
Mon Feb 24 19:55:43 CET 2003 - kkaempf@suse.de

- add debug hooks (#23787)

-------------------------------------------------------------------
Mon Feb 24 18:25:31 CET 2003 - sh@suse.de

- V 2.7.20
- Fixed bug #24038: Installation language re-selection does not work

-------------------------------------------------------------------
Mon Feb 24 18:00:37 CET 2003 - gs@suse.de

- don't add .UTF-8 to LANG variable (causes problems with ncurses)
  bug #23348

-------------------------------------------------------------------
Mon Feb 24 17:23:55 CET 2003 - mvidner@suse.de

- Added proxy to the network configuration proposal (#24204).

-------------------------------------------------------------------
Fri Feb 21 15:21:41 CET 2003 - arvin@suse.de

- better text for "abort installation" popup (bug #24019)

-------------------------------------------------------------------
Fri Feb 21 12:40:55 CET 2003 - arvin@suse.de

- fixed button labels and help texts (bug #23912)

-------------------------------------------------------------------
Fri Feb 21 12:00:14 CET 2003 - sh@suse.de

- Fixed bug #24027: Root exploit in inst_suseconfig

-------------------------------------------------------------------
Fri Feb 21 11:30:37 CET 2003 - arvin@suse.de

- always do hard reboot (bug #23903)

-------------------------------------------------------------------
Thu Feb 20 15:49:44 CET 2003 - kkaempf@suse.de

- drop /etc/XF86Config (#23965)

-------------------------------------------------------------------
Thu Feb 20 11:39:23 CET 2003 - arvin@suse.de

- use title-style capitalization for menu names (bug #23848)

-------------------------------------------------------------------
Thu Feb 20 09:51:29 CET 2003 - ms@suse.de

- add support for mouse wheel during installation (#21660)

-------------------------------------------------------------------
Wed Feb 19 16:42:22 CET 2003 - arvin@suse.de

- disable all sources if user aborts installation (bug #23776)

-------------------------------------------------------------------
Wed Feb 19 16:07:29 CET 2003 - fehr@suse.de

- fix wrong variable of keyboard module in inst_finish.ycp (#23782)

-------------------------------------------------------------------
Wed Feb 19 08:35:05 CET 2003 - arvin@suse.de

- run SuSEconfig fonts during inst_finish for anti aliased fonts
  (bug #23768)

-------------------------------------------------------------------
Tue Feb 18 20:47:55 CET 2003 - arvin@suse.de

- fixed reading of content file if FLAGS line is missing

-------------------------------------------------------------------
Sat Feb 15 16:26:26 CET 2003 - nashif@suse.de

- call inst_x11 in autoinst mode

-------------------------------------------------------------------
Wed Feb 12 15:23:00 CET 2003 - kkaempf@suse.de

- remove call to mkinfodir (#23588)

-------------------------------------------------------------------
Wed Feb 12 12:03:24 CET 2003 - fehr@suse.de

- Write keytable info to yast.inf again in inst_finish.ycp

-------------------------------------------------------------------
Tue Feb 11 21:39:29 CET 2003 - arvin@suse.de

- handle update flag from content file (bug #21561)

-------------------------------------------------------------------
Mon Feb 10 20:53:53 CET 2003 - arvin@suse.de

- setup complete environment for qt during installation

-------------------------------------------------------------------
Mon Feb 10 18:24:12 CET 2003 - arvin@suse.de

- skip proposal dialog if it's empty (bug #23520)

-------------------------------------------------------------------
Fri Feb  7 16:12:49 CET 2003 - jsuchome@suse.de

- adapted inst_confirm_abort for the use from yast2-repair

-------------------------------------------------------------------
Thu Feb  6 16:16:29 CET 2003 - jsrain@suse.de

- removed missleading help text about starting of network during
  hardware proposal, when network has already been started (#20912)

-------------------------------------------------------------------
Wed Feb 05 17:05:43 CET 2003 - arvin@suse.de

- merged proofread messages

-------------------------------------------------------------------
Mon Feb  3 18:18:08 CET 2003 - sh@suse.de

- V 2.7.7
- Added default function key handling

-------------------------------------------------------------------
Thu Jan 30 16:08:44 CET 2003 - kkaempf@suse.de

- call /usr/bin/mkinfodir in inst_suseconfig
  (replaces SuSEconfig.man_info)

-------------------------------------------------------------------
Wed Jan 29 14:42:42 CET 2003 - arvin@suse.de

- added dialog to ask for preferred method of user authentication

-------------------------------------------------------------------
Tue Jan 28 18:47:16 CET 2003 - arvin@suse.de

- added final congratulations dialog
- added dialog with release notes

-------------------------------------------------------------------
Mon Jan 27 17:47:38 CET 2003 - sh@suse.de

- V 2.7.5
- Use new y2base/qt command line options for better WM cooperation
- Don't start a WM any more in YaST2 start script
  (testX does that now)

-------------------------------------------------------------------
Wed Jan 22 17:11:20 CET 2003 - arvin@suse.de

- use newer interface to modules agent (bug #22995)

-------------------------------------------------------------------
Wed Jan 22 11:36:10 CET 2003 - jsrain@suse.de

- returned accidentally removed call of Bootloader::Write ()
  function (bug #23018)
- 2.7.3

-------------------------------------------------------------------
Fri Dec 20 17:25:00 CET 2002 - arvin@suse.de

- changed label of second button of popup with info.txt (EULA)
  from "Cancel" to "Do Not Accept" (bug #21874)

-------------------------------------------------------------------
Fri Dec 20 17:04:37 CET 2002 - arvin@suse.de

- merged from 8.1 branch:
  - only set hostname during vnc installation if necessary
    (bug #21454)
  - popup with info.txt (EULA) now has a timeout during
    autoinstallation (bug #21413)
  - remove /root/.vnc/passwd after installation (bug #21360)
  - popup with info.txt now has two buttons (accept and cancel)
  - start portmapper if instmode==nfs also on s390 (#21094)

-------------------------------------------------------------------
Thu Dec 12 12:40:22 CET 2002 - jsrain@suse.de

- added handling of modules required to be loaded early after
  mounting root
- not adding ide-scsi to initrd, but scheduling relevant modules
  to be loaded after boot (#19376)

-------------------------------------------------------------------
Wed Dec 11 16:51:45 CET 2002 - lslezak@suse.cz

- .proc.cpuinfo agent rewritten to INI-agent (now supports
  multiple CPU, all keys from /proc/cpuinfo can be read)

-------------------------------------------------------------------
Mon Dec 09 12:49:20 CET 2002 - arvin@suse.de

- add modules ide-cd and cdrom before ide-scsi to INITRD_MODULES
  when an ide cdwriter is found (bug #22343)

-------------------------------------------------------------------
Wed Dec  4 15:29:17 CET 2002 - jsrain@suse.cz

- adapted to new bootloader module interface
- 2.7.1

-------------------------------------------------------------------
Tue Oct 22 16:53:21 CEST 2002 - ms@suse.de

- removed inst_x11 to be part of the installation workflow
- add x11_proposal to:
  hw-config-proposals-home-pc.ycp
  hw-config-proposals-networked-pc.ycp

-------------------------------------------------------------------
Wed Oct 16 14:03:27 CEST 2002 - arvin@suse.de

- correctly handle quotes in /etc/install.inf (bug #20986)

-------------------------------------------------------------------
Wed Oct 16 11:10:07 CEST 2002 - kkaempf@suse.de

- use proper tmpdir for vendor-supplied script when loading
  vendor driver disk (#20967)
- 2.6.87

-------------------------------------------------------------------
Tue Oct 15 16:29:21 CEST 2002 - choeger@suse.de

- renamed product id text from "Open Team Server" to "Openexchange Server",
  because this text is shown into the installation window and the name of
  the cd is associated with this name

-------------------------------------------------------------------
Mon Oct 14 18:21:52 CEST 2002 - sh@suse.de

- V 2.6.85
- Fixed bug #19214: Return to proposal after update

-------------------------------------------------------------------
Mon Oct 14 15:57:34 CEST 2002 - kkaempf@suse.de

- use "UpdateDir" from install.inf when checking vendor
  update media (#19442)
- set /sysconfig/suseconfig/CWD_IN_USER_PATH="no" on non-box
  products (#17464)
- 2.6.84

-------------------------------------------------------------------
Mon Oct 14 15:41:33 CEST 2002 - sh@suse.de

- V 2.6.83
- Fixed bug #19628: Obsolete MediaUI::ChangeMedium() call

-------------------------------------------------------------------
Thu Oct 10 15:26:07 CEST 2002 - arvin@suse.de

- make info text (aka beta warning) scroll-able (bug #20063)

-------------------------------------------------------------------
Wed Oct  9 09:23:53 CEST 2002 - jsrain@suse.cz

- now not enabling 2 gettys on same serial line on p690 (#19788)

-------------------------------------------------------------------
Tue Oct  8 15:37:59 CEST 2002 - kkaempf@suse.de

- disable update for non-box products (#20695)
- 2.6.80

-------------------------------------------------------------------
Mon Oct  7 17:09:46 CEST 2002 - kkaempf@suse.de

- display media.1/info.txt if exists before starting installation
  (#18504)

-------------------------------------------------------------------
Tue Oct  1 17:01:15 CEST 2002 - kkaempf@suse.de

- runlevel 5 only where applicable (#20369)

-------------------------------------------------------------------
Thu Sep 26 18:17:35 CEST 2002 - arvin@suse.de

- remove console kernel option if it's autodectected like
  pseries can do (bug #20177)

-------------------------------------------------------------------
Thu Sep 26 12:56:01 CEST 2002 - choeger@suse.de

- call product specific YaST2 modules before finishing the
  installation

-------------------------------------------------------------------
Tue Sep 24 11:48:17 CEST 2002 - arvin@suse.de

- run depmod after network setup for ssh and vnc installation
  (bug #20040)

-------------------------------------------------------------------
Mon Sep 23 15:31:25 CEST 2002 - arvin@suse.de

- again fix for qt background color (bug #18926)

-------------------------------------------------------------------
Fri Sep 20 17:02:45 CEST 2002 - arvin@suse.de

- in final proposal screen hide button to start control center if
  the control center is not available (bug #19926)

-------------------------------------------------------------------
Fri Sep 20 16:58:14 CEST 2002 - kkaempf@suse.de

- re-init Product module in running system from cached
  product data properly
- 2.6.72

-------------------------------------------------------------------
Fri Sep 20 13:30:40 CEST 2002 - kkaempf@suse.de

- initialize Product module from content data
- 2.6.71

-------------------------------------------------------------------
Fri Sep 20 13:08:08 CEST 2002 - kkaempf@suse.de

- add agent to read "/content" file
- 2.6.69

-------------------------------------------------------------------
Fri Sep 20 11:47:05 CEST 2002 - kkaempf@suse.de

- linuxrc provides 'content' at / now, no need to mount the source.
- 2.6.70

-------------------------------------------------------------------
Fri Sep 20 11:32:26 CEST 2002 - kkaempf@suse.de

- force reboot on s390 after installation
- 2.6.69

-------------------------------------------------------------------
Thu Sep 19 21:17:17 CEST 2002 - kkaempf@suse.de

- umount /var/adm/mount after retrieving content file
- 2.6.68

-------------------------------------------------------------------
Wed Sep 18 17:49:20 CEST 2002 - kkaempf@suse.de

- added product hooks to installation workflow
- 2.6.67

-------------------------------------------------------------------
Wed Sep 18 16:28:57 CEST 2002 - arvin@suse.de

- removed all code regarding zilo (bug #19821)
- fixed qt background color (bug #18926)

-------------------------------------------------------------------
Wed Sep 18 16:00:39 CEST 2002 - arvin@suse.de

- provides/obsoletes the old yast

-------------------------------------------------------------------
Mon Sep 16 12:37:32 CEST 2002 - kkaempf@suse.de

- remove unneeded Save() functions (#19591)

-------------------------------------------------------------------
Thu Sep 12 22:14:45 CEST 2002 - fehr@suse.de

- remove obsolete LVM and MD initialisation in inst_mode.ycp
- 2.6.63

-------------------------------------------------------------------
Thu Sep 12 17:15:52 CEST 2002 - kkaempf@suse.de

- remove control files (#19564)
- 2.6.62

-------------------------------------------------------------------
Thu Sep 12 15:26:35 CEST 2002 - kkaempf@suse.de

- fix vendor path for UnitedLinux (#19442)
- 2.6.61

-------------------------------------------------------------------
Thu Sep 12 14:38:52 CEST 2002 - kkaempf@suse.de

- dont warn about kernel if not in update mode.
- 2.6.60

-------------------------------------------------------------------
Thu Sep 12 13:10:40 CEST 2002 - kkaempf@suse.de

- symlink *.shipped to *.suse on update for LILO compatibility
- 2.6.59

-------------------------------------------------------------------
Wed Sep 11 13:40:41 CEST 2002 - kkaempf@suse.de

- properly unmount sources also on abort and end of update
- move package log to yast2-packager
- handle run-time kernel switch extra
- 2.6.58

-------------------------------------------------------------------
Wed Sep 11 00:42:12 CEST 2002 - kkaempf@suse.de

- remove obsolete package data after update
- release source (CD) and target (rpmdb)
- 2.6.57

-------------------------------------------------------------------
Tue Sep 10 16:15:09 CEST 2002 - arvin@suse.de

- added more provides/obsoletes (bug #19325)

-------------------------------------------------------------------
Tue Sep 10 14:34:13 CEST 2002 - arvin@suse.de

- again fix initial language

-------------------------------------------------------------------
Mon Sep  9 15:46:39 CEST 2002 - kkaempf@suse.de

- fix initial language
- 2.6.54

-------------------------------------------------------------------
Mon Sep 09 15:41:19 CEST 2002 - arvin@suse.de

- run ncurses control center after installation (instead of ycp
  based one) (bug #19246)

-------------------------------------------------------------------
Mon Sep  9 12:48:38 CEST 2002 - kkaempf@suse.de

- drop "noarch"
- 2.6.53

-------------------------------------------------------------------
Mon Sep 09 12:24:03 CEST 2002 - arvin@suse.de

- setup proxy configuration for installation (bug #19189)

-------------------------------------------------------------------
Mon Sep  9 12:20:13 CEST 2002 - kkaempf@suse.de

- remove runme_at_boot at end
- 2.6.51

-------------------------------------------------------------------
Fri Sep  6 12:56:08 CEST 2002 - kkaempf@suse.de

- s390'ers want it different -> k_deflt on smp systems (#18990)
- 2.6.50

-------------------------------------------------------------------
Fri Sep  6 12:48:51 CEST 2002 - kkaempf@suse.de

- properly detect update_mode after restart
- 2.6.49

-------------------------------------------------------------------
Thu Sep  5 20:47:47 CEST 2002 - kkaempf@suse.de

- continue with inst_rpmcopy after update
- 2.6.48

-------------------------------------------------------------------
Thu Sep 05 19:10:43 CEST 2002 - arvin@suse.de

- more old trans-package fun

-------------------------------------------------------------------
Thu Sep 05 15:01:29 CEST 2002 - arvin@suse.de

- always run depmod after installation (bug #18382)
- set HOME=/root during installation (bug #18882)

-------------------------------------------------------------------
Wed Sep  4 16:12:19 CEST 2002 - kkaempf@suse.de

- move update branch to yast2-update (#18876)
- 2.6.45

-------------------------------------------------------------------
Wed Sep 04 12:48:03 CEST 2002 - arvin@suse.de

- fixed provide/obsolete of trans packages (bug #18691)

-------------------------------------------------------------------
Tue Sep  3 22:34:44 CEST 2002 - kkaempf@suse.de

- adapt update workflow to package manager
- 2.6.41

-------------------------------------------------------------------
Mon Sep 02 14:14:15 CEST 2002 - arvin@suse.de

- set default runlevel back to 3 if X11 is not configured
  (bug #18705)

-------------------------------------------------------------------
Mon Sep 02 11:04:17 CEST 2002 - arvin@suse.de

- set HOME=/tmp during installation so qt doesn't pollute root
  filesystem (bug #18663)

-------------------------------------------------------------------
Fri Aug 30 11:18:15 CEST 2002 - arvin@suse.de

- hide output of kill in YaST2.firstboot (bug #18585)
- moved X11Version.ycp to yast2 package

-------------------------------------------------------------------
Thu Aug 29 10:43:43 CEST 2002 - arvin@suse.de

- fixed network start for ssh installation (bug #18506)
- fixed password saving for ssh installation (bug #18507)
- start in textmode for ssh installation (bug #18571)

-------------------------------------------------------------------
Thu Aug 29 10:41:00 CEST 2002 - kkaempf@suse.de

- close source in inst_finish (#18508)

-------------------------------------------------------------------
Wed Aug 28 22:34:37 CEST 2002 - kkaempf@suse.de

- trigger cache copying at end
- 2.6.35

-------------------------------------------------------------------
Tue Aug 27 23:16:31 CEST 2002 - kkaempf@suse.de

- init packagemanager properly
- drop all references to old data (suse/setup/descr/info)

-------------------------------------------------------------------
Tue Aug 27 12:10:15 CEST 2002 - arvin@suse.de

- load firewire support during installation (bug #18379)
- create_interfaces has moved from / to /sbin

-------------------------------------------------------------------
Tue Aug 27 10:43:05 CEST 2002 - arvin@suse.de

- fixes for ssh installation

-------------------------------------------------------------------
Mon Aug 26 12:43:26 CEST 2002 - arvin@suse.de

- don't run x11 configuration if x11 is missing (bug #18208)

-------------------------------------------------------------------
Mon Aug 26 10:18:44 CEST 2002 - kkaempf@suse.de

- ignore even more boot options (#18154)

-------------------------------------------------------------------
Thu Aug 22 20:18:17 CEST 2002 - fehr@suse.de

- call /sbin/vgscan if root filesystem is on LVM before calling
  Boot::Save() (#18180)

-------------------------------------------------------------------
Thu Aug 22 14:43:26 CEST 2002 - arvin@suse.de

- use the same workflow on s390 as on other architectures

-------------------------------------------------------------------
Thu Aug 22 12:31:17 CEST 2002 - kkaempf@suse.de

- drop "ht" flag probing, done in libhd now (#13532).

-------------------------------------------------------------------
Thu Aug 22 10:45:21 CEST 2002 - kkaempf@suse.de

- run "SuSEconfig --module bootsplash" before bootloader
  V 2.6.29

-------------------------------------------------------------------
Thu Aug 22 09:46:46 CEST 2002 - kkaempf@suse.de

- selected packages are also provided after installation
  V 2.6.28

-------------------------------------------------------------------
Thu Aug 22 09:22:28 CEST 2002 - kkaempf@suse.de

- dont use .package agent in inst_finish
  V 2.6.27

-------------------------------------------------------------------
Wed Aug 21 18:01:05 CEST 2002 - kkaempf@suse.de

- fix for build
  V 2.6.26

-------------------------------------------------------------------
Wed Aug 21 16:31:59 CEST 2002 - kkaempf@suse.de

- adaptions to new packager
- V 2.6.25

-------------------------------------------------------------------
Tue Aug 20 19:08:14 CEST 2002 - arvin@suse.de

- use new Mode::x11_setup_needed and Arch::x11_setup_needed

-------------------------------------------------------------------
Tue Aug 20 12:00:23 CEST 2002 - arvin@suse.de

- don't probe for mouse, floppy and usb devices on iseries

-------------------------------------------------------------------
Mon Aug 19 17:58:45 CEST 2002 - olh@suse.de

- implemented starting of ssh in installed system (needed for
  some kinds of remote installation)

-------------------------------------------------------------------
Mon Aug 19 17:53:40 CEST 2002 - arvin@suse.de

- don't probe for mouse, floppy and usb devices on s390

-------------------------------------------------------------------
Mon Aug 19 16:24:31 CEST 2002 - arvin@suse.de

- don't run X11 configuration on S390 (bug #17371)

-------------------------------------------------------------------
Mon Aug 19 09:32:04 CEST 2002 - kkaempf@suse.de

- Moving target by ppc team. One bit more entered to #17739.

-------------------------------------------------------------------
Fri Aug 16 15:21:48 CEST 2002 - kkaempf@suse.de

- drop BOOT_IMAGE=apic evaluation. enableapic is passed
  as normal kernel parameter to k_deflt now.
- add "SuSE" to list of kernel parameters to discard.

-------------------------------------------------------------------
Thu Aug 15 13:53:54 CEST 2002 - kkaempf@suse.de

- linuxrc doesn't reboot on PCMCIA systems any more (#17739)

-------------------------------------------------------------------
Wed Aug 14 17:12:01 CEST 2002 - arvin@suse.de

- added special hardware configuration list for ppc64 and s390
  (bug #17742)

-------------------------------------------------------------------
Wed Aug 14 11:32:07 CEST 2002 - kkaempf@suse.de

- fix NoShell: check (#17714)

-------------------------------------------------------------------
Mon Aug 12 17:01:52 CEST 2002 - kkaempf@suse.de

- fix network parameters passing from /etc/install.inf
- install k_athlon if vendor_id == "AuthenticAMD"  && cpu family >= 6
- drop "acpismp=force" for hyperthreading SMP

-------------------------------------------------------------------
Mon Aug 12 15:48:57 CEST 2002 - kkaempf@suse.de

- read /etc/install.inf:InstMode correctly

-------------------------------------------------------------------
Thu Aug  8 16:23:00 CEST 2002 - kkaempf@suse.de

- honor "/etc/install.inf:NoShell" to suppress extra shell on tty2.

-------------------------------------------------------------------
Wed Aug  7 12:16:33 CEST 2002 - kkaempf@suse.de

- allow for multiple foreign primary partitions (#17458)

-------------------------------------------------------------------
Wed Aug 07 10:47:45 CEST 2002 - arvin@suse.de

- removed access to variable DEFAULT_LANGUAGE in YaST2 start
  script (now only RC_LANG is unsed)

-------------------------------------------------------------------
Tue Aug 06 12:51:33 CEST 2002 - arvin@suse.de

- don't start vnc server twice after reboot during installation
  (bug #17415)

-------------------------------------------------------------------
Mon Aug 05 18:56:15 CEST 2002 - arvin@suse.de

- even more changed for new /etc/install.inf agent

-------------------------------------------------------------------
Mon Aug  5 16:57:21 CEST 2002 - ms@suse.de

- do not call module x11 if serial_console or vnc session
  is active: (#17233)

-------------------------------------------------------------------
Mon Aug  5 15:17:53 CEST 2002 - kkaempf@suse.de

- call "/create_interface <destdir>" on S/390 in order to get network
  setup data to installed system.

-------------------------------------------------------------------
Mon Aug 05 12:10:21 CEST 2002 - arvin@suse.de

- further changed for new /etc/install.inf agent

-------------------------------------------------------------------
Sat Aug 03 15:33:51 CEST 2002 - arvin@suse.de

- removed option -noxim for qt frontend since bug #17161 is now
  solved by changes to yast2-qt

-------------------------------------------------------------------
Fri Aug 02 15:02:54 CEST 2002 - arvin@suse.de

- run qt frontend with option -noxim (bug #17161)
- configure only network card on iSeries

-------------------------------------------------------------------
Fri Aug  2 14:31:49 CEST 2002 - olh@suse.de

- export Y2DEBUG and increase logsize in YaST2.firstboot when
  booted with 'debug'

-------------------------------------------------------------------
Wed Jul 31 16:21:07 CEST 2002 - msvec@suse.cz

- remove MakeCDLinks from inst_finish.ycp (#17309)

-------------------------------------------------------------------
Wed Jul 31 16:21:07 CEST 2002 - msvec@suse.cz

- new agent for /etc/install.inf

-------------------------------------------------------------------
Mon Jul 29 18:15:45 CEST 2002 - arvin@suse.de

- fixed return value in inst_x11.ycp

-------------------------------------------------------------------
Fri Jul 26 13:35:24 CEST 2002 - ms@suse.de

- add subdirectory x11 and include the base modules
  X11Version and inst_x11 to be present at any time

-------------------------------------------------------------------
Tue Jul 23 15:29:46 CEST 2002 - olh@suse.de

- new kernel names and binaries for ppc.

-------------------------------------------------------------------
Tue Jul 23 12:17:48 CEST 2002 - olh@suse.de

- add -httpd /usr/share/vnc/classes to inst_setup_vnc

-------------------------------------------------------------------
Sat Jul 20 11:35:06 CEST 2002 - olh@suse.de

- use WFM::Execute (.local to copy vnc data to target directory

-------------------------------------------------------------------
Fri Jul 19 18:05:51 CEST 2002 - fehr@suse.de

- removed writing of /etc/fstab from inst_finish it is now in
  inst_prepdisk
- version 2.6.5

-------------------------------------------------------------------
Thu Jul 18 13:37:59 CEST 2002 - fehr@suse.de

- moved variable immediate_prepdisk from module Installation to
  module Storage.

-------------------------------------------------------------------
Wed Jul 17 16:29:25 CEST 2002 - arvin@suse.de

- fixed S390 reboot message (bug #17049)

-------------------------------------------------------------------
Tue Jul 16 17:25:31 CEST 2002 - sh@suse.de

- provide/obsolete yast2-trans-inst-proposal and
  yast2-trans-inst-general

-------------------------------------------------------------------
Wed Jul 10 15:51:00 CEST 2002 - arvin@suse.de

- omit keyboard, mouse and bootloader in initial proposal on s390
- fixed location of ycp data files

-------------------------------------------------------------------
Thu Jul 04 16:10:45 CEST 2002 - arvin@suse.de

- moved non binary files to /usr/share/YaST2

-------------------------------------------------------------------
Mon Jun 24 15:24:43 CEST 2002 - kkaempf@suse.de

- New package: split off purely installation related code
  from yast2.rpm<|MERGE_RESOLUTION|>--- conflicted
+++ resolved
@@ -1,5 +1,11 @@
 -------------------------------------------------------------------
-<<<<<<< HEAD
+Fri Feb 26 08:36:55 UTC 2016 - ancor@suse.com
+
+- Ensure plymouth does not interfere with X11 when executing
+  yast2-firstboot (bsc#966874)
+- 3.1.162.5
+
+-------------------------------------------------------------------
 Sun Feb 21 21:15:02 UTC 2016 - mfilka@suse.com
 
 - bnc#960703
@@ -8,16 +14,6 @@
 
 -------------------------------------------------------------------
 Wed Dec  2 13:55:07 UTC 2015 - mvidner@suse.com
-=======
-Fri Feb 26 08:36:55 UTC 2016 - ancor@suse.com
-
-- Ensure plymouth does not interfere with X11 when executing
-  yast2-firstboot (bsc#966874)
-- 3.1.116.8
-
--------------------------------------------------------------------
-Thu Nov 19 09:38:48 UTC 2015 - mvidner@suse.com
->>>>>>> 8d81a4db
 
 - Ensure second stage and YaST-Firstboot don't get killed by
   getty when running over 2nd or 3rd serial console (bsc#935965)
