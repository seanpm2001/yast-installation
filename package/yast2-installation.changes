--- conflicted
+++ resolved
@@ -1,15 +1,15 @@
 -------------------------------------------------------------------
-<<<<<<< HEAD
-Wed Apr 17 12:36:57 UTC 2024 - Stefan Schubert <schubi@suse.com>
+Wed May  8 07:22:28 UTC 2024 - Stefan Schubert <schubi@suse.com>
 
 - Added encryption_method and encryption_pbkdf in the product
   description file (section partitioning/proposal) in order to
-  encrypt the generated partitions (default: no encryption).
-=======
+  set the default method/pbkdf for partition encryption.
+- 5.0.10
+
+-------------------------------------------------------------------
 Fri Apr 26 14:09:15 UTC 2024 - Stefan Schubert <schubi@suse.com>
 
 - Handle SystemdBoot mitigations. (bsc#1220892)
->>>>>>> 033ac7ff
 - 5.0.9
 
 -------------------------------------------------------------------
