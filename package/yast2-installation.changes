-------------------------------------------------------------------
<<<<<<< HEAD
Fri May  9 10:44:11 UTC 2014 - jreidinger@suse.com

- ensure maximum size of prep partition for ppc64 (bnc#867345)
  ( part of patch made by dinaar@suse.com )
=======
Fri May  9 10:15:34 UTC 2014 - jsrain@suse.cz

- adjusted downloading release notes to work also for extensions
  (bnc#876700)
>>>>>>> 98a65bc0
- 3.1.77

-------------------------------------------------------------------
Wed Apr 30 11:01:12 UTC 2014 - jreidinger@suse.com

- use correct keywords for cio ignore kernel params (bnc#874902)
- move cio_ignore step after bootloader step to have sections 
  generated (bnc#873996)
- 3.1.76

-------------------------------------------------------------------
Fri Apr 25 13:21:52 UTC 2014 - mfilka@suse.com

- bnc#872086
  - always copy network configuration. Even if network is not
    running during installation
- 3.1.75

-------------------------------------------------------------------
Fri Apr 25 08:22:06 UTC 2014 - jsrain@suse.cz

- enhanced handling of release notes from media (contrary to those
  downloaded on-line) (bnc#874996)
- 3.1.74

-------------------------------------------------------------------
Thu Apr 24 16:02:13 CEST 2014 - locilka@suse.com

- Changed inst_system_analysis to read Product information
  (that uses libzypp) after initializing libzypp (bnc#873877)
- 3.1.73

-------------------------------------------------------------------
Wed Apr 23 08:48:13 UTC 2014 - jsrain@suse.cz

- enable top bar with logo during installation (bnc#868722)
- 3.1.72

-------------------------------------------------------------------
Tue Apr 15 16:51:58 CEST 2014 - locilka@suse.com

- Switched from the old to the new network setup client for remote
  repositories (bnc#869640)
- 3.1.71

-------------------------------------------------------------------
Tue Apr 15 07:02:35 UTC 2014 - jreidinger@suse.com

- fix crash from last fix and adapt it to cooperate nice with
  autoinstallation (bnc#873458)
- 3.1.70

-------------------------------------------------------------------
Mon Apr 14 14:38:22 UTC 2014 - jreidinger@suse.com

- return error message if base product not found and continue in
  installation(bnc#873458)
- 3.1.69

-------------------------------------------------------------------
Mon Apr 14 10:11:52 CEST 2014 - locilka@suse.com

- removed loading 'pciehp' Kernel module (added for SLE 11 by FATE
  #311991) - it is now built-in Kernel (bnc#865834)
- 3.1.68

-------------------------------------------------------------------
Fri Apr 11 08:44:10 UTC 2014 - jsrain@suse.cz

- added missing files to package (bnc#872925)
- 3.1.67

-------------------------------------------------------------------
Thu Apr 10 09:34:30 UTC 2014 - mvidner@suse.com

- Put wizard title on the left instead of on top (bnc#868859)
- 3.1.66

-------------------------------------------------------------------
Thu Apr 10 09:15:56 UTC 2014 - jsrain@suse.cz

- added handling of release notes for slide show (bnc#871158)
- 3.1.65

-------------------------------------------------------------------
Wed Apr  9 10:07:02 CEST 2014 - snwint@suse.de

- save a copy of pbl.log
- 3.1.64

-------------------------------------------------------------------
Fri Apr  4 15:33:40 CEST 2014 - snwint@suse.de

- remove LIBGL_ALWAYS_INDIRECT (bnc #869172)
- 3.1.63

-------------------------------------------------------------------
Thu Apr  3 12:15:49 UTC 2014 - jreidinger@suse.com

- do not write network configuration from upgrade to system
  (bnc#871178)
- 3.1.62

-------------------------------------------------------------------
Wed Apr  2 09:25:38 UTC 2014 - jreidinger@suse.com

- remove ssh_service_finish as it is handle in
  firewall_stage1_finish due to split of ssh port open and sshd
  enablement (bnc#865056)
- 3.1.61

-------------------------------------------------------------------
Sun Mar 30 17:15:03 UTC 2014 - mfilka@suse.com

- bnc#869719
  - fixed parameters forcing manual network configuration on user's
    request at disks activation screen
- 3.1.60 

-------------------------------------------------------------------
Mon Mar 24 14:48:36 UTC 2014 - jreidinger@suse.com

- change cio_ignore kernel parameter according to kernel changes
  (bnc#869463)
- 3.1.59

-------------------------------------------------------------------
Mon Mar 24 12:33:47 UTC 2014 - jreidinger@suse.com

- avoid constant redefinition warning(BNC#869202)
- 3.1.58

-------------------------------------------------------------------
Wed Mar 19 12:45:27 UTC 2014 - lslezak@suse.cz

- skip "Installation Options" dialog when online repository option
  should not be displayed (part of bnc#868942)
- 3.1.57

-------------------------------------------------------------------
Fri Mar 14 14:43:06 CET 2014 - snwint@suse.de

- set LIBGL_ALWAYS_INDIRECT in ssh mode (bnc #868175)
- enable yast theme in ssh mode
- 3.1.56

-------------------------------------------------------------------
Fri Mar 14 08:15:01 UTC 2014 - jsrain@suse.cz

- download on-line version of release notes (fate#314695)
- 3.1.55

-------------------------------------------------------------------
Thu Mar 13 09:46:18 UTC 2014 - jreidinger@suse.com

- add kernel parameters for s390 when cio_ignore enabled to never
  blacklist console or ipl devices (fate#315318)
- 3.1.54

-------------------------------------------------------------------
Wed Mar 12 12:00:40 UTC 2014 - mfilka@suse.com

- bnc#858523
  - dropped disabling network configuration code. yast2-network is
    in charge of it now.
- 3.1.53 

-------------------------------------------------------------------
Mon Mar 10 13:01:48 UTC 2014 - jsrain@suse.cz

- don't hide ReleaseNotes button going back fron inst proposal
  (bnc#867389)
- 3.1.52

-------------------------------------------------------------------
Fri Mar  7 16:00:42 UTC 2014 - lslezak@suse.cz

- run scc_finish client if present (FATE#312012)
- 3.1.51

-------------------------------------------------------------------
Thu Mar  6 09:15:24 UTC 2014 - jreidinger@suse.com

- fix malformed string exception if cio ignore is disabled
  (bnc#866995)
- 3.1.50

-------------------------------------------------------------------
Tue Mar  4 09:13:41 UTC 2014 - jreidinger@suse.com

- call proper bash agent otherwise cio ignore feature do not work
  (bnc#866614)
- 3.1.49

-------------------------------------------------------------------
Mon Mar  3 12:57:24 UTC 2014 - jreidinger@suse.com

- do not crash if there is no general section in autoyast profile
  (BNC#866529)
- 3.1.48

-------------------------------------------------------------------
Thu Feb 27 15:08:12 CET 2014 - aschnell@suse.de

- reset proposal after rescanning storage (bnc#865579)
- 3.1.47

-------------------------------------------------------------------
Thu Feb 27 13:55:16 UTC 2014 - jreidinger@suse.com

- revert back complete skip of probing due to disks with activation
  (BNC#865579)
- 3.1.46

-------------------------------------------------------------------
Thu Feb 27 12:54:37 UTC 2014 - jreidinger@suse.com

- Do not rerun system probing as it is already done (BNC#865579)
- 3.1.45

-------------------------------------------------------------------
Wed Feb 26 09:15:50 UTC 2014 - jreidinger@suse.com

- implement cio ignore feature during installation for s390x
  (FATE#315586)
- 3.1.44

-------------------------------------------------------------------
Tue Feb 25 16:11:08 CET 2014 - locilka@suse.com

- Removed an icon from License Agreement dialog (bnc#865575)
- 3.1.43

-------------------------------------------------------------------
Tue Feb 25 14:14:59 CET 2014 - locilka@suse.com

- Adapted ignored_features to handle possibly missing Cmdline entry
  from Linuxrc (bnc#861465)
- 3.1.42

-------------------------------------------------------------------
Tue Feb 25 13:27:34 CET 2014 - locilka@suse.cz

- Removed hard-coded color and RichText formatting from
  installation confirmation dialog (#bnc#865371)
- 3.1.41

-------------------------------------------------------------------
Fri Feb 21 14:54:01 CET 2014 - snwint@suse.de

- Make vnc use real yast theme (bnc #855246) and make vnc screen size configurable.
- 3.1.40

-------------------------------------------------------------------
Fri Feb 21 09:16:18 UTC 2014 - mvidner@suse.com

- ssh installation: fix network start after reboot (bnc#850446)
- 3.1.39

-------------------------------------------------------------------
Wed Feb 19 15:22:00 CET 2014 - locilka@suse.com

- Prevent from re-defining CopyFilesFinishClient class (bnc#864631)
- 3.1.38

-------------------------------------------------------------------
Wed Feb 19 14:51:24 CET 2014 - locilka@suse.com

- Writing bootloader as late as possible, several configs need to
  be written and coppied to the installed system first (bnc#860089)
- 3.1.37

-------------------------------------------------------------------
Tue Feb 18 17:09:08 CET 2014 - locilka@suse.com

- Copying all udev rules from inst-sys to installed system
  (bnc#860089)
- 3.1.36

-------------------------------------------------------------------
Mon Feb 17 13:45:08 UTC 2014 - jreidinger@suse.com

- fix detection if ssh daemon run otherwise ssh installation do not
  reboot after first stage(BNC#864260)
- 3.1.35

-------------------------------------------------------------------
Wed Feb 12 11:44:20 UTC 2014 - jreidinger@suse.com

- fix namespace collision that cause error in installation
- 3.1.34

-------------------------------------------------------------------
Mon Feb 11 15:26:47 UTC 2014 - jreidinger@suse.com

- keep proper installation mode after cloning(BNC#861520)
- 3.1.33

-------------------------------------------------------------------
Tue Feb 11 14:55:36 UTC 2014 - jreidinger@suse.com

- fix dependencies to properly require new ruby bindings
- 3.1.32

-------------------------------------------------------------------
Mon Feb 10 14:31:52 UTC 2014 - jsrain@suse.cz

- removed unused release_notes_popup.rb


- Remove initialisation of Report in autoinst mode from 
  inst_system_analysis. Not needed any more since autoyast Profile 
  is now processed before inst_system_analysis gets called
  (bnc#862829).
- 3.1.31

-------------------------------------------------------------------
Fri Feb  7 09:36:00 UTC 2014 - jreidinger@suse.com

- Implement minimal installation feature (FATE#313149)
- 3.1.30

-------------------------------------------------------------------
Mon Feb  3 14:36:34 UTC 2014 - jreidinger@suse.com

- fix false positive errors in log for easier debugging in future
- 3.1.29

-------------------------------------------------------------------
Fri Jan 31 12:04:52 UTC 2014 - lslezak@suse.cz

- inst_inc_all.rb - added missing import (bnc#860263)
- 3.1.28

-------------------------------------------------------------------
Thu Jan 30 15:43:05 UTC 2014 - jreidinger@suse.com

- Remove write to non-existing /etc/sysconfig/suseconfig
  (FATE#100011)
- 3.1.27

-------------------------------------------------------------------
Thu Jan 30 15:42:52 CET 2014 - aschnell@suse.de

- fixed DASD detection (bnc#860398)
- 3.1.26

-------------------------------------------------------------------
Tue Jan 28 15:37:15 UTC 2014 - jreidinger@suse.com

- Fix exporting configuration in first stage (FATE#308539)
- 3.1.25

-------------------------------------------------------------------
Mon Jan 27 09:56:26 UTC 2014 - mfilka@suse.com

- fate#316768, bnc#854500
  - enable network service according product feature
- 3.1.24

-------------------------------------------------------------------
Fri Jan 24 12:01:29 UTC 2014 - lslezak@suse.cz

- removed inst_scc.rb client (moved to yast2-registration)
- 3.1.23

-------------------------------------------------------------------
Tue Jan 21 14:18:08 UTC 2014 - jreidinger@suse.com

- Remove icons from system analysis according to Ken's comments
  (fate#314695)
- 3.1.22

-------------------------------------------------------------------
Tue Jan 21 12:15:21 UTC 2014 - jreidinger@suse.com

- Remove "Change..." button in non-textual installation
- Add "Export Configuration" button in non-textual installation
  (FATE#308539)
- Add "Export Configuration" menu item in textual installation
  (FATE#308539)
- 3.1.21

-------------------------------------------------------------------
Tue Jan 21 08:48:17 UTC 2014 - jsrain@suse.cz

- adjusted UI according to Ken's comments (fate#314695)
- 3.1.20

-------------------------------------------------------------------
Mon Jan 13 09:58:46 UTC 2014 - jreidinger@suse.com

- add clone proposal and finish client (FATE#308539)
- 3.1.19

-------------------------------------------------------------------
Wed Jan  8 12:46:34 UTC 2014 - jsrain@suse.cz

- added capability to install OEM images (fate#316326)
- added handling Release Notes button (fate#314695)

-------------------------------------------------------------------
Fri Dec 20 09:32:08 UTC 2013 - vmoravec@suse.com

- Add abort and fail hooks for installation
- 3.1.18

-------------------------------------------------------------------
Thu Dec 12 14:50:32 UTC 2013 - lslezak@suse.cz

- control files have been moved to a separate package/git repo
  (https://github.com/yast/yast-installation-control)
- 3.1.17

-------------------------------------------------------------------
Wed Dec 11 09:54:10 UTC 2013 - lslezak@suse.cz

- fixed Makefile.am (added missing inst_scc.rb)
- 3.1.16

-------------------------------------------------------------------
Tue Dec 10 08:46:11 UTC 2013 - vmoravec@suse.com

- Show hook summary only if some hooks failed
- 3.1.15

-------------------------------------------------------------------
Thu Dec  5 15:32:24 UTC 2013 - jreidinger@suse.com

- fix opening zfcp client in disk activation on s390
- 3.1.14

-------------------------------------------------------------------
Thu Dec  5 15:25:18 UTC 2013 - lslezak@suse.cz

- added a new client for SCC registration (first iteration, UI
  only, does not work yet)

-------------------------------------------------------------------
Wed Dec  4 16:11:37 UTC 2013 - jreidinger@suse.com

- fix failure in remote disks activation client
- 3.1.13

-------------------------------------------------------------------
Wed Dec  4 08:30:37 UTC 2013 - lslezak@suse.cz

- removed "trang" dependency (requires complete Java stack, convert
  the file directly in the source repository)
- 3.1.12

-------------------------------------------------------------------
Tue Dec  3 15:11:17 UTC 2013 - jreidinger@suse.com

- remove server base scenario and media check clients from SLE
  installation (FATE#314695)
- add storage proposal dialog to SLE installation (FATE#314695)
- 3.1.11

-------------------------------------------------------------------
Tue Dec  3 13:40:27 UTC 2013 - vmoravec@suse.com

- Show popup window with used hooks before installation finished
- 3.1.10

-------------------------------------------------------------------
Mon Dec  2 12:28:26 UTC 2013 - jreidinger@suse.com

- Add direct link to network communication from remote disks
  activation (FATE#314695, part of NI requirements)
- 3.1.9

-------------------------------------------------------------------
Thu Nov 28 13:01:44 UTC 2013 - vmoravec@suse.com

- Add hooks to main installation client
- 3.1.8

-------------------------------------------------------------------
Wed Nov 20 13:21:57 UTC 2013 - lslezak@suse.cz

- removed support for automatic 2nd stage (the 2nd stage has been
  dropped completely) (FATE#314695)
- 3.1.7

-------------------------------------------------------------------
Tue Nov 19 10:19:13 CET 2013 - locilka@suse.com

- Proposing separate /home partition on SLES and SLES for VMware
  (FATE#316624)

-------------------------------------------------------------------
Mon Nov 18 13:28:32 UTC 2013 - lslezak@suse.cz

- move some steps from removed 2nd stage to the 1st stage
- "inst_mode" client: removed installation/update switch,
  renamed to "inst_installation_options" 
- 3.1.6

-------------------------------------------------------------------
Tue Nov 12 09:24:25 UTC 2013 - lslezak@suse.cz

- control file cleanup:
  * remove the 2nd stage in installation (FATE#314695)
  * removed autoconfiguration support in the 2nd stage (the 2nd
    stage has been removed completely)
  * repair mode removed (not supported) (FATE#308679)

-------------------------------------------------------------------
Mon Nov 11 14:21:37 UTC 2013 - vmoravec@suse.com

- 3.1.5
- replace runlevel entries in control files with default_target
  entries
- replace dependency on yast2-runlevel with yast2-services-manager

-------------------------------------------------------------------
Thu Nov  7 11:45:45 UTC 2013 - mfilka@suse.com

- bnc#849391
  - removed explicit start of second phase of SuSEfirewall2 
    initialization. Not needed when systemd is in use.
- 3.1.4

-------------------------------------------------------------------
Thu Oct 31 11:32:01 UTC 2013 - lslezak@suse.cz

- install "perl-Bootloader-YAML" package
- removed "Use Automatic Configuration" option from the
  installation mode dialog (the 2nd stage has been removed)
- 3.1.3

-------------------------------------------------------------------
Tue Oct 29 13:17:59 UTC 2013 - lslezak@suse.cz

- install only "perl-YAML-LibYAML" and "perl-bootloader" packages
  to the target system
- updated scr_switch_debugger.rb client

-------------------------------------------------------------------
Fri Oct 26 11:39:17 UTC 2013 - jsrain@suse.cz

- show release notes button (fate#314695)

-------------------------------------------------------------------
Fri Oct 25 10:06:07 CEST 2013 - aschnell@suse.de

- removed long obsolete EVMS entries from control file (see
  fate#305007)

-------------------------------------------------------------------
Wed Oct 23 07:27:28 UTC 2013 - lslezak@suse.cz

- removed autorepeat workaround for bnc#346186, not needed anymore,
  xset might not be installed (bnc#846768)
- 3.1.2

-------------------------------------------------------------------
Tue Oct 22 16:46:18 CEST 2013 - locilka@suse.com

- Extended support for ignored_features: They can be also mentioned
  in PTOptions and thus not appended to Kernel command line
  (FATE#314982)

-------------------------------------------------------------------
Tue Oct 15 14:15:31 CEST 2013 - locilka@suse.com

- Added support for ignore[d][_]feature[s] (FATE#314982) allowing
  to skip some unwanted features of the installer
- 3.1.1

-------------------------------------------------------------------
Thu Oct 10 14:48:46 CEST 2013 - locilka@suse.com

- Dropped modem and DSL detection (and configuration) from
  installation proposal (FATE#316263, FATE#316264)

-------------------------------------------------------------------
Fri Sep 27 16:34:11 UTC 2013 - lslezak@suse.cz

- do not use *.spec.in template, use *.spec file with RPM macros
  instead
- 3.1.0

-------------------------------------------------------------------
Fri Sep 27 14:17:54 CEST 2013 - jsuchome@suse.cz

- yast2-mouse was dropped, do not call its components (bnc#841960)
- 3.0.7 

-------------------------------------------------------------------
Thu Sep 26 10:47:32 CEST 2013 - jsuchome@suse.cz

- fix console status after the installation (bnc#750326)
- 3.0.6 

-------------------------------------------------------------------
Tue Sep  3 11:55:45 CEST 2013 - jsuchome@suse.cz

- do not mention xorg-x11 in the control files (bnc#837450) 
- remove obsoleted part of X11 related code
- 3.0.5

-------------------------------------------------------------------
Fri Aug  9 06:36:31 UTC 2013 - mfilka@suse.com

- bnc#798620
    - removed proposed hotfix for the bug. The hotfix could block 
    starting firewall under some circunstances.
    - (re)starting firewall is handled in yast2.rpm since 3.0.2
- 3.0.4 

-------------------------------------------------------------------
Wed Aug  7 12:57:05 CEST 2013 - jsuchome@suse.cz

- use pure ruby solution when sorting proposal items

-------------------------------------------------------------------
Tue Aug  6 11:30:53 CEST 2013 - jsuchome@suse.cz

- use pure ruby solution when sorting destkop items, so major desktop
  (with same order number) won't get resorted
- 3.0.3

-------------------------------------------------------------------
Mon Aug  5 13:16:04 CEST 2013 - jsuchome@suse.cz

- check the product profiles during system analysis and
  copy them to installed system (backport of fate#310730)
- 3.0.2

-------------------------------------------------------------------
Sun Aug  4 11:48:21 UTC 2013 - lslezak@suse.cz

- removed empty agents/Makefile.am and unused testsuite/Makefile.am
- removed obsolete BuildRequires: doxygen perl-XML-Writer sgml-skel
  yast2-testsuite yast2-storage yast2-pkg-bindings yast2-packager

-------------------------------------------------------------------
Fri Aug  2 14:25:07 CEST 2013 - jsuchome@suse.cz

- remove trang from BuildRequires: rng can be created during
  packaging, not needed during build

-------------------------------------------------------------------
Thu Aug  1 11:21:35 CEST 2013 - jsuchome@suse.cz

- correctly write supporturl (port of bnc#520169) 
- limit the number of the searched disks to 8 of each kind to
  shorten time needed for finding SSH keys (port of fate#305873)
- 3.0.1

-------------------------------------------------------------------
Wed Jul 31 08:30:58 UTC 2013 - yast-devel@opensuse.org

- converted from YCP to Ruby by YCP Killer
  (https://github.com/yast/ycp-killer)
- version 3.0.0

-------------------------------------------------------------------
Mon Jul 29 13:43:13 CEST 2013 - fehr@suse.de

- ignore SIGHUP in YaST2.Second-Stage to make autoyast installs
  with serial console succeed again (bnc#825728, bnc#823224)

-------------------------------------------------------------------
Thu Jul 11 12:23:36 CEST 2013 - aschnell@suse.de

- fixed sshd check (bnc#825160)
- 2.24.10

-------------------------------------------------------------------
Thu Jul  4 13:56:19 CEST 2013 - jsuchome@suse.cz

- show release notes of newest product first (bnc#827590)
- 2.24.9

-------------------------------------------------------------------
Tue Jun 25 10:17:46 CEST 2013 - jsuchome@suse.cz

- adapt control.xml to offical Factory one:
  added e17 desktop, enabled online repositories
- 2.24.8

-------------------------------------------------------------------
Fri Jun 21 16:55:50 CEST 2013 - jsuchome@suse.cz

- only show desktops for which their defined patterns are known
  (needed when desktop defined in control file is only available
  via some optional installation source - fate#315061)
- 2.24.7

-------------------------------------------------------------------
Wed Jun 19 11:42:59 CEST 2013 - aschnell@suse.de

- make check for sshd more robust (bnc#825160)
- 2.24.6

-------------------------------------------------------------------
Thu Jun  6 08:29:44 UTC 2013 - mfilka@suse.com

- bnc#774301
    - fixed udev events handling in kernel_finish 
- 2.24.5

-------------------------------------------------------------------
Wed Jun  5 13:02:06 UTC 2013 - lslezak@suse.cz

- use WFM::ClientExists() call instead of checking *.ycp file
  presence (works also with non-YCP clients and checks also e.g.
  /y2update/clients path)

-------------------------------------------------------------------
Mon May 27 15:27:12 CEST 2013 - locilka@suse.com

- Using unique IDs while calling rpmcopy_secondstage to prevent
  from disabling this step in AutoYaST or Upgrade while it should
  be disabled only in Installation (bnc#813072).

-------------------------------------------------------------------
Mon May 13 09:40:15 CEST 2013 - jsuchome@suse.cz

- startup scripts: if RC_LANG is not set, use en_US as default
  (bnc#815265)
- 2.24.4

-------------------------------------------------------------------
Fri May 03 12:18:43 CEST 2013 - aschnell@suse.de

- call unicode_start/stop and initviocons only on consoles
  (bnc#800790)
- fixed check for missing initviocons
- 2.24.3

-------------------------------------------------------------------
Mon Apr 22 14:59:35 CEST 2013 - jsuchome@suse.cz

- show dialog for all available disk controlers (bnc#807026)
- 2.24.2 

-------------------------------------------------------------------
Wed Apr 17 14:50:48 CEST 2013 - jsuchome@suse.cz

- force disk activation when Storage reports no disk was found
  (bnc#810823) 
- 2.24.1

-------------------------------------------------------------------
Fri Mar 29 11:58:02 CET 2013 - jsuchome@suse.cz

- always return boolean from DeployTarImage (bnc#804293)
- make the "Check drivers" error message depend on control.xml
  variable (fate#312875, bnc#805251) 
- 2.24.0

-------------------------------------------------------------------
Wed Mar 13 12:35:54 UTC 2013 - mfilka@suse.com

- NetworkManager is enabled and active after second stage (bnc#808039)
- 2.23.13 

-------------------------------------------------------------------
Mon Mar 04 14:42:03 CET 2013 - aschnell@suse.de

- deactivate RAID before going back to "Disk Activation" during
  installation (bnc#806454)

-------------------------------------------------------------------
Thu Feb 14 17:06:53 CET 2013 - fehr@suse.de

- fix got_kernel_param in misc.sh to not match substrings (so far 
  kernel parameters like systemd.log_level=debug activated Y2DEBUG)
- 2.23.12
 
-------------------------------------------------------------------
Wed Jan 23 16:00:21 CET 2013 - jsuchome@suse.cz

- prevent systemctl hang in 2nd stage (from fcrozat@suse.com,
  bnc#798620)
- 2.23.11

-------------------------------------------------------------------
Sun Jan 20 15:27:33 UTC 2013 - lslezak@suse.cz

- start the add-on module also when "addon" boot parameter is
  present (fate#314318)
- 2.23.10

-------------------------------------------------------------------
Mon Jan 14 13:45:23 UTC 2013 - locilka@suse.com

- Adding repositories that cannot be (re)added as enabled in
  a disabled state (bnc#779396).
- 2.23.9

-------------------------------------------------------------------
Fri Jan 11 10:47:11 CET 2013 - jsuchome@suse.cz

- adapted to changes in Storage.ycp API (bnc#797245)
- 2.23.8

-------------------------------------------------------------------
Mon Jan  7 13:06:32 CET 2013 - jsuchome@suse.cz

- set new keyboard layout right after selecting (bnc#796589)
- added SYSTEMCTL_OPTIONS to Firstboot/Second Stage services
  (bnc#791076)
- 2.23.7

-------------------------------------------------------------------
Fri Dec 21 08:23:47 CET 2012 - jsuchome@suse.cz

- show the info about possibility to download drivers
  from drivers.suse.com (fate#312875) 
- added KVM installation scenario (bnc#795067)
- 2.23.6

-------------------------------------------------------------------
Fri Dec 14 15:16:52 CET 2012 - jsuchome@suse.cz

- disable USB sources after installation (bnc#793709) 
- 2.23.5

-------------------------------------------------------------------
Tue Dec  4 16:54:56 CET 2012 - jsuchome@suse.cz

- allow using local repositories during update (bnc#779397)
- 2.23.4

-------------------------------------------------------------------
Mon Nov  5 08:21:41 CET 2012 - jsuchome@suse.cz

- fixed installation of systemd units (crrodriguez)
- 2.23.3

-------------------------------------------------------------------
Wed Oct 31 08:16:46 CET 2012 - jsuchome@suse.cz

- removed fonts_finish, its only action was to call obsolete
  SuSEconfig script
- removed inst_suseconfig client (fate#100011)
- 2.23.2 

-------------------------------------------------------------------
Fri Oct 26 08:44:43 CEST 2012 - jsuchome@suse.cz

- do not allow to go next without desktop selected (bnc#786507)
- 2.23.1

-------------------------------------------------------------------
Wed Oct 24 11:12:55 CEST 2012 - jsuchome@suse.cz

- removed suseconfig step from installation sequence (fate#100011)
- 2.23.0

-------------------------------------------------------------------
Wed Jul 11 15:56:38 CEST 2012 - jsuchome@suse.cz

- create simpler and non translated aliases for update sources 
  (bnc#768624)
- 2.22.10

-------------------------------------------------------------------
Thu Jun 28 14:36:08 CEST 2012 - jsuchome@suse.cz

- set TERM=linux for 2nd stage services, to keep ncurses nice
  (bnc#768356)
- 2.22.9

-------------------------------------------------------------------
Mon Jun 25 15:43:43 CEST 2012 - jsuchome@suse.cz

- ensure Plymouth is hiddent before 2nd start, to prevent system
  freeze (bnc#768185)
- ensure 2nd stage is started before SuSEfirewall2_init (bnc#733361)
- 2.22.8

-------------------------------------------------------------------
Tue Jun 19 14:49:52 CEST 2012 - aschnell@suse.de

- kill console before reboot (bnc#759627)
  (otherwise systemd will not proceed with system shutdown)

-------------------------------------------------------------------
Wed Jun  6 11:27:02 CEST 2012 - jsuchome@suse.cz

- require yast2-proxy for 2nd stage (bnc#764951)
- show a message if network config has failed (bnc#765129)
- 2.22.7

-------------------------------------------------------------------
Tue Apr 17 16:03:55 CEST 2012 - jsuchome@suse.cz

- enhanced image installation help text (bnc#732914)

-------------------------------------------------------------------
Tue Apr 03 14:56:55 CEST 2012 - aschnell@suse.de

- adapted to move of testX (see bnc#749184)
- 2.22.6

-------------------------------------------------------------------
Wed Mar 14 15:42:19 CET 2012 - aschnell@suse.de

- create link yast.ssh for 2nd stage ssh installation (bnc#745340)
- 2.22.5

-------------------------------------------------------------------
Wed Feb 15 11:46:45 CET 2012 - gs@suse.de

- Improve layout of the release notes dialog (bnc #550610)
- 2.22.4 

-------------------------------------------------------------------
Thu Feb  9 10:53:01 CET 2012 - jsuchome@suse.cz

- adapt the style only for ssh installation, not vnc (bnc#742777)
- 2.22.3 

-------------------------------------------------------------------
Tue Feb  7 17:22:46 CET 2012 - tgoettlicher@suse.de

- Fixed bnc #742777: ssh installation needs to much bandwidth
- 2.22.2

-------------------------------------------------------------------
Fri Jan 13 11:02:40 CET 2012 - jsuchome@suse.cz

- confirmed license
- 2.22.1

-------------------------------------------------------------------
Mon Jan  9 14:29:34 CET 2012 - locilka@suse.cz

- save ecdsa keys as well (bnc#726468) (added where missing)

-------------------------------------------------------------------
Mon Jan  9 13:39:10 CET 2012 - locilka@suse.cz

- Added ntp-client into list of cloned modules in control file
  (bnc #738019).

-------------------------------------------------------------------
Wed Jan  4 15:21:30 CET 2012 - locilka@suse.cz

- Reading the current random/poolsize from /proc to store the exact
  number of bytes (bnc#692799).

-------------------------------------------------------------------
Tue Jan  3 16:21:42 CET 2012 - locilka@suse.cz

- Modified saving state of the current randomness (bnc#692799).

-------------------------------------------------------------------
Thu Dec  8 16:45:15 CET 2011 - locilka@suse.cz

- Fixed saving state of the current randomness (bnc#692799).

-------------------------------------------------------------------
Fri Nov 25 11:35:04 CET 2011 - jsuchome@suse.cz

- ask for Abort confirmation in Update URLs step (bnc#728907)

-------------------------------------------------------------------
Wed Nov 16 13:18:40 CET 2011 - jsuchome@suse.cz

- merged texts from proofreading
- 2.22.0 

-------------------------------------------------------------------
Thu Nov 10 14:27:55 UTC 2011 - fcrozat@suse.com

- Disable routing initscript commands through systemd, prevent
  lockups.

-------------------------------------------------------------------
Thu Nov 03 11:52:08 CET 2011 - aschnell@suse.de

- use same code to display ip addresses during vnc and ssh
  installation (bnc#727802)
- 2.21.28

-------------------------------------------------------------------
Wed Nov  2 17:14:51 CET 2011 - fcrozat@suse.com

- Ensure network is not started by systemd before Firstboot /
  SecondStage (bnc#726823)
- 2.21.27

-------------------------------------------------------------------
Mon Oct 31 09:18:46 CET 2011 - jsuchome@suse.cz

- control files: save ecdsa keys (bnc#726468)
- 2.21.26 

-------------------------------------------------------------------
Wed Oct 19 16:25:41 CEST 2011 - locilka@suse.cz

- Creating /etc/mtab linking to /proc/self/mounts in umount_finish
  (bnc#725166)
- 2.21.25

-------------------------------------------------------------------
Fri Oct 14 11:27:58 CEST 2011 - fcrozat@suse.com

- Fix text mode handled in systemd (bnc#724115)
- 2.21.24

-------------------------------------------------------------------
Tue Oct 11 08:52:43 CEST 2011 - jsuchome@suse.cz

- compress the log file from 1st stage of installation (bnc#716938)
- 2.21.23

-------------------------------------------------------------------
Fri Oct  7 11:38:39 UTC 2011 - fcrozat@suse.com

- Use latest macros for systemd
- Drop workaround for bnc#719221, systemd is fixed now.
- 2.21.22

-------------------------------------------------------------------
Fri Oct  7 11:30:21 UTC 2011 - jsrain@suse.cz

- change the URL for congratulation dialog (bnc#720481)

-------------------------------------------------------------------
Mon Sep 26 10:41:38 CEST 2011 - jsuchome@suse.cz

- control.openSUSE: use lightdm as default DM for Xfce 
- 2.21.21

-------------------------------------------------------------------
Fri Sep 23 15:36:11 CEST 2011 - jsuchome@suse.cz

- updated systemd service files (bnc#719221)
- 2.21.20 

-------------------------------------------------------------------
Fri Sep 23 14:27:36 CEST 2011 - jsuchome@suse.cz

- unmount previously mounted /run (bnc#717321)
- 2.21.19

-------------------------------------------------------------------
Thu Sep 15 12:16:49 UTC 2011 - lslezak@suse.cz

- improved package update check - display only the repositories
  with an update available, display package updates in details
- 2.21.18

-------------------------------------------------------------------
Tue Sep  6 10:05:00 CEST 2011 - jsuchome@suse.cz

- enable system cloning only when autoyast2 is installed
  (bnc#692790)
- 2.21.17

-------------------------------------------------------------------
Wed Aug 31 14:33:50 CEST 2011 - jsuchome@suse.cz

- fix build for older distributions
- 2.21.16 

-------------------------------------------------------------------
Mon Aug 29 12:12:55 CEST 2011 - jsuchome@suse.cz

- added systemd .service files for second stage and firstboot
  (from fcrozat@suse.com, bnc#713760)
- 2.21.15

-------------------------------------------------------------------
Fri Aug 12 13:58:01 CEST 2011 - jsuchome@suse.cz

- expect there might me extra checks for disk controllers with
  s390 (bnc#706911)
- adapted help text and label in installation mode selection
  (bnc#711160)
- 2.21.14 

-------------------------------------------------------------------
Fri Aug  5 12:13:13 UTC 2011 - lslezak@suse.cz

- upgrade_urls.ycp - do not display reading and writing progress,
  it is pretty quick and just causes screen flickering
  (the write progress is displayed only when there is an enabled
  repo to add, refreshing it can take long time) (bnc#692614)
- 2.21.13

-------------------------------------------------------------------
Fri Aug  5 12:32:16 CEST 2011 - tgoettlicher@suse.de

- fixed .desktop file (bnc #681249)

-------------------------------------------------------------------
Thu Aug  4 14:50:33 UTC 2011 - lslezak@suse.cz

- 2.21.12

-------------------------------------------------------------------
Thu Aug  4 14:07:38 CEST 2011 - mvidner@suse.cz

- Copy network interface naming rules early to get them to initrd (bnc#666079).

-------------------------------------------------------------------
Thu Aug  4 11:37:02 UTC 2011 - lslezak@suse.cz

- extraurls: check whether there is an update candidate in the
  added extra repositories - openSUSE DVD does not contain all
  packages, packages from OSS repository which are not on DVD
  medium were not upgraded and were left in the old version even
  after adding new OSS repository with updated version (bnc#693230)

-------------------------------------------------------------------
Wed Aug  3 13:19:50 UTC 2011 - lslezak@suse.cz

- cleanup: removed obsoleted SourceManager::SyncAddedAndDeleted()
  call (zmd sync has been removed)
- 2.21.11

-------------------------------------------------------------------
Wed Aug  3 08:53:14 UTC 2011 - lslezak@suse.cz

- use term "Software manager" instead of "Package manager"
  (bnc#585679)
- 2.21.10

-------------------------------------------------------------------
Tue Aug  2 13:37:03 CEST 2011 - locilka@suse.cz

- Preserving the /dev/urandom state from inst-sys after the
  installation (bnc#692799)
- Automatically enabling haveged service if installed (bnc#692799)
- 2.21.9

-------------------------------------------------------------------
Mon Aug  1 15:38:32 CEST 2011 - locilka@suse.cz

- Added control.SLES-for-VMware into the SVN

-------------------------------------------------------------------
Fri Jul 22 15:00:30 CEST 2011 - locilka@suse.cz

- Removed obsoleted X-KDE-SubstituteUID from deploy_image.desktop
  (bnc#540627)
- 2.21.8

-------------------------------------------------------------------
Tue Jul 12 15:34:38 CEST 2011 - jsuchome@suse.cz

- Show Xen Virtualization Host Server Installation scenario
  only for x86_64 architecture (bnc#702103)
- 2.21.7

-------------------------------------------------------------------
Thu Jun 30 14:09:17 CEST 2011 - jsuchome@suse.cz

- fixed typos (bnc#703119)
- 2.21.6 

-------------------------------------------------------------------
Wed Jun  1 17:24:25 CEST 2011 - locilka@suse.cz

- always loading 'pciehp' kernel module on Dell hardware
  (FATE #311991)
- fixed control file validation
- stricter btrfs_increase_percentage definition in all control
  files (only 'integer' is allowed)

-------------------------------------------------------------------
Wed Jun  1 11:56:08 CEST 2011 - fehr@suse.de

- add btrfs_increase_percentage to to category "partitioning" in
  config.xml files
- 2.21.5 

-------------------------------------------------------------------
Thu May 19 14:22:10 CEST 2011 - jsuchome@suse.cz

- enable YaST restart in the 1st stage (bnc#694299)
- 2.21.4 

-------------------------------------------------------------------
Wed Apr 27 15:08:04 CEST 2011 - jsuchome@suse.cz

- added option to configure FCoE Interfaces when started with
  WithFCoE=1 argument (fate#307445)
- 2.21.3 

-------------------------------------------------------------------
Wed Apr 27 11:19:50 CEST 2011 - jsuchome@suse.cz

- Copy /media.1/build to the installed system (fate#311377)
- 2.21.2 

-------------------------------------------------------------------
Fri Mar 25 10:26:44 CET 2011 - jsuchome@suse.cz

- show the 'before-reboot' message in RichText, so possible command
  can be copy-pasted (bnc#383519)
- 2.21.1

-------------------------------------------------------------------
Thu Mar 24 16:14:02 CET 2011 - jsuchome@suse.cz

- do not start automatic configuration for autoYaST (bnc#679435)
- 2.21.0

-------------------------------------------------------------------
Mon Feb 28 14:52:26 CET 2011 - locilka@suse.cz

- Handling disabled installation steps also in Live Installation
  mode (BNC #675516)
- 2.20.6

-------------------------------------------------------------------
Thu Feb 17 13:49:19 CET 2011 - aschnell@suse.de

- fixed braille support during installation (bnc #672086)
- 2.20.5

-------------------------------------------------------------------
Tue Feb  8 15:10:25 CET 2011 - locilka@suse.cz

- Adapted openSUSE control file to the current naming schema of
  desktops (BNC #667408)

-------------------------------------------------------------------
Thu Jan 20 14:18:41 CET 2011 - jsrain@suse.cz

- fix initialization of AutoUpgrade for 2nd stage
- 2.20.4

-------------------------------------------------------------------
Wed Jan 19 15:38:20 CET 2011 - jsrain@suse.cz

- adaptations for unattended migration (fate#310481)
- don't delete /etc/mtab if it is a symlink (bnc#665437)
- 2.20.3

-------------------------------------------------------------------
Wed Jan 19 12:53:00 CET 2011 - jsrain@suse.cz

- fixed progress during live installation (bnc#665413)
- 2.20.2

-------------------------------------------------------------------
Fri Jan  7 13:43:01 CET 2011 - jsrain@suse.cz

- update XFCE desktop definition

-------------------------------------------------------------------
Thu Jan  6 10:47:00 CET 2011 - locilka@suse.cz

- Using wider space for licence displayed in non-textual interface
  (BNC #607135).
- Fixed DUD deployment (BNC #626337)

-------------------------------------------------------------------
Thu Nov 16 16:13:48 UTC 2010 - jsrain@suse.cz

- fixed behavior of window closing in installation proposal
  (bnc#636980)
- use df for estimating partition size for live installer
  (bnc#555288)
- 2.20.1

-------------------------------------------------------------------
Thu Sep 30 17:33:48 UTC 2010 - lslezak@suse.cz

- don't use spaces in repo alias (bnc#596950)
- inst_addon_update_sources.ycp - removed obsoleted ZMD sync call
- 2.20.0

-------------------------------------------------------------------
Wed Jun  2 13:52:02 CEST 2010 - jsrain@suse.cz

- removed link to repairing the system
- 2.19.20

-------------------------------------------------------------------
Wed May 12 15:33:24 CEST 2010 - ug@suse.de

- fixed the cloning at the end of a manual
  installation (bnc#605132)
- 2.19.7

-------------------------------------------------------------------
Mon Apr 19 12:29:08 CEST 2010 - aschnell@suse.de

- allow btrfs as root fs
- 2.19.6

-------------------------------------------------------------------
Thu Apr 15 17:12:28 CEST 2010 - locilka@suse.cz

- Script copy_files_finish copies files with --dereference to
  prevent from copying symlinks instead of the files content
  (BNC #596938).

-------------------------------------------------------------------
Fri Apr 09 17:09:27 CEST 2010 - aschnell@suse.de

- disable Qt/Gtk frontend if testX is unavailable (bnc #585432)
- 2.19.5

-------------------------------------------------------------------
Tue Apr  6 17:44:25 CEST 2010 - locilka@suse.cz

- Searching for LiveCD license in /usr/share/doc/licenses and /
  directories (BNC #594042).

-------------------------------------------------------------------
Fri Mar 26 11:26:04 CET 2010 - ug@suse.de

- fixed a broken yast2-installation.spec.in
- fixed broken schema validation files for control.xml files
- 2.19.4

-------------------------------------------------------------------
Wed Mar 24 07:42:19 UTC 2010 - lslezak@suse.cz

- inst_suseconfig.ycp - do not reset UI product name
  (&product; macro) (bnc#539906)

-------------------------------------------------------------------
Thu Mar 18 14:55:20 CET 2010 - locilka@suse.cz

- Previously used repositories switched from enabled/disabled mode
  to removed/enabled/disabled mode (BNC #588659).

-------------------------------------------------------------------
Fri Mar 12 13:19:15 CET 2010 - kmachalkova@suse.cz

- Port from SLE11 SP1: process files in _datadir/autoinstall/modules 
  with %suse_update_desktop_file. This passes their strings into
  translation (bnc#549944)

-------------------------------------------------------------------
Fri Mar 12 10:53:55 CET 2010 - locilka@suse.cz

- Unique identification in inst_upgrade_urls switched from URL to
  ALIAS (BNC #587517).
- In case of re-adding CD/DVD media, user is asked to insert
  correct media before adding it (BNC #587517).
- Only upgrade packages if upgrading from SLES 11, otherwise use
  patterns for upgrade (BNC #587544).

-------------------------------------------------------------------
Tue Mar  9 15:35:48 CET 2010 - locilka@suse.cz

- Fixed calling update.post from DUD (BNC #586609).

-------------------------------------------------------------------
Tue Mar  2 14:30:31 CET 2010 - locilka@suse.cz

- CIM service is proposed as disabled by default (BNC #584524).

-------------------------------------------------------------------
Mon Feb 22 17:48:57 CET 2010 - locilka@suse.cz

- Documented YaST RELAX NG schema (FATE #305551).
- Correctly re-added unique_id to RNC - AC steps and proposals
  (BNC #582094).

-------------------------------------------------------------------
Wed Feb 17 11:05:12 CET 2010 - ug@suse.de

- clone checkbox at the end of the installation is always
  enabled now and can install the autoyast2 package if needed
  (bnc#547486)

-------------------------------------------------------------------
Mon Feb 15 15:48:51 CET 2010 - ug@suse.de

- UI for autoinstallation images added to deploy_image_auto

-------------------------------------------------------------------
Tue Feb  9 17:06:15 CET 2010 - locilka@suse.cz

- Steps 'user' and 'auth' enabled again in Live mode (BNC #547931).

-------------------------------------------------------------------
Tue Feb  9 14:49:33 CET 2010 - locilka@suse.cz

- Fixed license agreement check box visibility (BNC #571846).
- 2.19.3

-------------------------------------------------------------------
Tue Feb  2 11:03:04 CET 2010 - locilka@suse.cz

- Added LXDE to openSUSE control file (FATE #307729).

-------------------------------------------------------------------
Mon Feb  1 11:35:15 CET 2010 - locilka@suse.cz

- Fixed 'going back' from services proposal BNC #572734.

-------------------------------------------------------------------
Fri Jan 22 15:56:07 CET 2010 - aschnell@suse.de

- fixed message during ssh installation (bnc #518616)

-------------------------------------------------------------------
Fri Jan 15 17:29:45 CET 2010 - aschnell@suse.de

- updated control.rnc
- 2.19.2

-------------------------------------------------------------------
Thu Jan  7 15:29:13 CET 2010 - jsuchome@suse.cz

- inst_complex_welcome adapted to Language::SwitchToEnglishIfNeeded
  (bnc#479529)
- 2.19.1

-------------------------------------------------------------------
Fri Dec 11 16:48:58 CET 2009 - locilka@suse.cz

- Adapted for new API to ProductLicense (FATE #306295).

-------------------------------------------------------------------
Wed Dec  9 16:44:34 CET 2009 - locilka@suse.cz

- Package kde4-kdm has been renamed to kdm (SLES, SLED control
  files) (bnc #561627).

-------------------------------------------------------------------
Wed Dec  9 14:58:38 CET 2009 - kmachalkova@suse.cz

- Un-check automatic configuration box when user selects update
  (bnc#537625)  

-------------------------------------------------------------------
Wed Dec  9 14:12:21 CET 2009 - locilka@suse.cz

- Enabled CIM by default (SLES and SLED) (FATE #305583)
- Adapted RNC for control files

-------------------------------------------------------------------
Wed Dec  9 12:49:08 CET 2009 - jsrain@suse.cz

- dereference hardlinks when deploying live CD so that it can
  be also deployed on multiple separate partitions (bnc#549158)

-------------------------------------------------------------------
Mon Nov 30 14:38:26 CET 2009 - locilka@suse.cz

- Repositories added by inst_addon_update_sources use
  Pkg::RepositoryAdd that does not need access to network
  (bnc #557723)

-------------------------------------------------------------------
Tue Nov 24 16:13:31 CET 2009 - kmachalkova@suse.cz

Cumulative patch with SLE11 SP1 features:
- In TUI (ncurses), use plain text (.txt) file with release notes, 
  if found (FaTE#306167)
- Set /etc/sysconfig/boot:RUN_PARALLEL according to corresponding
  value in control file (FaTE#307555) 
- 2.19.0

-------------------------------------------------------------------
Thu Nov 19 16:51:55 CET 2009 - locilka@suse.cz

- Added control file configuration option require_registration
  (FATE #305578).

-------------------------------------------------------------------
Wed Nov  4 16:31:17 CET 2009 - mzugec@suse.cz

- lan module in 1st stage (FaTE#303069)
- 2.18.34 

-------------------------------------------------------------------
Fri Oct 23 07:40:56 CEST 2009 - jsuchome@suse.cz

- during update, do not save timezone and console settings
  (bnc#547587)
- 2.18.33 

-------------------------------------------------------------------
Fri Oct 16 14:36:11 CEST 2009 - locilka@suse.cz

- Fixed handling repositories during upgrade (bnc #543468).
- 2.18.32

-------------------------------------------------------------------
Wed Oct  7 15:36:44 CEST 2009 - jsuchome@suse.cz

- set the time after chroot (bnc#538357)
- 2.18.31 

-------------------------------------------------------------------
Wed Oct  7 12:17:52 CEST 2009 - jsuchome@suse.cz

- correctly set the keyboard layout in 2nd stage (bnc#542009)
- 2.18.30

-------------------------------------------------------------------
Thu Oct  1 13:27:16 CEST 2009 - locilka@suse.cz

- Adjusting understandable name for update URLs added during second
  stage of installation (bnc #542792).
- 2.18.29

-------------------------------------------------------------------
Tue Sep 29 16:41:32 CEST 2009 - kmachalkova@suse.cz

- Correct HTML format tags in helptext (bnc#540784)
- Set firewall status according to user's choice also in non-automatic 
  2nd stage (missing call for AdjustDisabledSubProposals) (bnc#534862)
- 2.18.28 

-------------------------------------------------------------------
Thu Sep 24 15:51:15 CEST 2009 - kmachalkova@suse.cz

- Enable SSH service after reboot if this is SSH or VNC installation 
  (new ssh_service_finish client) (bnc#535206)
- 2.18.27 

-------------------------------------------------------------------
Mon Sep 14 15:27:19 CEST 2009 - jsrain@suse.cz

- enhanced display of release notes (fate#306237)
- 2.18.26

-------------------------------------------------------------------
Wed Sep  9 14:33:14 CEST 2009 - jsrain@suse.cz

- better error handling for image installation (bnc#533601)
- 2.18.25

-------------------------------------------------------------------
Fri Sep  4 19:00:27 CEST 2009 - kmachalkova@suse.cz

- Introducing unique IDs to unambiguously identify AC steps and 
  sub-proposals
- Writing disabled AC steps and subproposals at the end of 1st 
  stage, reading them back at the end of 2nd stage
- Filtering out disabled AC steps from AC workflow (FaTE #303859 and 
  bnc#534862)
- Require new yast2 base 
- 2.18.24

-------------------------------------------------------------------
Fri Sep  4 09:07:42 CEST 2009 - locilka@suse.cz

- Dropped unnecessary fallback text from the fallback control file
  (BNC #536288).

-------------------------------------------------------------------
Wed Aug 26 15:33:51 CEST 2009 - locilka@suse.cz

- Do not copy xorg.conf to installed system anymore (bnc #441404).
- 2.18.23

-------------------------------------------------------------------
Fri Aug 21 12:38:42 CEST 2009 - aschnell@suse.de

- do not disable qt/gtk frontends if xorg.conf is missing (bnc
  #533159)
- 2.18.22

-------------------------------------------------------------------
Fri Aug 14 18:26:49 CEST 2009 - kmachalkova@suse.cz

- Simple network (firewall) configuration in 1st stage (FaTE #303859) 

-------------------------------------------------------------------
Mon Aug 10 14:18:11 CEST 2009 - locilka@suse.cz

- added calling bootloader client bootloader_preupdate to control
  file to fix multiple grub entries (bnc #414490, bnc #477778).

-------------------------------------------------------------------
Thu Jul 30 20:26:30 CEST 2009 - jdsn@suse.de

- disable yast2-x11 during installation (bnc#441404) 
- 2.18.21

-------------------------------------------------------------------
Thu Jul 30 15:32:37 CEST 2009 - jsuchome@suse.cz

- adapted to changes in yast2-country: no saving of xorg.conf
  (bnc#441404) 
- 2.18.20

-------------------------------------------------------------------
Wed Jun 24 10:02:20 CEST 2009 - locilka@suse.cz

- Fixed Welcome dialog layout to have more license content visible
  and to align language and keyboard widgets with it.
- Not offering installation images if there are none (bnc #492745).
- 2.18.19

-------------------------------------------------------------------
Mon Jun 22 20:20:18 CEST 2009 - coolo@novell.com

- fix build with automake 1.11
- 2.18.18

-------------------------------------------------------------------
Thu Jun 11 12:57:14 CEST 2009 - jsrain@suse.cz

- adapted for unified progress during live installation
  (bnc#435680)
- 2.18.17

-------------------------------------------------------------------
Mon Jun 08 14:03:30 CEST 2009 - aschnell@suse.de

- use minimalistic xorg.conf during installation (bnc #510015)
- 2.18.16

-------------------------------------------------------------------
Wed May 20 12:45:47 CEST 2009 - aschnell@suse.de

- moved .proc.mounts agent from yast2-installation to yast2 (bnc
  #504429)

-------------------------------------------------------------------
Mon May 18 16:46:03 CEST 2009 - juhliarik@suse.cz

- added kdump support for autoyast installation (FATE#305588) 

-------------------------------------------------------------------
Thu May 14 13:45:08 CEST 2009 - locilka@suse.cz

- Installation/Upgrade newly require some packages essential for
  them to succeed (bnc #469730).

-------------------------------------------------------------------
Mon Apr 27 10:22:24 CEST 2009 - locilka@suse.cz

- Using a new yast-spanner (old yast icon) for Repair.
- 2.18.14

-------------------------------------------------------------------
Mon Apr 20 13:59:31 CEST 2009 - locilka@suse.cz

- Fixed Vendor module to use zypp history file instead of using
  y2logRPM (bnc #456446).
- 2.18.13

-------------------------------------------------------------------
Thu Apr 16 16:58:07 CEST 2009 - locilka@suse.cz

- Added documentation for installation images.

-------------------------------------------------------------------
Fri Apr 10 14:11:46 CEST 2009 - locilka@suse.cz

- KDE 3.x dropped from openSUSE control file (bnc #493547).

-------------------------------------------------------------------
Tue Apr  7 13:02:39 CEST 2009 - ug@suse.de

- changed the error message of missing hard disks during
  autoinstallation. Might confuse s390/iSCSI users. (bnc#476147)

-------------------------------------------------------------------
Mon Mar 30 14:20:57 CEST 2009 - locilka@suse.cz

- Fixing reevaluation of packages to remove, install and/or upgrade
  after images are deployed during first stage (bnc #489448).
- 2.18.12

-------------------------------------------------------------------
Fri Mar 27 18:15:15 CET 2009 - locilka@suse.cz

- Added new globals->ac_redraw_and_ignore control file item
  (openSUSE and SLED) that ignores if AC UI is missing and just
  redraws it. An error is still reported in case of missing Wizard
  widget (bnc #487565).

-------------------------------------------------------------------
Thu Mar 19 14:14:34 CET 2009 - locilka@suse.cz

- Continuing on Repair integration.
- Handling missing FLAGS in the content file.
- 2.18.11

-------------------------------------------------------------------
Wed Mar 18 13:17:58 CET 2009 - locilka@suse.cz

- Location /etc/modprobe.d/blacklist has been renamed to
  /etc/modprobe.d/50-blacklist.conf (bnc #485980).
- Unified inst_mode handling, especially correct handling of
  Automatic Configuration together with switching to Update mode
  (originally reported as bnc #469273).
- Repair workflow unified with the rest of installation.
- 2.18.10

-------------------------------------------------------------------
Mon Mar 16 14:47:46 CET 2009 - locilka@suse.cz

- Fixed help for "License Translations..." button (bnc #481113).

-------------------------------------------------------------------
Tue Mar 10 10:26:02 CET 2009 - locilka@suse.cz

- Obsolete 'tar --preserve' replaced with
  'tar --preserve-permissions --preserve-order' (bnc #483791).
- Added recovery support for AC (dialogs) possibly called by AC
  scripts (bnc #483211).

-------------------------------------------------------------------
Thu Feb 26 16:00:44 CET 2009 - ug@suse.de

- RPMs via driverupdate were not possible

-------------------------------------------------------------------
Tue Feb 24 13:30:15 CET 2009 - locilka@suse.cz

- Added support for .xz images deployment (bnc #476079).
- Added support for `reboot_same_step (bnc #475650).
- 2.18.9

-------------------------------------------------------------------
Mon Feb 23 16:36:56 CET 2009 - locilka@suse.cz

- Offering to configure network if remote repositories are used
  during upgrade (inst_upgrade_urls). Setup can be safely skipped
  and comes from the Online Repositories (bnc #478024).
- 2.18.8

-------------------------------------------------------------------
Fri Feb 20 20:40:09 CET 2009 - locilka@suse.cz

- save network configuration also for IPv6 only (bnc#477917)
- 2.18.7

-------------------------------------------------------------------
Tue Feb 17 16:56:09 CET 2009 - locilka@suse.cz

- Writing additional-control-files index file after removing and
  recreating the directory where it is stored (bnc #475516).
- 2.18.6

-------------------------------------------------------------------
Mon Feb  9 13:21:50 CET 2009 - locilka@suse.cz

- Enabling online update in (SLED) Automatic Configuration
  (bnc #449128).

-------------------------------------------------------------------
Fri Feb  6 10:39:20 CET 2009 - locilka@suse.cz

- InstError has been moved to yast2-2.18.6
- 2.18.5

-------------------------------------------------------------------
Thu Feb  5 18:16:17 CET 2009 - locilka@suse.cz

- InstError extended and documented.

-------------------------------------------------------------------
Mon Feb  2 13:09:08 CET 2009 - locilka@suse.cz

- Erasing all old additional control files in the final step of
  upgrade before rebooting to the second stage (bnc #471454).
- InstError can now save YaST logs on user request.
- 2.18.4

-------------------------------------------------------------------
Wed Jan 28 14:33:09 CET 2009 - locilka@suse.cz

- Added new InstError module for unified reporting of errors
  during installation.
- Better SlideShow support in inst_finish.
- Reporting more errors in inst_finish.
- 2.18.3

-------------------------------------------------------------------
Tue Jan 27 17:13:57 CET 2009 - locilka@suse.cz

- Added test for checking free space when SCR switch fails
  (bnc #460477).

-------------------------------------------------------------------
Mon Jan 26 13:58:00 CET 2009 - locilka@suse.cz

- Disabling [Back] buttons in the very first interactive dialogs
  in second stage, SLES and SLED control files (bnc #468677).

-------------------------------------------------------------------
Thu Jan 22 12:50:38 CET 2009 - locilka@suse.cz

- Dropping mode_proposal client - not in use anymore.
- 2.18.2

-------------------------------------------------------------------
Wed Jan 21 13:09:33 CET 2009 - locilka@suse.cz

- Removing dependency on yast2-runlevel (duplicate code in runlevel
  proposal).
- Removing dependency on yast2-mouse by moving the mouse-related
  scripts to yast2-mouse-2.18.0.
- Removing dependency on yast2-bootloader.
- inst_finish script newly uses the SlideShow module.

-------------------------------------------------------------------
Tue Jan 20 13:37:03 CET 2009 - locilka@suse.cz

- Possibility to move the base installation window has been
  disabled (bnc #466827)
- 2.18.1

-------------------------------------------------------------------
Tue Jan 13 12:15:42 CET 2009 - locilka@suse.cz

- Adapted the inst_proposal to better reflect the current situation
  'analyzing...' vs. 'adapting the proposal...' (bnc #463567).

-------------------------------------------------------------------
Fri Dec 19 13:07:49 CET 2008 - locilka@suse.cz

- Pattern WBEM added into two server scenarios (bnc #458332).

-------------------------------------------------------------------
Thu Dec 18 18:04:47 CET 2008 - locilka@suse.cz

- Updated control file documentation (bnc #438678).

-------------------------------------------------------------------
Wed Dec 17 14:42:22 CET 2008 - locilka@suse.cz

- Added yet another xset call (bnc #455771 comment #40)

-------------------------------------------------------------------
Tue Dec 16 17:13:38 CET 2008 - aschnell@suse.de

- adapted to storage API changes
- 2.18.0

-------------------------------------------------------------------
Tue Dec 16 12:29:27 CET 2008 - locilka@suse.cz

- Removed SLED control file labels that should be hidden
  (bnc #459080).
- Using a better help text for inst_new_desktop (bnc #432912).

-------------------------------------------------------------------
Mon Dec 15 14:32:27 CET 2008 - locilka@suse.cz

- Removed all (inst_)do_rezise calls from all control files on
  aschnell's request.

-------------------------------------------------------------------
Fri Dec 12 16:36:28 CET 2008 - aschnell@suse.de

- require initviocons (bnc #173426)
- 2.17.47

-------------------------------------------------------------------
Tue Dec  9 16:40:35 CET 2008 - locilka@suse.cz

- Updated control.rnc
- 2.17.46

-------------------------------------------------------------------
Mon Dec  8 13:16:33 CET 2008 - locilka@suse.cz

- Updated control.rnc
- Added two more control-file examples.
- Checking all control files during build.
- Adjusted control-file examples (all bnc #438678).
- Checking the process exit status returned after deploying an
  image (bnc #456337).
- 2.17.45

-------------------------------------------------------------------
Fri Dec  5 10:38:41 CET 2008 - locilka@suse.cz

- New control.rnc/rng for control file validation (bnc #455994).
- Added build-time control file validation.
- 2.17.44

-------------------------------------------------------------------
Wed Dec  3 18:33:59 CET 2008 - locilka@suse.cz

- inst_extrasources moved before inst_ask_online_update to register
  the online update repository before checking for patches
  (bnc #450229).

-------------------------------------------------------------------
Mon Dec  1 16:59:14 CET 2008 - locilka@suse.cz

- Fixed proposing the online update depending on the fact whether
  network is running (bnc #450229).
- 2.17.43

-------------------------------------------------------------------
Fri Nov 28 15:05:02 CET 2008 - locilka@suse.cz

- Updated labels of Installation Scenarios for SLES (bnc #428202).

-------------------------------------------------------------------
Fri Nov 28 12:16:03 CET 2008 - locilka@suse.cz

- Fixed behavior of inst_new_desktop when user switched to another
  language later (bnc #449818).
- 2.17.42

-------------------------------------------------------------------
Thu Nov 27 16:49:11 CET 2008 - locilka@suse.cz

- Using yast-live-install-finish icon when finishing LiveCD
  installation/inst_finish (bnc #438154).
- Fixed ImageInstallation SlideShow - download progress is shown
  only when downloading the images, not the other helper files
  (bnc #449792).
- Adjusting ImageInstallation-related SlideShow only if
  ImageInstallation is in use (bnc #439104).

-------------------------------------------------------------------
Thu Nov 27 15:05:11 CET 2008 - ug@suse.de

- the real fix for bnc#442691
  deploy_image_auto doesn't use the boolean variable 
  image_installation
- 2.17.41

-------------------------------------------------------------------
Tue Nov 25 14:42:31 CET 2008 - locilka@suse.cz

- Handling new feature of licenses ProductLicense::AcceptanceNeeded
  (bnc #448598).
- 2.17.40

-------------------------------------------------------------------
Mon Nov 24 12:51:48 CET 2008 - locilka@suse.cz

- Completely initializing the target and sources before checking
  for available patches and offering online update (bnc #447080).
- 2.17.39

-------------------------------------------------------------------
Thu Nov 20 18:21:32 CET 2008 - locilka@suse.cz

- Pkg::SourceStartManager in inst_ask_online_update to replace
  obsolete Pkg::PkgEstablish (bnc #447080).
- Reading all supported desktops to define the order of desktops
  in desktop_finish (bnc #446640).
- Added shadow desktops to SLES and SLED desktop files to have
  a fallback if user selects some other desktop than the default
  one (bnc #446640).
- 2.17.38

-------------------------------------------------------------------
Wed Nov 19 16:01:53 CET 2008 - locilka@suse.cz

- Added pciutils to Requires, lspci was called but not required
  (bnc #446533).
- 2.17.37

-------------------------------------------------------------------
Wed Nov 19 13:23:10 CET 2008 - locilka@suse.cz

- Added inst_fallback_controlfile client reporting about using
  a fallback control file.
- Calling inst_fallback_controlfile in the fallback control file
  (both bnc #440982).
- 2.17.36

-------------------------------------------------------------------
Fri Nov 14 12:17:47 CET 2008 - aschnell@suse.de

- don't start iscsid in second stage start scripts (bnc #444976)
- 2.17.35

-------------------------------------------------------------------
Thu Nov 13 17:36:53 CET 2008 - locilka@suse.cz

- Flushing the cache before calling a set_polkit_default_privs that
  uses the written data (bnc #440182).
- 2.17.34

-------------------------------------------------------------------
Thu Nov 13 11:21:11 CET 2008 - locilka@suse.cz

- Handling errors while deploying images, installation will abort
  (bnc #444209).
- 2.17.33

-------------------------------------------------------------------
Thu Nov 13 10:21:13 CET 2008 - ug@suse.de

- checkboxes in the congratulations dialog did not work anymore
  (bnc#444214)

-------------------------------------------------------------------
Tue Nov 11 13:58:17 CET 2008 - ug@suse.de

- fix for image deployment during autoinstallation

-------------------------------------------------------------------
Tue Nov 11 12:20:00 CET 2008 - juhliarik@suse.cz

- changed order of yast modules in Expert tab for installation
  (bnc #441434) 

-------------------------------------------------------------------
Tue Nov 11 10:53:25 CET 2008 - jsrain@suse.cz

- fixed switching to a tab with an error in the proposal
  (bnc #441434)
- 2.17.32

-------------------------------------------------------------------
Tue Nov 11 10:48:03 CET 2008 - aschnell@suse.de

- use accelerated xserver during installation for certain Intel
  cards (bnc #442413)
- 2.17.31

-------------------------------------------------------------------
Fri Nov  7 16:32:28 CET 2008 - locilka@suse.cz

- Fixed deploy_image_auto to handle AutoYaST settings correctly
  (bnc #442691).
- Removing the congrats dialog content before cloning, storing
  the sources, finishing (bnc #441452).
- Using Pkg::SourceProvideDigestedFile function when deploying
  images and in release_notes_popup (bnc #409927).
- 2.17.30

-------------------------------------------------------------------
Thu Nov  6 16:35:10 CET 2008 - locilka@suse.cz

- Fixed progress (SlideShow) information about images being
  deployed (bnc #442286).
- Changing inst_deploy_images to use PackagesUI for opening a
  package selector while debugging mode is turned on (bnc #435479).

-------------------------------------------------------------------
Thu Nov  6 16:19:59 CET 2008 - jsuchome@suse.cz

- S09-cleanup: check for additional services requiring restart
  (bnc#395402)

-------------------------------------------------------------------
Wed Nov  5 17:25:01 CET 2008 - locilka@suse.cz

- Calling set_polkit_default_privs without checking for it using
  FileUtils, checking by 'test -x' instead (bnc #440182).
- 2.17.29

-------------------------------------------------------------------
Wed Nov  5 13:09:04 CET 2008 - locilka@suse.cz

- Added yast2-storage >= 2.17.47 because of the previous fix
  implementation.
- 2.17.28

-------------------------------------------------------------------
Tue Nov 04 13:14:10 CET 2008 - aschnell@suse.de

- improved warning about partitioning (fate #302857)
- 2.17.27

-------------------------------------------------------------------
Mon Nov  3 18:34:30 CET 2008 - locilka@suse.cz

- Writing 'SecondStageRequired' 0/1 to /etc/install.inf even while
  rebooting during second stage (bnc #432005).
- 2.17.26

-------------------------------------------------------------------
Mon Nov 03 14:28:14 CET 2008 - aschnell@suse.de

- better reboot message during ssh installation (bnc #439572 and
  bnc #432005)
- 2.17.25

-------------------------------------------------------------------
Fri Oct 31 16:28:23 CET 2008 - locilka@suse.cz

- Fixed checking whether running the second stage is required.
- Added writing 'SecondStageRequired' 0/1 to /etc/install.inf
  (both bnc #439572)
- 2.17.24

-------------------------------------------------------------------
Thu Oct 30 14:42:15 CET 2008 - locilka@suse.cz

- Saving sources at the end of inst_extrasources if some were
  added (bnc #440184).
- 2.17.23

-------------------------------------------------------------------
Mon Oct 27 10:18:47 CET 2008 - locilka@suse.cz

- Added lnussel's patch to run set_polkit_default_privs at
  desktop_finish script (bnc #438698).
- Bigger license window (bnc #438100).
- Calling inst_prepareprogress also during Upgrade, all control
  files changed (bnc #438848).
- Disabling users and auth in LiveCD second stage (bnc #435965).
- Removing label for user_non_interactive (bnc #401319).
- Desktop 'startkde4' replaced with 'startkde' (bnc #438212).
- Added 'kdump' to 'clone_modules' (SLES) (bnc #436365).
- 2.17.22

-------------------------------------------------------------------
Tue Oct 21 16:46:00 CEST 2008 - locilka@suse.cz

- Added handling for globals->debug_deploying (bnc #436842).

-------------------------------------------------------------------
Mon Oct 20 12:56:32 CEST 2008 - locilka@suse.cz

- Fixed a typo (bnc #436471).

-------------------------------------------------------------------
Fri Oct 17 10:51:05 CEST 2008 - locilka@suse.cz

- Adapted SLES and SLED control files to write default desktop
  settings (bnc #436094).
- Added software->display_support_status flag to SLES/SLED
  (bnc #435479).

-------------------------------------------------------------------
Tue Oct 14 14:15:11 CEST 2008 - locilka@suse.cz

- Changed YaST icons while probing the system (bnc #404809).
- Enhanced scr_switch_debugger - Sending USR1 signal to the new SCR
  (bnc #433057).
- 2.17.21

-------------------------------------------------------------------
Mon Oct 13 13:29:04 CEST 2008 - locilka@suse.cz

- Enabled going_back in Add-Ons during installation (bnc #434735).

-------------------------------------------------------------------
Mon Oct 13 13:10:58 CEST 2008 - mzugec@suse.de

- configure supportconfig in installation (fate#305180)
- 2.17.20

-------------------------------------------------------------------
Mon Oct 13 09:45:23 CEST 2008 - locilka@suse.cz

- Fixed install/update confirmation dialog (bnc #433249).
- Fixed text in openSUSE control file (bnc #432911).
- Fixed typo (bnc #433794).

-------------------------------------------------------------------
Fri Oct 10 14:49:58 CEST 2008 - locilka@suse.cz

- Enhanced scr_switch_debugger (bnc #433057).
- Enabling key-repeating if not running in XEN (bnc #433338).

-------------------------------------------------------------------
Thu Oct  9 21:00:01 CEST 2008 - locilka@suse.cz

- Loading the Target while initializing libzypp in
  inst_upgrade_urls (bnc #429080).
- Running a simple SCR Test after chrooting to the installed system
  in scr_switch_finish, full-test is called in case of simple test
  failure (bnc #433057).
- Added more checking around 'searching for files' (bnc #427879).

-------------------------------------------------------------------
Wed Oct 08 12:51:01 CEST 2008 - aschnell@suse.de

- removed cp of proc/mounts to /etc/mtab (bnc #425464)
- 2.17.19

-------------------------------------------------------------------
Mon Oct  6 15:30:53 CEST 2008 - locilka@suse.cz

- Do not display any system type for SLES/SLED in installation
  overview (bnc #431336).
- Clients inst_new_desktop and inst_scenarios converted to use
  PackagesProposal API instead of using Pkg calls directly (bnc
  #432572)
- Dropping obsolete inst_software_selection client instead of
  convwerting it - not in use anymore (bnc #432572).
- Always change initial proposal [Next] button to [Install],
  resp. [Update] (bnc #431567).
- Removing desktop definitions and default_desktop from SLED
  control file, the required patterns are selected by PATTERNS
  in content file already (bnc #431902).
- Adding lnussel's patch for desktop_finish to write
  POLKIT_DEFAULT_PRIVS if defined in globals->polkit_default_privs
  (bnc #431158).
- Adding polkit_default_privs="restrictive" for SLES (bnc #431158).
- 2.17.18

-------------------------------------------------------------------
Fri Oct  3 16:31:10 CEST 2008 - locilka@suse.cz

- Enabling some steps in second stage even if Automatic
  Configuration is in use.
- Feature added into openSUSE and SLED control files
  (both bnc #428190).

-------------------------------------------------------------------
Thu Oct  2 22:00:46 CEST 2008 - mzugec@suse.de

- changed Release Notes into Support group (bnc#430005)

-------------------------------------------------------------------
Thu Oct  2 19:13:07 CEST 2008 - locilka@suse.cz

- Adjusted presentation_order for SLES and SLED installation
  proposals - software has to be proposed as almost the last one
  (bnc #431580).

-------------------------------------------------------------------
Thu Oct  2 14:00:49 CEST 2008 - locilka@suse.cz

- Added 'default_ntp_setup' into control files (SLES/D: false,
  openSUSE: true) (bnc #431259).

-------------------------------------------------------------------
Thu Oct  2 11:39:48 CEST 2008 - locilka@suse.cz

- Using two default desktops, one for inst_scenarios, another
  one (default) while inst_scenarios not used (bnc #431251,
  bnc #431503).
- Switching scenario_virtual_machine and
  scenario_virtualization_host in SLES control file (bnc #431251).
- 2.17.17

-------------------------------------------------------------------
Wed Oct  1 16:03:32 CEST 2008 - mzugec@suse.de

- use rpcbind instead of portmap for nfs installation (bnc#423026)
- 2.17.16

-------------------------------------------------------------------
Wed Oct  1 15:41:12 CEST 2008 - jsuchome@suse.cz

- if nn_NO language is selected, use nb_NO in YaST (bnc#426124)

-------------------------------------------------------------------
Wed Oct  1 13:42:18 CEST 2008 - locilka@suse.cz

- Changing pattern "Documentation" to "documentation" (bnc #431218)

-------------------------------------------------------------------
Tue Sep 30 13:20:09 CEST 2008 - locilka@suse.cz

- Replacing "networkmanager" proposal call with "general"
  (bnc #430704).

-------------------------------------------------------------------
Mon Sep 29 15:11:33 CEST 2008 - locilka@suse.cz

- Server scenarios work for i386, x86_64 archs only (bnc #430612).

-------------------------------------------------------------------
Mon Sep 29 14:56:45 CEST 2008 - kukuk@suse.de

- Replaced Minimal+Xen with Dom0.
- Removed xen_server from virtualization machine (bnc #429061).
- Added "XEN" suffix to Virtualization Host.

-------------------------------------------------------------------
Mon Sep 29 13:38:13 CEST 2008 - locilka@suse.cz

- Adding inst_lilo_convert to the update workflow (bnc #430579).

-------------------------------------------------------------------
Fri Sep 26 12:27:55 CEST 2008 - locilka@suse.cz

- Optimizing server_selections dialog layout (bnc #429977).
- Better text for installation initialization (bnc #428103).
- Better protection from removing the initial repository
  (bnc #429920).
- 2.17.15

-------------------------------------------------------------------
Thu Sep 25 14:33:36 CEST 2008 - juhliarik@suse.cz

- added calling kdump_finish to inst_finish.ycp (bnc #427732)

-------------------------------------------------------------------
Tue Sep 23 16:17:27 CEST 2008 - locilka@suse.cz

- Buggy SCR Agent run.get.suseconfig.modules replaced with
  .target.dir (bnc #429146).
- Added functionality to recover from failed read of previously
  used repositories in inst_upgrade_urls (bnc #429059).
- 2.17.14

-------------------------------------------------------------------
Mon Sep 22 16:14:54 CEST 2008 - locilka@suse.cz

- Fixed checking whether directory is mounted already (bnc #428368)

-------------------------------------------------------------------
Mon Sep 22 13:59:50 CEST 2008 - locilka@suse.cz

- KDE 3.5 moved to 'Others', removed KDE 3.5 description text.
- GNOME 2.22 changed to 2.24.
- Fixed Installation Mode dialog to show icons again (bnc #427344).
- 2.17.13

-------------------------------------------------------------------
Mon Sep 22 10:45:44 CEST 2008 - locilka@suse.cz

- Changing /sbin/udevtrigger & /sbin/udevsettle to /sbin/udevadm
  trigger & settle (bnc #427705).
- 2.17.12

-------------------------------------------------------------------
Thu Sep 18 10:35:32 CEST 2008 - locilka@suse.cz

- Definition of supported desktops added into SLES and SLED control
  files, added also default_desktop definition (bnc #427061).
- Added control file documentation for supported_desktops section.

-------------------------------------------------------------------
Fri Sep 12 15:01:46 CEST 2008 - locilka@suse.cz

- Disabling inst_suse_register in openSUSE control file
  (FATE #303458).

-------------------------------------------------------------------
Fri Sep 12 10:32:11 CEST 2008 - locilka@suse.cz

- Do not remove installation repository with the same URL as URL
  just being removed by inst_upgrade_urls (bnc #400823).
- 2.17.11

-------------------------------------------------------------------
Thu Sep 11 14:52:25 CEST 2008 - ug@suse.de

- deploy_image.desktop added (Fate #301321)
- deploy_image.rnc added

-------------------------------------------------------------------
Thu Sep 11 13:40:10 CEST 2008 - locilka@suse.cz

- Calling new client reipl_finish from yast2_inf_finish on s390
  (FATE #304960).

-------------------------------------------------------------------
Wed Sep 10 17:15:22 CEST 2008 - locilka@suse.cz

- Fixing control files to call 'inst_proposal' instead of
  'proposal' (bnc #425198).

-------------------------------------------------------------------
Wed Sep 10 15:53:44 CEST 2008 - locilka@suse.cz

- Desktop selection dialog definitions have been moved to control
  file (bnc #424678).
- 2.17.10

-------------------------------------------------------------------
Tue Sep  9 16:02:03 CEST 2008 - locilka@suse.cz

- Replacing usage of barexml with anyxml SCR  agent (bnc #424263).

-------------------------------------------------------------------
Mon Sep  8 17:49:11 CEST 2008 - locilka@suse.cz

- merged texts from proofread

-------------------------------------------------------------------
Mon Sep  8 15:57:09 CEST 2008 - locilka@suse.cz

- Added new AutoYaST client deploy_images_auto to support
  installation from images also in AutoYaST (FATE #301321).
- 2.17.9

-------------------------------------------------------------------
Fri Sep  5 12:45:00 CEST 2008 - locilka@suse.cz

- Some inst_finish steps are called in live installer only.
- Client vm_finish called only if yast2-vm is installed.
- Using WFM::ClientExists (new in yast2-core-2.17.10).
- Adjusted RPM dependencies.
- 2.17.8

-------------------------------------------------------------------
Thu Sep  4 15:02:01 CEST 2008 - sschober@suse.de

- cloning section in control.xml changed.

-------------------------------------------------------------------
Wed Sep 03 14:49:19 CEST 2008 - aschnell@suse.de

- adapted size values in control files to stricter parser in
  storage

-------------------------------------------------------------------
Tue Sep  2 15:20:09 CEST 2008 - locilka@suse.cz

- Using new <execute/> tag in control file to explicitly define
  a client to be called instead of guessing it from <name/> tag
  (openSUSE, SLED control files) (bnc #401319).
- Updated control files to call inst_prepareprogress to
  "Provide consistent progress during installation" (FATE #303860).
- All 'inst_proposal' calls changed to use the new 'execute'
  feature to have unique 'name's (needed for merging add-on control
  files).
- Adjusted RPM dependencies (FATE #303860).
- 2.17.7

-------------------------------------------------------------------
Tue Sep  2 11:10:01 CEST 2008 - visnov@suse.cz

- Use unified progressbar during installation (FATE #303860)

-------------------------------------------------------------------
Thu Aug 28 15:19:57 CEST 2008 - locilka@suse.cz

- Using new ButtonBox widget.
- Adjusted RPM dependencies.

-------------------------------------------------------------------
Thu Aug 21 13:01:40 CEST 2008 - jsuchome@suse.cz

- check for command line mode in inst_suseconfig (bnc#419132)

-------------------------------------------------------------------
Tue Aug 19 15:45:07 CEST 2008 - jsrain@suse.cz

- properly detect firstboot and do not destroy xorg.conf
  (bnc#354738)
- 2.17.6

-------------------------------------------------------------------
Fri Aug 15 10:41:24 CEST 2008 - locilka@suse.cz

- Added new globals->write_hostname_to_hosts control file option
  to configure the default for 127.0.0.2 issue (FATE #303875).
- 2.17.5

-------------------------------------------------------------------
Thu Aug 14 14:28:33 CEST 2008 - locilka@suse.cz

- Added documentation for add_on_products and its new format
  add_on_products.xml (FATE #303675).
- Fixed SCR Switch Debugger to show "Report Error" only once.

-------------------------------------------------------------------
Wed Aug 13 18:23:57 CEST 2008 - locilka@suse.cz

- Dropped some obsolete documentation.
- Started installation-features documentation (FATE #303675).
- Fixed building documentation for proposal-API.

-------------------------------------------------------------------
Tue Aug 12 10:28:24 CEST 2008 - locilka@suse.cz

- Added documentation and example for list of files to be copied
  from the previous installation.
- 2.17.4

-------------------------------------------------------------------
Mon Aug 11 17:35:47 CEST 2008 - locilka@suse.cz

- List of files to be copied from the previous installation moved
  to control file, added new API to define own list (module
  SystemFilesCopy) (FATE #305019).
- Adapted control files.

-------------------------------------------------------------------
Mon Aug 11 10:06:02 CEST 2008 - locilka@suse.cz

- Fixed WFM::Execute to use .local instead of .target in
  copy_files_finish script.

-------------------------------------------------------------------
Thu Aug  7 16:40:32 CEST 2008 - locilka@suse.cz

- Added new client inst_scenarios to offer main scenarios of the
  newly installed system.
- Configuration for inst_scenarios is defined in control file (Only
  SLES so far), client added into SLES workflow.
- Extended control file documentation (All FATE #304373).
- 2.17.3

-------------------------------------------------------------------
Wed Aug  6 13:54:07 CEST 2008 - locilka@suse.cz

- New control file entry globals->enable_kdump (default value)
  (FATE #303893).
- Adjusted control file documentation.

-------------------------------------------------------------------
Tue Aug  5 11:48:44 CEST 2008 - locilka@suse.cz

- Calling reiplauto client in SLES control file before reboot
  (FATE #304940).
- Running SCR Switch Debugger unconditionally if switching to
  installed system fails (bnc #411832).

-------------------------------------------------------------------
Mon Aug 04 16:22:55 CEST 2008 - aschnell@suse.de

- improved text during ssh installation (bnc #411079)

-------------------------------------------------------------------
Mon Aug  4 10:39:41 CEST 2008 - locilka@suse.cz

- Added kdump proposal to SLES control file (FATE #303893).

-------------------------------------------------------------------
Thu Jul 24 13:21:14 CEST 2008 - locilka@suse.cz

- Using button label "License Translations..." in complex welcome
  dialog (bnc #400616).
- SLES and SLED control files adapted to features added in 11.0.
- Added Automatic Configuration support into SLED (FATE #303396).

-------------------------------------------------------------------
Tue Jul 15 16:59:38 CEST 2008 - aschnell@suse.de

- fixed vnc connect message during installation (bnc #395834)
- 2.17.2

-------------------------------------------------------------------
Tue Jul 15 09:54:48 CEST 2008 - locilka@suse.cz

- Not only DPMS->off, but also screen-saver->off (FATE #304395).
- Added new control file feature globals->rle_offer_rulevel_4
  plus control file documentation (FATE #303798).

-------------------------------------------------------------------
Mon Jul 14 15:15:15 CEST 2008 - locilka@suse.cz

- Base-product license directory moved to control file
  (base_product_license_directory) (FATE #304865).
- Copying licenses to the system in copy_files_finish.
- Reading the license directory in inst_license.
- Icons for AC steps defined in control file.
- Adjusting DPMS 'off' when installation starts, DPMS 'on' when
  finishes (FATE #304395).
- Icons for inst_finish.
- 2.17.1

-------------------------------------------------------------------
Fri Jul 11 11:11:11 CEST 2008 - locilka@suse.cz

- Added documentation for AC Setup and for texts in control file.

-------------------------------------------------------------------
Thu Jul 10 17:48:59 CEST 2008 - locilka@suse.cz

- Settings for Automatic Configuration moved to control file
  because of code reuse for different AC in first boot
  (FATE #303939).

-------------------------------------------------------------------
Thu Jul 10 13:31:00 CEST 2008 - locilka@suse.cz

- Only directories in release-notes directory are considered to be
  real release notes (bnc #407922).
- 2.17.0

-------------------------------------------------------------------
Wed Jul  9 17:09:15 CEST 2008 - mvidner@suse.cz

- Fixed building in a prefix (/etc).

-------------------------------------------------------------------
Wed Jul  9 15:12:53 CEST 2008 - locilka@suse.cz

- Initializing the 'use_automatic_configuration' in first-stage
  installation worker (bnc #404122).
- Adjusted dependency on autoyast2-installation bacause of new
  function AutoinstConfig::getProposalList().

-------------------------------------------------------------------
Thu Jun 26 16:43:32 CEST 2008 - locilka@suse.cz

- Fixed help text for deploying images (bnc #391086).
- Fixed 'Do not panic!' text (bnc #388251).

-------------------------------------------------------------------
Wed Jun 25 16:44:33 CEST 2008 - ug@suse.de

- proposal selection possible via autoyast profile (fate#302946)

-------------------------------------------------------------------
Tue Jun 17 14:23:04 CEST 2008 - lslezak@suse.cz

- use Pkg::SourceSaveAll() instead of Pkg::SourceFinishAll()
  (bnc#395738)

-------------------------------------------------------------------
Fri Jun 13 15:37:24 CEST 2008 - locilka@suse.cz

- Removing Pkg//Source and Target finish from inst_inc_all that
  had been saving sources also in case of aborting the installation
  and moving it to inst_congratulate and umount_finish
  (bnc #398315).
- Freeing internal variables in ImageInstallation module after
  images are deployed (bnc #395030).

-------------------------------------------------------------------
Thu Jun 12 16:33:24 CEST 2008 - locilka@suse.cz

- Special mounts (such as /proc) are never remounted read-only
  in umount_finish anymore (bnc #395034)
- Added progress for adding / removing repositories in
  inst_upgrade_urls client (bnc #399223)

-------------------------------------------------------------------
Wed Jun  4 11:57:07 CEST 2008 - locilka@suse.cz

- Copying /license.tar.gz to /etc/YaST2/license/ (bnc #396444).
- Initial mouse probing has been disabled (bnc #395426).

-------------------------------------------------------------------
Tue Jun  3 13:44:56 CEST 2008 - locilka@suse.cz

- Umounting temporary directory in inst_pre_install (if already
  mounted) before new mount is called.
- Always use --numeric-owner (always use numbers for user/group
  names) when deploying images (bnc #396689).

-------------------------------------------------------------------
Mon Jun  2 12:33:57 CEST 2008 - locilka@suse.cz

- Return `next when going back to the automatic configuration
  dialog instead of returning `auto that would finish YaST and
  never start it again (bnc #395098).
- 2.16.49

-------------------------------------------------------------------
Wed May 28 16:23:22 CEST 2008 - ug@suse.de

- timeout in case of hardware probing problems
  when autoyast is in use (especially for harddisk Reports)
  bnc#395099
- 2.16.48

-------------------------------------------------------------------
Mon May 19 09:29:15 CEST 2008 - locilka@suse.cz

- Creating SuSEConfig hook file at installation_settings_finish
  in case of update. The file has to be created to force the
  SuSEConfig run on first boot (bnc #390930).
- Workaround for as-big-dialog-as-possible in License Agreement
  dialog (bnc #385257).
- Adding FACTORY repositories with priority 120, update source with
  priority 20 (bnc #392039).
- 2.16.47

-------------------------------------------------------------------
Fri May 16 16:40:22 CEST 2008 - jsrain@suse.cz

- added categories Settings and System into desktop file
  (bnc #382778)

-------------------------------------------------------------------
Thu May 15 13:13:13 CEST 2008 - locilka@suse.cz

- Changed dialog content for starting the installation
  (bnc #390614).
- Fixed sorting of repositories offered during upgrade to sort by
  repository name (bnc #390612).
- 2.16.46

-------------------------------------------------------------------
Thu May 15 10:32:09 CEST 2008 - jsuchome@suse.cz

- sort keyboard list according to translated items (bnc #390610)

-------------------------------------------------------------------
Wed May 14 15:22:50 CEST 2008 - kmachalkova@suse.cz

- inst_hostname client added to automatic configuration scripts -
  needed to generate random hostname and 127.0.0.2 line in
  /etc/hosts (bnc #383336)

-------------------------------------------------------------------
Wed May 14 14:29:21 CEST 2008 - jsrain@suse.cz

- use process agent instead of background agent when installing
  live image (bnc #384960)
- 2.16.45

-------------------------------------------------------------------
Mon May 12 15:10:50 CEST 2008 - locilka@suse.cz

- Added help to "Image Deployment" (bnc #388665).

-------------------------------------------------------------------
Tue May  6 17:37:22 CEST 2008 - locilka@suse.cz

- When reusing the old repositories during upgrade, copying also
  'autorefresh' and 'alias' (bnc #387261).
- Added software->dropped_packages into the control file to replace
  'delete old packages' (bnc #300540).
- 2.16.44

-------------------------------------------------------------------
Mon May  5 13:26:27 CEST 2008 - locilka@suse.cz

- Typofix (bnc #386606).

-------------------------------------------------------------------
Fri May  2 22:27:21 CEST 2008 - mzugec@suse.cz

- Don't stop network (by killing dhcpcd) at the end of 1.st stage
  (bnc #386588)

-------------------------------------------------------------------
Wed Apr 30 12:07:45 CEST 2008 - locilka@suse.cz

- Adding name and alias tags to extrasources (irc #yast/today).
- 2.16.43

-------------------------------------------------------------------
Wed Apr 30 10:24:19 CEST 2008 - locilka@suse.cz

- Making automatic installation more robust (bnc #384972).
- 2.16.42

-------------------------------------------------------------------
Tue Apr 29 12:59:49 CEST 2008 - locilka@suse.cz

- Disabling Progress when calling inst_finish scripts.

-------------------------------------------------------------------
Mon Apr 28 11:42:21 CEST 2008 - locilka@suse.cz

- Handling KDE3 vs KDE4 in default logon and window managers
  (bnc #381821).
- Optional and extra URLs moved to control file as well as default
  update repository (bnc #381360).
- Added possibility to abort installation during image deployment
  (bnc #382326).
- Progress for inst_proposal.
- 2.16.41

-------------------------------------------------------------------
Fri Apr 25 18:15:09 CEST 2008 - locilka@suse.cz

- New desktop selection dialog (bnc #379157).
- 2.16.40

-------------------------------------------------------------------
Thu Apr 24 14:54:53 CEST 2008 - locilka@suse.cz

- New  better shiny unified progress for image deployment.
- Showing also the just-handled image name (bnc #381188).
- 2.16.39

-------------------------------------------------------------------
Wed Apr 23 15:10:24 CEST 2008 - locilka@suse.cz

- Enabling inst_suseconfig in Automatic configuration (bnc #381751)
- Fixed run_df agent to ignore read errors on rootfs (bnc #382733)

-------------------------------------------------------------------
Tue Apr 22 18:46:51 CEST 2008 - locilka@suse.cz

- Adjusting automatic configuration UI to use two progress bars
  instead of one.

-------------------------------------------------------------------
Tue Apr 22 12:26:52 CEST 2008 - locilka@suse.cz

- Fixed filtering-out already registered repos (bnc #379051).
- Client inst_prepare_image moved to installation proposal make
  disabling 'installation from images' easy (bnc #381234).
- 2.16.38

-------------------------------------------------------------------
Mon Apr 21 15:28:24 CEST 2008 - locilka@suse.cz

- Calling 'xset r off' & 'xset m 1' (bnc #376945).
- Better help for Automatic configuration (bnc #381904).

-------------------------------------------------------------------
Mon Apr 21 14:48:58 CEST 2008 - locilka@suse.cz

- Using new DefaultDesktop::SelectedDesktops for writing the
  display manager configuration.

-------------------------------------------------------------------
Fri Apr 18 16:17:54 CEST 2008 - locilka@suse.cz

- Calling 'xset -r off' at the beginning of installation (both
  first and second stage) in X on XEN (bnc #376945).

-------------------------------------------------------------------
Fri Apr 18 16:01:13 CEST 2008 - juhliarik@suse.cz

- Added text for using kexec (yast_inf_finish.ycp)

-------------------------------------------------------------------
Thu Apr 17 17:15:02 CEST 2008 - locilka@suse.cz

- Added more debugging messages into ImageInstallation module.

-------------------------------------------------------------------
Thu Apr 17 14:01:46 CEST 2008 - locilka@suse.cz

- Added image-downloading progress (reusing existent progress bar).
- 2.16.37

-------------------------------------------------------------------
Wed Apr 16 14:20:06 CEST 2008 - locilka@suse.cz

- Running runlevel proposal after software proposal (bnc #380141).
- Using new possibility to disable and then reenable package
  callbacks (system_analysis, deploy_images).

-------------------------------------------------------------------
Tue Apr 15 11:45:18 CEST 2008 - locilka@suse.cz

- ImageInstallation tries to find details-<arch>.xml, then
  details.xml to provide useful progress while deploying images.
- 2.16.36

-------------------------------------------------------------------
Tue Apr 15 10:22:04 CEST 2008 - mvidner@suse.cz

- Enable printing the last few debugging log messages in the crash
  handler, even if Y2DEBUG is not set (fate#302166).
- 2.16.35

-------------------------------------------------------------------
Mon Apr 14 16:44:09 CEST 2008 - locilka@suse.cz

- Fixed typo in inst_network_check (bnc #379491).
- Fixed help for inst_mode (bnc #374360).

-------------------------------------------------------------------
Mon Apr 14 13:54:42 CEST 2008 - locilka@suse.cz

- Modifying SystemFilesCopy::CopyFilesToSystem to newly accept
  a parameter which defines where to extract cached files
  (fate #302980).
- Caching system files in the System Analysis dialog.
- Some better texts (bnc #377959).
- Better text for Software Selection dialog (bnc #379157).
- 2.16.34

-------------------------------------------------------------------
Fri Apr 11 18:21:53 CEST 2008 - locilka@suse.cz

- Changing Accept buttons to Install, Update and OK (FATE #120373).

-------------------------------------------------------------------
Fri Apr 11 17:55:32 CEST 2008 - locilka@suse.cz

- Added another per-image progress into the Installation images
  deployment (it requires details.xml).
- 2.16.33

-------------------------------------------------------------------
Fri Apr 11 15:33:17 CEST 2008 - juhliarik@suse.cz

- Added loading kernel via kexec (fate #303395)

-------------------------------------------------------------------
Thu Apr 10 12:02:07 CEST 2008 - locilka@suse.cz

- Filtering installation imagesets using the default architecture.
- Installation from images sets the download area (SourceManager).
- Removing image after it is deployed.
- Preparing image installation dialog for two progress-bars.
- 2.16.32

-------------------------------------------------------------------
Wed Apr  9 16:39:36 CEST 2008 - jsrain@suse.cz

- handle compressed logs properly at the end of first stage
  installation (fate #300637)
- 2.16.31

-------------------------------------------------------------------
Tue Apr  8 19:40:58 CEST 2008 - locilka@suse.cz

- Adjusted control file to sort installation overview via
  presentation_order and propose it via the real appearance.
- Fixed selecting the right imageset - the rule is currently that
  all patterns in imageset must be selected for installation
  (bnc #378032).

-------------------------------------------------------------------
Mon Apr  7 15:20:14 CEST 2008 - locilka@suse.cz

- Added new control file entry kexec_reboot that defines whether
  kexec should be used instead of reboot at the end of the first
  stage installation (FATE #303395).

-------------------------------------------------------------------
Fri Apr  4 17:02:23 CEST 2008 - locilka@suse.cz

- Improved user-feedback during automatic configuration.
- 2.16.30

-------------------------------------------------------------------
Fri Apr  4 14:06:22 CEST 2008 - jsrain@suse.cz

- added restart handling for live installation

-------------------------------------------------------------------
Wed Apr  3 16:40:16 CEST 2008 - locilka@suse.cz

- Removed Winkeys support during installation (bnc 376248).
- Fixed the decision-making process which images fits the best.
- Added new control file entries to adjust the Community
  Repositories and Add-Ons during installation.
- Cosmetic changes when initializing the wizard steps according to
  control file.
- Fixed untarring bzip2 or gzip-based images.
- Changed instalation from images to count the best image-set
  from patterns (list of patterns in image-set) in images.xml.
- 2.16.29

-------------------------------------------------------------------
Tue Apr  1 13:12:00 CEST 2008 - locilka@suse.cz

- Automatic configuration can be newly defined by control file. Two
  new variables have been added enable_autoconfiguration and
  autoconfiguration_default.
- New functionality to select the best-matching image for image
  installation if more than one fit.
- 2.16.28

-------------------------------------------------------------------
Tue Apr  1 12:36:52 CEST 2008 - jsrain@suse.cz

- added live installation workflow to default control file
- updated inst_finish clients handling for live installation

-------------------------------------------------------------------
Tue Apr  1 10:15:34 CEST 2008 - jsrain@suse.cz

- merged texts from proofread

-------------------------------------------------------------------
Mon Mar 31 16:42:40 CEST 2008 - locilka@suse.cz

- There are currently two possible patterns/desktops that can use
  kdm: kde4-kdm and kdebase3-kdm (bnc #372506).

-------------------------------------------------------------------
Fri Mar 28 13:33:31 CET 2008 - locilka@suse.cz

- Automatic configuration has been moved from the end of the first
  stage to the second stage. It's non-interactive (FATE #303396).
- Fixed installation from images (FATE #303554).
- ImageInstallation can newly handle .lzma images.
- 2.16.27

-------------------------------------------------------------------
Thu Mar 27 13:37:02 CET 2008 - locilka@suse.cz

- Fixed ZMD service handling, the correct name is novell-zmd
  (bnc #356655).

-------------------------------------------------------------------
Wed Mar 26 11:21:18 CET 2008 - locilka@suse.cz

- Added new entry to control file root_password_as_first_user to
  make it configurable (bnc #359115 comment #14).
- Control file modified to call installation-from-images clients.

-------------------------------------------------------------------
Tue Mar 25 13:12:39 CET 2008 - locilka@suse.cz

- Using Image-Installation clients (done by jsrain).
- Store/Restore resolvable-state functions added into
  ImageInstallation module.

-------------------------------------------------------------------
Fri Mar 21 10:48:20 CET 2008 - locilka@suse.cz

- Dropping keep_installed_patches support from control file as it
  is currently handled by libzypp itself (bnc #349533).

-------------------------------------------------------------------
Thu Mar 20 10:27:09 CET 2008 - locilka@suse.cz

- Added system_settings_finish call to the inst_finish
  (bnc #340733).

-------------------------------------------------------------------
Wed Mar 19 17:27:30 CET 2008 - locilka@suse.cz

- Agent anyxml has been renamed to barexml as it can't really read
  all possible XML files (bnc #366867)

-------------------------------------------------------------------
Wed Mar 19 13:53:05 CET 2008 - locilka@suse.cz

- When checking whether to run the second stage, considering also
  autoinstallation, not only installation (bnc #372322).
- 2.16.26

-------------------------------------------------------------------
Tue Mar 18 18:19:00 CET 2008 - locilka@suse.cz

- Fixed writing disabled modules and proposals during the
  inst_finish run (bnc #364066).
- Calling pre_umount_finish also in AutoYaST (bnc #372322).
- 2.16.25

-------------------------------------------------------------------
Mon Mar 17 12:43:32 CET 2008 - jsrain@suse.cz

- added 'StartupNotify=true' to the desktop file (bnc #304964)

-------------------------------------------------------------------
Mon Mar 17 11:04:38 CET 2008 - locilka@suse.cz

- Automatic configuration is now disabled for mode update.
- The whole second stage in now disabled for mode update.
- Added help text for "Use Automatic Configuration" check-box.
- 2.16.24

-------------------------------------------------------------------
Fri Mar 14 15:02:27 CET 2008 - locilka@suse.cz

- Added possibility to run automatic configuration instead of the
  whole second stage installation (fate #303396).
- Adjusted RPM dependencies.
- Creating and removing the file runme_at_boot is currently handled
  by YaST (YCP) installation scripts.
- Added new client inst_rpmcopy_secondstage that calls inst_rpmcopy
  because of DisabledModules disabling both first and second stage
  occurency of that script.
- Changed control file to call the new script in second stage.
- 2.16.23

-------------------------------------------------------------------
Mon Mar 10 11:25:57 CET 2008 - locilka@suse.cz

- Disabling the window menu in IceWM preferences to make the
  inst-sys 600 kB smaller (*.mo files). Thanks to mmarek.

-------------------------------------------------------------------
Fri Mar  7 11:35:29 CET 2008 - jsuchome@suse.cz

- control.openSUSE.xml: country_simple is for keyboard and language,
  not for timezone
- added 1st stage step for root password dialog (fate#302980)
- 2.16.22

-------------------------------------------------------------------
Thu Mar 06 10:57:42 CET 2008 - aschnell@suse.de

- call rcnetwork with option onboot during start of second stage
  (bnc #363423)
- 2.16.21

-------------------------------------------------------------------
Wed Mar  5 18:52:30 CET 2008 - locilka@suse.cz

- Remember (first stage) and restore (second stage) DisabledModules
  (bnc #364066).
- 2.16.20

-------------------------------------------------------------------
Wed Mar  5 16:30:22 CET 2008 - locilka@suse.cz

- Using client country_simple instead of timezone and language in
  the installation overview (FATE #302980).
- Using new users client in that overview too (FATE #302980).
- Do not remove already registered installation repositories during
  upgrade if they match the old repositories on system
  (bnc #360109).

-------------------------------------------------------------------
Mon Mar  3 21:12:25 CET 2008 - coolo@suse.de

- trying to change defaults for running gdb (arvin's patch)

-------------------------------------------------------------------
Mon Mar  3 15:17:23 CET 2008 - locilka@suse.cz

- Requiring the latest Language::Set functionality by RPM deps.

-------------------------------------------------------------------
Tue Feb 26 12:39:37 CET 2008 - jsuchome@suse.cz

- functionality of integrate_translation_extension.ycp moved into
  Language::Set, inst_complex_welcome adapted (F#302955)

-------------------------------------------------------------------
Fri Feb 22 11:27:13 CET 2008 - locilka@suse.cz

- "iscsi-client" added into modules to clone (bnc #363229 c#1).
- Removing focus from release notes content to make the default
  button focussed instead (bnc #363976).

-------------------------------------------------------------------
Thu Feb 21 06:26:22 CET 2008 - coolo@suse.de

- don't repeat the header

-------------------------------------------------------------------
Wed Feb 20 10:35:04 CET 2008 - locilka@suse.cz

- Showing release notes in tabs only if more than one product is
  installed (bnc #359137).
- Added better text for the complex welcome dialog (bnc #359528).
- Adjusted RPM dependencies (new Language API, see below).
- 2.16.19

-------------------------------------------------------------------
Wed Feb 20 10:24:26 CET 2008 - jsuchome@suse.cz

- inst_complex_welcome: save keyboard settings (bnc #360559),
  use the API from Language.ycp for generating items

-------------------------------------------------------------------
Fri Feb 15 14:28:45 CET 2008 - jsrain@suse.cz

- updated image-based installatoin not to use any hardcoded
  image names

-------------------------------------------------------------------
Thu Feb 14 11:20:04 CET 2008 - locilka@suse.cz

- Function FileSystemCopy from live-installer has been moved
  to ImageInstallation module (installation).
- Adjusted RPM dependencies (Installation module in yast2).

-------------------------------------------------------------------
Wed Feb 13 14:18:16 CET 2008 - jsrain@suse.cz

- added handling of update initiated from running system

-------------------------------------------------------------------
Tue Feb 12 10:26:15 CET 2008 - locilka@suse.cz

- Added new update_wizard_steps YCP client for easy updating or
  redrawing installation wizard steps from other modules.

-------------------------------------------------------------------
Mon Feb 11 18:28:00 CET 2008 - locilka@suse.cz

- Installation clients 'auth', 'user', and 'root' have been
  disabled by default. First-stage users will enable them only
  if needed.

-------------------------------------------------------------------
Fri Feb 08 13:06:19 CET 2008 - aschnell@suse.de

- during installation allow yast to be started from gdb with
  Y2GDB=1 on kernel command line (fate #302346)

-------------------------------------------------------------------
Fri Feb  8 10:37:02 CET 2008 - locilka@suse.cz

- Umount(s) used with -l and -f params.

-------------------------------------------------------------------
Thu Feb  7 14:19:11 CET 2008 - locilka@suse.cz

- Functionality that integrates the just-selected language
  translation has been moved to integrate_translation_extension
  client to make it available for other modules.
- New label for "Show in Fullscreen" button to better match what
  it really does (bnc #359527).
- Module InstExtensionImage moved to yast2.
- Added new disintegrate_all_extensions client that is called at
  the end of the initial installation to umount and remove all
  integrated inst-sys extensions.
- 2.16.18

-------------------------------------------------------------------
Wed Feb  6 13:23:35 CET 2008 - locilka@suse.cz

- Better /lbin/wget handling in InstExtensionImage.
- Speed-up inst_complex_welcome optimalizations (e.g., skipping
  downloading extension already by Linuxrc)

-------------------------------------------------------------------
Tue Feb  5 16:04:15 CET 2008 - locilka@suse.cz

- Squashfs image needs to be mounted using '-o loop'.
- Displaying busy cursor when downloading the extension.
- 2.16.17

-------------------------------------------------------------------
Mon Feb  4 19:04:29 CET 2008 - locilka@suse.cz

- Modular inst-sys used for localizations (FATE #302955).
- Tabs have been removed from installation proposal.
- 2.16.16

-------------------------------------------------------------------
Fri Feb  1 16:08:26 CET 2008 - locilka@suse.cz

- Added new InstExtensionImage module for integration of modular
  inst-sys images on-the-fly (FATE #302955).

-------------------------------------------------------------------
Thu Jan 31 19:05:49 CET 2008 - aschnell@suse.de

- reflect init-script rename from suse-blinux to sbl
- 2.16.15

-------------------------------------------------------------------
Thu Jan 31 15:02:56 CET 2008 - jsuchome@suse.cz

- call users_finish.ycp from inst_finish.ycp (FATE #302980)

-------------------------------------------------------------------
Thu Jan 31 12:58:42 CET 2008 - locilka@suse.cz

- Fixed inst_restore_settings client: NetworkDevices are now
  NetworkInterfaces.
- 2.16.14

-------------------------------------------------------------------
Thu Jan 31 11:14:46 CET 2008 - locilka@suse.cz

- Added docu. for *_finish scripts (needed for FATE #302980).
- Welcome dialog can newly show the license according to the just
  selected language and also show other lozalizations if needed.
- 2.16.13

-------------------------------------------------------------------
Wed Jan 30 15:22:29 CET 2008 - aschnell@suse.de

- Use icewm instead of fvwm during installation (bnc #357240)
- 2.16.12

-------------------------------------------------------------------
Wed Jan 30 14:15:50 CET 2008 - fehr@suse.de

- Add installation step for disk partitioning between time zone
  and software selection
- put user config after disk partitioning

-------------------------------------------------------------------
Wed Jan 30 09:51:42 CET 2008 - locilka@suse.cz

- Added -noreset option to the VNC startup script (bnc #351338).
- Added inst_user_first.ycp call to the control file right before
  the installation proposal.
- Fixed visibility of ZMD Turnoff checkbox (bnc #356655).

-------------------------------------------------------------------
Tue Jan 29 17:34:03 CET 2008 - locilka@suse.cz

- New desktop selection dialog without system task combo-boxes.
  System selection with icons (bnc #356926).
- More UI checking in dialogs.
- Unified DefaultDesktop module and software/desktop selection
  dialog in installation.

-------------------------------------------------------------------
Mon Jan 28 13:00:19 CET 2008 - aschnell@suse.de

- support Qt and Gtk frontend in startup scripts
- hack for key-autorepeat during installation (bnc #346186)
- 2.16.11

-------------------------------------------------------------------
Fri Jan 25 13:35:13 CET 2008 - locilka@suse.cz

- Reduced Wizard redrawing in the installation workflow.

-------------------------------------------------------------------
Thu Jan 24 15:21:39 CET 2008 - aschnell@suse.de

- start service brld before suse-blinux (bug #354769)
- 2.16.10

-------------------------------------------------------------------
Mon Jan 21 11:05:16 CET 2008 - kmachalkova@suse.cz

- Re-enabled thread support for ncurses UI in YaST2.call
  (bug #164999, FaTE #301899)

-------------------------------------------------------------------
Mon Jan 21 10:53:50 CET 2008 - locilka@suse.cz

- Release Notes UI facelifting.
- Splitting Welcome script dialog single-loop into functions.

-------------------------------------------------------------------
Wed Jan 16 15:49:59 CET 2008 - locilka@suse.cz

- Calling SetPackageLocale and SetTextLocale in the initial
  installation dialog (selecting language) (#354133).

-------------------------------------------------------------------
Mon Jan 14 13:39:00 CET 2008 - locilka@suse.cz

- Added new Language/Keyboard/License dialog (FATE #302957).
- Updated control files.
- 2.16.9

-------------------------------------------------------------------
Thu Jan 10 14:08:17 CET 2008 - locilka@suse.cz

- Extended system type and software selection dialog. Added base
  pattern (selected desktop) description, helps, default status
  for secondary selections, ...
- Added possibility to control visibility of Online Repositories
  via the installation control file (hidden by default).
- Added more control-file documentation.

-------------------------------------------------------------------
Tue Dec 18 16:54:39 CET 2007 - locilka@suse.cz

- Added new desktop and software selection dialog.
- 2.16.8

-------------------------------------------------------------------
Mon Dec 17 11:08:42 CET 2007 - locilka@suse.cz

- Hidden Mouse-probing busy popup.
- New YCP module InstData stores the installation data that should
  be shared among the installation clients.
- Installation repository initialization moved to the unified
  progress when probing the system.
- System analysis has been split into two scripts: inst_mode and
  inst_system_analysis to make the maintenance easier (also in
  control file).
- 2.16.7

-------------------------------------------------------------------
Thu Dec 13 14:25:30 CET 2007 - locilka@suse.cz

- Added a possibility to stop and disable the ZMD service in the
  last (congratulate) dialog of installation (FATE #302495).
- Adjusted the SLES control file: module arguments
  'show_zmd_turnoff_checkbox' and 'zmd_turnoff_default_state'.

-------------------------------------------------------------------
Mon Dec 10 12:13:14 CET 2007 - locilka@suse.cz

- Removed dependency on yast2-country, added dependency on
  yast2-country-data.

-------------------------------------------------------------------
Wed Dec  5 11:13:05 CET 2007 - mzugec@suse.cz

- description says network cards are wireless (#346133)

-------------------------------------------------------------------
Mon Dec  3 16:49:46 CET 2007 - locilka@suse.cz

- Installation Mode dialog adapted to new bright and better mod_UI.
- Using informative icon in some inst_network_check script.
- 2.16.6

-------------------------------------------------------------------
Mon Dec  3 14:34:38 CET 2007 - locilka@suse.cz

- Installation Mode dialog adapted to new mod-UI and to new
  Image-Dimming support in UI.

-------------------------------------------------------------------
Thu Nov 29 16:27:59 CET 2007 - locilka@suse.cz

- Using Progress::NewProgressIcons to show icons during the network
  setup in first stage and during system probing.

-------------------------------------------------------------------
Tue Nov 27 19:14:15 CET 2007 - sh@suse.de

- Use string ID "contents" rather than YCPSymbol `contents
  for Wizard ReplacePoint
- 2.16.5

-------------------------------------------------------------------
Fri Nov 23 13:36:54 CET 2007 - locilka@suse.cz

- Using translations for inst_finish steps (#343783).
- 2.16.4

-------------------------------------------------------------------
Tue Nov 20 11:08:23 CET 2007 - locilka@suse.cz

- Shutting down all dhcpcd clients when reconfiguring network in
  the first stage and when finishing the installation (#308577).
- 'Copy 70-persistent-cd.rules' functionality has been moved here
  from yast2-network (#328126).

-------------------------------------------------------------------
Mon Nov 19 15:35:10 CET 2007 - locilka@suse.cz

- Fixed busy texts for restarting YaST vs. finishing the instal.
- Unified used terminology (repositories) (FATE #302970).

-------------------------------------------------------------------
Tue Nov 13 13:54:13 CET 2007 - locilka@suse.cz

- Script copy_files_finish.ycp cleaned up.

-------------------------------------------------------------------
Fri Nov  9 13:30:34 CET 2007 - locilka@suse.cz

- Boot Installed System option has been removed (#327505).
- Installation Mode dialog has been redesigned using
  self-descriptive icons for all options.
- Return value from inst_repair is evaluated, error is reported in
  case of failure.
- 2.16.3

-------------------------------------------------------------------
Fri Nov  2 16:31:06 CET 2007 - locilka@suse.cz

- Adjusted RPM dependencies (Internet module has been moved from
  yast2-network to yast2).

-------------------------------------------------------------------
Tue Oct 30 17:26:51 CET 2007 - locilka@suse.cz

- Modules Hotplug and HwStatus moved to yast2.rpm to remove
  dependency of storage on installation.
- 2.16.2

-------------------------------------------------------------------
Wed Oct 24 16:32:41 CEST 2007 - locilka@suse.cz

- Changes in StorageDevice module API (#335582).
- 2.16.1

-------------------------------------------------------------------
Mon Oct 15 16:00:06 CEST 2007 - locilka@suse.cz

- Abort the installation instead of halting the system in case of
  declining the license when installing from LiveCD (#330730).

-------------------------------------------------------------------
Thu Oct 11 15:00:03 CEST 2007 - jsrain@suse.cz

- show release notes properly in live installation (#332862)

-------------------------------------------------------------------
Wed Oct  3 17:50:11 CEST 2007 - locilka@suse.cz

- Added "Network Type" information to the First Stage Network Setup
- 2.16.0

-------------------------------------------------------------------
Wed Oct  3 09:53:55 CEST 2007 - mvidner@suse.cz

- Do not try to package COPYRIGHT.english, it is gone from
  devtools (#299144).

-------------------------------------------------------------------
Tue Oct  2 16:04:55 CEST 2007 - ug@suse.de

- typo fixed (#328172)

-------------------------------------------------------------------
Mon Sep 24 16:43:11 CEST 2007 - locilka@suse.cz

- Changed default delete_old_packages back to 'true' after finding
  and fixing all remaining issues with 'false' (changed by coolo)
- Added new option 'online_repos_preselected' into the control file
  to make default status of Online Repositories easily configurable
  (#327791).
- Initializing the default behavior of Online Repositories in
  inst_features according to the control file (#327791).
- 2.15.54

-------------------------------------------------------------------
Fri Sep 21 16:35:18 CEST 2007 - locilka@suse.cz

- Start dhcpcd using WFM instead of SCR (#326342).
- 2.15.53

-------------------------------------------------------------------
Fri Sep 21 09:53:37 CEST 2007 - locilka@suse.cz

- When normal umount at the end of the installation fails, try
  at least: sync, remount read-only, umount --force.
- Report all services running in the installation directory
  (both #326478).
- 2.15.52

-------------------------------------------------------------------
Thu Sep 20 12:23:01 CEST 2007 - locilka@suse.cz

- Changed inst_upgrade_urls to add sources not enabled during the
  upgrade in a disabled state instead of ignoring them (#326342).
- 2.15.51

-------------------------------------------------------------------
Tue Sep 18 19:50:52 CEST 2007 - locilka@suse.cz

- Fixed tar syntax: --ignore-failed-read param. position (#326055).
- 2.15.50

-------------------------------------------------------------------
Thu Sep 13 16:18:30 CEST 2007 - locilka@suse.cz

- Fixed inst_upgrade_urls to re-register sources with their
  repository names taken from the upgraded system (#310209).
- 2.15.49

-------------------------------------------------------------------
Tue Sep 11 20:03:02 CEST 2007 - aschnell@suse.de

- don't swapoff after 1st stage installation (bug #308121)
- 2.15.48

-------------------------------------------------------------------
Tue Sep 11 11:07:20 CEST 2007 - locilka@suse.cz

- Calling ntp-client_finish instead of ntp_client_finish in the
  inst_finish script (#309430).

-------------------------------------------------------------------
Wed Sep  5 14:48:33 CEST 2007 - locilka@suse.cz

- Reinitializing variable for skipping add-on-related clients with
  its default value in inst_system_analysis (#305554).
- 2.15.47

-------------------------------------------------------------------
Wed Sep  5 13:24:32 CEST 2007 - jsrain@suse.cz

- removed inst_fam.ycp (also from control files) (#307378)

-------------------------------------------------------------------
Mon Sep  3 12:45:41 CEST 2007 - locilka@suse.cz

- Creating symlinks to .curlrc and .wgetrc files from the root.
- Adjusting RPM dependencies (yast2-core, new builtin 'setenv').
- Adjusting ENV variables with proxy settings (all three #305163).
- Writing also proxy setting into Install.inf (#298001#c5).
- 2.15.46

-------------------------------------------------------------------
Fri Aug 31 16:26:07 CEST 2007 - locilka@suse.cz

- Calling ntp_client_finish client at the end of the installation
  (#299238#c9).
- 2.15.45

-------------------------------------------------------------------
Fri Aug 24 09:25:53 CEST 2007 - locilka@suse.cz

- Changing forgotten "catalogs" to "initializing..." (#302384).
- 2.15.44

-------------------------------------------------------------------
Tue Aug 21 16:10:16 CEST 2007 - locilka@suse.cz

- Fixed evaluating of "enabled" tag in map of repositories in
  inst_upgrade_urls (#300901).
- Added ssh_host_dsa_key ssh_host_dsa_key.pub ssh_host_rsa_key
  ssh_host_rsa_key.pub to be optionally copied as well as the SSH1
  keys (#298798).
- Allowing to abort the "System Probing" dialog (#298049).
- 2.15.43

-------------------------------------------------------------------
Wed Aug 15 17:30:06 CEST 2007 - mzugec@suse.cz

- mark string for translation (#300268)

-------------------------------------------------------------------
Fri Aug 10 11:19:36 CEST 2007 - locilka@suse.cz

- Using "Online Repositories" for Internet/Web-based/Additional/...
  repositories downloaded from web during the first stage
  installation (#296407).
- 2.15.42

-------------------------------------------------------------------
Wed Aug  8 12:35:28 CEST 2007 - jsrain@suse.cz

- show reboot message within live installation without timeout
  (#297691)
- 2.15.41

-------------------------------------------------------------------
Mon Aug  6 08:58:02 CEST 2007 - locilka@suse.cz

- Renamed product/default repositories check-box to "Add Internet
  Repositories Before Installation" (#297580).
- Added help for that check-box (#296810).
- First stage network setup dialog - changes in dialog alignment
  (#295043).
- Initialize mouse after installation steps are displayed (#296406)
- 2.15.40

-------------------------------------------------------------------
Thu Aug  2 08:53:56 CEST 2007 - jsrain@suse.cz

- do not show "Clone" check box in live installation
- 2.15.39

-------------------------------------------------------------------
Wed Aug  1 11:00:15 CEST 2007 - locilka@suse.cz

- Changing remote repositories link to http://download.opensuse.org
  (#297628)

-------------------------------------------------------------------
Wed Aug  1 10:33:45 CEST 2007 - mvidner@suse.cz

- Removed Provides/Obsoletes for ancient yast package names,
  with the devel-doc subpackage they broke yast2-schema build.
- 2.15.38

-------------------------------------------------------------------
Tue Jul 31 11:29:53 CEST 2007 - lslezak@suse.cz

- inst_extrasources - register the extra repositories in content
  file automatically without asking user (#290040), do not download
  metadata from the extra sources (offline registration) (#290040,
  #288640)

-------------------------------------------------------------------
Mon Jul 30 12:38:31 CEST 2007 - locilka@suse.cz

- Added inst_upgrade_urls client which offers URLs used on the
  system to be used during the upgrade as well (FATE #301785).
- Calling the client from control file.
- Adjusted RPM dependencies (.anyxml SCR agent).
- 2.15.37

-------------------------------------------------------------------
Sun Jul 29 22:39:31 CEST 2007 - locilka@suse.cz

- Fixed curl parameters for network test in first stage (#295484).

-------------------------------------------------------------------
Thu Jul 26 17:51:29 CEST 2007 - mzugec@suse.cz

- set variables VNC and USE_SSH in S07-medium (#294485)
- 2.15.36

-------------------------------------------------------------------
Wed Jul 25 12:48:50 CEST 2007 - mvidner@suse.cz

- startup scripts: Call initviocons only if it exists (#173426).
- 2.15.35

-------------------------------------------------------------------
Wed Jul 25 10:58:29 CEST 2007 - locilka@suse.cz

- Renamed yast2-installation-doc to yast2-installation-devel-doc
  (FATE #302461).
- Removed ping-based internet test from the First-stage network
  setup test.
- Sped up internet test by adding timeouts and by downloading only
  the page header.
- Added help texts to the network setup dialogs.

-------------------------------------------------------------------
Tue Jul 24 13:20:36 CEST 2007 - locilka@suse.cz

- Control file: Unified wizard step names with dialogs, removed
  Clean Up step part of the Online Update is now Registration
  (#293095).
- Call inst_network_check (and setup) only in Add-On products
  and/or Additional Product Sources were requested to be used
  (#293808).

-------------------------------------------------------------------
Tue Jul 24 10:48:02 CEST 2007 - locilka@suse.cz

- Splitting auto-generated documentation into separate package
  yast2-installation-doc (FATE #302461).
- 2.15.34

-------------------------------------------------------------------
Thu Jul 19 16:36:19 CEST 2007 - locilka@suse.cz

- If network setup in the first-stage installation is cancelled,
  return to the previous dialog (network check).
- Several minor updates of the network setup workflow (#292379).
- 2.15.33

-------------------------------------------------------------------
Wed Jul 18 10:54:26 CEST 2007 - locilka@suse.cz

- New progress and help messages when initializing the second
  stage (#292617).
- More debugging in switch_scr_finish.

-------------------------------------------------------------------
Thu Jul 12 12:59:32 CEST 2007 - locilka@suse.cz

- Client inst_productsources.ycp moved to yast2-packager.
- Changed link to list of servers in control file.
- Adjusted RPM dependencies.
- Installation sources are now Repositories.
- 2.15.32

-------------------------------------------------------------------
Wed Jul 11 09:09:58 CEST 2007 - locilka@suse.cz

- Changed default delete_old_packages to 'false'.

-------------------------------------------------------------------
Wed Jul  4 16:16:37 CEST 2007 - locilka@suse.cz

- Fixed workflow when user selects to Boot the installed system and
  then cancels that decision.
- 2.15.31

-------------------------------------------------------------------
Mon Jul  2 15:38:27 CEST 2007 - locilka@suse.cz

- Applied patch from sassmann@novell.com for PS3 support with
  576x384 resolution (#273147).

-------------------------------------------------------------------
Fri Jun 29 11:50:47 CEST 2007 - locilka@suse.cz

- Extended "Suggested Installation Sources" to support two levels
  of linking. First link contains list of links to be downloaded
  in order to get lists of suggested repositories.

-------------------------------------------------------------------
Thu Jun 28 21:34:19 CEST 2007 - jsrain@suse.cz

- updated for live CD installation

-------------------------------------------------------------------
Thu Jun 21 17:38:09 CEST 2007 - adrian@suse.de

- fix changelog entry order

-------------------------------------------------------------------
Thu Jun 21 10:34:10 CEST 2007 - locilka@suse.cz

- Added handling for "Suggested Installation Sources" during the
  first stage installation, initial evrsion (FATE #300898).
- Enhanced SCR-Switch installation-debugger.
- Added case-insensitive filter into the "Suggested Installation
  Sources" dialog.

-------------------------------------------------------------------
Wed Jun 20 13:12:10 CEST 2007 - locilka@suse.cz

- Fixed inst_license to really halt the system when license is
  declined (#282958).
- Fixed writing proxy settings during First-Stage Installation,
  Network Setup. Wrong Proxy::Import keys were used).
- Pre-selecting first connected network card in Network Card dialog
  in First-Stage Installation, Network Setup to avoid confusions.
- Fixed canceled Network Setup not to abort the entire
  installation.

-------------------------------------------------------------------
Fri Jun 15 14:34:01 CEST 2007 - locilka@suse.cz

- Fixing inst_addon_update_sources to initialize the target
  and sources before using Pkg:: builtins (#270899#c29).

-------------------------------------------------------------------
Thu Jun 14 11:28:26 CEST 2007 - locilka@suse.cz

- Enhanced network-test in the fist stage installation, three
  different servers are tested with 'ping' instead of only one.
- Current network settings are logged in case of failed network
  test (both #283841).
- Enhanced network-test in the fist stage installation, three
  different web-servers are tested with curl instead of only one.

-------------------------------------------------------------------
Wed Jun 13 15:44:05 CEST 2007 - locilka@suse.cz

- Implemented new feature that saves the content defined in control
  file from the installation system to the just installed system.
  Function, that does it, is SaveInstSysContent in SystemFilesCopy
  module (FATE #301937).
- Added new entry into the control file that defines what and where
  to save it, initially /root/ -> /root/inst-sys/.
- Adjusted control-file documentation.
- Fixed inst_restore_settings to start SuSEfirewall2_setup if it is
  enabled in the system init scripts to prevent from having
  half-started firewall after YOU kernel-update (#282871).

-------------------------------------------------------------------
Mon Jun 11 18:30:48 CEST 2007 - locilka@suse.cz

- Added lost fix from Andreas Schwab for startup scripts. The patch
  fixes evaluation of bash expressions.
- 2.15.30

-------------------------------------------------------------------
Mon Jun 11 17:55:23 CEST 2007 - locilka@suse.cz

- Adjusted SCR for install.inf to provide read/write access.
- Writing install.inf for save_network script at the end of
  the initial stage.
- Changed internal data structure for NetworkSetup in the initial
  stage.
- Added Internet test to the end of the NetworkSetup in the initial
  stage.
- 2.15.29

-------------------------------------------------------------------
Fri Jun  8 17:52:57 CEST 2007 - locilka@suse.cz

- Added initial implementation of possibility to setup network
  in the first stage installation. New YCP clients have beed added:
  inst_network_check and inst_network_setup. Scripts are called
  from inst_system_analysis before sources are initialized
  (FATE #301967).

-------------------------------------------------------------------
Thu Jun  7 15:08:08 CEST 2007 - locilka@suse.cz

- A new label "Writing YaST Configuration..." used in case of
  restarting system or installation.

-------------------------------------------------------------------
Fri Jun  1 12:41:10 CEST 2007 - mzugec@suse.cz

- use shared isNetworkRunning() function in network_finish
- 2.15.28

-------------------------------------------------------------------
Wed May 30 11:33:52 CEST 2007 - mzugec@suse.cz

- fixed spec requirements

-------------------------------------------------------------------
Mon May 28 16:02:38 CEST 2007 - mzugec@suse.cz

- removed netsetup item from control files

-------------------------------------------------------------------
Mon May 28 13:33:08 CEST 2007 - mzugec@suse.cz

- removed inst_netsetup item from control files

-------------------------------------------------------------------
Sun May 27 14:49:37 CEST 2007 - mzugec@suse.de

- installation network changes:
http://lists.opensuse.org/yast-devel/2007-05/msg00025.html
- 2.15.27

-------------------------------------------------------------------
Tue May 22 10:51:57 CEST 2007 - ug@suse.de

- reactivate hardware detection during autoinstall
- 2.15.26

-------------------------------------------------------------------
Mon May 21 10:40:20 CEST 2007 - locilka@suse.cz

- Fixed release-notes desktop file.
- 2.15.25

-------------------------------------------------------------------
Thu May 17 22:18:29 CEST 2007 - locilka@suse.cz

- Progress dialog for initializing installation sources.
- 2.15.24

-------------------------------------------------------------------
Tue May 15 14:14:13 CEST 2007 - locilka@suse.cz

- Changed control file in partitioning/evms_config section from
  'true' to 'false' (#274702).

-------------------------------------------------------------------
Fri May 11 16:30:06 CEST 2007 - locilka@suse.cz

- Removing directories '/var/lib/zypp/cache' and '/var/lib/zypp/db'
  if they exist at the beginning of the installation (#267763).
- 2.15.23

-------------------------------------------------------------------
Thu May 10 17:16:49 CEST 2007 - locilka@suse.cz

- Merged hardware probing (inst_startup) and system probing
  (inst_system_analysis) into one script to have only one progress
  dialog instead of two (#271291).
- openSUSE control file clean-up: The default value for enable_next
  and enable_back is 'yes'. Only few steps do not allow to go back
  (#270893).
- 2.15.22

-------------------------------------------------------------------
Wed May  9 10:25:37 CEST 2007 - locilka@suse.cz

- Safe qouting of bash command in desktop_finish.
- CommandLine for inst_release_notes (#269914).

-------------------------------------------------------------------
Mon May  7 13:43:54 CEST 2007 - ms@suse.de

- don't clobber existing /root/.vnc/passwd file (#271734)

-------------------------------------------------------------------
Wed Apr 18 09:13:10 CEST 2007 - locilka@suse.cz

- Root password dialog has been moved to be the first dialog of the
  second stage installation workflow (FATE #301924).
- "Root Password" step is now called "root Password" (#249706).
- Created new 'Check Installation' entry to the 'Configuration'
  part of the workflow. This section contains setting up network
  if needed, initializing target if needed, and installing
  remaining software (needed by FATE #301924).
- Added new client inst_initialization that creates initialization
  progress UI instead of blank screen.
- 2.15.20

-------------------------------------------------------------------
Tue Apr 17 11:11:37 CEST 2007 - locilka@suse.cz

- Fixed Add-On template to use generic 'control' textdomain
- 2.15.19

-------------------------------------------------------------------
Fri Apr 13 09:45:10 CEST 2007 - locilka@suse.cz

- Replacing networkmanager_proposal with general_proposal (network)
  that includes also IPv6 settings (#263337, #260261).

-------------------------------------------------------------------
Thu Apr 12 11:57:03 CEST 2007 - locilka@suse.cz

- Initialize the target and sources before adding extra sources.
  They needn't be initialized after YaST is restarted during the
  online update (#263289).

-------------------------------------------------------------------
Wed Apr 11 10:21:24 CEST 2007 - locilka@suse.cz

- Release Notes dialog is using a [Close] button if not running in
  installation (#262440).

-------------------------------------------------------------------
Fri Apr  6 16:48:58 CEST 2007 - locilka@suse.cz

- In case of reboot during installation, network services status
  is stored to a reboot_network_settings file and their status
  is restored again when starting the installation after reboot.
  Restoring the status uses Progress library for user feedback
  (#258742).
- Adjusted RPM dependencies.
- 2.15.18

-------------------------------------------------------------------
Thu Apr  5 13:34:48 CEST 2007 - locilka@suse.cz

- Using function PackagesUI::ConfirmLicenses() instead of
  maintaining own code with almost the same functionality (#256627)
- Adjusted RPM dependencies
- Unified inst_startup UI to use the Progress library instead of
  sequence of busy pop-ups.
- Unified inst_system_analysis UI to use the Progress library
  instead of empty dialog.
- 2.15.17

-------------------------------------------------------------------
Wed Apr  4 10:35:55 CEST 2007 - locilka@suse.cz

- Removed IPv6 proposal from installation control file. IPv6
  proposal has been merged into Network Mode proposal (#260261).

-------------------------------------------------------------------
Wed Mar 28 16:17:37 CEST 2007 - locilka@suse.cz

- Adjusted to use WorkflowManager instead AddOnProduct module
  in some cases to make Pattern-based installation and
  configuration workflow (FATE #129).
- Adjusted RPM dependencies and BuildRequires.
- 2.15.16

-------------------------------------------------------------------
Tue Mar 27 14:22:46 CEST 2007 - ms@suse.de

- fixed X11 preparation by checking /etc/reconfig_system (#252763)

-------------------------------------------------------------------
Wed Mar 21 16:47:14 CET 2007 - locilka@suse.cz

- Handling CloneSystem functionality when the client for cloning is
  not installed (checkbox is disabled).

-------------------------------------------------------------------
Mon Mar 19 13:09:57 CET 2007 - locilka@suse.cz

- Creating an empty /etc/sysconfig/displaymanager in desktop_finish
  if the sysconfing doesn't exist (minimal installation).
- Handling missing .proc.parport.devices agent (RPM recommends
  yast2-printer for that).

-------------------------------------------------------------------
Tue Mar 13 13:43:42 CET 2007 - locilka@suse.cz

- Reboot in case of the declined license during the initial
  installation (#252132).

-------------------------------------------------------------------
Mon Mar 12 08:44:19 CET 2007 - locilka@suse.cz

- Modules 'Product' and 'Installation' (installation settings) were
  moved from 'yast2-installation' to 'yast2' to minimize
  cross-package dependencies.
- Adjusted package dependencies.
- 2.15.15

-------------------------------------------------------------------
Fri Mar  9 10:05:20 CET 2007 - locilka@suse.cz

- Module InstShowInfo has been moved from yast2-installation to
  yast2-packager because this module is used by Add-Ons and
  installation sources only.
- Adjusted RPM Requires (yast2-packager >= 2.15.22).
- 2.15.14

-------------------------------------------------------------------
Thu Mar  8 16:59:35 CET 2007 - locilka@suse.cz

- Module GetInstArgs moved from yast2-installation to yast2, many
  clients required yast2-installation only because of this module.

-------------------------------------------------------------------
Thu Mar  8 14:45:39 CET 2007 - locilka@suse.cz

- Tag 'PATTERNS' in product content file is depracated by
  'REQUIRES' and/or 'RECOMMENDS' tag (#252122).

-------------------------------------------------------------------
Tue Mar  6 16:44:49 CET 2007 - kmachalkova@suse.cz

- Do not export LINES and COLUMNS variables, so that terminal
  resize event is handled correctly (#184179)

-------------------------------------------------------------------
Tue Mar  6 16:44:48 CET 2007 - locilka@suse.cz

- AddOnProduct and ProductLicense finally moved to yast2-packager
  from yast2-installation to avoid build cycles.
- 2.15.13

-------------------------------------------------------------------
Mon Mar  5 17:14:58 CET 2007 - locilka@suse.cz

- Moving AddOnProduct module back to yast2-installation because
  this module is needed in the second-stage installation.
- AddOnProduct-related testsuites moved back to yast2-installation.
- 2.15.12

-------------------------------------------------------------------
Mon Mar  5 12:58:21 CET 2007 - locilka@suse.cz

- Adding new installation client mouse_finish which is called
  before SCR is switched. This removes the dependency of
  yast2-installation on yast2-mouse.
- 2.15.11

-------------------------------------------------------------------
Fri Mar  2 15:27:14 CET 2007 - locilka@suse.cz

- Providing feedback (busy message) in inst_restore_settings.
  Starting network by calling 'network start' with timeout.
- Adding yast2-bootloader into required packages because it is
  needed after the SCR is switched into the installed system just
  before reboot (#249679).
- Added more logging into inst_system_analysis (booting installed
  system).
- 2.15.10

-------------------------------------------------------------------
Wed Feb 28 14:11:16 CET 2007 - jsrain@suse.cz

- added more logging to umount_finish (#247594)

-------------------------------------------------------------------
Mon Feb 26 16:03:42 CET 2007 - jsrain@suse.cz

- updated popup in case of license is not accepted (#162499)

-------------------------------------------------------------------
Thu Feb 22 13:52:12 CET 2007 - locilka@suse.cz

- Splitting installation_worker (main installation script) into
  inst_worker_initial and inst_worker_continue.
- Testsuites related to Add-Ons moved to yast2-add-on package.
- 2.15.9

-------------------------------------------------------------------
Wed Feb 21 17:24:30 CET 2007 - locilka@suse.cz

- Added documentation for silently_downgrade_packages and
  keep_installed_patches control file entries (plus their reverse
  lists) (FATE #301990, Bugzilla #238488).

-------------------------------------------------------------------
Mon Feb 19 16:00:23 CET 2007 - locilka@suse.cz

- More concrete fix of bug #160301: Displaying information about
  how to continue the second stage installation if SSH is the only
  installation method. This informational pop-up has disabled
  time-out (#245742).
- Moving parts of installation_worker script to includes based on
  in which installation stage they are used.

-------------------------------------------------------------------
Fri Feb 16 16:18:28 CET 2007 - locilka@suse.cz

- Add-Ons moved to a new package yast2-add-on-2.15.0 (#238673)

-------------------------------------------------------------------
Thu Feb 15 12:21:46 CET 2007 - locilka@suse.cz

- New entries silently_downgrade_packages, plus reverse list, and
  keep_installed_patches, plus reverse list, were added into SLES
  and SLED control files (FATE #301990, Bugzilla #238488).

-------------------------------------------------------------------
Mon Feb 12 13:40:41 CET 2007 - locilka@suse.cz

- Making release_notes modular.
- Rewriting RPM dependencies (#238679).
- Moving parts of installation_worker client into functions.
- Moving Mouse-init functions into inst_init_mouse client.
- Moving Storage-related functions (autoinstall) into
  inst_check_autoinst_mode client.
- Moving vendor client and desktop file to the yast2-update to
  minimize yast2-installation dependencies.
- Remove obsolete /proc/bus/usb mounting (#244950).

-------------------------------------------------------------------
Wed Feb  7 11:01:02 CET 2007 - locilka@suse.cz

- Correct Installation::destdir quoting in .local or .target bash
  commands.
- 2.15.8

-------------------------------------------------------------------
Tue Feb  6 16:29:55 CET 2007 - locilka@suse.cz

- Hide &product; in inst_suseconfig call to remove dependency on
  Product.ycp and not to be so ugly (#241553).

-------------------------------------------------------------------
Mon Feb  5 11:31:52 CET 2007 - locilka@suse.cz

- Store Add-Ons at the end of first stage installation and restore
  them before AutoYaST cloning at the end of the second stage
  installation (bugzilla #187558).
- Set license content before it is displayed for the first time,
  select license language before it is displayed (#220847).
- 2.15.7

-------------------------------------------------------------------
Fri Feb  2 15:25:04 CET 2007 - locilka@suse.cz

- Removing dependency on yast2-slp package.
- Moving all SLP-related functionality to yast2-packager-2.15.7.
- Handling not installed yast2-slp package in Add-Ons (#238680).

-------------------------------------------------------------------
Thu Feb  1 12:41:36 CET 2007 - locilka@suse.cz

- When an Add-On product is added and removed later, correctly
  remove also cached control file of that Add-On (#238307).
- 2.15.6

-------------------------------------------------------------------
Wed Jan 31 09:34:11 CET 2007 - locilka@suse.cz

- Rereading all SCR Agents in case of installation workflow changed
  by Add-On product (#239055).
- Calling PackageLock::Check before Pkg calls (#238556).

-------------------------------------------------------------------
Sun Jan 28 22:27:48 CET 2007 - locilka@suse.cz

- Removed tv and bluetooth hardware proposals from SLES control
  file. There are no such modules in that product (#238759).

-------------------------------------------------------------------
Mon Jan 22 13:46:20 CET 2007 - locilka@suse.cz

- Correct handling of CD/DVD Add-Ons in installation (#237264).
- Fixed switching between Installation Settings tabs in case of
  error in proposal. Every time, only the more-detailed tab is
  selected (#237291).
- Appropriate buttons for Add-Ons dialog for both dialog in
  installation workflow and installation proposal (#237297).
- 2.15.5

-------------------------------------------------------------------
Fri Jan 19 16:25:44 CET 2007 - locilka@suse.cz

- Fixed cancelling of entering a new Add-On (#236315).
- Added zFCP and DASD to installation/update proposal on S/390
  (jsrain) (#160399)
- 2.15.4

-------------------------------------------------------------------
Wed Jan 17 10:50:02 CET 2007 - locilka@suse.cz

- Changed control file documentation for Flexible Partitioning
  (bugzilla #229651 comment #15).
- Changed option <clone_module> "lan" to "networking" (#235457).

-------------------------------------------------------------------
Fri Jan 12 19:05:56 CET 2007 - ms@suse.de

- fixed TERM type setup in case of ssh based installations.
  if the installation is ssh based, TERM is not allowed to
  be overwritten by the value of install.inf. The TERM value
  of install.inf points to the console and not to the remote
  terminal type (#234032)

-------------------------------------------------------------------
Fri Jan 12 17:41:05 CET 2007 - locilka@suse.cz

- control file variable for monthly suse_register run (F#301822)
  (change made by jdsn)

-------------------------------------------------------------------
Thu Jan 11 10:59:40 CET 2007 - locilka@suse.cz

- Changed SLD and SLE control files to reflect demands described in
  bugzilla bug #233156:
  * Old packages are removed by default, only for upgrading from
    SLD 10 or SLE 10, packages are not removed by default.
  * New packages are selected for installation by default, only for
    upgrading from SLD 10 or SLE 10, packages are only updated.
  * Upgrading to new SLE 10 from is only supported from SLES9 and
    SLE 10, upgrading from another product will display warning.

-------------------------------------------------------------------
Sat Jan  6 19:32:23 CET 2007 - ms@suse.de

- fixed usage of fbiterm (#225229)

-------------------------------------------------------------------
Thu Jan  4 14:27:12 CET 2007 - locilka@suse.cz

- Added documentation for new features in control file:
  * boolean delete_old_packages and list of products for which this
    rule is inverted.
  * boolean only_update_selected and list of products for which
    this rule is inverted.
  * list of products supported for upgrade
  (All described in FATE #301844)

-------------------------------------------------------------------
Tue Jan  2 13:07:24 CET 2007 - locilka@suse.cz

- Allowing to add the very same product that has been already
  installed or selected for installation in case the url is
  different than any of the current urls. There can be more sources
  for the product because product urls can be removed and added
  also by inst_source module (#227605).
- Consistent spelling of "Add-On" and "add-on" (#229934).
- 2.15.3

-------------------------------------------------------------------
Tue Dec 12 10:57:21 CET 2006 - locilka@suse.cz

- Consistent spelling of 'AutoYaST' (#221275).

-------------------------------------------------------------------
Mon Dec 11 16:11:21 CET 2006 - locilka@suse.cz

- Handling new flag REGISTERPRODUCT from add-on product content
  file. This flag demands running the registration client after
  an add-on product is installed (on a running system) and demands
  running the registration client even if it is disabled in
  the base-product's control file (during installation)
  (FATE #301312).
- 2.15.2

-------------------------------------------------------------------
Thu Dec  7 18:28:21 CET 2006 - locilka@suse.cz

- Release Notes dialog in the second stage installation now offers
  to select a different language for release notes than the default
  one (#224875).

-------------------------------------------------------------------
Thu Dec  7 10:46:00 CET 2006 - locilka@suse.cz

- Reworked adding and removing Add-Ons during the first stage
  installation. If some Add-Ons are added or removed, the entire
  workflow is created from scratch (#221377).
- Using a separate temporary directory for Add-On licenses not to
  be confused by the previous Add-On.
- Fixed Second Stage Installation script to handle rebooting
  after kernel-patch correctly (#224251).
- Fixed Add-On handling when cancelling adding an Add-On product,
  before that return value from the previous adding was evaluated.
- Fixing some texts (#223880)
- 2.15.1

-------------------------------------------------------------------
Mon Dec  4 16:27:21 CET 2006 - locilka@suse.cz

- Adding support for own help texts for particular submodules in
  installation proposal (FATE #301151). Use key "help" in
  "MakeProposal"'s function result.
- Adding root_password_ca_check item into the globals of control
  file set to true for SLES and false otherwise (FATE #300438).
- A better fix for disabling [Back] button in License Agreement
  dialog when the previous (Language) dialog has been skipped
  (223258).
- 2.15.0

-------------------------------------------------------------------
Mon Dec  4 08:34:02 CET 2006 - lslezak@suse.cz

- "en_EN" -> "en_GB" in list of the preferred languages for EULA

-------------------------------------------------------------------
Thu Nov 23 11:10:14 CET 2006 - locilka@suse.cz

- Disabling [Back] button in License Agreement dialog when the
  previous (Language) dialog has been skipped (223258).
- 2.14.15

-------------------------------------------------------------------
Wed Nov 22 18:51:10 CET 2006 - ms@suse.de

- added hostname/IP information to Xvnc setup (#223266)
- fixed call of initvicons, deactivate s390 exception (#192052)
- 2.14.14

-------------------------------------------------------------------
Tue Nov 21 14:42:50 CET 2006 - locilka@suse.cz

- Reporting the failed or aborted installation only when it has
  been really aborted or when it really failed. YaST or system
  restarts on purpose (online update) are now handled correctly -
  there is no question whether user wants to continue with
  the installation (#222896).
- 2.14.13

-------------------------------------------------------------------
Mon Nov 20 15:25:11 CET 2006 - locilka@suse.cz

- Wider list of extra-sources 56->76 characters (#221984).
- Adding modules listed in Linuxrc entry brokenmodules into the
  /etc/modprobe.d/blacklist file (#221815).
- 2.14.12

-------------------------------------------------------------------
Mon Nov 20 11:49:53 CET 2006 - ms@suse.de

- fixed framebuffer color depth setup (#221139)
- 2.14.11

-------------------------------------------------------------------
Mon Nov 20 08:55:16 CET 2006 - locilka@suse.cz

- Show update-confirmation dialog in Mode::update() only (#221571).
- Pressing [Abort] button in the Add-On dialog during installation
  now opens-up a correct pop-up dialog with correct text (#218677).

-------------------------------------------------------------------
Wed Nov 15 15:30:03 CET 2006 - ms@suse.de

- fixed i810 based installation (#220403)
- 2.14.10

-------------------------------------------------------------------
Wed Nov 15 14:38:21 CET 2006 - locilka@suse.cz

- Defining the minimal size for release_notes pop-up to have the
  minimal size 76x22 or 3/4x2/3 in text mode and 100x30 in graphic
  mode (#221222).

-------------------------------------------------------------------
Wed Nov 15 11:40:48 CET 2006 - locilka@suse.cz

- Restoring the [ Next ] button in the inst_congratlate client when
  the [ Back ] button is pressed (#221190).

-------------------------------------------------------------------
Tue Nov 14 13:20:24 CET 2006 - locilka@suse.cz

- Changes in openSUSE control file (#219878):
  * limit_try_home: 5 GB -> 7 GB
  * root_base_size: 3 GB -> 5 GB

-------------------------------------------------------------------
Thu Nov  9 15:21:14 CET 2006 - locilka@suse.cz

- Always run the fonts_finish's Write() function. Skip running
  "SuSEconfig --module fonts" if script SuSEconfig.fonts does not
  exist (#216079).
- 2.14.9

-------------------------------------------------------------------
Thu Nov  9 10:22:00 CET 2006 - locilka@suse.cz

- Added confirmation dialog into the update workflow on the running
  system before the update really proceeds (#219097).
- confirmInstallation function moved from inst_doit to misc to make
  confirmation dialog possible (#219097).
- Set Product Name only when any Product Name found (#218720).
- 2.14.8

-------------------------------------------------------------------
Fri Nov  3 14:39:53 CET 2006 - locilka@suse.cz

- Preselecting already installed languages in the Language Add-On
  script (FATE #301239) (#217052).
- 2.14.7

-------------------------------------------------------------------
Fri Nov  3 10:17:37 CET 2006 - locilka@suse.cz

- Changed text of question asking whether the second stage
  installation should start again (FATE #300422) in case of
  previous failure or user-abort (#215697).

-------------------------------------------------------------------
Wed Nov  1 17:43:41 CET 2006 - locilka@suse.cz

- "Installation->Other->Boot Installed System->Cancel" now doesn't
  abort the installation but returns to the Installation Mode
  dialog (#216887).
- Correct handling of pressing Cancel or Abort buttons in pop-up
  windows in Add-On installation (#216910).

-------------------------------------------------------------------
Mon Oct 30 15:10:07 CET 2006 - lslezak@suse.cz

- updated inst_extrasources client to not download files from the
  installation sources (#213031)
- requires yast2-pkg-bindings >= 2.13.101
- 2.14.6

-------------------------------------------------------------------
Mon Oct 30 12:59:31 CET 2006 - locilka@suse.cz

- Moving ProductFeatures::Save() from inst_kickoff client to
  save_config_finish - client that is called after the SCR is
  switched to the running system (#209119).
- Calling Storage::RemoveDmMapsTo (device) in after the disks are
  probed in inst_system_analysis (#208222).
- Fixed including packager.

-------------------------------------------------------------------
Thu Oct 26 14:51:12 CEST 2006 - locilka@suse.cz

- Enabling back button in the License Agreement dialog (#215236).
- Adding add-on.rnc for AutoYaST profile validation (#215248).
- Providing an easier switch to disable IPv6 by a new ipv6 client
  in the network proposal (FATE #300604) (mzugec).
- 2.14.5

-------------------------------------------------------------------
Wed Oct 25 16:28:14 CEST 2006 - locilka@suse.cz

- Adding more debugging messages in order to fix random crashing
  of the second stage installation (#214886).

-------------------------------------------------------------------
Tue Oct 24 13:57:57 CEST 2006 - locilka@suse.cz

- Renamed control file control.PROF.xml to control.openSUSE.xml

-------------------------------------------------------------------
Tue Oct 24 10:58:18 CEST 2006 - ms@suse.de

- fixed nic detection (#213870)

-------------------------------------------------------------------
Mon Oct 23 16:04:30 CEST 2006 - locilka@suse.cz

- Added special installation client for Language Add-Ons
  inst_language_add-on and it's XML workflow
  add-on-template_installation.xml for calling this client after
  the Add-On Product is added by the add-on client (FATE #301239).
- Adding add-on client to list of clients that are enabled for
  AutoYaST cloning (bugzilla #198927).
- Added summary of the Release Notes client for the Control Center
  (bugzilla #213878).
- 2.14.4

-------------------------------------------------------------------
Wed Oct 18 16:13:12 CEST 2006 - locilka@suse.cz

- Added a life-belt into the second stage installation. It can be
  restarted under these circumstances:

  1.) User aborts the installation
  2.) Installation process is killed during the installation
  3.) Computer is restarted during the installation (reset)

  The very next time the system is restarted. YaST starts and
  informs user that the previous installation was aborted/failed.
  Then users are asked whether they want to rerun the second stage
  installation (FATE #300422).

- Fixed setting own Y2MAXLOGSIZE up in order to save memory
  requirements during the first stage installation.
- 2.14.3

-------------------------------------------------------------------
Mon Oct 16 13:18:43 CEST 2006 - locilka@suse.cz

- Timeout license in AutoYaST after 2 seconds (#206706).
  This solution doesn't break ncurses.
- 2.14.2

-------------------------------------------------------------------
Mon Oct 16 12:24:10 CEST 2006 - fehr@suse.de

- added new configurable values for LVM/EVMS based proposals
  (feature 300169)
- change evms_config to true

-------------------------------------------------------------------
Mon Oct 16 11:12:51 CEST 2006 - ms@suse.de

- disable oom-killing for X-Server process (#211860)

-------------------------------------------------------------------
Thu Oct 12 16:28:07 CEST 2006 - locilka@suse.cz

- Handle Installation::destdir in *.bash properly (#211576).
- 2.14.1

-------------------------------------------------------------------
Mon Oct  9 16:52:14 CEST 2006 - locilka@suse.cz

- Merged SLES10 SP1 branch to openSUSE 10.2.
- 2.14.0

-------------------------------------------------------------------
Mon Oct  9 09:33:31 CEST 2006 - locilka@suse.cz

- Remove old eula.txt and then copy new one if exists (#208908).
- Using the fullscreen mode again, background images temporarily
  removed from the RPM build (#208307).
- The default "Other Option" is Repair, not Boot (#208841).
- Removed some unneeded imports from inst_clients.
- 2.13.159

-------------------------------------------------------------------
Mon Oct  2 16:44:25 CEST 2006 - locilka@suse.cz

- Merged proofread texts
- 2.13.158

-------------------------------------------------------------------
Mon Oct  2 11:06:29 CEST 2006 - lslezak@suse.cz

- inst_extrasources.ycp - fixed name of the text domain
- 2.13.157

-------------------------------------------------------------------
Wed Sep 27 15:22:15 CEST 2006 - lslezak@suse.cz

- new inst_extrasources.ycp client - add extra installation sources
  during installation (in 2nd stage, after online update)
  (fate #100168, #300910)
- 2.13.156

-------------------------------------------------------------------
Wed Sep 27 09:58:53 CEST 2006 - locilka@suse.cz

- YCP modules that originated at yast2-packager were moved back.
- Usage of dgettext replaced with standard gettext strings.
- Removed yast2-slp and yast2-firewall from build-requirements.
- 2.13.155

-------------------------------------------------------------------
Mon Sep 25 17:45:54 CEST 2006 - locilka@suse.cz

- New icon for Hardware Proposal.
- Root Password dialog moved before Hostname and Domain Name
  (#208032).

-------------------------------------------------------------------
Mon Sep 25 13:21:35 CEST 2006 - locilka@suse.cz

- A bit rewritten code for language selected for second stage of
  update (FATE #300572). Mode::Set is now called before Mode::Get.
- New installation images from jimmac (#203510).
- Timeout and accept the license dialog when installing using
  AutoYaST. By defualt, it's 8 seconds (#206706).
- New busy message when finishing the installation (closing
  sources, etc.).
- 2.13.154

-------------------------------------------------------------------
Mon Sep 25 10:59:16 CEST 2006 - jsrain@suse.cz

- check properly for existing files in /proc (#205408)

-------------------------------------------------------------------
Fri Sep 22 16:01:25 CEST 2006 - jsuchome@suse.cz

- Remember the selected language for update and use it also in the
  second stage (FATE #300572).
- 2.13.153

-------------------------------------------------------------------
Fri Sep 22 14:14:44 CEST 2006 - lslezak@suse.cz

- x11_finish.ycp - removed workaround for #201121

-------------------------------------------------------------------
Fri Sep 22 09:35:36 CEST 2006 - locilka@suse.cz

- Fixed starting Installation in window: Exception for PPC, 832x624
  still runs in fullscreen. Fixed using a fallback image when
  the current resolution is not supported (#207321).
- Fixed counting offset for installation in window. Exceptions are
  now handled correctly (#207310).
- Changed fallback background image - a pure black suits better.
- Visual speeding-up initializing the installation - adding
  a wrapper installation.ycp around installation_worker.ycp client
  to provide UI ASAP.

-------------------------------------------------------------------
Thu Sep 21 16:36:42 CEST 2006 - ms@suse.de

- added patch from Olaf Hering to remove the DefaultColorDepth
  for special fb devices which are not VESA VGA (#207338)

-------------------------------------------------------------------
Tue Sep 19 17:14:28 CEST 2006 - locilka@suse.cz

- Removed Installation background 1600x800 px.
- Added installation background 1280x800 px.

-------------------------------------------------------------------
Mon Sep 18 09:53:18 CEST 2006 - locilka@suse.cz

- Icon for release notes (inst_release_notes).
- List of available SLP sources based on Product Name (SLP label),
  also with filter when more than 15 sources are listed
  (FATE #300619).
- Added background images for installation (thanks to jimmac)
  [1024x768, 1280x1024, 1400x1050, 1600x800, 1600x1200] (Bugzilla
  #203510).
- Replacing "Product %1" with "%1" for list of selected Add-On
  products - the column is already called "Product".
- 2.13.152

-------------------------------------------------------------------
Thu Sep 14 14:45:54 CEST 2006 - locilka@suse.cz

- Finally! Corrected path for importing user-related data to the
  just installed system (FATE #120103, comments #17, #18).

-------------------------------------------------------------------
Thu Sep 14 00:46:19 CEST 2006 - ro@suse.de

- added yast2-core-devel to BuildRequires

-------------------------------------------------------------------
Wed Sep 13 09:27:51 CEST 2006 - locilka@suse.cz

- Calling languages.ycp client has been changed to a function call
  Language::GetLanguagesMap (#204791).
- Added new Requirement: yast2-country >= 2.13.35
- Calling copy_systemfiles_finish from inst_finish (FATE #300421).
- New icon for Finishing Basic Installation dialog.
- Calling new pre_umount_finish client before umount_finish,
  umount_finish closes SCR (#205389).
- Correctly quote files that are added into the temporary archive
  (FATE #300421).
- Removing the leading slashes from filenames when archiving them.
- Reporting error (into log) if save_hw_status_finish.ycp goes
  wrong (partly fixed #205408).
- 2.13.151

-------------------------------------------------------------------
Tue Sep 12 18:40:34 CEST 2006 - locilka@suse.cz

- Found a better place for calling 'inst_pre_install' client, by
  now it is really called...
- Enhanced logging.
- Disabling the License Language combo-box in case of less than
  two languages in it (#203543).

-------------------------------------------------------------------
Tue Sep 12 17:07:19 CEST 2006 - locilka@suse.cz

- Fixed displaying license: Language name should always be either
  shown or the license is disabled as invalid; If there are both
  license.en.txt and license.txt, one of them is hidden because
  they have the very same content; An installation language is also
  pre-selected as a language for a license (if such exists).
- Fixed initializing the known languages via WFM::call("languages")
  (#204791).
- Another icon for Installation Mode dialog, it was the same as for
  Initialization and Analyzing the Computer dialogs.
- 2.13.150

-------------------------------------------------------------------
Mon Sep 11 09:59:15 CEST 2006 - locilka@suse.cz

- Added 'inst_pre_install' and 'copy_systemfiles_finish' clients,
  and module 'SystemFilesCopy' as a solution for FATE requests
  #300421 and #120103, which means that SSH keys are, by now,
  copied from another already installed system (if such exists).
  If there are more installed systems, the best ones are selected
  considering the newest access-time.
- More verbose dialog when initializing the installation (+icon).

-------------------------------------------------------------------
Thu Sep  7 15:13:54 CEST 2006 - locilka@suse.cz

- Added dialog content and help into the initial dialog of add-on
  client. Progress will be even better.
- Temporarily disabled buttons that don't work there.
- Added more "busy messages" into the add-on dialogs.
- Added new functionality for filtering services in SLP services
  table. Allowed characters are "a-zA-Z0-9 .*-".

-------------------------------------------------------------------
Wed Sep  6 17:41:07 CEST 2006 - mvidner@suse.cz

- To allow adding unsigned sources, temporarily "rug set-pref
  security-level none" when syncing in inst_source (#190403).
- 2.13.149

-------------------------------------------------------------------
Wed Sep  6 12:47:51 CEST 2006 - locilka@suse.cz

- No such headline "Mode" in the Installation Settings dialog.
  Help fixed (#203811).
- Added help into the Add-On Product Installation dialog.
- Add and Delete buttons in the same dialog were moved to the left
  side according the YaST style guide.
- Disabling Delete button in case of no Products listed
  (all filed as bug #203809).
- Used a correct (another) icon in License Agreement dialog
  (#203808).

-------------------------------------------------------------------
Mon Sep  4 15:59:47 CEST 2006 - locilka@suse.cz

- Running Installation in Wizard Window (#203510).
- Needed binaries in inst-sys: xquery and fvwm-root.
- Initially, a plain colored image is used as a background.
- 2.13.148

-------------------------------------------------------------------
Mon Sep  4 15:49:40 CEST 2006 - ms@suse.de

- fixed -fp setup of Xvnc (#203531)

-------------------------------------------------------------------
Fri Sep  1 08:48:50 CEST 2006 - locilka@suse.cz

- Fixed Installation Mode dialog to redraw itself only when needed.

-------------------------------------------------------------------
Wed Aug 23 16:59:03 CEST 2006 - locilka@suse.cz

- Added a new debugger tool scr_switch_debugger.ycp that is called
  when switching to the installed system in switch_scr_finish.ycp
  fails (#201058).
- Additionally, YaST logs from installed system are stored under
  the /var/log/YaST2/InstalledSystemLogs/ directory.
- 2.13.147

-------------------------------------------------------------------
Wed Aug 23 16:44:18 CEST 2006 - jsrain@suse.cz

- use version specific Xvnc parameters
- 2.13.146

-------------------------------------------------------------------
Wed Aug 23 13:05:35 CEST 2006 - jsrain@suse.cz

- temporary fix to copy /etc/X11/xorg.conf to the system during
  installation (#201121)
- 2.13.145

-------------------------------------------------------------------
Tue Aug 22 19:26:28 CEST 2006 - mvidner@suse.cz

- test_proposal and test_inst_client: also call
  Mode::SetMode ("installation");

-------------------------------------------------------------------
Tue Aug 22 14:27:53 CEST 2006 - locilka@suse.cz

- New Installation Mode dialog (#156529)
- 2.13.144

-------------------------------------------------------------------
Tue Aug 22 13:41:54 CEST 2006 - jsrain@suse.cz

- weaken dependency on suseRegister (#183656)

-------------------------------------------------------------------
Fri Aug 18 09:49:41 CEST 2006 - jsrain@suse.cz

- fixed building documentation
- 2.13.143

-------------------------------------------------------------------
Thu Aug 10 11:18:24 CEST 2006 - jsrain@suse.cz

- fixed congratulation text for openSUSE (#198252)
- 2.13.142

-------------------------------------------------------------------
Wed Aug  9 15:30:57 CEST 2006 - jsrain@suse.cz

- read info about products from package manager without parsing all
  metadata and reading RPM database (#66046)
- added unzip to Requires (#195911)

-------------------------------------------------------------------
Tue Aug  8 09:54:38 CEST 2006 - jsrain@suse.cz

- fixed 'Requires'
- 2.13.141

-------------------------------------------------------------------
Fri Aug  4 16:33:11 CEST 2006 - jsrain@suse.cz

- updated for X.Org 7
- 2.13.140

-------------------------------------------------------------------
Fri Aug  4 09:21:28 CEST 2006 - jsrain@suse.cz

- moved SLP source scanning to SourceManager.ycp

-------------------------------------------------------------------
Wed Aug  2 14:10:41 CEST 2006 - mvidner@suse.cz

- Added a configure-time check for fvwm directory

-------------------------------------------------------------------
Fri Jul 28 09:42:00 CEST 2006 - jsrain@suse.cz

- offer to eject the CD drive when asking for add-on CD (#181992)

-------------------------------------------------------------------
Thu Jul 27 14:18:01 CEST 2006 - jsrain@suse.cz

- added support for merging multiple proposal items as one proposal
  item (eg. to group langage and keyboard)
- 2.13.139

-------------------------------------------------------------------
Wed Jul 26 09:18:36 CEST 2006 - jsrain@suse.cz

- get version from installed product proper way (#157924)

-------------------------------------------------------------------
Tue Jul 25 14:32:18 CEST 2006 - jsrain@suse.cz

- beep before rebooting the machine during installation (#144614)

-------------------------------------------------------------------
Mon Jul 24 13:56:22 CEST 2006 - jsrain@suse.cz

- fixed error reporting when creating a source (#159695)
- abort installation if package manager initialization fails
  (#167674)
- report proper message if no catalog found via SLP and firewall
  is running (#156444)

-------------------------------------------------------------------
Tue Jul 18 16:57:08 CEST 2006 - jsrain@suse.cz

- fixed displaying catalog selection dialog if multiple catalogs
  found on add-on media (#192761)

-------------------------------------------------------------------
Tue Jul 18 16:14:17 CEST 2006 - jsrain@suse.cz

- fixed vendor URL in congratulate dialog (#187358)
- 2.13.138

-------------------------------------------------------------------
Mon Jul 17 10:12:58 CEST 2006 - jsrain@suse.cz

- check if there are any patches available before offering online
  update (jsuchome)
- merged inst_default_desktop.ycp to desktop_finish.ycp

-------------------------------------------------------------------
Sun Jul 16 08:54:55 CEST 2006 - olh@suse.de

- introduce a Linuxrc::display_ip and use it instead of Arch::s390
- 2.13.137

-------------------------------------------------------------------
Fri Jul 14 15:16:00 CEST 2006 - jsrain@suse.cz

- adapted to changes in yast2-packager
- use only one implementation of product license handling (#191523)
- 2.13.136

-------------------------------------------------------------------
Fri Jul 14 14:51:37 CEST 2006 - olh@suse.de

- move /tmp/vncserver.log to /var/log/YaST2/vncserver.log

-------------------------------------------------------------------
Mon Jul 10 10:47:57 CEST 2006 - jsrain@suse.cz

- correctly import add-on product control file even if no
  additional YaST modules are present on the media (#185768)
- 2.13.135

-------------------------------------------------------------------
Mon Jul 10 09:23:29 CEST 2006 - mvidner@suse.cz

- When running Novell Customer Center Configuration the second time,
  do not add duplicate update sources for graphic card drivers
  (#188572).
- 2.13.134

-------------------------------------------------------------------
Fri Jun 30 11:42:11 CEST 2006 - ug@suse.de

- during autoinstall, timeout early warning popups

-------------------------------------------------------------------
Tue Jun 27 14:02:45 CEST 2006 - mvidner@suse.cz

- Don't show the URL passwords in registration success popup (#186978).
- Include the password in URLs passed to ZMD (#186842).
- Don't log the URL passwords.
- 2.13.133

-------------------------------------------------------------------
Mon Jun 26 08:54:43 CEST 2006 - jsrain@suse.cz

- preselect patterns according to selected desktop (#183944)

-------------------------------------------------------------------
Wed Jun 21 11:03:58 CEST 2006 - jsrain@suse.cz

- display the source URL dialog if adding add-on product update
  source fails in order to allow to enter password (#186804)

-------------------------------------------------------------------
Tue Jun 20 14:50:48 CEST 2006 - mvidner@suse.cz

- When registration succeeds, display only the actually added sources
(#180820#c26).

-------------------------------------------------------------------
Tue Jun 20 14:35:15 CEST 2006 - jsrain@suse.cz

- translate the congratulate string (#186567)

-------------------------------------------------------------------
Mon Jun 19 14:05:21 CEST 2006 - jsrain@suse.cz

- report an error when failed to register the update source for
  an add-on product (#185846)
- 2.13.132

-------------------------------------------------------------------
Mon Jun 19 12:54:36 CEST 2006 - jsrain@suse.cz

- ask about accepting license of add-on product added via the
  /add_on_product file (#186148)
- 2.13.131

-------------------------------------------------------------------
Thu Jun 15 18:47:05 CEST 2006 - mvidner@suse.cz

- Do not complain if ZMD cannot be stopped (#166900).
- When syncing the _original_ installation sources to ZMD,
  temporarily turn off signature checking because the user has
  already decided to trust the sources (#182747).
- SourceManager: factored out the rug pathname.
- 2.13.130

-------------------------------------------------------------------
Thu Jun 15 12:45:27 CEST 2006 - jsrain@suse.cz

- set installation server as host name (not IP address) if it is
  defined as host name during installation (#178933)
- 2.13.129

-------------------------------------------------------------------
Thu Jun 15 10:20:39 CEST 2006 - visnov@suse.cz

- fix the please-wait string

-------------------------------------------------------------------
Wed Jun 14 15:07:04 CEST 2006 - jdsn@suse.de

- added a please-wait string in registration (already translated)
- 2.13.128

-------------------------------------------------------------------
Mon Jun 12 16:07:52 CEST 2006 - mvidner@suse.cz

- Fillup /etc/sysconfig/security:CHECK_SIGNATURES and initialize it
  based on an install time kernel parameter.
- 2.13.127

-------------------------------------------------------------------
Mon Jun 12 13:22:08 CEST 2006 - jdsn@suse.de

- run pango module creation as root (#165891)
- fixed SLE desktop file of suse_register for autoyast (mc, ug)
- 2.13.126

-------------------------------------------------------------------
Fri Jun  9 11:02:57 CEST 2006 - locilka@suse.cz

- Identify the downloaded release notes by the product name during
  the internet test. Changes were made in the module Product
  (#180581).
- 2.13.125

-------------------------------------------------------------------
Thu Jun  8 11:49:04 CEST 2006 - jdsn@suse.de

- create pango modules for registration browser (#165891)
- sync zypp update sources in autoyast mode as well (#181183)
- 2.13.124

-------------------------------------------------------------------
Wed Jun  7 16:15:36 CEST 2006 - jsrain@suse.cz

- avoid adding update source of an add-on product twice during
  installation (#182434)
- 2.13.123

-------------------------------------------------------------------
Tue Jun  6 18:56:57 CEST 2006 - mvidner@suse.cz

- Moved SourceManager + deps from yast2-packager to yast2-installation
  to avoid circular BuildRequires.
- 2.13.122

-------------------------------------------------------------------
Tue Jun  6 18:32:04 CEST 2006 - mvidner@suse.cz

- Call suse_register with --nozypp meaning that we will tell rug
  ourselves which zypp/yum sources it should add. This enables
  rejecting broken or untrusted sources (#180820).
- Moved the major part of Register::add_update_sources to
  SourceManager::AddUpdateSources.
- 2.13.121

-------------------------------------------------------------------
Tue Jun  6 09:53:16 CEST 2006 - jsrain@suse.cz

- sync add-on product source to ZMD (#181743)
- 2.13.120

-------------------------------------------------------------------
Thu Jun  1 17:57:23 CEST 2006 - mvidner@suse.cz

- Do log Report::{Message,Warning,Error} messages by default (#180862).
- 2.13.119

-------------------------------------------------------------------
Thu Jun  1 14:55:44 CEST 2006 - jsrain@suse.cz

- honor UPDATEURLS if installing add-on product in running system
  (#180417)
- 2.13.118

-------------------------------------------------------------------
Wed May 31 12:58:33 CEST 2006 - jsrain@suse.cz

- avoid calling Pkg::SourceStartCache during 1st stage of the
  installation (#178007)
- 2.13.117

-------------------------------------------------------------------
Tue May 30 18:02:54 CEST 2006 - jdsn@suse.de

- set correct title of installation step Customer Center (#179921)
- 2.13.116

-------------------------------------------------------------------
Fri May 26 14:27:56 CEST 2006 - jsrain@suse.cz

- fixed behavior if SLP source detection fails (#179036)
- 2.13.115

-------------------------------------------------------------------
Thu May 25 08:46:56 CEST 2006 - jsrain@suse.cz

- added possibility to specify add-on product URL as command-line
  parameter of add-on.ycp (to run add-on product workflow via
  autorun.sh)
- 2.13.114

-------------------------------------------------------------------
Wed May 24 12:52:21 CEST 2006 - jsrain@suse.cz

- properly integrate YCP code for add-on product installation in
  running system (if YCP code present) (#178311)
- 2.13.113

-------------------------------------------------------------------
Tue May 23 18:58:20 CEST 2006 - jdsn@suse.de

- gray out checkboxes in inst_suse_register when skipping (#178042)
- 2.13.112

-------------------------------------------------------------------
Tue May 23 15:07:42 CEST 2006 - jsrain@suse.cz

- added different desktop files for SLE and BOX/openSUSE
- 2.13.111

-------------------------------------------------------------------
Tue May 23 13:20:03 CEST 2006 - jdsn@suse.de

- fixed layouting in inst_ask_online_update (#177559)

-------------------------------------------------------------------
Fri May 19 17:57:10 CEST 2006 - jdsn@suse.de

- let inst_suse_register ask to install mozilla-xulrunner if
  missing (#175166)
- prevent non-root user to run inst_suse_register (#170736)
- 2.13.110

-------------------------------------------------------------------
Fri May 19 15:36:36 CEST 2006 - jsrain@suse.cz

- more verbose logging of storing hardware status (#170188)
- 2.13.109

-------------------------------------------------------------------
Thu May 18 17:07:13 CEST 2006 - hare@suse.de

- start iscsid if root is on iSCSI (#176804)

-------------------------------------------------------------------
Wed May 17 13:08:52 CEST 2006 - jsrain@suse.cz

- set DISPLAYMANAGER_SHUTDOWN according to control file (#169639)
- 2.13.108

-------------------------------------------------------------------
Tue May 16 13:29:38 CEST 2006 - jsrain@suse.cz

- marked missed text for translation (#175930)
- 2.13.107

-------------------------------------------------------------------
Mon May 15 12:59:58 CEST 2006 - jsrain@suse.cz

- handle additional data for installation restart (#167561)

-------------------------------------------------------------------
Fri May 12 14:11:18 CEST 2006 - jsrain@suse.cz

- initialize callbacks before adding an add-on product, properly
  handle installation sources of add-on products (both if preparing
  AutoYaST configuration (#172837)
- 2.13.106

-------------------------------------------------------------------
Thu May 11 13:50:29 CEST 2006 - jsrain@suse.cz

- do not disable automatic modprobe before adding add-on products
  (#172149)
- 2.13.105

-------------------------------------------------------------------
Thu May 11 12:02:13 CEST 2006 - ms@suse.de

- fixed message text (#172766)

-------------------------------------------------------------------
Thu May 11 09:55:08 CEST 2006 - ms@suse.de

- prevent ssh message from being displayed if vnc+ssh has
  been specified as installation method (#173486)

-------------------------------------------------------------------
Wed May 10 13:40:16 CEST 2006 - jdsn@suse.de

- removed search bar from registration browser (#169092)
- 2.13.104

-------------------------------------------------------------------
Tue May  9 19:35:47 CEST 2006 - jdsl@suse.de

- switched to Enterprise wording for inst_suse_register (#173970)
- 2.13.103

-------------------------------------------------------------------
Tue May  9 19:30:47 CEST 2006 - mvidner@suse.cz

- Save the update sources if registration is done later after the
  installation (#172665).
- When adding upate sources, do not add duplicates (check by the alias
  passed by suse_register on SLE), delete the duplicate beforehand
  (#168740#c3).
- 2.13.102

-------------------------------------------------------------------
Tue May  9 11:32:20 CEST 2006 - mvidner@suse.cz

- Start the network also when doing a remote X11 installation (#165458,
  hare).
- 2.13.101

-------------------------------------------------------------------
Mon May  8 17:32:59 CEST 2006 - jdsl@suse.de

- added hard require from y2-installation to suseRegister (hmuelle)
- added new w3m-jail for registration (#167225)
- fixed passing of url to browser(s) for registration (#167225)
- switched to Enterprise strings for inst_suse_register (shorn)
- 2.13.100

-------------------------------------------------------------------
Thu May  4 14:31:29 CEST 2006 - jsrain@suse.cz

- added congratulate text to the control file (#170881)
- 2.13.99

-------------------------------------------------------------------
Thu May  4 13:10:48 CEST 2006 - jsrain@suse.cz

- disable timeout in popup before installation reboot in case
  of SSH installation (#160301)

-------------------------------------------------------------------
Thu May  4 11:21:32 CEST 2006 - locilka@suse.cz

- include proofread message texts

-------------------------------------------------------------------
Wed May  3 10:26:29 CEST 2006 - locilka@suse.cz

- Busy cursor when "Contacting server" in suse_register (#171061).
- 2.13.97

-------------------------------------------------------------------
Tue May  2 15:25:35 CEST 2006 - locilka@suse.cz

- Display KDE-related help in the Congratulations dialog only
  in case of KDE as the default windowmanager (#170880).
- 2.13.96

-------------------------------------------------------------------
Fri Apr 28 14:10:50 CEST 2006 - locilka@suse.cz

- Proper checking for available network when adding an Add-On
  product. Network-related options are disabled in case of missing
  network both in installation and running system (#170147).
- 2.13.95

-------------------------------------------------------------------
Fri Apr 28 11:32:03 CEST 2006 - jsuchome@suse.cz

- initialize package callbacks for add on product workflow (#170317)
- 2.13.94

-------------------------------------------------------------------
Thu Apr 27 16:50:50 CEST 2006 - mvidner@suse.cz

- Tell libzypp-zmd-backend not to write sources to zypp db,
  we are going to do it ourselves (#170113).
- 2.13.93

-------------------------------------------------------------------
Thu Apr 27 16:03:39 CEST 2006 - jsrain@suse.de

- handle missing SHORTLABEL in content file (#170129)
- 2.13.92

-------------------------------------------------------------------
Thu Apr 27 14:57:23 CEST 2006 - fehr@suse.de

- set limit for separate /home to 14G for SLED (#169232)

-------------------------------------------------------------------
Thu Apr 27 11:16:56 CEST 2006 - ms@suse.de

- removed update_xf86config call, checking for /dev/psaux was
  broken and is no longer needed because the default mouse device
  is /dev/input/mice since many versions now (#168816)

-------------------------------------------------------------------
Thu Apr 27 10:52:08 CEST 2006 - mvidner@suse.cz

- When asking for update URLs, go trough products, not patterns (#169836).
- 2.13.91

-------------------------------------------------------------------
Thu Apr 27 08:34:33 CEST 2006 - locilka@suse.cz

- Making "SLP Catalog" selection bigger (maximum ncurses size)
  (#168718)
- 2.13.90

-------------------------------------------------------------------
Tue Apr 25 22:58:52 CEST 2006 - jsrain@suse.de

- fixed service proposal in SLES control file (#159771)

-------------------------------------------------------------------
Tue Apr 25 16:19:11 CEST 2006 - locilka@suse.cz

- Return `next instead of `ok in case of SLP Add-On Source (#165989)
- 2.13.89

-------------------------------------------------------------------
Mon Apr 24 16:22:14 CEST 2006 - jsrain@suse.de

- GDM is default if both KDE and GNOME installed (#155095)
- 2.13.88

-------------------------------------------------------------------
Mon Apr 24 13:30:50 CEST 2006 - sh@suse.de

- V 2.13.87
- Removed "Disagree with all" button (bug #163001)

-------------------------------------------------------------------
Mon Apr 24 12:35:52 CEST 2006 - ug@suse.de

- 2.13.86

-------------------------------------------------------------------
Mon Apr 24 11:52:47 CEST 2006 - ug@suse.de

- X-SuSE-YaST-AutoInstRequires=lan
  added to desktop file of suse register.
  Otherwise the registration fails.

-------------------------------------------------------------------
Mon Apr 24 09:37:57 CEST 2006 - lnussel@suse.de

- run rcSuSEfirewall2 reload when installing via vnc or ssh (#153467)
- 2.13.85

-------------------------------------------------------------------
Fri Apr 21 23:26:26 CEST 2006 - jsrain@suse.de

- determine base product accordign to flag (#160585)
- 2.13.84

-------------------------------------------------------------------
Fri Apr 21 17:26:15 CEST 2006 - jdsn@suse.de

- added proxy support for registration browser (#165891)
- 2.13.83

-------------------------------------------------------------------
Thu Apr 20 22:22:59 CEST 2006 - jsrain@suse.de

- handle installation restart with repeating last step (#167561)
- 2.13.82

-------------------------------------------------------------------
Thu Apr 20 18:51:55 CEST 2006 - jdsn@suse.de

- proxy support for registration process (#165891)
- disable w3m registration by control variable (aj)
- 2.13.81

-------------------------------------------------------------------
Thu Apr 20 16:09:23 CEST 2006 - mvidner@suse.cz

- When cloning, save installation sources beforehand (#165860).
- 2.13.80

-------------------------------------------------------------------
Wed Apr 19 19:55:47 CEST 2006 - jsrain@suse.de

- restore buttons after calling DASD or zFCP module (#160399)
- 2.13.79

-------------------------------------------------------------------
Wed Apr 19 15:04:03 CEST 2006 - locilka@suse.cz

- Added more debugging messages to the inst_proposal (#162831)
- 2.13.78

-------------------------------------------------------------------
Tue Apr 18 22:58:41 CEST 2006 - jsrain@suse.de

- display proper popup when aborting add-on product installation
  (#159689)

-------------------------------------------------------------------
Tue Apr 18 22:22:02 CEST 2006 - jdsn@suse.de

- in inst_suse_register:
- busy/waiting popups (#163366, #164794)
- text changes (#165509)
- autodisable checkbox "Registration Code" (# 165841)
- error handling in case no browser is available
- cleanup
- 2.13.77

-------------------------------------------------------------------
Tue Apr 18 21:44:45 CEST 2006 - jsrain@suse.de

- do not initialize catalogs before booting installed system (#162899)
- 2.13.76

-------------------------------------------------------------------
Tue Apr 18 18:08:18 CEST 2006 - mvidner@suse.cz

- Do not try to add empty URL as an update source (#165860#c12).

-------------------------------------------------------------------
Tue Apr 18 17:02:05 CEST 2006 - mvidner@suse.cz

- Fixed a typo in the previous change.
- 2.13.75

-------------------------------------------------------------------
Tue Apr 18 14:06:21 CEST 2006 - locilka@suse.cz

- Add-On SLP source was allways returning `back also in case
  of `ok (`next) (#165989)
- 2.13.74

-------------------------------------------------------------------
Tue Apr 18 10:12:19 CEST 2006 - mvidner@suse.cz

- Skip popup and unnecessary work if there are no online update
  sources for add-ons (#167233).
- 2.13.73

-------------------------------------------------------------------
Fri Apr 14 22:25:11 CEST 2006 - jsrain@suse.de

- prevent from changing installation mode and system for update once
  it is selected (#165832)
- added add-on products to installation/update proposal for SLES/SLED
- 2.13.72

-------------------------------------------------------------------
Fri Apr 14 13:19:52 CEST 2006 - lslezak@suse.cz

- call vm_finish client at the end of installation - disable
  some services in Xen domU (#161720, #161721, #161756)
- 2.13.71

-------------------------------------------------------------------
Thu Apr 13 18:17:52 CEST 2006 - jdsn@suse.de

- changed control files according to (#165509)

-------------------------------------------------------------------
Thu Apr 13 10:35:42 CEST 2006 - mvidner@suse.cz

- Do not display errors if language specific release notes are missing
  on the installation source (#165767).
- 2.13.70

-------------------------------------------------------------------
Wed Apr 12 16:24:48 CEST 2006 - jdsn@suse.de

- added missing autoyast entries in suse_register.desktop
- 2.13.69

-------------------------------------------------------------------
Wed Apr 12 12:57:53 CEST 2006 - jsuchome@suse.cz

- control files updated for manual online update run (#165503)
- 2.13.68

-------------------------------------------------------------------
Wed Apr 12 11:39:08 CEST 2006 - ms@suse.de

- fixed displaying ftp password in plaintext in y2start.log (#164824)

-------------------------------------------------------------------
Wed Apr 12 11:05:34 CEST 2006 - mvidner@suse.cz

- Do not mangle the URL obtained from suse_register (#165499).
- 2.13.67

-------------------------------------------------------------------
Wed Apr 12 09:15:48 CEST 2006 - locilka@suse.cz

- fixed Product.ycp - relnotes_url might be defined as an empty
  string (#165314).
- 2.13.66

-------------------------------------------------------------------
Tue Apr 11 22:19:03 CEST 2006 - jsrain@suse.de

- fixed boot if root is on LVM (initialize udev symlinks) (#163073)
- 2.13.65

-------------------------------------------------------------------
Tue Apr 11 16:01:40 CEST 2006 - jdsn@suse.de

- in inst_suse_register:
  - resized popups (hmuelle)
  - new info pupop showing new update server (aj)
  - removed cancel button (#164801, shorn)
- 2.13.64

-------------------------------------------------------------------
Tue Apr 11 11:28:23 CEST 2006 - fehr@suse.de

- flag for evms in control.SLES.xml needs to be true

-------------------------------------------------------------------
Mon Apr 10 17:08:10 CEST 2006 - mvidner@suse.cz

- Add installation sources for online update (#163192).
- 2.13.63

-------------------------------------------------------------------
Fri Apr  7 23:01:33 CEST 2006 - jsrain@suse.de

- provide Product::short_name (#163702)
- 2.13.62

-------------------------------------------------------------------
Fri Apr  7 15:14:01 CEST 2006 - jdsn@suse.de

- fixed evaluation of control file variables (#162988)
- 2.13.61

-------------------------------------------------------------------
Fri Apr  7 09:39:20 CEST 2006 - jsuchome@suse.cz

- 2.13.60

-------------------------------------------------------------------
Thu Apr  6 17:10:07 CEST 2006 - ms@suse.de

- allow huge memory allocations (#151515)

-------------------------------------------------------------------
Thu Apr  6 15:19:13 CEST 2006 - jsuchome@suse.cz

- Product.ycp: read SHORTLABEL value from content file (#163702)

-------------------------------------------------------------------
Wed Apr  5 18:13:11 CEST 2006 - mvidner@suse.cz

- Call SourceManager::SyncYaSTInstSourceWithZMD () in
  inst_rpmcopy(continue) because inst_suse_register does not run
  without a network connection (#156030#c30).

-------------------------------------------------------------------
Wed Apr  5 17:05:27 CEST 2006 - jsrain@suse.de

- do not rewrite log from SCR running in chroot during installation
- fix checking for duplicate sources (#159662)
- 2.13.59

-------------------------------------------------------------------
Tue Apr  4 18:11:34 CEST 2006 - jdsn@suse.de

- fixed w3m registration again (#162462)
- changed Requires to Recommends for suseRegister (hmuelle, aj)
- 2.13.58

-------------------------------------------------------------------
Mon Apr  3 18:27:15 CEST 2006 - jdsn@suse.de

- fixed w3m in ncuses registration (#162462)
- changes in suse_register to test new server side business logic
- 2.13.57

-------------------------------------------------------------------
Mon Apr  3 14:33:44 CEST 2006 - locilka@suse.cz

- Using yast-addon icon in the .desktop file and also in the source
  code (#154930).
- 2.13.56

-------------------------------------------------------------------
Mon Apr  3 14:32:08 CEST 2006 - ug@suse.de

- by default, enable clone box on SLD

-------------------------------------------------------------------
Mon Apr  3 14:22:22 CEST 2006 - ug@suse.de

- uncheck clone checkbox if cloning is greyed out (#162457)

-------------------------------------------------------------------
Fri Mar 31 17:32:03 CEST 2006 - mvidner@suse.cz

- Tell ZMD to get the inst source (#156030)
- No unlocking after all (#160319)
  - Don't reset zypp
  - Reenable Back
  - Fetch update source from suse_resigster and add it
- 2.13.55

-------------------------------------------------------------------
Thu Mar 30 13:42:35 CEST 2006 - mvidner@suse.cz

- Reset zypp and release its lock before suse_register (#160319).
  Therefore disabled the Back button.
- Don't run add-on.ycp if another process has the zypp lock (#160319).
- 2.13.53

-------------------------------------------------------------------
Thu Mar 30 12:31:49 CEST 2006 - jdsn@suse.de

- included new desktop file in Makefile (162112)

-------------------------------------------------------------------
Wed Mar 29 17:57:35 CEST 2006 - jsrain@suse.de

- prevent from installing one product multiple times (#159662)
- 2.13.54

-------------------------------------------------------------------
Wed Mar 29 16:43:02 CEST 2006 - locilka@suse.cz

- Fixed adding SLP-based Add-On product (#161270)
- SLP-based Add-On product handling moved to separate function
- Add-On MediaSelect dialog creation moved to separate function
- Changed icon for License
- 2.13.52

-------------------------------------------------------------------
Tue Mar 29 16:06:23 CEST 2006 - jdsn@suse.de

- late feature "force registration" for suse_register (aj, shorn)

-------------------------------------------------------------------
Tue Mar 28 21:29:07 CEST 2006 - jdsn@suse.de

- added 'rm -f /var/lib/zypp/zmd_updated_the_sources'
  flag file to be deleted if suse_register runs during installation
  file checked by online update - deletion requested by mvidner
- 2.13.51

-------------------------------------------------------------------
Tue Mar 28 20:53:13 CEST 2006 - jdsn@suse.de

- added autoyast part of suse_register
- icon for product registration (#160293)
- fixes for inst_suse_register
- 2.13.50

-------------------------------------------------------------------
Mon Mar 27 23:47:38 CEST 2006 - jsrain@suse.de

- removed desktop selection from NLD workflow (#160650)

-------------------------------------------------------------------
Fri Mar 24 15:15:30 CET 2006 - locilka@suse.cz

- Filling up list of release_notes urls for all installed products
  in the Product.ycp. Needed for internet_test (#160563).
- 2.13.49

-------------------------------------------------------------------
Fri Mar 24 11:00:06 CET 2006 - ms@suse.de

- added initvicons call in second stage S05-config (#160299)

-------------------------------------------------------------------
Thu Mar 23 18:34:18 CET 2006 - jdsn@suse.de

- fixed security issue: suse-ncc dummy user got his own group

-------------------------------------------------------------------
Thu Mar 23 18:33:25 CET 2006 - jdsn@suse.de

- added controlfile configured default settings for suse_register
- 2.13.47

-------------------------------------------------------------------
Thu Mar 23 16:23:37 CET 2006 - locilka@suse.cz

- Display license immediately after the Add-On product is scanned
  and added. Handle user interaction.
- 2.13.46

-------------------------------------------------------------------
Thu Mar 23 14:16:46 CET 2006 - jdsn@suse.de

- final texts for suse_register
- nonroot - warning for suse_register
- 2.13.45

-------------------------------------------------------------------
Thu Mar 23 13:19:03 CET 2006 - locilka@suse.cz

- Displaying license of the Add-On product if exists. Trying the
  localized version first. Waiting for user interaction if needed.
- Displaying info.txt if exists (#160017)
- Adjusting testsuites
- 2.13.44

-------------------------------------------------------------------
Mon Mar 22 19:04:55 CET 2006 - jdsn@suse.de

- fixed missing module in makefile
- 2.13.43

-------------------------------------------------------------------
Wed Mar 22 19:03:57 CET 2006 - locilka@suse.cz

- Added fallback for adding add-on products without file
  installation.xml. In this case, the product is added as a normal
  installation source and sw_single is called.
- 2.13.42

-------------------------------------------------------------------
Mon Mar 22 18:45:17 CET 2006 - jdsn@suse.de

- fixed ssh bug in suse_register
- suse_register reads and writes configuration to sysconfig
- final texts in suse_register
- 2.13.41

-------------------------------------------------------------------
Wed Mar 22 13:43:12 CET 2006 - mvidner@suse.cz

- Fixed release notes download (by Product::FindBaseProducts), #159490.

-------------------------------------------------------------------
Wed Mar 22 11:40:18 CET 2006 - jdsn@suse.de

- changed help text in suse_register
- patch to make the ComboBox appear longer in release_notes

-------------------------------------------------------------------
Tue Mar 21 16:33:32 CET 2006 - locilka@suse.cz

- adding "Local Directory" option for Add-On Products when no
  network is available (#159779).
- avoid from adding "Unknown" Add-On Product when Cancel button
  pressed in the Add New Add-On popup (#159784).

-------------------------------------------------------------------
Tue Mar 21 08:57:51 CET 2006 - jsuchome@suse.cz

- returned dependency on yast2-online-update

-------------------------------------------------------------------
Tue Mar 21 07:57:37 CET 2006 - visnov@suse.cz

- try to get add-on product control files only optionally (#159116)
- 2.13.40

-------------------------------------------------------------------
Mon Mar 20 10:08:13 CET 2006 - locilka@suse.cz

- disabled skipping the 'Installation Mode' dialog when no other
  installed Linux found. Just disabling 'Update' and 'Other'
  options in that case (#157695).
- removed calling uml_finish, client doesn't has been dropped.

-------------------------------------------------------------------
Fri Mar 17 22:50:06 CET 2006 - jsrain@suse.de

- added AytoYaST support for add-on products
- 2.13.39

-------------------------------------------------------------------
Fri Mar 17 09:30:02 CET 2006 - locilka@suse.cz

- fixed .desktop file for Add-On Products, now it starts add-on
  instead of sw_single when launched from YaST Control Center
  (#158869).

-------------------------------------------------------------------
Thu Mar 16 23:24:11 CET 2006 - jsrain@suse.de

- added zFCP and DASD modules to list of modules to be cloned after
  SLES installation (#153378)
- 2.13.38

-------------------------------------------------------------------
Thu Mar 16 23:10:06 CET 2006 - jsrain@suse.de

- fixed product handling (&product; macro) (#151050)
- allow multiple installation sources (#151755)

-------------------------------------------------------------------
Thu Mar 16 15:51:42 CET 2006 - jdsn@suse.de

- fixed blocker bug (#158628), suse_register call in all products

-------------------------------------------------------------------
Thu Mar 16 14:56:36 CET 2006 - fehr@suse.de

- increase maximal size of root fs to 20 Gig (#158608)
- 2.13.37

-------------------------------------------------------------------
Wed Mar 15 18:21:54 CET 2006 - jsrain@suse.de

- do not overwrite language settings during update (#156562)
- do not offer network sources for Add-On products if no network is
  configured (#156467)
- 2.13.36

-------------------------------------------------------------------
Tue Mar 14 18:16:32 CET 2006 - jdsn@suse.de

- corrected titles in control file
- 2.13.35

-------------------------------------------------------------------
Tue Mar 14 18:11:53 CET 2006 - jdsn@suse.de

- 2.13.34

-------------------------------------------------------------------
Tue Mar 14 18:09:58 CET 2006 - jdsn@suse.de

- new browser for registration
- new texts for registration module

-------------------------------------------------------------------
Mon Mar 13 16:26:00 CET 2006 - jsrain@suse.de

- report an error if creating catalog for add-on product fails
  (#157566)
- 2.13.33

-------------------------------------------------------------------
Fri Mar 10 19:02:04 CET 2006 - jsrain@suse.de

- disable add-on products if inst-sys is mounted from CD
- 2.13.32

-------------------------------------------------------------------
Fri Mar 10 18:33:55 CET 2006 - jdsn@suse.de

- fixed security bug (#157008)
- added link to browser for Novell privacy statement

-------------------------------------------------------------------
Fri Mar 10 17:55:11 CET 2006 - mvidner@suse.cz

- Start ncurses UI in non-threaded mode to enable spawning of
  interactive processes (like w3m for suseRegister, #150799).
- 2.13.31

-------------------------------------------------------------------
Fri Mar 10 12:17:56 CET 2006 - ms@suse.de

- forcing using xim for Qt Input (#156962)

-------------------------------------------------------------------
Thu Mar  9 17:36:39 CET 2006 - mvidner@suse.cz

- Control files: added network/startmode, being ifplugd for SL and
  SLED, auto for SLES (#156388).
- 2.13.30

-------------------------------------------------------------------
Thu Mar  9 17:35:30 CET 2006 - jsrain@suse.de

- fixed asking for add-on product CD (#156469)

-------------------------------------------------------------------
Thu Mar  9 12:01:07 CET 2006 - ms@suse.de

- include proofread message texts

-------------------------------------------------------------------
Wed Mar  8 17:00:41 CET 2006 - jdsn@suse.de

- fixed launch of yastbrowser (during installation)
- 2.13.29

-------------------------------------------------------------------
Wed Mar  8 15:25:57 CET 2006 - ms@suse.de

- fixed createStageList() function to be more restrictive on checking
  for stage files. Adapt startup documentation according to this
  change (#144783)

-------------------------------------------------------------------
Wed Mar  8 14:25:02 CET 2006 - lrupp@suse.de

- added suseRegister to Requires

-------------------------------------------------------------------
Tue Mar  7 22:27:45 CET 2006 - jdsn@suse.de

- added functionality to skip suse register and/or online update
- 2.13.28

-------------------------------------------------------------------
Tue Mar  7 20:07:43 CET 2006 - jsrain@suse.de

- added yastbrowser

-------------------------------------------------------------------
Tue Mar  7 00:26:26 CET 2006 - jsrain@suse.de

- fixed back button behavior in installation mode dialog (#155044)

-------------------------------------------------------------------
Mon Mar  6 10:47:31 CET 2006 - visnov@suse.cz

- enable media callbacks in the add-on product handling

-------------------------------------------------------------------
Fri Mar  3 23:30:36 CET 2006 - jsrain@suse.de

- added .desktop file for add-on product installation (#154930)
- properly initialize source for add-on product (#154980)
- 2.13.27

-------------------------------------------------------------------
Fri Mar  3 10:43:12 CET 2006 - visnov@suse.cz

- reset package manager before installing patches

-------------------------------------------------------------------
Wed Mar  1 23:19:47 CET 2006 - jsrain@suse.de

- release all medias before registering add-on product CD or DVD
  (#154348)
- check whether files are on the add-on product media before using
  them (#154314)
- 2.13.26

-------------------------------------------------------------------
Mon Feb 27 18:32:05 CET 2006 - jsrain@suse.de

- fixed setting default desktop according to destop dialog (#152709)
- 2.13.25

-------------------------------------------------------------------
Fri Feb 24 19:40:37 CET 2006 - jsrain@suse.de

- select base product before runing add-on products dialog
- 2.13.24

-------------------------------------------------------------------
Fri Feb 24 16:57:03 CET 2006 - ms@suse.de

- added qt plugin check to check_network function (#149025)

-------------------------------------------------------------------
Thu Feb 23 16:15:50 CET 2006 - jsrain@suse.de

- changed the name of the add-on product control file (#152770)
- 2.13.23

-------------------------------------------------------------------
Wed Feb 22 23:05:28 CET 2006 - jsrain@suse.de

- using correct icon (#151630)
- 2.13.22

-------------------------------------------------------------------
Wed Feb 22 12:45:54 CET 2006 - ms@suse.de

- added console startup message when y2base is called (#148165)

-------------------------------------------------------------------
Wed Feb 22 10:28:42 CET 2006 - visnov@suse.cz

- adapt BuildRequires
- 2.13.21

-------------------------------------------------------------------
Wed Feb 22 01:20:18 CET 2006 - jsrain@suse.de

- do not offer creating AutoYaST profile in first boot mode
  (#152285)
- 2.13.20

-------------------------------------------------------------------
Sun Feb 19 17:48:17 CET 2006 - jsrain@suse.de

- made inst_proposal more resistent to incorrect data returned from
  client modules (#148271)

-------------------------------------------------------------------
Fri Feb 17 23:58:34 CET 2006 - jsrain@suse.de

- removed dependency on yast2-online-update
- integrated add-on product selection to installation workflow
- 2.13.19

-------------------------------------------------------------------
Fri Feb 17 14:19:46 CET 2006 - mvidner@suse.cz

- inst_release_notes: Let the combo box have a label.
- inst_disks_activate: fixed the textdomain (s390 -> installation)

-------------------------------------------------------------------
Thu Feb 16 23:29:18 CET 2006 - jsrain@suse.de

- several fixes of add-on product installation
- 2.13.18

-------------------------------------------------------------------
Tue Feb 14 23:40:31 CET 2006 - jsrain@suse.de

- added possibility to use standalone-installation proposals when
  installing with base product
- added support for replacing 2nd stage workflow
- added support for disabling individual proposal
- added support for inserting steps to inst_finish for add-on
  products
- added copying merged control files to installed system, merging
  them for 2nd stage workflow
- 2.13.17

-------------------------------------------------------------------
Tue Feb 14 18:32:18 CET 2006 - jdsn@suse.de

- new release notes module (multiple release notes) FATE: 120129
- 2.13.16

-------------------------------------------------------------------
Tue Feb 14 01:22:52 CET 2006 - jsrain@suse.de

- fixed add-on product workflow and proposal merging

-------------------------------------------------------------------
Mon Feb 13 22:33:37 CET 2006 - jsrain@suse.de

- updated patchs on add-on product CD according to spec
- 2.13.15

-------------------------------------------------------------------
Mon Feb 13 10:09:58 CET 2006 - visnov@suse.cz

- save zypp.log from instsys

-------------------------------------------------------------------
Sun Feb 12 20:41:09 CET 2006 - olh@suse.de

- umount /dev and /sys unconditionally in umount_finish.ycp

-------------------------------------------------------------------
Sun Feb 12 19:41:28 CET 2006 - olh@suse.de

- remove obsolete comment from umount_finish.ycp

-------------------------------------------------------------------
Sun Feb 12 18:35:41 CET 2006 - visnov@suse.cz

- revert redirect

-------------------------------------------------------------------
Sun Feb 12 16:45:43 CET 2006 - kkaempf@suse.de

- redirect stderr to /var/log/YaST2/zypp.log when running
  1st or 2nd stage installation. (#149001)

-------------------------------------------------------------------
Thu Feb  9 21:27:28 CET 2006 - jsrain@suse.de

- added add-on product installation in running system

-------------------------------------------------------------------
Thu Feb  9 00:56:18 CET 2006 - jsrain@suse.de

- added control file merging functionality

-------------------------------------------------------------------
Tue Feb  7 17:57:40 CET 2006 - mvidner@suse.cz

- control files: Configure the hostname in the main installation
  workflow also in SuSE Linux (#142758) and SLED (#137340).
- 2.13.13

-------------------------------------------------------------------
Mon Feb  6 10:43:59 CET 2006 - olh@suse.de

- remove the /usr/share/locale/br symlink creation, there is
  no user of /usr/share/locale files inside the inst-sys
- remove the hostname linux, domainname local calls
  the hostname is already set in inst_setup.
  yast can not be restarted with ssh installs

-------------------------------------------------------------------
Tue Jan 31 14:30:07 CET 2006 - fehr@suse.de

- disable proposal with separate /home for SLES

-------------------------------------------------------------------
Mon Jan 30 18:19:31 CET 2006 - ms@suse.de

- fixed PCI bus ID setup (#145938)

-------------------------------------------------------------------
Fri Jan 27 14:37:30 CET 2006 - ms@suse.de

- adding truetype font path to the vnc font path (#139351)

-------------------------------------------------------------------
Thu Jan 26 12:51:17 CET 2006 - fehr@suse.de

- remove loading of dm modules, if needed this is done in libstorage

-------------------------------------------------------------------
Tue Jan 24 13:00:43 CET 2006 - ms@suse.de

- added check for testutf8 binary (#144699)

-------------------------------------------------------------------
Tue Jan 24 08:29:29 CET 2006 - jsrain@suse.cz

- enable iSCSI dialog during installation
- 2.13.12

-------------------------------------------------------------------
Mon Jan 23 13:21:46 CET 2006 - mvidner@suse.cz

- Added networkmanager_proposal to the network proposal.
- 2.13.11

-------------------------------------------------------------------
Mon Jan 23 13:03:09 CET 2006 - ms@suse.de

- added y2start.log message if YaST exits abnormally (#141016)
- fixed repatching of xorg.conf file (#144538)

-------------------------------------------------------------------
Mon Jan 23 09:30:07 CET 2006 - jsrain@suse.cz

- added "enable_clone" option (#144101)

-------------------------------------------------------------------
Mon Jan 16 17:07:17 CET 2006 - mvidner@suse.cz

- Prefer the string product feature network/network_manager (always,
  laptop, never) over boolean network/network_manager_is_default.

-------------------------------------------------------------------
Fri Jan 13 14:12:31 CET 2006 - jsrain@suse.cz

- run the desktop dialog also on SLES (#142771)
- added iscsi installation to the installatino workflow
- 2.13.10

-------------------------------------------------------------------
Wed Jan 11 14:50:18 CET 2006 - jsrain@suse.cz

- call installation clients for DASD/zFCP configuration instead of
  the run-time ones

-------------------------------------------------------------------
Mon Jan  9 16:47:46 CET 2006 - jsrain@suse.cz

- write mouse information on PPC (#116406)
- UI mode set to expert for SLES
- reset storage after (de)activating any disk (#140936)
- 2.13.9

-------------------------------------------------------------------
Fri Jan  6 16:20:23 CET 2006 - ms@suse.de

- fixed HVC_CONSOLE_HINT text (#140386)

-------------------------------------------------------------------
Thu Jan  5 16:49:24 CET 2006 - jsrain@suse.cz

- Removed unneeded stuff from proposals on some architectures for
  SLES (#140999, #140991)
- Added iSCSI to installation workflow (real call still missing)
- moved DASD/zFCP disk activation prior installation mode selection
  (#140936)
- 2.13.8

-------------------------------------------------------------------
Thu Jan  5 14:29:12 CET 2006 - sh@suse.de

- V 2.13.7
- Fixed bugs #79289, #114037: trouble with y2cc at end of installation
  Dropped y2cc at end of installation (OK from aj + gp)

-------------------------------------------------------------------
Thu Jan  5 13:52:48 CET 2006 - mvidner@suse.cz

- control file: for SLES, ask for the host name in the main workflow (F4126)

-------------------------------------------------------------------
Thu Jan  5 13:04:46 CET 2006 - jsuchome@suse.cz

- control file: for NLD, do not enable autologin by default (#140990)

-------------------------------------------------------------------
Tue Jan  3 12:11:15 CET 2006 - ms@suse.de

- don't call initvicons on s390/s390x architectures (#140383)

-------------------------------------------------------------------
Thu Dec 22 12:25:26 CET 2005 - fehr@suse.de

- added try_separate_home to partitioning section of control.xml

-------------------------------------------------------------------
Wed Dec 21 11:30:11 CET 2005 - ms@suse.de

- fixed startup Makefile.am

-------------------------------------------------------------------
Wed Dec 21 10:36:13 CET 2005 - visnov@suse.cz

- merged proofread texts

-------------------------------------------------------------------
Tue Dec 20 13:14:02 CET 2005 - ms@suse.de

- added support for graphical installation on ia64 archs (#140142)

-------------------------------------------------------------------
Mon Dec 19 18:10:00 CET 2005 - sh@suse.de

- Implemented feature #300359: Show Beta notice during installation
  Now showing /info.txt in a popup (with a simple "OK" button)
  over the license agreement
- V 2.13.6

-------------------------------------------------------------------
Fri Dec 16 16:15:24 CET 2005 - jsrain@suse.cz

- do not call obsolete gnome-postinstall script
- added list of modules to offer clone at the end of installation
  to control files
- 2.13.5

-------------------------------------------------------------------
Wed Dec 14 12:07:13 CET 2005 - ms@suse.de

- make service startup more robust (#138433)

-------------------------------------------------------------------
Fri Dec  2 16:19:15 CET 2005 - mvidner@suse.cz

- Added control file variables network_manager_is_default,
  force_static_ip.
- 2.13.4

-------------------------------------------------------------------
Fri Dec  2 09:57:48 CET 2005 - jsrain@suse.cz

- mark missing texts for translation (#136021)

-------------------------------------------------------------------
Wed Nov 30 08:07:25 CET 2005 - lslezak@suse.cz

- removed Xen and UML sections from control files
  (moved to yast2-vm package)
- 2.13.4

-------------------------------------------------------------------
Tue Nov 29 14:19:05 CET 2005 - sh@suse.de

- Implemented feature #110081: License translations
- V 2.13.3

-------------------------------------------------------------------
Mon Nov 28 12:50:08 CET 2005 - jsrain@suse.cz

- adjusted default desktop in control files (#132491)

-------------------------------------------------------------------
Tue Nov 22 12:58:19 CET 2005 - jsrain@suse.cz

- added default desktop to control files

-------------------------------------------------------------------
Fri Nov 11 08:20:27 CET 2005 - jsrain@suse.cz

- write hwcfg-static-printer only if parallel port is present
  (#116406)
- 2.13.2

-------------------------------------------------------------------
Tue Nov  1 13:02:58 CET 2005 - jsrain@suse.cz

- adapted to inst_desktop_new.ycp -> inst_desktop.ycp rename

-------------------------------------------------------------------
Tue Oct 18 12:35:16 CEST 2005 - ms@suse.de

- added update check: update_xf86config to be called in case of
  update. The script will fix the mouse configuration if the device
  /dev/mouse or /dev/psaux is in use (#118755)

-------------------------------------------------------------------
Mon Oct 17 16:28:11 CEST 2005 - ms@suse.de

- added testX binary check

-------------------------------------------------------------------
Thu Oct 13 16:21:53 CEST 2005 - ms@suse.de

- fixed startup scripts because Stefan changed the X11 module
  naming from drv.o to drv.so :-(

-------------------------------------------------------------------
Fri Sep 30 14:22:28 CEST 2005 - jsrain@suse.cz

- remove checking whether to run language selection (language
  module knows better whether it is needed)

-------------------------------------------------------------------
Mon Sep 26 17:48:58 CEST 2005 - jsrain@suse.cz

- do close target before switching from update to bare metal
  installation (#115075)
- do not set default window manager in sysconfig if neither KDE
  nor GNOME are installed (#115412)
- 2.13.0

-------------------------------------------------------------------
Fri Sep  9 14:14:24 CEST 2005 - ms@suse.de

- fixed service startup sequence of HAL and DBUS (#115815)

-------------------------------------------------------------------
Wed Sep  7 16:00:24 CEST 2005 - jsrain@suse.cz

- fixed typo in the cursor scheme name for GNOME (#74309)
- 2.12.28

-------------------------------------------------------------------
Wed Sep  7 09:16:44 CEST 2005 - jsuchome@suse.cz

- 2.12.27

-------------------------------------------------------------------
Tue Sep  6 17:01:51 CEST 2005 - jsrain@suse.cz

- fixed freezing installation while saving configured hardware
 (#115387)

-------------------------------------------------------------------
Tue Sep  6 13:28:06 CEST 2005 - jsrain@suse.cz

- use correct icons for license agreement and installation mode
  dialogs (#105158)
- 2.12.26

-------------------------------------------------------------------
Mon Sep  5 17:30:18 CEST 2005 - ms@suse.de

- fixed braille setup (#115278)

-------------------------------------------------------------------
Mon Sep  5 16:25:44 CEST 2005 - ms@suse.de

- start dbus in Second-Stage/S06-services (#114667)

-------------------------------------------------------------------
Mon Sep  5 12:46:43 CEST 2005 - jsrain@suse.cz

- save all configured hardware at the end of installation (#104676)
- 2.12.25

-------------------------------------------------------------------
Thu Sep  1 13:45:29 CEST 2005 - ms@suse.de

- start hald in Second-Stage/S06-services (#114667)

-------------------------------------------------------------------
Mon Aug 29 09:56:30 CEST 2005 - jsrain@suse.cz

- reset package manager when switched installation mode (#105857)
- 2.12.24

-------------------------------------------------------------------
Fri Aug 26 10:23:24 CEST 2005 - jsrain@suse.cz

- set default cursor theme according to default desktop (#74309)
- 2.12.23

-------------------------------------------------------------------
Wed Aug 24 10:39:48 CEST 2005 - ms@suse.de

- fixed umount_result setting in /etc/install.inf. A space is
  needed between the colon and the value (#112620)

-------------------------------------------------------------------
Tue Aug 23 15:02:53 CEST 2005 - ms@suse.de

- fixed umount call in First-Stage setup -> added F03-umount (#103800)

-------------------------------------------------------------------
Tue Aug 23 12:46:16 CEST 2005 - jsrain@suse.cz

- mark correct tab selected after language is changed (#105995)
- reset target map when switching between installation and upgrade
  (#106627)

-------------------------------------------------------------------
Mon Aug 22 12:18:08 CEST 2005 - jsrain@suse.cz

- fixed title icons for proposal dialogs (#105165)
- 2.12.22

-------------------------------------------------------------------
Fri Aug 19 15:39:31 CEST 2005 - jsrain@suse.cz

- reverted forcing language dialog in NCurses (#102958)
- 2.12.21

-------------------------------------------------------------------
Fri Aug 19 15:33:08 CEST 2005 - ms@suse.de

- fixed mouse probing call, was never called in initial stage (#100665)

-------------------------------------------------------------------
Fri Aug 19 11:32:09 CEST 2005 - arvin@suse.de

- improved initialisation of libstorage callbacks (bug #105562)

-------------------------------------------------------------------
Wed Aug 17 17:37:02 CEST 2005 - ms@suse.de

- added umount_result key to /etc/install.inf containing the exit
  code from trying to umount the inst-sys (#103800)
- 2.12.19

-------------------------------------------------------------------
Wed Aug 17 15:45:40 CEST 2005 - jsrain@suse.cz

- handle correctly if _proposal client returns nil as warning level
  (#105154)

-------------------------------------------------------------------
Wed Aug 17 15:09:44 CEST 2005 - arvin@suse.de

- check if /sbin/splash exists (bug #105159)
- 2.12.18

-------------------------------------------------------------------
Tue Aug 16 08:51:16 CEST 2005 - jsrain@suse.cz

- build relation between old keys and new UDIs (#104676)

-------------------------------------------------------------------
Mon Aug 15 16:49:22 CEST 2005 - jsrain@suse.cz

- merged texts from proofread
- 2.12.17

-------------------------------------------------------------------
Mon Aug 15 14:45:43 CEST 2005 - ms@suse.de

- fixed vncpassword handling (#104377)

-------------------------------------------------------------------
Mon Aug 15 13:02:07 CEST 2005 - jsrain@suse.cz

- make the OK button in other installatino options popup default
  button (#104589)

-------------------------------------------------------------------
Fri Aug 12 14:35:19 CEST 2005 - jsrain@suse.cz

- force language selection in NCurses (#102958)
- 2.12.16

-------------------------------------------------------------------
Fri Aug 12 12:32:42 CEST 2005 - ms@suse.de

- fixed use of graphical installer within SSH session (#53767)

-------------------------------------------------------------------
Fri Aug 12 10:15:26 CEST 2005 - ms@suse.de

- fixed set_splash function to work with SuSE 10.0

-------------------------------------------------------------------
Tue Aug  9 15:22:24 CEST 2005 - ms@suse.de

- fixed shell warning (#100729)

-------------------------------------------------------------------
Mon Aug  8 14:06:10 CEST 2005 - jsrain@suse.cz

- show URL of product vendor in congratulation dialog (#102542)

-------------------------------------------------------------------
Fri Aug  5 13:00:16 CEST 2005 - lslezak@suse.cz

- added virtual machine proposal into contol file
- 2.12.15

-------------------------------------------------------------------
Wed Aug  3 13:01:20 CEST 2005 - jsrain@suse.cz

- fixed behavior in proposal with tabs if one of the submodules
  returned an error (#100203)
- 2.12.14

-------------------------------------------------------------------
Tue Aug  2 15:24:14 CEST 2005 - jsrain@suse.cz

- do not allow going back after 2nd stage installation is
  interrupted by reboot
- restore settings after reboot during 2nd stage installation

-------------------------------------------------------------------
Thu Jul 28 11:31:15 CEST 2005 - jsrain@suse.cz

- updated the installation confirmation popup (#98841)
- changed label of push button to access boot and repair (#98836),
  added help text
- 2.12.13

-------------------------------------------------------------------
Mon Jul 25 14:56:54 CEST 2005 - ms@suse.de

- include functions start_yast_and_reboot() and start_yast_again()
  according to a feature request for Jiri.

-------------------------------------------------------------------
Fri Jul 22 13:09:38 CEST 2005 - jsrain@suse.cz

- fixed dialog captions of proposals

-------------------------------------------------------------------
Thu Jul 21 17:01:57 CEST 2005 - fehr@suse.de

- replace obsolete SCR agent calls by call to Storage::ActivateHld()

-------------------------------------------------------------------
Thu Jul 21 11:54:19 CEST 2005 - ms@suse.de

- fixed YaST2.call::wait_for_x11() to set an initial value
  for server_running (#97381)
- 2.12.12

-------------------------------------------------------------------
Tue Jul 19 17:25:15 CEST 2005 - jsrain@suse.cz

- fixed switch from installation to update and vice versa
- added support for reboot and restart of YaST during 2nd stage
  installation
- updated control file to show 3 installation stages

-------------------------------------------------------------------
Mon Jul 18 13:38:50 CEST 2005 - jsrain@suse.cz

- updated control file
- minor inst_proposal clean-up
- 2.12.11

-------------------------------------------------------------------
Fri Jul 15 15:35:03 CEST 2005 - jsrain@suse.cz

- fixed behavior of several dialogs
- 2.12.10

-------------------------------------------------------------------
Thu Jul 14 18:18:42 CEST 2005 - jsrain@suse.cz

- added installation workflow
- added support for tabs in proposals
- adapted to new partitioner using storage-lib (arvin)
- moved inst_desktop.ycp to yast2-packager
- 2.12.9

-------------------------------------------------------------------
Mon Jul 11 16:21:58 CEST 2005 - jsrain@suse.cz

- removed dependency on vanished Display.ycp to fix build
- 2.12.8

-------------------------------------------------------------------
Mon Jul 11 11:14:18 CEST 2005 - ms@suse.de

- fixed race condition in checking servers exit code (#91342)
- fixed testX and xupdate paths

-------------------------------------------------------------------
Thu Jun  2 16:57:14 CEST 2005 - jsrain@suse.cz

- put focus on the release notes to allow scrolling without pushing
  Tab many times to move the focus (#80215)

-------------------------------------------------------------------
Wed Jun  1 14:12:06 CEST 2005 - mvidner@suse.cz

- Added a scr file for .etc.install_inf_options (#75720).
- 2.12.7

-------------------------------------------------------------------
Tue May 31 11:39:56 CEST 2005 - ms@suse.de

- implement check for driver update mode (#84155)

-------------------------------------------------------------------
Tue May 31 11:04:04 CEST 2005 - ms@suse.de

- applied patch from Olaf to avoid some time consuming calls (#86178)
- allow "vnc=1 usessh=1" as install and debug method (#45127)

-------------------------------------------------------------------
Mon May 30 15:55:55 CEST 2005 - jsrain@suse.cz

- display message when fallen into text mode installation (#53748)

-------------------------------------------------------------------
Mon May 16 10:53:27 CEST 2005 - jsrain@suse.cz

- renamed 'default' variable
- 2.12.6

-------------------------------------------------------------------
Tue May 10 14:05:01 CEST 2005 - jsrain@suse.cz

- copy /etc/X11/xorg.conf instead of XF86Config to the target
  system
- 2.12.5

-------------------------------------------------------------------
Mon May  9 18:27:54 CEST 2005 - ms@suse.de

- removed sed update of BusID (#78950)

-------------------------------------------------------------------
Wed Apr 27 12:56:15 CEST 2005 - jsrain@suse.cz

- modularized inst_finish.ycp
- 2.12.4

-------------------------------------------------------------------
Thu Apr 21 11:14:04 CEST 2005 - ms@suse.de

- fixed X11 config patching code, related to (#66989)

-------------------------------------------------------------------
Mon Apr 18 17:10:55 CEST 2005 - jsrain@suse.cz

- one more fix for new ProductFeatures.ycp interface
- 2.12.3

-------------------------------------------------------------------
Mon Apr 18 15:19:44 CEST 2005 - jsrain@suse.cz

- adapted to new interface of ProductFeatures.ycp
- 2.12.2

-------------------------------------------------------------------
Thu Apr 14 17:19:30 CEST 2005 - visnov@suse.cz

- 2.12.1

-------------------------------------------------------------------
Wed Apr  6 15:39:25 CEST 2005 - ms@suse.de

- inst-sys move XF86Config to xorg.conf (#66989)

-------------------------------------------------------------------
Tue Mar 29 14:23:17 CET 2005 - jsrain@suse.cz

- updated the layout of the source files in the repository
- 2.12.0

-------------------------------------------------------------------
Wed Mar 23 15:04:17 CET 2005 - ms@suse.de

- fixed vnc server arguments (#70896)

-------------------------------------------------------------------
Sat Mar 19 10:15:14 CET 2005 - ms@suse.de

- fixed second stage locale setup for textbased installation (#73631)

-------------------------------------------------------------------
Tue Mar 15 16:59:19 CET 2005 - ms@suse.de

- IMPORTANT: fixed locale setup (#72145)

-------------------------------------------------------------------
Tue Mar 15 09:44:32 CET 2005 - jsrain@suse.cz

- enable netdaemon if GNOME is default desktop (#72018)

-------------------------------------------------------------------
Mon Mar 14 15:23:17 CET 2005 - jsrain@suse.cz

- enable FAM daemon when GNOME is installed

-------------------------------------------------------------------
Mon Mar 14 14:15:34 CET 2005 - ms@suse.de

- fixed missing reboot on SSH installation (#67043)

-------------------------------------------------------------------
Fri Mar 11 16:50:14 CET 2005 - ms@suse.de

- added option --auto-fonts to Y2_QT_ARGS (#72174)

-------------------------------------------------------------------
Fri Mar 11 12:57:37 CET 2005 - ms@suse.de

- fixed setting TERM variable (#71771)

-------------------------------------------------------------------
Mon Mar  7 08:27:03 CET 2005 - jsrain@suse.cz

- initialize &product; macro in inst_suseconfig (#70899)
- set hwcfg file for parallel printer (#64412)

-------------------------------------------------------------------
Thu Mar  3 17:36:56 CET 2005 - ms@suse.de

- fixed LANG setting in F03-language (#66498)

-------------------------------------------------------------------
Thu Mar  3 12:53:00 CET 2005 - ms@suse.de

- fixed startup scripts for pcmcia/usb network installations (#65164)

-------------------------------------------------------------------
Wed Mar  2 10:53:37 CET 2005 - jsrain@suse.cz

- merged texts from proofread

-------------------------------------------------------------------
Wed Mar  2 06:42:11 CET 2005 - nashif@suse.de

- url in last dialog is set to www.novell.com/linux

-------------------------------------------------------------------
Tue Mar  1 12:13:09 CET 2005 - jsrain@suse.cz

- removed obsolete symlink juggling (#66016)

-------------------------------------------------------------------
Thu Feb 24 16:10:03 CET 2005 - ms@suse.de

- added logsize check to FirstStage/F07-logging

-------------------------------------------------------------------
Wed Feb 23 11:35:18 CET 2005 - jsrain@suse.cz

- fixed comments for translators

-------------------------------------------------------------------
Tue Feb 22 18:30:15 CET 2005 - ms@suse.de

- fixed check for X11 configuration in continue mode (#66224)

-------------------------------------------------------------------
Tue Feb 22 13:11:41 CET 2005 - sh@suse.de

- V 2.11.17

-------------------------------------------------------------------
Tue Feb 22 13:05:23 CET 2005 - ms@suse.de

- fixed Y2MAXLOGSIZE setting, which was set to 0 because df within
  inst-sys is not an option for checking the filesystem space

-------------------------------------------------------------------
Mon Feb 21 18:10:26 CET 2005 - sh@suse.de

- Proper log-rotating in inst_finish
- V 2.11.16

-------------------------------------------------------------------
Fri Feb 18 10:55:09 CET 2005 - jsrain@suse.cz

- added "Initializing..." title to installation before something
  else is shown (#51039)

-------------------------------------------------------------------
Thu Feb 17 12:41:33 CET 2005 - ms@suse.de

- fixed inst-sys copy process of XF86Config to take care
  about the new name xorg.conf

-------------------------------------------------------------------
Wed Feb 16 14:53:57 CET 2005 - jsrain@suse.cz

- fix displaying release notes if the localized version is not
  available (#50911)

-------------------------------------------------------------------
Thu Feb 10 13:13:50 CET 2005 - jsrain@suse.cz

- reduced forced minimal size of the release notes popup (#50637)
- fixed the order of proposal creation (and thus firewall
  is enabled again) (#50622)
- 2.11.15

-------------------------------------------------------------------
Wed Feb  9 19:16:22 CET 2005 - nashif@suse.de

- Save files control.xml and info.txt from installation into
  /etc/YaST2.

-------------------------------------------------------------------
Wed Feb  9 15:05:33 CET 2005 - jsrain@suse.cz

- additional kernel parameters in control file Prof moved to
  the new variable (#50369)

-------------------------------------------------------------------
Tue Feb  8 16:14:44 CET 2005 - nashif@suse.de

- Moved ProductControl to yast2 package

-------------------------------------------------------------------
Mon Feb  7 13:46:48 CET 2005 - jsrain@suse.cz

- fixed order of items in the "Change" button in proposals (#50204)
- merged texts from proofread
- added label informing about release notes from media
- fixed translating empty string in the installation steps
- 2.11.12

-------------------------------------------------------------------
Fri Feb  4 13:14:54 CET 2005 - jsrain@suse.cz

- display release notes from installation proposal

-------------------------------------------------------------------
Wed Feb  2 18:21:48 CET 2005 - ms@suse.de

- fixed control center call (#50389)

-------------------------------------------------------------------
Tue Feb  1 17:02:20 CET 2005 - nashif@suse.de

- Fixed left "steps" display problems (#50388)

-------------------------------------------------------------------
Wed Jan 26 16:12:23 CET 2005 - nashif@suse.de

- install inst_default_desktop.ycp (#49838)

-------------------------------------------------------------------
Tue Jan 25 07:21:53 CET 2005 - nashif@suse.de

- Fixed arguments in control file
- Fixed deleting completed steps
- 2.11.10

-------------------------------------------------------------------
Mon Jan 24 16:29:32 CET 2005 - nashif@suse.de

- Moved installation workflow routines out of installation.ycp
- Adapted arguments of installation clients
- Enhanced control file and made it more readable (arguments of clients
  are clearer now)

-------------------------------------------------------------------
Mon Jan 24 11:27:55 CET 2005 - ms@suse.de

- fixed language environment (#49811)

-------------------------------------------------------------------
Thu Jan 13 11:35:45 CET 2005 - jsrain@suse.cz

- changed the "System will boot now..." message at the end of
  isnt_finish.ycp (#41592)
- 2.11.8

-------------------------------------------------------------------
Wed Jan 12 12:44:29 CET 2005 - ms@suse.de

- removed xmset calls to disable/enable the mouse pointer.
- prevent patching X11 configuration in continue mode

-------------------------------------------------------------------
Wed Jan 12 11:39:31 CET 2005 - ms@suse.de

- fixed yast startup in continue mode. The evaluation of the
  variables USE_SSH and VNC was wrong in S08-start and
  S09-cleanup

-------------------------------------------------------------------
Tue Jan 11 16:16:38 CET 2005 - jsrain@suse.cz

- prevent disabling the Next button in the proposal (#46708)

-------------------------------------------------------------------
Wed Jan  5 17:30:11 CET 2005 - jsrain@suse.cz

- removed unneeded imports and variables from installation.ycp
- adapted to changed interface of Kernel.ycp
- 2.11.7

-------------------------------------------------------------------
Tue Jan  4 09:45:17 CET 2005 - jsrain@suse.cz

- on SGI Altix add fetchop and mmtimer to MODULES_LOADED_ON_BOOT
  (was disabled due to problems in Kernel.ycp) (bug #46971)
- disable Back/Accept buttons in inst_finish.ycp (#37025)

-------------------------------------------------------------------
Thu Dec 16 15:13:23 CET 2004 - sh@suse.de

- Applied patch from bug #49275: Enable user to skip proposal
  even if there is a blocker error in it

-------------------------------------------------------------------
Thu Dec 09 10:52:54 CET 2004 - arvin@suse.de

- disable inclusion of fetchop and mmtimer in
  MODULES_LOADED_ON_BOOT on SGI Altix (bug #46971)

-------------------------------------------------------------------
Fri Dec  3 15:05:57 CET 2004 - ms@suse.de

- include some patches from old startup code which has been
  changed while developing the new startup concept. Please note
  all architecture dependant code has to be part of the startup/arch
  directories and must be included in a clean way to the new scripts.
  I will not include any arch changes made in the last weeks because
  this will lead to the same horrible situation we had in the past.
  if there is anything which has to be handled differntly on another
  architecture this must be done separately to be able to maintain
  that code longer than two days

-------------------------------------------------------------------
Wed Dec  1 12:04:13 CET 2004 - sh@suse.de

- Fixed bug #48722: Inconsistent lower/upper case in mode dialog

-------------------------------------------------------------------
Mon Nov 29 12:32:36 CET 2004 - ms@suse.de

- startup scripts ready now. reports can be send using bug: (#46886)

-------------------------------------------------------------------
Thu Nov 11 18:11:38 CET 2004 - arvin@suse.de

- always use Directory::logdir

-------------------------------------------------------------------
Thu Nov 11 17:47:45 CET 2004 - sh@suse.de

- Record macros during installation:
  /var/log/YaST2/macro_inst_initial.ycp for initial stage,
  /var/log/YaST2/macro_inst_cont.ycp  for "continue" mode

-------------------------------------------------------------------
Tue Nov 02 08:45:57 CET 2004 - arvin@suse.de

- allow to select repair/boot in installation mode selection even
  when no update is possible (bug #39874)

-------------------------------------------------------------------
Mon Nov  1 14:32:25 CET 2004 - visnov@suse.cz

- set product name in wizard (#46247)

-------------------------------------------------------------------
Wed Oct 27 11:20:44 CEST 2004 - arvin@suse.de

- on SGI Altix add fetchop and mmtimer to MODULES_LOADED_ON_BOOT
  (bug #46971)

-------------------------------------------------------------------
Tue Oct 26 12:36:26 CEST 2004 - jsrain@suse.cz

- moved parts of Mode.ycp to Installation.ycp
- adapted to Mode.ycp clean-up
- 2.11.2

-------------------------------------------------------------------
Tue Oct 19 10:46:15 CEST 2004 - lslezak@suse.cz

- UML mode: copy /etc/mtab file to host system (#42859)
- version 2.11.1

-------------------------------------------------------------------
Mon Oct 11 15:04:26 CEST 2004 - jsrain@suse.cz

- adapted to functional interface of Arch.ycp

-------------------------------------------------------------------
Mon Oct 11 10:43:25 CEST 2004 - jsrain@suse.cz

- moved default logon/window manager setting to extra client,
  setting it according to the base package selection (#46619)
- 2.11.0

-------------------------------------------------------------------
Thu Sep 30 15:12:09 CEST 2004 - sh@suse.de

- V 2.10.30
- Made final confirmation popup higher to accomodate all text
  without scrolling even in more verbose languages (de, fr)

-------------------------------------------------------------------
Wed Sep 29 14:13:35 CEST 2004 - mls@suse.de

- stop splash animation before starting yast
- go to verbose mode if X didn't start

-------------------------------------------------------------------
Mon Sep 27 15:37:03 CEST 2004 - arvin@suse.de

- don't create top-level "media" convenience links (bug #46152)

-------------------------------------------------------------------
Wed Sep 22 16:48:43 CEST 2004 - sh@suse.de

- Made final installation confirmation dialog wider and higher
  to avoid scrolling even for more verbose languages (de, fr)
- V 2.10.27

-------------------------------------------------------------------
Wed Sep 22 09:30:45 CEST 2004 - visnov@suse.cz

- reinitialize dialog after mode chosen (#45784)

-------------------------------------------------------------------
Tue Sep 21 14:48:15 CEST 2004 - arvin@suse.de

- use suse marble in congratulation screen (bug #45712)

-------------------------------------------------------------------
Mon Sep 20 13:52:35 CEST 2004 - sh@suse.de

- V 2.10.24
- Merged accidentially split translatable messages

-------------------------------------------------------------------
Fri Sep 17 16:12:53 CEST 2004 - sh@suse.de

- V 2.10.23
- Changed final installation confirmation dialog according to
  bug #45279

-------------------------------------------------------------------
Fri Sep 17 12:12:12 CEST 2004 - arvin@suse.de

- moved popup with boot message further to the end (bug #45432)

-------------------------------------------------------------------
Thu Sep 16 17:00:17 CEST 2004 - snwint@suse.de

- use language info from linuxrc to set LANG in YaST.start; this is
  just to run ncurses yast in fbiterm for exotic languages

-------------------------------------------------------------------
Wed Sep 15 15:16:41 CEST 2004 - arvin@suse.de

- fixed back button in internet test dialog (bug #45319)

-------------------------------------------------------------------
Wed Sep 15 14:48:09 CEST 2004 - visnov@suse.cz

- initialize proposal heading before creating dialog (#45340)

-------------------------------------------------------------------
Tue Sep 14 18:22:06 CEST 2004 - sh@suse.de

- V 2.10.20
- Fixed bug #45271: Mixture of en_UK / en_US: "licence" / "license"

-------------------------------------------------------------------
Tue Sep 14 17:05:15 CEST 2004 - mvidner@suse.cz

- Copy the DHCP cache to the right place (#45150).

-------------------------------------------------------------------
Tue Sep 14 12:46:53 CEST 2004 - arvin@suse.de

- fixed help text in main proposal (bug #45093)

-------------------------------------------------------------------
Tue Sep 14 10:53:02 CEST 2004 - jsrain@suse.cz

- added enable_firewall and firewall_ssh_enable to control file
  for PROF
- added related handlinng to ProductControl

-------------------------------------------------------------------
Mon Sep 13 12:57:41 CEST 2004 - jsrain@suse.cz

- set FAM_ONLY_LOCAL and start fam according to default windowmanager
- 2.10.18

-------------------------------------------------------------------
Mon Sep 13 11:28:33 CEST 2004 - arvin@suse.de

- added system info entry to update proposal (bug #45096)

-------------------------------------------------------------------
Fri Sep 10 13:03:30 CEST 2004 - snwint@suse.de

- use vesa driver as fallback, not vga (see #38253, comment #11)

-------------------------------------------------------------------
Thu Sep  9 15:49:46 CEST 2004 - mvidner@suse.cz

- Added a client to test the network and hardware proposals (#44677).
- 2.10.16

-------------------------------------------------------------------
Wed Sep  8 15:47:16 CEST 2004 - visnov@suse.cz

- implemented reordering of proposal items
- implemented support for hyperlinks in proposal summaries

-------------------------------------------------------------------
Tue Sep 07 14:18:56 CEST 2004 - arvin@suse.de

- added proposal step to initialize sources during update before
  mounting filesystems (needed to solve bug #44724)

-------------------------------------------------------------------
Mon Sep  6 13:33:34 CEST 2004 - mvidner@suse.cz

- Copy the DHCP client cache so that we can request the same IP
  (#43974).
- 2.10.14

-------------------------------------------------------------------
Mon Sep  6 09:50:37 CEST 2004 - jsrain@suse.cz

- avoid asking to confirm one license multiple times (#44145)

-------------------------------------------------------------------
Fri Sep 03 14:33:07 CEST 2004 - arvin@suse.de

- call Bootloader::Update instead of Bootloader::Write during
  update (bug #44286)

-------------------------------------------------------------------
Mon Aug 30 17:23:29 CEST 2004 - jsrain@suse.cz

- ask to confirm licenses of packages before installing/updating
  (#44145)
- 2.10.12

-------------------------------------------------------------------
Fri Aug 27 16:59:56 CEST 2004 - mvidner@suse.cz

- When showing the address for a VNC installation, don't rely on
  install.inf, print the current IP (#43974).
- 2.10.11

-------------------------------------------------------------------
Fri Aug 27 15:09:13 CEST 2004 - arvin@suse.de

- merged proof read messages

-------------------------------------------------------------------
Wed Aug 25 11:56:57 CEST 2004 - arvin@suse.de

- avoid tmp file in /tmp (bug #39444)

-------------------------------------------------------------------
Wed Aug 18 09:10:38 CEST 2004 - arvin@suse.de

- updated fvwmrc.yast2 (see bug #43796)

-------------------------------------------------------------------
Tue Aug 17 15:27:40 CEST 2004 - nashif@suse.de

- XFree86 -> xorg-x11 (#43832)

-------------------------------------------------------------------
Fri Aug 13 22:12:31 CEST 2004 - nashif@suse.de

- Fixed update (#43795)

-------------------------------------------------------------------
Wed Aug 11 18:03:11 CEST 2004 - nashif@suse.de

- Copy EULA to installed system for later use in firstboot module

-------------------------------------------------------------------
Wed Aug 11 16:09:43 CEST 2004 - nashif@suse.de

- Added firewall to network proposal (#43718)

-------------------------------------------------------------------
Tue Aug 10 15:21:56 CEST 2004 - nashif@suse.de

- Add default label for proposals

-------------------------------------------------------------------
Tue Aug 10 14:31:34 CEST 2004 - mvidner@suse.cz

- Fixed arguments for proposals (`initial)

-------------------------------------------------------------------
Mon Aug  9 19:37:28 CEST 2004 - nashif@suse.de

- Enable locking of proposals in control file
- Updated DTD for control file

-------------------------------------------------------------------
Thu Jul 29 10:10:04 CEST 2004 - nashif@suse.de

- New variables for ui and language handling added to control file
- Use Linuxrc module for install.inf and yast.inf handling

-------------------------------------------------------------------
Tue Jul 20 11:18:33 CEST 2004 - arvin@suse.de

- use capitalized SUSE in congratulation screen (bug #38853)

-------------------------------------------------------------------
Tue Jun 15 19:16:26 CEST 2004 - sh@suse.de

- Fixed typo in ssh install script (#42058)

-------------------------------------------------------------------
Tue Jun 15 14:11:06 CEST 2004 - sh@suse.de

- Fixed bug #41597: EULA must be scrolled in both dimensions

-------------------------------------------------------------------
Tue Jun 15 12:23:23 CEST 2004 - arvin@suse.de

- added Requires for yast2-update (bug #42013)

-------------------------------------------------------------------
Fri Jun 11 00:58:40 CEST 2004 - nashif@suse.de

- Added variable software_proposal to control file (NLD)

-------------------------------------------------------------------
Thu Jun 10 03:53:14 CEST 2004 - nashif@suse.de

- Added control for NLD

-------------------------------------------------------------------
Tue Jun  8 04:55:22 CEST 2004 - nashif@suse.de

- Also install control file for SLES to avoid lots of possible
  confusion when control file is not found on installation media
  and fallback file is used.
  (#41696)

-------------------------------------------------------------------
Tue Jun  8 04:37:03 CEST 2004 - nashif@suse.de

- Fixed bug #41696: yast uses elevator=anticipatory instead of
  elevator=as

-------------------------------------------------------------------
Sun May 30 00:38:55 CEST 2004 - nashif@suse.de

- Added Services to main control file for translation (#41367)
- 2.9.83

-------------------------------------------------------------------
Thu May 27 14:40:46 CEST 2004 - mvidner@suse.cz

- Added variables to ProductFeatures
  so that yast2-nis-client testsuite passes (~#41038).
- 2.9.82

-------------------------------------------------------------------
Thu May 27 12:21:19 CEST 2004 - arvin@suse.de

- added special console handling for iSeries (bug #39025)

-------------------------------------------------------------------
Wed May 26 11:12:56 CEST 2004 - arvin@suse.de

- set LD_LIBRARY_PATH in 1st stage installation start script
  (bug #40833)

-------------------------------------------------------------------
Tue May 25 14:10:33 CEST 2004 - jsrain@suse.cz

- set the I/O scheduler in ProductFeatures (#41038)
- 2.9.79

-------------------------------------------------------------------
Mon May 24 14:58:50 CEST 2004 - arvin@suse.de

- again ask for TERM variable if it's set to "vt100" (bug #40991)

-------------------------------------------------------------------
Tue May 18 15:32:30 CEST 2004 - arvin@suse.de

- moved fvwmrc.notitle from sax2 here (bug #37480)

-------------------------------------------------------------------
Tue May 11 13:54:26 CEST 2004 - lslezak@suse.cz

- don't ask for TERM variable if it's already set to "xterm"
  or "vt100" from linuxrc (don't ask in UML installation) (#39947)
- version 2.9.76

-------------------------------------------------------------------
Tue May 04 11:13:53 CEST 2004 - arvin@suse.de

- merged proofread messages

-------------------------------------------------------------------
Fri Apr 30 16:30:13 CEST 2004 - arvin@suse.de

- readded vnc remote proposal to SLES workflow (bug #31023)

-------------------------------------------------------------------
Wed Apr 28 15:38:45 CEST 2004 - arvin@suse.de

- quick implementation of execution of update.post2 scripts
  (bug #38677)

-------------------------------------------------------------------
Wed Apr 28 15:26:30 CEST 2004 - lslezak@suse.cz

- set Ctrl+Alt+Del handler in /etc/inittab to halt (instead of
  reboot) in UML system (safe shutdown from host system using
  uml_mconsole)
- version 2.9.73

-------------------------------------------------------------------
Tue Apr 27 18:25:25 CEST 2004 - gs@suse.de

- write Console: entry for p690 hvc console before reading
  /etc/install.inf (bug #39527)

-------------------------------------------------------------------
Tue Apr 27 10:34:06 CEST 2004 - arvin@suse.de

- call Pkg::SetAdditionalLocales after language change from
  proposal (bug #38366)

-------------------------------------------------------------------
Mon Apr 26 12:34:02 CEST 2004 - arvin@suse.de

- activate lvm and md before booting into a installed system
  (bug #39423)

-------------------------------------------------------------------
Thu Apr 22 18:12:43 CEST 2004 - arvin@suse.de

- removed support of starting yast2 installation without keyboard
  (linuxrc always reports a keyboard now) (bug #39235)

-------------------------------------------------------------------
Thu Apr 22 11:08:53 CEST 2004 - arvin@suse.de

- run unicode_{start,stop} only if they are present (bug #35714)

-------------------------------------------------------------------
Wed Apr 21 13:23:17 CEST 2004 - arvin@suse.de

- uses special sles screen for user authentication on sles

-------------------------------------------------------------------
Mon Apr 19 08:44:01 CEST 2004 - lslezak@suse.cz

- UML mode fixes: don't copy mtab to the host (it's not needed),
  find kernel and initrd even when symlinks are missing
  (workaround for bug #39063)
- added help text in UML installation proposal
- version 2.9.64

-------------------------------------------------------------------
Fri Apr 16 17:58:43 CEST 2004 - nashif@suse.de

- store variables needed in run-time in a sysconfig like file
- first try to load saved control file before fallback to packaged one.

-------------------------------------------------------------------
Fri Apr 16 14:57:44 CEST 2004 - arvin@suse.de

- fixed network start for remote x11 installation (bug #38832)

-------------------------------------------------------------------
Fri Apr 16 14:26:09 CEST 2004 - lslezak@suse.cz

- UML mode fixes: don't copy mtab to the host (it's not needed),
  find kernel and initrd even when symlinks are missing
  (workaround for bug #39063)
- added help text in UML installation proposal

-------------------------------------------------------------------
Fri Apr 16 11:08:42 CEST 2004 - arvin@suse.de

- removed keyboard proposal from update proposal for the update
  in the running system (bug #37817)

-------------------------------------------------------------------
Fri Apr 16 10:57:57 CEST 2004 - arvin@suse.de

- don't run on serial console in case of vnc or ssh installation
  (bug #37325)

-------------------------------------------------------------------
Thu Apr 15 18:26:04 CEST 2004 - arvin@suse.de

- add "service" proposal to SLES installation

-------------------------------------------------------------------
Thu Apr 15 12:03:00 CEST 2004 - arvin@suse.de

- log fvwm output for vnc installation (bug #30061)

-------------------------------------------------------------------
Wed Apr 07 12:37:53 CEST 2004 - arvin@suse.de

- avoid tmp file creation in check.boot script (bug #38572)

-------------------------------------------------------------------
Tue Apr 06 19:04:33 CEST 2004 - arvin@suse.de

- use fbiterm for CJK locales if appropriate (bug #37823)

-------------------------------------------------------------------
Tue Apr  6 18:55:20 CEST 2004 - nashif@suse.de

- only_update_selected option added to product feature set
- V 2.9.56

-------------------------------------------------------------------
Tue Apr  6 16:26:14 CEST 2004 - sh@suse.de

- V 2.9.55
- Fixed bug #36908: Use dynamic fonts based on resolution

-------------------------------------------------------------------
Mon Apr  5 14:38:22 CEST 2004 - fehr@suse.de

- load module dm-snapshort at to prevent hangs if LVM contains
  snapshot LVs (#36422)

-------------------------------------------------------------------
Mon Apr 05 11:32:21 CEST 2004 - arvin@suse.de

- show correct warning in second stage installation when xserver
  can't be started (bug #38298)

-------------------------------------------------------------------
Mon Apr 05 11:04:34 CEST 2004 - arvin@suse.de

- adjusted decision of frontend depending on memory size to memory
  requirements of new interpreter (bug #38298)
- fixed memory value in warning popup

-------------------------------------------------------------------
Sat Apr 03 17:44:03 CEST 2004 - arvin@suse.de

- use fbiterm for CJK locales if appropriate (bug #37823)

-------------------------------------------------------------------
Fri Apr 02 15:59:59 CEST 2004 - arvin@suse.de

- finally changed license to GPL for good

-------------------------------------------------------------------
Thu Apr 01 11:34:10 CEST 2004 - arvin@suse.de

- symmetricalized calls to inst_netsetup (bug #37763)

-------------------------------------------------------------------
Thu Apr 01 11:03:37 CEST 2004 - arvin@suse.de

- removed step label for inst_netsetup (bug #37546)

-------------------------------------------------------------------
Wed Mar 31 19:41:34 CEST 2004 - nashif@suse.de

- Added 2 options to control file:
   inform_about_suboptimal_distribution
   use_desktop_scheduler

-------------------------------------------------------------------
Wed Mar 31 17:19:12 CEST 2004 - lslezak@suse.cz

- inst_finish.ycp - copy kernel image, initrd and /etc/mtab to
  the host system in UML installation mode

-------------------------------------------------------------------
Tue Mar 30 11:25:44 CEST 2004 - arvin@suse.de

- disable virtual desktops in fvwm during vnc installation
  (bug #37480)

-------------------------------------------------------------------
Mon Mar 29 14:48:56 CEST 2004 - fehr@suse.de

- call Storage::FinishInstall() at end of installation

-------------------------------------------------------------------
Mon Mar 29 14:46:51 CEST 2004 - sh@suse.de

- Fixed bug #36713 (relies on yast2-core with fix for bug #36711):
  textdomain for wizard steps should come from control.xml

-------------------------------------------------------------------
Mon Mar 29 05:22:12 CEST 2004 - nashif@suse.de

- fixed copying of hook script logs into installed system

-------------------------------------------------------------------
Sun Mar 28 16:05:19 CEST 2004 - nashif@suse.de

- fixed hook scrips, now using WFM::Read(.local...) (#36831 )
- Not executing any scripting after last client
- Detecting mode before installation steps are sets (#37070 )
- logging hook output to /var/log/YaST2 and copying those
file to installed system.

-------------------------------------------------------------------
Thu Mar 25 16:49:04 CET 2004 - sh@suse.de

- Fixed bug #34618: Don't use full-screen if started remotely

-------------------------------------------------------------------
Thu Mar 25 14:50:07 CET 2004 - ms@suse.de

- fixed driver to use on ia64 systems. there is no framebuffer
  available but the vesa driver is working now (#34909)
- fixed possible loop at installation. handle different exit codes
  from testX in scripts/YaST2. The needed changes to testX have
  been made within the sax2 package (#36794)

-------------------------------------------------------------------
Thu Mar 25 12:12:44 CET 2004 - arvin@suse.de

- removed network proposal from update work flow

-------------------------------------------------------------------
Wed Mar 24 16:10:31 CET 2004 - arvin@suse.de

- renamed usbdevfs to usbfs (bug #31869)

-------------------------------------------------------------------
Wed Mar 24 15:07:03 CET 2004 - sh@suse.de

- Fixed bug #36850: Strange texts in y2qt wizard side bar
- V 2.9.42

-------------------------------------------------------------------
Wed Mar 24 11:13:46 CET 2004 - gs@suse.de

- workaround beta3 pre bug: deactivate Hooks::Run
  (causes crash after inst_finish)
- V 2.9.41

-------------------------------------------------------------------
Mon Mar 22 20:32:41 CET 2004 - nashif@suse.de

- Execute features client if variables are set in control file
- V 2.9.40

-------------------------------------------------------------------
Mon Mar 22 15:58:33 CET 2004 - sh@suse.de

- V 2.9.39
- Fixed bug #36292: Wizard steps not translated
- Preliminary fix for bug #36713: Use textdomain from XML file

-------------------------------------------------------------------
Mon Mar 22 11:14:07 CET 2004 - arvin@suse.de

- introduced and handle new variable Installation::scr_destdir
  to be used by Storage (bug #34996)

-------------------------------------------------------------------
Sun Mar 21 19:48:42 CET 2004 - nashif@suse.de

- read/set language/keyboard/timezone
- added client to set product variables before entering proposal

-------------------------------------------------------------------
Fri Mar 19 15:47:08 CET 2004 - arvin@suse.de

- omit skip/don't skip buttons in uml proposal

-------------------------------------------------------------------
Thu Mar 18 16:18:30 CET 2004 - arvin@suse.de

- fixed update work flow setting (bug #36429 and #35007)

-------------------------------------------------------------------
Thu Mar 18 09:59:01 CET 2004 - mvidner@suse.cz

- Fall back to runlevel 3 if we accidentally don't set it
  in the installation proposal. It would be 0 (#35662).

-------------------------------------------------------------------
Wed Mar 17 22:56:12 CET 2004 - nashif@suse.de

- Add runlevel to s390 proposal
- remove x11 from autoinst workflow (handled differently)

-------------------------------------------------------------------
Wed Mar 17 05:46:03 CET 2004 - nashif@suse.de

- update wizard steps at the right spot to enable switching back
  to installation mode

-------------------------------------------------------------------
Tue Mar 16 21:18:06 CET 2004 - kkaempf@suse.de

- run cleanup script for GNOME (#36196)

-------------------------------------------------------------------
Tue Mar 16 16:02:52 CET 2004 - msvec@suse.cz

- added icons to network and hardware proposals

-------------------------------------------------------------------
Tue Mar 16 14:26:03 CET 2004 - fehr@suse.de

- fix typo devmap_mkmod.sh -> devmap_mknod.sh
- 2.9.32

-------------------------------------------------------------------
Tue Mar 16 01:53:54 CET 2004 - nashif@suse.de

- Enabled evms_config in control file

-------------------------------------------------------------------
Tue Mar 16 01:31:55 CET 2004 - nashif@suse.de

- Update steps when switching modes (#35590)

-------------------------------------------------------------------
Mon Mar 15 12:00:07 CET 2004 - arvin@suse.de

- don't ask for terminal type during vnc installation (bug #33534)

-------------------------------------------------------------------
Fri Mar 12 06:45:02 CET 2004 - nashif@suse.de

- Update control file for autoinst
- Enable swittching of steps upon mode change
- Added possibility to disable a workflow step in runtime

-------------------------------------------------------------------
Thu Mar 11 18:50:55 CET 2004 - sh@suse.de

- Fixed bug #34618: Don't use full screen in remote installation

-------------------------------------------------------------------
Wed Mar 10 14:40:11 CET 2004 - arvin@suse.de

- don't warn if only no disk controller can be found (bug #35546)

-------------------------------------------------------------------
Wed Mar 10 09:51:29 CET 2004 - arvin@suse.de

- extended uml installation work flow

-------------------------------------------------------------------
Wed Mar 10 07:08:09 CET 2004 - nashif@suse.de

- Set wizard steps depending on installation mode

-------------------------------------------------------------------
Wed Mar 10 03:04:53 CET 2004 - nashif@suse.de

- removed include dir from spec

-------------------------------------------------------------------
Wed Mar 10 01:07:58 CET 2004 - sh@suse.de

- V 2.9.24
- Migration to new wizard

-------------------------------------------------------------------
Tue Mar  9 13:08:25 CET 2004 - msvec@suse.cz

- replaced X11 version detection code with (simpler) YCP
- package could be noarch currently (reduced NFB a lot)

-------------------------------------------------------------------
Mon Mar 08 11:54:40 CET 2004 - arvin@suse.de

- call more generalized storage function during update

-------------------------------------------------------------------
Fri Mar 05 12:07:50 CET 2004 - arvin@suse.de

- load correct device mapper module and create nodes

-------------------------------------------------------------------
Thu Mar  4 16:40:36 CET 2004 - visnov@suse.cz

- added type info
- 2.9.20

-------------------------------------------------------------------
Wed Mar  3 17:48:49 CET 2004 - nashif@suse.de

- Moved product features to new feature module

-------------------------------------------------------------------
Wed Mar  3 17:43:45 CET 2004 - sh@suse.de

- Applied rw's patch for bug #34531

-------------------------------------------------------------------
Wed Mar 03 15:45:45 CET 2004 - arvin@suse.de

- call storage function to update fstab (bug #34996)

-------------------------------------------------------------------
Tue Mar  2 17:47:11 CET 2004 - sh@suse.de

- Added user-visible workflow step descriptions for new wizard
  layout

-------------------------------------------------------------------
Mon Mar 01 16:53:44 CET 2004 - arvin@suse.de

- work on UML installation

-------------------------------------------------------------------
Fri Feb 27 03:31:46 CET 2004 - nashif@suse.de

- New control file based installation merged

-------------------------------------------------------------------
Fri Feb 20 19:53:00 CET 2004 - arvin@suse.de

- handle abort button in inst_finish (bug #30303)

-------------------------------------------------------------------
Fri Feb 20 11:28:26 CET 2004 - arvin@suse.de

- removed obsolete code from start scripts (bug #31805)

-------------------------------------------------------------------
Mon Feb 16 16:52:00 CET 2004 - mvidner@suse.cz

- set the runlevel according to the proposal
- 2.9.15

-------------------------------------------------------------------
Mon Feb 16 16:01:35 CET 2004 - arvin@suse.de

- added more flexible package handling for products

-------------------------------------------------------------------
Mon Feb 16 13:49:50 CET 2004 - mvidner@suse.cz

- added runlevel_proposal to installation_proposals (#30028)
- 2.9.14

-------------------------------------------------------------------
Mon Feb 16 11:20:01 CET 2004 - arvin@suse.de

- removed obsolete Mode::hardBoot

-------------------------------------------------------------------
Fri Feb 13 15:16:41 CET 2004 - sh@suse.de

- Applied patch from bug #34531: Kernel 2.6 hotplug handling

-------------------------------------------------------------------
Wed Feb 11 16:11:02 CET 2004 - arvin@suse.de

- more control over base selection handling

-------------------------------------------------------------------
Tue Feb 10 17:59:40 CET 2004 - arvin@suse.de

- added type specification in inst_proposal.ycp

-------------------------------------------------------------------
Tue Feb 10 16:02:19 CET 2004 - nashif@suse.de

- remove x11 from workflow for autoyast

-------------------------------------------------------------------
Tue Feb 10 10:32:08 CET 2004 - arvin@suse.de

- fixed building on s390

-------------------------------------------------------------------
Sat Feb  7 09:33:56 CET 2004 - nashif@suse.de

- remove vendor.y2cc file

-------------------------------------------------------------------
Fri Feb 06 16:13:58 CET 2004 - arvin@suse.de

- set default runlevel to 3 or 5 during installation depending
  on the presents of X11 (see bug #32366)

-------------------------------------------------------------------
Fri Feb 06 11:46:47 CET 2004 - arvin@suse.de

- fixed copying of temporary X11 config

-------------------------------------------------------------------
Mon Feb  2 15:49:46 CET 2004 - lslezak@suse.cz

- InitHWinfo module enabled in installation proposal
- version 2.9.4

-------------------------------------------------------------------
Sat Jan 31 21:07:11 CET 2004 - arvin@suse.de

- removed useless 'global'

-------------------------------------------------------------------
Mon Jan 26 17:28:06 CET 2004 - jsrain@suse.de

- removed cfg_susecnfig.scr from file list (was moved to yast2.rpm)
- 2.9.2

-------------------------------------------------------------------
Fri Dec 12 14:23:14 CET 2003 - jsrain@suse.de

- don't check if module is present in initrd before loading it

-------------------------------------------------------------------
Fri Oct 24 15:58:50 CEST 2003 - ms@suse.de

- added stuff from yast2/library/x11 to installation package

-------------------------------------------------------------------
Fri Oct 24 13:09:25 CEST 2003 - arvin@suse.de

- added help text for "Repair Installed System" (bug #30402)

-------------------------------------------------------------------
Fri Oct 17 11:37:46 CEST 2003 - ms@suse.de

- inst_finish: (#32366)
  removed runlevel setup code which is handled within the X11
  module now (XProposal.ycp). The update code for initdefault
  is still present because during update the X11 configuration
  is not started

- inst_x11: (#32366)
  removed dead code which sets the default runlevel to 3 if there
  is no XF86Config file present. This task is done if the X11
  configuration is finished and if there is no X11 configuration
  the default initdefault with aaa_base is set to 3 already

-------------------------------------------------------------------
Wed Sep 24 12:25:08 CEST 2003 - snwint@suse.de

- look for x11 drivers in lib64 dir on x86_64 (#31649)

-------------------------------------------------------------------
Thu Sep 18 11:38:50 CEST 2003 - arvin@suse.de

- shut down temporary network before online test during update
  (bug #31030)

-------------------------------------------------------------------
Thu Sep 18 10:55:43 CEST 2003 - arvin@suse.de

- don't use external pcmcia during firstboot (bug #31252)

-------------------------------------------------------------------
Mon Sep 15 19:26:33 CEST 2003 - msvec@suse.cz

- 2.8.34

-------------------------------------------------------------------
Mon Sep 15 15:15:25 CEST 2003 - gs@suse.de

- YaST2.start: set default value for LANGUAGE

-------------------------------------------------------------------
Mon Sep 15 11:03:04 CEST 2003 - arvin@suse.de

- skip network probing during update (bug #30545)

-------------------------------------------------------------------
Sun Sep 14 15:07:36 CEST 2003 - arvin@suse.de

- reset packagemanager when changing installation mode (bug #27970)

-------------------------------------------------------------------
Sun Sep 14 14:27:12 CEST 2003 - snwint@suse.de

- added test for utf8 serial console to YaST2.{start,firstboot}

-------------------------------------------------------------------
Sat Sep 13 18:39:23 CEST 2003 - nashif@suse.de

- remove inst_startup from autoinst workflow, add it autoinst_init
  (bug #30678)

-------------------------------------------------------------------
Fri Sep 12 17:25:56 CEST 2003 - ms@suse.de

- added milestone texts for X11 config update/inject (#30612)
- fixed lookup path for XFree86 3.x config (#30612)

-------------------------------------------------------------------
Fri Sep 12 14:06:05 CEST 2003 - arvin@suse.de

- fixed permissions of /var/lib/YaST2/install.inf (bug #30630)

-------------------------------------------------------------------
Thu Sep 11 17:32:40 CEST 2003 - kkaempf@suse.de

- use kernel k_smp4G on SMP-systems with
  memory <= 4GB or without PAE support

-------------------------------------------------------------------
Thu Sep 11 11:12:36 CEST 2003 - arvin@suse.de

- check for /proc/splash (bug #30472)

-------------------------------------------------------------------
Wed Sep 10 11:34:10 CEST 2003 - sh@suse.de

- Fixed max log file size calculation:
  Set LANG only in subshell,
  don't rely on /dev in 'df' output - use last line instead

-------------------------------------------------------------------
Tue Sep  9 12:48:47 CEST 2003 - kkaempf@suse.de

- use kernel k_psmp on smp-systems with
  less than 4GB memory or without PAE support

-------------------------------------------------------------------
Tue Sep 09 12:42:20 CEST 2003 - arvin@suse.de

- added kernel option desktop

-------------------------------------------------------------------
Mon Sep  8 18:01:53 CEST 2003 - sh@suse.de

- V 2.8.24
- Fixed bug #29927: Logfile setting too restrictive
  Now checking free space on RAM disk with 'df' and using
  max 10% of that per log file (max 5000)

-------------------------------------------------------------------
Mon Sep  8 11:53:17 CEST 2003 - snwint@suse.de

- advance splash progress bar in YaST2{,.start}
- driver updates are applied in inst_setup (used to be in YaST2.start)
- don't clear screen in YaST2.start

-------------------------------------------------------------------
Thu Sep 04 17:45:53 CEST 2003 - arvin@suse.de

- proof-read messages

-------------------------------------------------------------------
Wed Sep  3 17:27:51 CEST 2003 - gs@suse.de

- installation.ycp: call UI::SetKeyboard in continue mode
  (enable unicode for ncurses in UTF-8 locale)

-------------------------------------------------------------------
Wed Sep  3 10:15:44 CEST 2003 - kkaempf@suse.de

- copy XF86Config from inst-sys to XF86Config.install in
  the system (#29910)

-------------------------------------------------------------------
Tue Sep  2 13:54:53 CEST 2003 - kkaempf@suse.de

- make repair system accessible

-------------------------------------------------------------------
Mon Sep 01 17:42:20 CEST 2003 - arvin@suse.de

- removed obsolete inst_hw_config.ycp and inst_confirm_abort.ycp

-------------------------------------------------------------------
Sun Aug 31 14:56:10 CEST 2003 - arvin@suse.de

- use Popup::ConfirmAbort

-------------------------------------------------------------------
Sat Aug 30 22:27:57 CEST 2003 - arvin@suse.de

- moved reactivation of network to yast2-network (bug #29561)
- moved display of into.txt into separate file

-------------------------------------------------------------------
Thu Aug 28 16:55:51 CEST 2003 - ms@suse.de

- fixed xmigrate call (#29535)

-------------------------------------------------------------------
Thu Aug 28 16:04:41 CEST 2003 - kkaempf@suse.de

- Install default kernel on SMP systems without 'PAE'
  (i.e. Pentium1-SMP)
- Drop check for unsupported Cyrix-CPUs without 'TSC'

-------------------------------------------------------------------
Tue Aug 26 11:49:21 CEST 2003 - arvin@suse.de

- don't gray out next button in proposal in case of blockers
  (bug #29320)

-------------------------------------------------------------------
Fri Aug 22 18:11:20 CEST 2003 - arvin@suse.de

- fixed reading of memory info (bug #29017)

-------------------------------------------------------------------
Fri Aug 22 11:27:23 CEST 2003 - arvin@suse.de

- fixed update workflow

-------------------------------------------------------------------
Thu Aug 21 14:42:12 CEST 2003 - arvin@suse.de

- removed obsolete installation_ui.ycp

-------------------------------------------------------------------
Thu Aug 21 10:04:25 CEST 2003 - kkaempf@suse.de

- copy badlist (if existing) to installed system (#29092)

-------------------------------------------------------------------
Tue Aug 19 08:13:17 CEST 2003 - arvin@suse.de

- better way for mouse probing in text mode (bug #29005)

-------------------------------------------------------------------
Mon Aug 18 11:22:04 CEST 2003 - arvin@suse.de

- don't probe mouse in text mode (bug #29005)

-------------------------------------------------------------------
Fri Aug 15 15:20:38 CEST 2003 - arvin@suse.de

- removed obsolete showlog_defines.ycp

-------------------------------------------------------------------
Tue Aug 12 20:31:12 CEST 2003 - arvin@suse.de

- added remote administration proposal to network proposal

-------------------------------------------------------------------
Tue Aug 12 14:38:03 CEST 2003 - gs@suse.de

- YaST2.start: don't run in UTF-8 mode on a console which is
  connected to a serial port

-------------------------------------------------------------------
Mon Aug 11 15:51:52 CEST 2003 - arvin@suse.de

- use ycp based ncurses menu at end of installation

-------------------------------------------------------------------
Fri Aug 08 10:54:34 CEST 2003 - arvin@suse.de

- variable handling of release notes url

-------------------------------------------------------------------
Wed Aug 06 09:37:19 CEST 2003 - arvin@suse.de

- don't copy kernel config from to /usr/src/linux (bug #28496)

-------------------------------------------------------------------
Fri Aug 01 20:10:11 CEST 2003 - arvin@suse.de

- call inst_netprobe during install
- added desktop files

-------------------------------------------------------------------
Wed Jul 30 11:42:24 CEST 2003 - arvin@suse.de

- don't complain when no storage controllers can be found
  (bug #23686)

-------------------------------------------------------------------
Wed Jul 30 10:23:01 CEST 2003 - arvin@suse.de

- always let YaST run in an UTF-8 environment during installation
  (bug #14751)

-------------------------------------------------------------------
Fri Jul 25 15:13:04 CEST 2003 - arvin@suse.de

- removed handling of XFree86 Version 3 from YaST2.start

-------------------------------------------------------------------
Fri Jul 25 15:12:25 CEST 2003 - gs@suse.de

- YaST2.firstboot: read RC_LANG from /etc/sysconfig/language and
                   export LANG accordingly;
		   call unicode_start/unicode_stop (if required)

-------------------------------------------------------------------
Thu Jul 24 13:39:36 CEST 2003 - gs@suse.de

- YaST2.start: call unicode_start/unicode_stop;
               export YAST_DOES_ACS removed

-------------------------------------------------------------------
Fri Jul 04 13:21:20 CEST 2003 - arvin@suse.de

- convert update workflow into a proposal

-------------------------------------------------------------------
Fri May 23 15:20:32 CEST 2003 - arvin@suse.de

- take kernel command line from install.inf (bug #25745)

-------------------------------------------------------------------
Mon Apr 28 17:25:45 CEST 2003 - arvin@suse.de

- fixes for live eval (bug #26457)

-------------------------------------------------------------------
Wed Apr 23 12:09:20 CEST 2003 - ms@suse.de

- add config migration from 3x to 4x if possible
- ensure XF86Config is available if someone performs an update
  within a XFree86 3.x environment

-------------------------------------------------------------------
Tue Apr 15 17:18:13 CEST 2003 - arvin@suse.de

- removed call of SuSEconfig.3ddiag and switch2mesasoft after
  reboot during installation since they don't exist anymore

-------------------------------------------------------------------
Thu Apr 10 15:49:20 CEST 2003 - ms@suse.de

- fixed conditions of xmset calls (#26214)

-------------------------------------------------------------------
Tue Apr  8 12:51:55 CEST 2003 - jsrain@suse.de

- fixed parsing of kernel parameters containing blank space
  (#26147)

-------------------------------------------------------------------
Tue Apr  1 15:44:12 CEST 2003 - jsrain@suse.de

- added init= kernel parameter to discard list (#25478)

-------------------------------------------------------------------
Tue Mar 18 13:37:15 CET 2003 - kkaempf@suse.de

- drop "insserv apache" again, opens port 80
- 2.7.43

-------------------------------------------------------------------
Mon Mar 17 18:11:40 CET 2003 - kkaempf@suse.de

- "insserv apache" if it's DOC_SERVER (#25436)
- 2.7.42

-------------------------------------------------------------------
Mon Mar 17 16:36:24 CET 2003 - arvin@suse.de

- start fvwm2 for vnc installation (bug #25405)

-------------------------------------------------------------------
Mon Mar 17 15:30:26 CET 2003 - arvin@suse.de

- turn of silent splash mode before displaying messages during
  vnc and ssh installation (bug #25407)

-------------------------------------------------------------------
Mon Mar 17 09:21:22 CET 2003 - kkaempf@suse.de

- start apache as doc_server if suse_help_viewer isn't provided
  by kdebase3-SuSE (25436)
- 2.7.39

-------------------------------------------------------------------
Sat Mar 15 22:54:09 CET 2003 - kkaempf@suse.de

- gdm2 might not be installed yet but earmarked for installation
  (#25410)
- 2.7.38

-------------------------------------------------------------------
Fri Mar 14 17:41:40 CET 2003 - sh@suse.de

- The final and super-great ultimate path for release notes:
  /usr/share/doc/release-notes/RELEASE-NOTES.*.rtf

-------------------------------------------------------------------
Fri Mar 14 17:38:44 CET 2003 - sh@suse.de

- Moved RTF version of release notes from /usr/share/doc to
  /usr/share/doc/release_notes

-------------------------------------------------------------------
Fri Mar 14 17:32:20 CET 2003 - sh@suse.de

- Using file name RELEASE_NOTES.rtf to allow coexistence with
  RELEASE_NOTES.html for Konqueror

-------------------------------------------------------------------
Fri Mar 14 11:14:01 CET 2003 - fehr@suse.de

- remove handling of IDE recorders from inst_finish.ycp
  this is now done much sooner in StorageDevices.ycp (bug #25293)

-------------------------------------------------------------------
Wed Mar 12 15:12:54 CET 2003 - arvin@suse.de

- fixed focus in last installation dialog (bug #25171)

-------------------------------------------------------------------
Wed Mar 12 10:19:51 CET 2003 - ms@suse.de

- fixed broken mouse bug in continue mode (#24914)

-------------------------------------------------------------------
Tue Mar 11 17:16:03 CET 2003 - kkaempf@suse.de

- also set /etc/sysconfig/displaymanager:DISPLAYMANAGER (#25087)

-------------------------------------------------------------------
Mon Mar 10 19:03:34 CET 2003 - kkaempf@suse.de

- check for existance of /usr/src/linux/include/linux before
  copying kernel config.
- 2.7.32

-------------------------------------------------------------------
Mon Mar 10 18:34:58 CET 2003 - mvidner@suse.de

- Added .etc.install_inf_alias to work around an ini-agent
  limitation (#24836).
- 2.7.31

-------------------------------------------------------------------
Mon Mar 10 16:10:27 CET 2003 - arvin@suse.de

- fixed compose characters for certain locales (bug #14751)

-------------------------------------------------------------------
Fri Mar  7 17:21:06 CET 2003 - nashif@suse.de

- Dont read product data from installed system if in config mode
  (#24772 )

-------------------------------------------------------------------
Fri Mar  7 14:04:21 CET 2003 - kkaempf@suse.de

- copy kernel config to /usr/src/linux/... (#24835)

-------------------------------------------------------------------
Thu Mar  6 13:33:40 CET 2003 - fehr@suse.de

- umount fs based on crypto loop files before all other umounts
  (#24751)

-------------------------------------------------------------------
Thu Mar  6 12:58:31 CET 2003 - ms@suse.de

- removed mouse probing code from inst_startup.ycp and put
  that code into installation.ycp. Changed the mouse probing
  code to disconnect the device in front of the probing and
  re-connect it after the probing is done to avoid any
  jumping mouse cursors (#24355)

-------------------------------------------------------------------
Tue Mar 04 21:13:02 CET 2003 - arvin@suse.de

- handle flags from content file in Product module (bug #21561)

-------------------------------------------------------------------
Tue Mar  4 13:07:02 CET 2003 - sh@suse.de

- Fixed bug #24542: Bad license agreement button text

-------------------------------------------------------------------
Mon Mar  3 16:47:07 CET 2003 - sh@suse.de

- Fixed bug #10990: Boot installed system does not unmount

-------------------------------------------------------------------
Mon Mar  3 11:06:28 CET 2003 - fehr@suse.de

- call win resize module not only on i386 but also on x86_64 and ia64

-------------------------------------------------------------------
Thu Feb 27 12:36:16 CET 2003 - arvin@suse.de

- kill (with SIGKILL) shell on tty2 after installation (bug #24404)

-------------------------------------------------------------------
Wed Feb 26 17:17:43 CET 2003 - kkaempf@suse.de

- pass language to packagemanager (#23828)

-------------------------------------------------------------------
Wed Feb 26 12:31:27 CET 2003 - arvin@suse.de

- disable all sources if user aborts installation (bug #24292)

-------------------------------------------------------------------
Tue Feb 25 11:19:26 CET 2003 - arvin@suse.de

- make Hardware Configuration Dialog unconfuseable (bug #24020)

-------------------------------------------------------------------
Mon Feb 24 19:55:43 CET 2003 - kkaempf@suse.de

- add debug hooks (#23787)

-------------------------------------------------------------------
Mon Feb 24 18:25:31 CET 2003 - sh@suse.de

- V 2.7.20
- Fixed bug #24038: Installation language re-selection does not work

-------------------------------------------------------------------
Mon Feb 24 18:00:37 CET 2003 - gs@suse.de

- don't add .UTF-8 to LANG variable (causes problems with ncurses)
  bug #23348

-------------------------------------------------------------------
Mon Feb 24 17:23:55 CET 2003 - mvidner@suse.de

- Added proxy to the network configuration proposal (#24204).

-------------------------------------------------------------------
Fri Feb 21 15:21:41 CET 2003 - arvin@suse.de

- better text for "abort installation" popup (bug #24019)

-------------------------------------------------------------------
Fri Feb 21 12:40:55 CET 2003 - arvin@suse.de

- fixed button labels and help texts (bug #23912)

-------------------------------------------------------------------
Fri Feb 21 12:00:14 CET 2003 - sh@suse.de

- Fixed bug #24027: Root exploit in inst_suseconfig

-------------------------------------------------------------------
Fri Feb 21 11:30:37 CET 2003 - arvin@suse.de

- always do hard reboot (bug #23903)

-------------------------------------------------------------------
Thu Feb 20 15:49:44 CET 2003 - kkaempf@suse.de

- drop /etc/XF86Config (#23965)

-------------------------------------------------------------------
Thu Feb 20 11:39:23 CET 2003 - arvin@suse.de

- use title-style capitalization for menu names (bug #23848)

-------------------------------------------------------------------
Thu Feb 20 09:51:29 CET 2003 - ms@suse.de

- add support for mouse wheel during installation (#21660)

-------------------------------------------------------------------
Wed Feb 19 16:42:22 CET 2003 - arvin@suse.de

- disable all sources if user aborts installation (bug #23776)

-------------------------------------------------------------------
Wed Feb 19 16:07:29 CET 2003 - fehr@suse.de

- fix wrong variable of keyboard module in inst_finish.ycp (#23782)

-------------------------------------------------------------------
Wed Feb 19 08:35:05 CET 2003 - arvin@suse.de

- run SuSEconfig fonts during inst_finish for anti aliased fonts
  (bug #23768)

-------------------------------------------------------------------
Tue Feb 18 20:47:55 CET 2003 - arvin@suse.de

- fixed reading of content file if FLAGS line is missing

-------------------------------------------------------------------
Sat Feb 15 16:26:26 CET 2003 - nashif@suse.de

- call inst_x11 in autoinst mode

-------------------------------------------------------------------
Wed Feb 12 15:23:00 CET 2003 - kkaempf@suse.de

- remove call to mkinfodir (#23588)

-------------------------------------------------------------------
Wed Feb 12 12:03:24 CET 2003 - fehr@suse.de

- Write keytable info to yast.inf again in inst_finish.ycp

-------------------------------------------------------------------
Tue Feb 11 21:39:29 CET 2003 - arvin@suse.de

- handle update flag from content file (bug #21561)

-------------------------------------------------------------------
Mon Feb 10 20:53:53 CET 2003 - arvin@suse.de

- setup complete environment for qt during installation

-------------------------------------------------------------------
Mon Feb 10 18:24:12 CET 2003 - arvin@suse.de

- skip proposal dialog if it's empty (bug #23520)

-------------------------------------------------------------------
Fri Feb  7 16:12:49 CET 2003 - jsuchome@suse.de

- adapted inst_confirm_abort for the use from yast2-repair

-------------------------------------------------------------------
Thu Feb  6 16:16:29 CET 2003 - jsrain@suse.de

- removed missleading help text about starting of network during
  hardware proposal, when network has already been started (#20912)

-------------------------------------------------------------------
Wed Feb 05 17:05:43 CET 2003 - arvin@suse.de

- merged proofread messages

-------------------------------------------------------------------
Mon Feb  3 18:18:08 CET 2003 - sh@suse.de

- V 2.7.7
- Added default function key handling

-------------------------------------------------------------------
Thu Jan 30 16:08:44 CET 2003 - kkaempf@suse.de

- call /usr/bin/mkinfodir in inst_suseconfig
  (replaces SuSEconfig.man_info)

-------------------------------------------------------------------
Wed Jan 29 14:42:42 CET 2003 - arvin@suse.de

- added dialog to ask for preferred method of user authentication

-------------------------------------------------------------------
Tue Jan 28 18:47:16 CET 2003 - arvin@suse.de

- added final congratulations dialog
- added dialog with release notes

-------------------------------------------------------------------
Mon Jan 27 17:47:38 CET 2003 - sh@suse.de

- V 2.7.5
- Use new y2base/qt command line options for better WM cooperation
- Don't start a WM any more in YaST2 start script
  (testX does that now)

-------------------------------------------------------------------
Wed Jan 22 17:11:20 CET 2003 - arvin@suse.de

- use newer interface to modules agent (bug #22995)

-------------------------------------------------------------------
Wed Jan 22 11:36:10 CET 2003 - jsrain@suse.de

- returned accidentally removed call of Bootloader::Write ()
  function (bug #23018)
- 2.7.3

-------------------------------------------------------------------
Fri Dec 20 17:25:00 CET 2002 - arvin@suse.de

- changed label of second button of popup with info.txt (EULA)
  from "Cancel" to "Do Not Accept" (bug #21874)

-------------------------------------------------------------------
Fri Dec 20 17:04:37 CET 2002 - arvin@suse.de

- merged from 8.1 branch:
  - only set hostname during vnc installation if necessary
    (bug #21454)
  - popup with info.txt (EULA) now has a timeout during
    autoinstallation (bug #21413)
  - remove /root/.vnc/passwd after installation (bug #21360)
  - popup with info.txt now has two buttons (accept and cancel)
  - start portmapper if instmode==nfs also on s390 (#21094)

-------------------------------------------------------------------
Thu Dec 12 12:40:22 CET 2002 - jsrain@suse.de

- added handling of modules required to be loaded early after
  mounting root
- not adding ide-scsi to initrd, but scheduling relevant modules
  to be loaded after boot (#19376)

-------------------------------------------------------------------
Wed Dec 11 16:51:45 CET 2002 - lslezak@suse.cz

- .proc.cpuinfo agent rewritten to INI-agent (now supports
  multiple CPU, all keys from /proc/cpuinfo can be read)

-------------------------------------------------------------------
Mon Dec 09 12:49:20 CET 2002 - arvin@suse.de

- add modules ide-cd and cdrom before ide-scsi to INITRD_MODULES
  when an ide cdwriter is found (bug #22343)

-------------------------------------------------------------------
Wed Dec  4 15:29:17 CET 2002 - jsrain@suse.cz

- adapted to new bootloader module interface
- 2.7.1

-------------------------------------------------------------------
Tue Oct 22 16:53:21 CEST 2002 - ms@suse.de

- removed inst_x11 to be part of the installation workflow
- add x11_proposal to:
  hw-config-proposals-home-pc.ycp
  hw-config-proposals-networked-pc.ycp

-------------------------------------------------------------------
Wed Oct 16 14:03:27 CEST 2002 - arvin@suse.de

- correctly handle quotes in /etc/install.inf (bug #20986)

-------------------------------------------------------------------
Wed Oct 16 11:10:07 CEST 2002 - kkaempf@suse.de

- use proper tmpdir for vendor-supplied script when loading
  vendor driver disk (#20967)
- 2.6.87

-------------------------------------------------------------------
Tue Oct 15 16:29:21 CEST 2002 - choeger@suse.de

- renamed product id text from "Open Team Server" to "Openexchange Server",
  because this text is shown into the installation window and the name of
  the cd is associated with this name

-------------------------------------------------------------------
Mon Oct 14 18:21:52 CEST 2002 - sh@suse.de

- V 2.6.85
- Fixed bug #19214: Return to proposal after update

-------------------------------------------------------------------
Mon Oct 14 15:57:34 CEST 2002 - kkaempf@suse.de

- use "UpdateDir" from install.inf when checking vendor
  update media (#19442)
- set /sysconfig/suseconfig/CWD_IN_USER_PATH="no" on non-box
  products (#17464)
- 2.6.84

-------------------------------------------------------------------
Mon Oct 14 15:41:33 CEST 2002 - sh@suse.de

- V 2.6.83
- Fixed bug #19628: Obsolete MediaUI::ChangeMedium() call

-------------------------------------------------------------------
Thu Oct 10 15:26:07 CEST 2002 - arvin@suse.de

- make info text (aka beta warning) scroll-able (bug #20063)

-------------------------------------------------------------------
Wed Oct  9 09:23:53 CEST 2002 - jsrain@suse.cz

- now not enabling 2 gettys on same serial line on p690 (#19788)

-------------------------------------------------------------------
Tue Oct  8 15:37:59 CEST 2002 - kkaempf@suse.de

- disable update for non-box products (#20695)
- 2.6.80

-------------------------------------------------------------------
Mon Oct  7 17:09:46 CEST 2002 - kkaempf@suse.de

- display media.1/info.txt if exists before starting installation
  (#18504)

-------------------------------------------------------------------
Tue Oct  1 17:01:15 CEST 2002 - kkaempf@suse.de

- runlevel 5 only where applicable (#20369)

-------------------------------------------------------------------
Thu Sep 26 18:17:35 CEST 2002 - arvin@suse.de

- remove console kernel option if it's autodectected like
  pseries can do (bug #20177)

-------------------------------------------------------------------
Thu Sep 26 12:56:01 CEST 2002 - choeger@suse.de

- call product specific YaST2 modules before finishing the
  installation

-------------------------------------------------------------------
Tue Sep 24 11:48:17 CEST 2002 - arvin@suse.de

- run depmod after network setup for ssh and vnc installation
  (bug #20040)

-------------------------------------------------------------------
Mon Sep 23 15:31:25 CEST 2002 - arvin@suse.de

- again fix for qt background color (bug #18926)

-------------------------------------------------------------------
Fri Sep 20 17:02:45 CEST 2002 - arvin@suse.de

- in final proposal screen hide button to start control center if
  the control center is not available (bug #19926)

-------------------------------------------------------------------
Fri Sep 20 16:58:14 CEST 2002 - kkaempf@suse.de

- re-init Product module in running system from cached
  product data properly
- 2.6.72

-------------------------------------------------------------------
Fri Sep 20 13:30:40 CEST 2002 - kkaempf@suse.de

- initialize Product module from content data
- 2.6.71

-------------------------------------------------------------------
Fri Sep 20 13:08:08 CEST 2002 - kkaempf@suse.de

- add agent to read "/content" file
- 2.6.69

-------------------------------------------------------------------
Fri Sep 20 11:47:05 CEST 2002 - kkaempf@suse.de

- linuxrc provides 'content' at / now, no need to mount the source.
- 2.6.70

-------------------------------------------------------------------
Fri Sep 20 11:32:26 CEST 2002 - kkaempf@suse.de

- force reboot on s390 after installation
- 2.6.69

-------------------------------------------------------------------
Thu Sep 19 21:17:17 CEST 2002 - kkaempf@suse.de

- umount /var/adm/mount after retrieving content file
- 2.6.68

-------------------------------------------------------------------
Wed Sep 18 17:49:20 CEST 2002 - kkaempf@suse.de

- added product hooks to installation workflow
- 2.6.67

-------------------------------------------------------------------
Wed Sep 18 16:28:57 CEST 2002 - arvin@suse.de

- removed all code regarding zilo (bug #19821)
- fixed qt background color (bug #18926)

-------------------------------------------------------------------
Wed Sep 18 16:00:39 CEST 2002 - arvin@suse.de

- provides/obsoletes the old yast

-------------------------------------------------------------------
Mon Sep 16 12:37:32 CEST 2002 - kkaempf@suse.de

- remove unneeded Save() functions (#19591)

-------------------------------------------------------------------
Thu Sep 12 22:14:45 CEST 2002 - fehr@suse.de

- remove obsolete LVM and MD initialisation in inst_mode.ycp
- 2.6.63

-------------------------------------------------------------------
Thu Sep 12 17:15:52 CEST 2002 - kkaempf@suse.de

- remove control files (#19564)
- 2.6.62

-------------------------------------------------------------------
Thu Sep 12 15:26:35 CEST 2002 - kkaempf@suse.de

- fix vendor path for UnitedLinux (#19442)
- 2.6.61

-------------------------------------------------------------------
Thu Sep 12 14:38:52 CEST 2002 - kkaempf@suse.de

- dont warn about kernel if not in update mode.
- 2.6.60

-------------------------------------------------------------------
Thu Sep 12 13:10:40 CEST 2002 - kkaempf@suse.de

- symlink *.shipped to *.suse on update for LILO compatibility
- 2.6.59

-------------------------------------------------------------------
Wed Sep 11 13:40:41 CEST 2002 - kkaempf@suse.de

- properly unmount sources also on abort and end of update
- move package log to yast2-packager
- handle run-time kernel switch extra
- 2.6.58

-------------------------------------------------------------------
Wed Sep 11 00:42:12 CEST 2002 - kkaempf@suse.de

- remove obsolete package data after update
- release source (CD) and target (rpmdb)
- 2.6.57

-------------------------------------------------------------------
Tue Sep 10 16:15:09 CEST 2002 - arvin@suse.de

- added more provides/obsoletes (bug #19325)

-------------------------------------------------------------------
Tue Sep 10 14:34:13 CEST 2002 - arvin@suse.de

- again fix initial language

-------------------------------------------------------------------
Mon Sep  9 15:46:39 CEST 2002 - kkaempf@suse.de

- fix initial language
- 2.6.54

-------------------------------------------------------------------
Mon Sep 09 15:41:19 CEST 2002 - arvin@suse.de

- run ncurses control center after installation (instead of ycp
  based one) (bug #19246)

-------------------------------------------------------------------
Mon Sep  9 12:48:38 CEST 2002 - kkaempf@suse.de

- drop "noarch"
- 2.6.53

-------------------------------------------------------------------
Mon Sep 09 12:24:03 CEST 2002 - arvin@suse.de

- setup proxy configuration for installation (bug #19189)

-------------------------------------------------------------------
Mon Sep  9 12:20:13 CEST 2002 - kkaempf@suse.de

- remove runme_at_boot at end
- 2.6.51

-------------------------------------------------------------------
Fri Sep  6 12:56:08 CEST 2002 - kkaempf@suse.de

- s390'ers want it different -> k_deflt on smp systems (#18990)
- 2.6.50

-------------------------------------------------------------------
Fri Sep  6 12:48:51 CEST 2002 - kkaempf@suse.de

- properly detect update_mode after restart
- 2.6.49

-------------------------------------------------------------------
Thu Sep  5 20:47:47 CEST 2002 - kkaempf@suse.de

- continue with inst_rpmcopy after update
- 2.6.48

-------------------------------------------------------------------
Thu Sep 05 19:10:43 CEST 2002 - arvin@suse.de

- more old trans-package fun

-------------------------------------------------------------------
Thu Sep 05 15:01:29 CEST 2002 - arvin@suse.de

- always run depmod after installation (bug #18382)
- set HOME=/root during installation (bug #18882)

-------------------------------------------------------------------
Wed Sep  4 16:12:19 CEST 2002 - kkaempf@suse.de

- move update branch to yast2-update (#18876)
- 2.6.45

-------------------------------------------------------------------
Wed Sep 04 12:48:03 CEST 2002 - arvin@suse.de

- fixed provide/obsolete of trans packages (bug #18691)

-------------------------------------------------------------------
Tue Sep  3 22:34:44 CEST 2002 - kkaempf@suse.de

- adapt update workflow to package manager
- 2.6.41

-------------------------------------------------------------------
Mon Sep 02 14:14:15 CEST 2002 - arvin@suse.de

- set default runlevel back to 3 if X11 is not configured
  (bug #18705)

-------------------------------------------------------------------
Mon Sep 02 11:04:17 CEST 2002 - arvin@suse.de

- set HOME=/tmp during installation so qt doesn't pollute root
  filesystem (bug #18663)

-------------------------------------------------------------------
Fri Aug 30 11:18:15 CEST 2002 - arvin@suse.de

- hide output of kill in YaST2.firstboot (bug #18585)
- moved X11Version.ycp to yast2 package

-------------------------------------------------------------------
Thu Aug 29 10:43:43 CEST 2002 - arvin@suse.de

- fixed network start for ssh installation (bug #18506)
- fixed password saving for ssh installation (bug #18507)
- start in textmode for ssh installation (bug #18571)

-------------------------------------------------------------------
Thu Aug 29 10:41:00 CEST 2002 - kkaempf@suse.de

- close source in inst_finish (#18508)

-------------------------------------------------------------------
Wed Aug 28 22:34:37 CEST 2002 - kkaempf@suse.de

- trigger cache copying at end
- 2.6.35

-------------------------------------------------------------------
Tue Aug 27 23:16:31 CEST 2002 - kkaempf@suse.de

- init packagemanager properly
- drop all references to old data (suse/setup/descr/info)

-------------------------------------------------------------------
Tue Aug 27 12:10:15 CEST 2002 - arvin@suse.de

- load firewire support during installation (bug #18379)
- create_interfaces has moved from / to /sbin

-------------------------------------------------------------------
Tue Aug 27 10:43:05 CEST 2002 - arvin@suse.de

- fixes for ssh installation

-------------------------------------------------------------------
Mon Aug 26 12:43:26 CEST 2002 - arvin@suse.de

- don't run x11 configuration if x11 is missing (bug #18208)

-------------------------------------------------------------------
Mon Aug 26 10:18:44 CEST 2002 - kkaempf@suse.de

- ignore even more boot options (#18154)

-------------------------------------------------------------------
Thu Aug 22 20:18:17 CEST 2002 - fehr@suse.de

- call /sbin/vgscan if root filesystem is on LVM before calling
  Boot::Save() (#18180)

-------------------------------------------------------------------
Thu Aug 22 14:43:26 CEST 2002 - arvin@suse.de

- use the same workflow on s390 as on other architectures

-------------------------------------------------------------------
Thu Aug 22 12:31:17 CEST 2002 - kkaempf@suse.de

- drop "ht" flag probing, done in libhd now (#13532).

-------------------------------------------------------------------
Thu Aug 22 10:45:21 CEST 2002 - kkaempf@suse.de

- run "SuSEconfig --module bootsplash" before bootloader
  V 2.6.29

-------------------------------------------------------------------
Thu Aug 22 09:46:46 CEST 2002 - kkaempf@suse.de

- selected packages are also provided after installation
  V 2.6.28

-------------------------------------------------------------------
Thu Aug 22 09:22:28 CEST 2002 - kkaempf@suse.de

- dont use .package agent in inst_finish
  V 2.6.27

-------------------------------------------------------------------
Wed Aug 21 18:01:05 CEST 2002 - kkaempf@suse.de

- fix for build
  V 2.6.26

-------------------------------------------------------------------
Wed Aug 21 16:31:59 CEST 2002 - kkaempf@suse.de

- adaptions to new packager
- V 2.6.25

-------------------------------------------------------------------
Tue Aug 20 19:08:14 CEST 2002 - arvin@suse.de

- use new Mode::x11_setup_needed and Arch::x11_setup_needed

-------------------------------------------------------------------
Tue Aug 20 12:00:23 CEST 2002 - arvin@suse.de

- don't probe for mouse, floppy and usb devices on iseries

-------------------------------------------------------------------
Mon Aug 19 17:58:45 CEST 2002 - olh@suse.de

- implemented starting of ssh in installed system (needed for
  some kinds of remote installation)

-------------------------------------------------------------------
Mon Aug 19 17:53:40 CEST 2002 - arvin@suse.de

- don't probe for mouse, floppy and usb devices on s390

-------------------------------------------------------------------
Mon Aug 19 16:24:31 CEST 2002 - arvin@suse.de

- don't run X11 configuration on S390 (bug #17371)

-------------------------------------------------------------------
Mon Aug 19 09:32:04 CEST 2002 - kkaempf@suse.de

- Moving target by ppc team. One bit more entered to #17739.

-------------------------------------------------------------------
Fri Aug 16 15:21:48 CEST 2002 - kkaempf@suse.de

- drop BOOT_IMAGE=apic evaluation. enableapic is passed
  as normal kernel parameter to k_deflt now.
- add "SuSE" to list of kernel parameters to discard.

-------------------------------------------------------------------
Thu Aug 15 13:53:54 CEST 2002 - kkaempf@suse.de

- linuxrc doesn't reboot on PCMCIA systems any more (#17739)

-------------------------------------------------------------------
Wed Aug 14 17:12:01 CEST 2002 - arvin@suse.de

- added special hardware configuration list for ppc64 and s390
  (bug #17742)

-------------------------------------------------------------------
Wed Aug 14 11:32:07 CEST 2002 - kkaempf@suse.de

- fix NoShell: check (#17714)

-------------------------------------------------------------------
Mon Aug 12 17:01:52 CEST 2002 - kkaempf@suse.de

- fix network parameters passing from /etc/install.inf
- install k_athlon if vendor_id == "AuthenticAMD"  && cpu family >= 6
- drop "acpismp=force" for hyperthreading SMP

-------------------------------------------------------------------
Mon Aug 12 15:48:57 CEST 2002 - kkaempf@suse.de

- read /etc/install.inf:InstMode correctly

-------------------------------------------------------------------
Thu Aug  8 16:23:00 CEST 2002 - kkaempf@suse.de

- honor "/etc/install.inf:NoShell" to suppress extra shell on tty2.

-------------------------------------------------------------------
Wed Aug  7 12:16:33 CEST 2002 - kkaempf@suse.de

- allow for multiple foreign primary partitions (#17458)

-------------------------------------------------------------------
Wed Aug 07 10:47:45 CEST 2002 - arvin@suse.de

- removed access to variable DEFAULT_LANGUAGE in YaST2 start
  script (now only RC_LANG is unsed)

-------------------------------------------------------------------
Tue Aug 06 12:51:33 CEST 2002 - arvin@suse.de

- don't start vnc server twice after reboot during installation
  (bug #17415)

-------------------------------------------------------------------
Mon Aug 05 18:56:15 CEST 2002 - arvin@suse.de

- even more changed for new /etc/install.inf agent

-------------------------------------------------------------------
Mon Aug  5 16:57:21 CEST 2002 - ms@suse.de

- do not call module x11 if serial_console or vnc session
  is active: (#17233)

-------------------------------------------------------------------
Mon Aug  5 15:17:53 CEST 2002 - kkaempf@suse.de

- call "/create_interface <destdir>" on S/390 in order to get network
  setup data to installed system.

-------------------------------------------------------------------
Mon Aug 05 12:10:21 CEST 2002 - arvin@suse.de

- further changed for new /etc/install.inf agent

-------------------------------------------------------------------
Sat Aug 03 15:33:51 CEST 2002 - arvin@suse.de

- removed option -noxim for qt frontend since bug #17161 is now
  solved by changes to yast2-qt

-------------------------------------------------------------------
Fri Aug 02 15:02:54 CEST 2002 - arvin@suse.de

- run qt frontend with option -noxim (bug #17161)
- configure only network card on iSeries

-------------------------------------------------------------------
Fri Aug  2 14:31:49 CEST 2002 - olh@suse.de

- export Y2DEBUG and increase logsize in YaST2.firstboot when
  booted with 'debug'

-------------------------------------------------------------------
Wed Jul 31 16:21:07 CEST 2002 - msvec@suse.cz

- remove MakeCDLinks from inst_finish.ycp (#17309)

-------------------------------------------------------------------
Wed Jul 31 16:21:07 CEST 2002 - msvec@suse.cz

- new agent for /etc/install.inf

-------------------------------------------------------------------
Mon Jul 29 18:15:45 CEST 2002 - arvin@suse.de

- fixed return value in inst_x11.ycp

-------------------------------------------------------------------
Fri Jul 26 13:35:24 CEST 2002 - ms@suse.de

- add subdirectory x11 and include the base modules
  X11Version and inst_x11 to be present at any time

-------------------------------------------------------------------
Tue Jul 23 15:29:46 CEST 2002 - olh@suse.de

- new kernel names and binaries for ppc.

-------------------------------------------------------------------
Tue Jul 23 12:17:48 CEST 2002 - olh@suse.de

- add -httpd /usr/share/vnc/classes to inst_setup_vnc

-------------------------------------------------------------------
Sat Jul 20 11:35:06 CEST 2002 - olh@suse.de

- use WFM::Execute (.local to copy vnc data to target directory

-------------------------------------------------------------------
Fri Jul 19 18:05:51 CEST 2002 - fehr@suse.de

- removed writing of /etc/fstab from inst_finish it is now in
  inst_prepdisk
- version 2.6.5

-------------------------------------------------------------------
Thu Jul 18 13:37:59 CEST 2002 - fehr@suse.de

- moved variable immediate_prepdisk from module Installation to
  module Storage.

-------------------------------------------------------------------
Wed Jul 17 16:29:25 CEST 2002 - arvin@suse.de

- fixed S390 reboot message (bug #17049)

-------------------------------------------------------------------
Tue Jul 16 17:25:31 CEST 2002 - sh@suse.de

- provide/obsolete yast2-trans-inst-proposal and
  yast2-trans-inst-general

-------------------------------------------------------------------
Wed Jul 10 15:51:00 CEST 2002 - arvin@suse.de

- omit keyboard, mouse and bootloader in initial proposal on s390
- fixed location of ycp data files

-------------------------------------------------------------------
Thu Jul 04 16:10:45 CEST 2002 - arvin@suse.de

- moved non binary files to /usr/share/YaST2

-------------------------------------------------------------------
Mon Jun 24 15:24:43 CEST 2002 - kkaempf@suse.de

- New package: split off purely installation related code
  from yast2.rpm<|MERGE_RESOLUTION|>--- conflicted
+++ resolved
@@ -1,15 +1,15 @@
 -------------------------------------------------------------------
-<<<<<<< HEAD
 Fri May  9 10:44:11 UTC 2014 - jreidinger@suse.com
 
 - ensure maximum size of prep partition for ppc64 (bnc#867345)
   ( part of patch made by dinaar@suse.com )
-=======
+- 3.1.78
+
+-------------------------------------------------------------------
 Fri May  9 10:15:34 UTC 2014 - jsrain@suse.cz
 
 - adjusted downloading release notes to work also for extensions
   (bnc#876700)
->>>>>>> 98a65bc0
 - 3.1.77
 
 -------------------------------------------------------------------
