--- conflicted
+++ resolved
@@ -1,16 +1,14 @@
 -------------------------------------------------------------------
-<<<<<<< HEAD
-Thu Aug  10 13:30:12 UTC 2017 - qzhao@suse.com
+Thu Jan 18 12:48:55 UTC 2018 - qzhao@suse.com
 
 - Update YaST2-Firstboot.service: Depreciate plymouth --wait, add
   conflict to plymouth start service.
 - Update YaST2-Second-Stage.service: Depreciate plymouth deactivate
   command and add conflict to plymouth start service. For that will
   block TTY device activation(bsc#1042554).
-- 3.3.6
-
--------------------------------------------------------------------
-=======
+- 4.0.23
+
+-------------------------------------------------------------------
 Wed Jan 10 14:32:39 UTC 2018 - igonzalezsosa@suse.com
 
 - Fix initialization to copy the profile to /tmp/profile again
@@ -284,7 +282,6 @@
   old yast2-storage
 
 -------------------------------------------------------------------
->>>>>>> 0660715b
 Mon Aug  7 13:43:34 UTC 2017 - jreidinger@suse.com
 
 - Fix crash when going back from product selection (FATE#323450)
