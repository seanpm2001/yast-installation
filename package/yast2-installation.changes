-------------------------------------------------------------------
<<<<<<< HEAD
Wed Apr  5 11:31:12 CEST 2017 - jreidinger@suse.com

- Use y2start script instead of y2base (bsc#1027181)
- 3.2.37

-------------------------------------------------------------------
Wed Apr  5 10:31:12 CEST 2017 - schubi@suse.de

- Added configuration-management to inst_finish.
  (FATE#319830)
- 3.2.36
=======
Wed Apr 26 15:03:33 UTC 2017 - igonzalezsosa@suse.com

- Move CaaSP specific code to yast2-caasp package
  (bsc#1036838)
- 3.1.217.34

-------------------------------------------------------------------
Wed Apr 26 09:52:01 UTC 2017 - gsouza@suse.com

- bsc#1031840
  - changed CheckFreeSpaceNow to use LANG=en_US.UTF-8
-3.1.217.33 

-------------------------------------------------------------------
Thu Apr 20 14:00:08 UTC 2017 - igonzalezsosa@suse.com

- Add a NTP Servers settings to the overview dialog
  (FATE#323249)
- 3.1.217.32
>>>>>>> ff994fdc

-------------------------------------------------------------------
Tue Apr  4 14:16:28 UTC 2017 - mvidner@suse.com

- Renamed Controller Node to Administration Node (bsc#1032057).
- 3.2.35

-------------------------------------------------------------------
Mon Mar 27 13:39:38 UTC 2017 - igonzalezsosa@suse.com

- Move CaaSP specific code to yast2-caasp (bsc#1030874)
- 3.2.34

-------------------------------------------------------------------
Mon Mar 27 06:50:29 UTC 2017 - lslezak@suse.cz

- Use the shared package download and extraction functionality
  from FATE#320772
- 3.2.33

-------------------------------------------------------------------
Tue Mar 21 11:59:26 UTC 2017 - ancor@suse.com

- Added some extra space to the openSUSE desktop/roles selection
  dialog (improvement on the fix for poo#14936, bsc#1025415).
- 3.2.32

-------------------------------------------------------------------
Thu Mar 16 13:07:44 UTC 2017 - mvidner@suse.com

- Allow proceeding with the installation after a blocking condition
  has been corrected in the overview dialog (bsc#1029291).
- 3.2.31

-------------------------------------------------------------------
Wed Mar 15 10:19:33 UTC 2017 - igonzalezsosa@suse.com

- Improve roles buttons distribution in textmode (related to
  FATE#320772)
- 3.2.30 

-------------------------------------------------------------------
Tue Mar 14 12:05:44 UTC 2017 - igonzalezsosa@suse.com

- Fix desktop selection during installation (bsc#1029312)
- 3.2.29

-------------------------------------------------------------------
Mon Mar 13 12:16:23 UTC 2017 - igonzalezsosa@suse.com

- Support to add roles through addons (FATE#320772)
- 3.2.28

-------------------------------------------------------------------
Thu Mar  9 17:48:25 UTC 2017 - jreidinger@suse.com

- fix crash when reading if desktop role should have default
  pre-selected (bsc#1025415)
- 3.2.27

-------------------------------------------------------------------
Wed Mar  8 16:11:59 CET 2017 - mvidner@suse.cz

- Really use the directory.yast file (fate#322372)
- 3.2.26

-------------------------------------------------------------------
Thu Mar  6 13:33:41 UTC 2017 - mfilka@suse.com

- fate#322328
  - adapted all-in-one dialog according to comments from UX
- 3.2.25

-------------------------------------------------------------------
Mon Mar  6 09:39:00 UTC 2017 - mfilka@suse.com

- CaaSP: do not crash when used a dashed url for the controller
  node location (bsc#1024965)
- CaaSP AY: Adapted requirements of yast2-services-manager.
  (FATE#321738)
- bnc#1022546
  - update all-in-one's subdialog (network/kdump/partitioning/...)
    overview when the dialog is closed and do not lose another
    content already entered by user.
- 3.2.24

-------------------------------------------------------------------
Wed Feb 15 17:58:16 UTC 2017 - jreidinger@suse.com

- Add new desktop selection client for opensuse based on roles
  (poo#14936, bsc#1025415)
- drop "inst_new_desktop" client which was replaced by new desktop
  selection one
- 3.2.23

-------------------------------------------------------------------
Tue Feb 14 14:55:08 UTC 2017 - igonzalezsosa@suse.com

- Self-Update only shows errors when a custom URL is used
  (bsc#1025251)
- 3.2.22

-------------------------------------------------------------------
Wed Feb  8 16:42:29 UTC 2017 - kanderssen@suse.com

- CaaSP all-in-one-dialog: added validation to the controller node
  location field, modified label and write it to the minion
  master.conf file at the end of the installation (FATE#321738)
- CaaSP: Display the Beta product warning at start when it is
  present (bsc#1016887)
- Enable CaaSP specific services on the installed system
  (FATE#321738)
- Do not crash if role contain own service to enable (bsc#1022762)
- 3.2.21

-------------------------------------------------------------------
Fri Feb  3 10:07:35 UTC 2017 - jsrain@suse.cz

- Downloading release notes: Do not download them at all during
  AutoYaST (bsc#1009276)
- Use the directory.yast file to check avilable
  translations (fate#322372)
- 3.2.20

-------------------------------------------------------------------
Wed Feb  1 17:07:23 CET 2017 - schubi@suse.de

- Downloading release notes: Do not try again if the host or the
  proxy cannot be resolved (bnc#1022784)
- 3.2.19

-------------------------------------------------------------------
Fri Jan 27 15:55:33 UTC 2017 - kanderssen@suse.com

- Ask for installation confirmation in all-in-one dialog before
  proceed with it. (Fate#322328)
- 3.2.18

-------------------------------------------------------------------
Fri Jan 27 09:11:32 UTC 2017 - jreidinger@suse.com

- Respect newly registered update repos in software proposal and
  do register. (FATE#322328)

-------------------------------------------------------------------
Thu Jan 26 14:16:43 UTC 2017 - jreidinger@suse.com

- handle proposal errors in all-in-one dialog (FATE#322328)

-------------------------------------------------------------------
Wed Jan 25 15:29:02 UTC 2017 - mvidner@suse.com

- Added an all-in-one installation overview for CaaSP (FATE#322328)

-------------------------------------------------------------------
Wed Jan 25 10:41:33 UTC 2017 - igonzalezsosa@suse.com

- Add an option to disable the self-update feature through the
  AutoYaST profile (FATE#319716)
- 3.2.17

-------------------------------------------------------------------
Fri Jan 20 08:44:28 UTC 2017 - mfilka@suse.com

- bnc#1017752
  - do not show language change warning in software proposal
    incorrectly when language was not changed.
- 3.2.16

-------------------------------------------------------------------
Tue Jan 17 15:34:22 UTC 2017 - igonzalezsosa@suse.com

- Do not retry to download release notes if a previous attempt
  failed (bsc#1015794)
- 3.2.15

-------------------------------------------------------------------
Mon Jan 16 12:42:52 UTC 2017 - jreidinger@suse.com

- add ability to roles to enable list of services when selected
  (FATE#321754)

-------------------------------------------------------------------
Mon Jan 16 12:17:38 UTC 2017 - mfilka@suse.com

- fate#321739
  - Made user's interaction possible in case of error in read-only
    proposal.
- 3.2.14

-------------------------------------------------------------------
Thu Jan  5 13:16:08 CET 2017 - schubi@suse.de

- AutoYaST after second stage: Initialize tty1 in order to remove
  old YaST output and to show the cursor again.
  (bnc#1018037)
- 3.2.13

-------------------------------------------------------------------
Wed Dec 14 15:47:02 UTC 2016 - jreidinger@suse.com

Port changes from CASP1.0:

- Change layout of new installation dialog according to UX team
  suggestion (FATE#321754)
- Set root subvolume read-only if configured (Fate##321755)
- Document new control.xml parameter root_subvolume_read_only
- Add new installation dialog with keyboard layout and root
  password (FATE#321754)
- Added worker role dialog (Fate#321754)
- implement support for running additional dialogs for specific
  roles (FATE#321754)
- Added description for readonly_timezone and
  clone_install_recommended_default flag in control-file
  documentation. (Fate#321754, Fate#321764)
- 3.2.12

-------------------------------------------------------------------
Wed Dec  7 14:00:53 UTC 2016 - igonzalezsosa@suse.com

- Do not crash when the proposal screen is configured through
  an AutoYaST profile and tabs are not being used (bsc#1013976)
- 3.2.11

-------------------------------------------------------------------
Tue Nov 22 12:27:17 UTC 2016 - jreidinger@suse.com

- fix missing icon next to SSH Key Import in autoyast
  (bsc#988377)

-------------------------------------------------------------------
Fri Nov 18 15:10:49 UTC 2016 - jreidinger@suse.com

- add missing file causing crash (introduced with generic fix of
  bsc#1003682)
  (invisible in master since autotools support is dropped there)
- 3.2.10

-------------------------------------------------------------------
Thu Nov 17 11:59:06 CET 2016 - shundhammer@suse.de

- Documentation for new storage related parameters in control.xml
  (Fate#321736)

-------------------------------------------------------------------
Mon Nov 14 14:30:12 UTC 2016 - jreidinger@suse.com

- The user has to confirm when the configuration proposal contains
  a non-blocking error (generic fix for bsc#1003682)
- 3.2.9

-------------------------------------------------------------------
Fri Nov 11 16:41:25 CET 2016 - schubi@suse.de

- Fixed bug: AutoYaST hangs while running second stage.
  Removed network.service in the Before section of
  YaST2-Firstboot.service. (bnc#1007752)
- 3.2.8

-------------------------------------------------------------------
Fri Nov 11 13:50:06 UTC 2016 - jreidinger@suse.com

- Do not crash if importing ssh config from system which
  /etc/os-release does not contain pretty name (bsc#1009492)
- 3.2.7

-------------------------------------------------------------------
Mon Oct 31 13:23:38 UTC 2016 - lslezak@suse.cz

- Added support for read-only proposal modules (fate#321739)
- 3.2.6

-------------------------------------------------------------------
Thu Oct 27 15:09:58 CEST 2016 - shundhammer@suse.de

- Documentation for subvolumes in control.xml (fate#321737)

-------------------------------------------------------------------
Thu Oct 20 09:52:00 UTC 2016 - jreidinger@suse.com

- more robust password filtering in y2start.log
  (bsc#798966)
- 3.2.5

-------------------------------------------------------------------
Thu Oct 13 14:15:23 UTC 2016 - igonzalezsosa@suse.com

- Set libyui-ncurses environment before starting the installer
  (related to bsc#780621)
- 3.2.4

-------------------------------------------------------------------
Thu Oct 13 13:55:33 UTC 2016 - igonzalezsosa@suse.com

- Bump version number to release fixes for bnc#999895,
  bsc#988700 and bnc#999953.
- 3.2.3

-------------------------------------------------------------------
Thu Oct  6 12:55:58 CEST 2016 - schubi@suse.de

- AutoYaST upgrade: Do not override the Report module settings in
  the AutoYaST upgrade mode, keep the previous settings
  (bnc#999895).

-------------------------------------------------------------------
Thu Sep 29 08:09:28 UTC 2016 - igonzalezsosa@suse.com

- Translate description of Snapper snapshots (bsc#988700)
- 3.2.2

-------------------------------------------------------------------
Wed Sep 21 11:00:27 CEST 2016 - schubi@suse.de

- Fixed crash if one defined proposal module has not been found on
  system while switching back from "Expert" proposal.
  (bnc#999953)
- 3.2.1

-------------------------------------------------------------------
Wed Sep 14 13:53:41 UTC 2016 - jreidinger@suse.com

- reduce time needed for building this package
- 3.2.0

-------------------------------------------------------------------
Tue Sep 13 12:37:57 UTC 2016 - jreidinger@suse.com

- fix skipping of proposal returning empty hash otherwise it
  creates non sense proposal entry in UI (bnc#994127)
- 3.1.215

-------------------------------------------------------------------
Tue Aug 30 06:55:13 UTC 2016 - lslezak@suse.cz

- Display a warning popup when the installer self-update uses
  the fallback URL instead of the selected SMT or the default SCC
  server (bsc#996179)
- Do not contact the registration server in self-update when
  network is not running, skip self-update completely
- 3.1.214

-------------------------------------------------------------------
Thu Aug 25 14:23:20 UTC 2016 - lslezak@suse.cz

- Move the installer self update step earlier in the workflow
  so the user entered values are not lost after restart and avoid
  repeating some steps again (bsc#985055)
- This also fixes losing some values due to restaring YaST (bsc#993690),
  (bsc#992608)
- Improved the self update URL handling - the boot parameter has
  the highest priority, always ask user when a SLP service is found,
  in AutoYaST mode SLP needs to be enabled in the profile
- Display progress when downloading and applying the updates
- 3.1.213

-------------------------------------------------------------------
Wed Aug 25 12:51:45 UTC 2016 - cwh@suse.com

- Replace unicode bullet char by asterisk for ncurses (bsc#995082)
- 3.1.212

-------------------------------------------------------------------
Thu Aug 25 07:33:10 UTC 2016 - jreidinger@suse.com

- fix writing proposals (bnc#994127)
- 3.1.211

-------------------------------------------------------------------
Wed Aug 17 15:02:02 UTC 2016 - jreidinger@suse.com

- filter out same repositories from extraurls if they differ only
  in trailing slash (bnc#970488)
- 3.1.210

-------------------------------------------------------------------
Tue Aug 16 15:34:43 UTC 2016 - kanderssen@suse.com

- SSH Importer: Width fix to avoid cut of CheckBoxFrame Label
  (fate##319624)
- 3.1.209

-------------------------------------------------------------------
Tue Aug 16 13:28:14 CEST 2016 - locilka@suse.com

- Fixed testsuite for inst_complex_welcome after implementing lazy
  loading in ProductLicense in yast2-packager (bsc#993285)
- 3.1.208

-------------------------------------------------------------------
Fri Aug  5 07:22:59 UTC 2016 - igonzalezsosa@suse.com

- Fix the registration screen initialization when SCC server
  is used during self-update (FATE#319716)
- 3.1.207

-------------------------------------------------------------------
Thu Aug  4 10:02:28 UTC 2016 - igonzalezsosa@suse.com

- Retrieve the self-update URL from the registration
  server (SCC/SMT) (FATE#319716)
- 3.1.206

-------------------------------------------------------------------
Wed Aug  3 17:06:46 CEST 2016 - locilka@suse.com

- UI, UX and internal handling for the Welcome screen optimized to
  prevent from not showing that the license needs to be accepted
  (bsc#980374).
- 3.1.205

-------------------------------------------------------------------
Fri Jul 29 07:32:46 UTC 2016 - ancor@suse.com

- If the user has skipped multipath activation, don't ask again
  after installer self-update (bsc#989770)
- 3.1.204

-------------------------------------------------------------------
Fri Jul 22 13:48:12 UTC 2016 - igonzalezsosa@suse.com

- Don't halt the installation if installer updates server
  cannot be reached when using AutoYaST (bsc#988949)
- 3.1.203

-------------------------------------------------------------------
Thu Jul 21 11:52:59 UTC 2016 - jreidinger@suse.com

- simplify and speed up inst_finish client (bnc#986649)
- add test suite for inst_finish client
- 3.1.202

-------------------------------------------------------------------
Mon Jul 18 13:13:05 UTC 2016 - lslezak@suse.cz

- Run extra inst-sys cleanup to free more memory on systems with
  low memory (bsc#974601)
- 3.1.201

-------------------------------------------------------------------
Thu Jul 14 08:10:16 UTC 2016 - lslezak@suse.cz

- Properly adjust the OOM killer (oom_score_adj has a different
  range than the original oom_adj) (bsc#974601)
- 3.1.200

-------------------------------------------------------------------
Tue Jul 12 16:14:28 CEST 2016 - schubi@suse.de

- Added AutoYaST schema file "ssh_import".
  (fate#319624)
- 3.1.199

-------------------------------------------------------------------
Mon Jun 27 13:00:24 UTC 2016 - jreidinger@suse.com

- Make writing of bootloader settings the last step so that other
  installation steps (kdump, cio-ignore) do not have to waste time
  repeating it
  (bnc#986649)
- 3.1.198

-------------------------------------------------------------------
Thu Jun 23 08:17:24 UTC 2016 - lslezak@suse.cz

- Display more information in the error popup when downloading
  the optional installer updates fails (bsc#986091)
- 3.1.197

-------------------------------------------------------------------
Thu Jun 16 13:31:16 UTC 2016 - igonzalezsosa@suse.com

- Avoid restarting YaST when self-update repository exists but
  is empty (bsc#985113)
- 3.1.196

-------------------------------------------------------------------
Wed Jun 15 15:15:15 CEST 2016 - snwint@suse.de

- call set_videomode to adjust video mode (bsc#974821)
- 3.1.195

-------------------------------------------------------------------
Tue Jun 14 14:17:53 UTC 2016 - igonzalezsosa@suse.com

- Fix architecture detection during self-update (bsc#984656)
- 3.1.194

-------------------------------------------------------------------
Thu Jun  2 11:09:33 UTC 2016 - schubi@suse.de

- Adapt AutoYaST to support import of SSH server keys/configuration
  (fate#319624)
- 3.1.193

-------------------------------------------------------------------
Thu Jun  2 10:09:33 UTC 2016 - igonzalezsosa@suse.com

- Drop yast2-installation-devel-doc package (fate#320356)
- 3.1.192

-------------------------------------------------------------------
Wed Jun  1 11:41:27 UTC 2016 - igonzalezsosa@suse.com

- When importing SSH keys/configuration, only regular files
  will be considered (bsc#982522)
- Force YaST2-Firstboot.service to run after
  YaST2-Second-Stage.service (bsc#980365)
- 3.1.191

-------------------------------------------------------------------
Mon May 30 14:35:05 UTC 2016 - lslezak@suse.cz

- Move the debugger invocation code to yast2-ruby-bindings package
  to use the same implementation at run time (FATE#318421)
- 3.1.190

-------------------------------------------------------------------
Thu May 26 13:17:42 UTC 2016 - kanderssen@suse.com

- System Role: centered dialog (ncurses).

-------------------------------------------------------------------
Wed May 25 15:49:41 UTC 2016 - kanderssen@suse.com

- More visual improvements in the SSH keys importing proposal
  summary based on blog entry feedback. (Fate#319624)
- 3.1.189

-------------------------------------------------------------------
Wed May 25 13:07:59 UTC 2016 - lslezak@suse.cz

- Start the Ruby debugger at the beginning of installation
  when Y2DEBUGGER is set (FATE#318421)
- 3.1.188

-------------------------------------------------------------------
Tue May 17 08:17:51 UTC 2016 - ancor@suse.com

- Visual improvement in the SSH keys importing proposal summary

-------------------------------------------------------------------
Mon May 16 16:39:34 UTC 2016 - ancor@suse.com

- The user is now informed about SSH keys to be reused (copied
  from a previous system) during system installation.
- The user can select a different partition (or none) to read the
  keys from and whether to also copy config files.
- SSH import functionality not longer depending from
  "copy_to_system" feature.
- Fate#319624
- 3.1.187

-------------------------------------------------------------------
Mon May 16 08:29:25 UTC 2016 - lslezak@suse.cz

- SSH installation: handle closing the initial installation screen
  by the window manager close button (bsc#979499)
- 3.1.186

-------------------------------------------------------------------
Mon May  9 15:14:22 CEST 2016 - schubi@suse.de

- Do not copy licenses from inst-sys to target system.
  Showing EULA location in the installed system.
  (fate#219341)
- 3.1.185

-------------------------------------------------------------------
Fri May  6 11:09:28 UTC 2016 - jsrain@suse.cz

- get more texts for roles dialog from control file, allow
  a general label (bsc#974625)
- 3.1.184

-------------------------------------------------------------------
Thu May  5 13:39:46 UTC 2016 - ancor@suse.com

- Always read the lists of local users in the previous system to
  have them available during user importing (part of fate#319624)
- 3.1.183

-------------------------------------------------------------------
Wed Apr 20 10:47:12 UTC 2016 - knut.anderssen@suse.com

- Disk Activation step will be skipped in case of installer update
  success (bsc#974409)
- License agreement will be remembered in case of going back after
  a installer update.
- 3.1.182

-------------------------------------------------------------------
Tue Apr 19 09:08:35 UTC 2016 - igonzalezsosa@suse.com

- Fix handling of license acceptance in welcome screen
  (bsc#975774)
- 3.1.181

-------------------------------------------------------------------
Fri Apr 15 12:51:00 UTC 2016 - lslezak@suse.cz

- Run the automatic installer self update also in the AutoYaST
  mode, read the optional custom URL from the profile ("general" ->
  "self_update_url" node) (FATE#319716)
- 3.1.180

-------------------------------------------------------------------
Wed Apr 13 07:14:09 UTC 2016 - mfilka@suse.com

- bsc#956473
  - improved formatting of network interfaces listing
- 3.1.179

-------------------------------------------------------------------
Tue Apr 12 15:09:15 UTC 2016 - jreidinger@suse.com

- do not install perl-Bootloader-YAML on target system as it is no
  longer needed (FATE#317701)
- 3.1.178

-------------------------------------------------------------------
Mon Apr  4 09:48:42 UTC 2016 - igonzalezsosa@suse.com

- Automatic update during installation will use Zypper repositories
  instead of Driver Update Disks (FATE#319716).
- 3.1.177

-------------------------------------------------------------------
Wed Mar 23 16:32:31 UTC 2016 - cwh@suse.com

- Moved proc_modules.scr to yast2.rpm to avoid that yast-sound
  depends on yast-installation (bsc#972310)
- 3.1.176

-------------------------------------------------------------------
Tue Mar 15 07:41:01 UTC 2016 - knut.anderssen@suse.com

- Added automatic update during installation (FATE#319716)
- 3.1.175

-------------------------------------------------------------------
Mon Mar 14 13:09:52 UTC 2016 - mvidner@suse.com

- System Role: align labels (FATE#317481).
- System Role: pop-up if changing the role to a different one.
- 3.1.174

-------------------------------------------------------------------
Mon Mar 14 09:39:50 UTC 2016 - igonzalezsosa@suse.com

- Moved Yast::Transfer::FileFromUrl here from yast2-update
  (FATE#319716).
- 3.1.173

-------------------------------------------------------------------
Fri Mar  4 14:24:49 UTC 2016 - mvidner@suse.com

- Added a System Role step in the installation (FATE#317481).
- 3.1.172

-------------------------------------------------------------------
Mon Feb 29 09:05:16 UTC 2016 - mfilka@suse.com

- bsc#956473
  - network interfaces listing shows all IPv4 / IPv6 addresses per
    device
- 3.1.171

-------------------------------------------------------------------
Fri Feb 26 08:36:55 UTC 2016 - ancor@suse.com

- Ensure plymouth does not interfere with X11 when executing
  yast2-firstboot (bsc#966874)
- 3.1.170

-------------------------------------------------------------------
Sun Feb 21 21:15:02 UTC 2016 - mfilka@suse.com

- bnc#960703
  - network service setup moved into yast2-network package.
- 3.1.169

-------------------------------------------------------------------
Wed Feb 17 16:03:56 UTC 2016 - cwh@suse.com

- Remove autoyast clone button (fate#317970) 
- 3.1.168

-------------------------------------------------------------------
Thu Dec 22 15:53:34 CET 2015 - schubi@suse.de

- Removing network dependencies in the service files in order to
  prevent booting cycles in Tumbleweed. (bnc#954908)
- 3.1.167

-------------------------------------------------------------------
Mon Dec 21 08:08:15 UTC 2015 - jsrain@suse.cz

- fixed function name to check zKVM hypervisor (bsc#956736)
- 3.1.166

-------------------------------------------------------------------
Fri Dec 11 09:17:16 UTC 2015 - jsrain@suse.cz

- don't enforce the disk activation dialog on zKVM (bsc#956736)
- 3.1.165

-------------------------------------------------------------------
Wed Dec  2 13:55:07 UTC 2015 - mvidner@suse.com

- Ensure second stage and YaST-Firstboot don't get killed by
  getty when running over 2nd or 3rd serial console (bsc#935965)
- 3.1.164

-------------------------------------------------------------------
Thu Nov 26 09:09:59 UTC 2015 - jreidinger@suse.com

- Do not crash in proposal client if zfcp proposal reports itself
  as unavailable (bnc#956745)

-------------------------------------------------------------------
Wed Nov 25 13:15:19 UTC 2015 - lslezak@suse.cz

- Save the software selection for using it later in AutoYaST
  when deploying installation images (bsc#956325, bsc#910728)
- 3.1.163

-------------------------------------------------------------------
Fri Nov  6 11:59:26 UTC 2015 - ancor@suse.com

- Ensure second stage and YaST-Firstboot don't get killed by
  getty when running over serial console (bsc#935965)
- 3.1.162

-------------------------------------------------------------------
Fri Oct  9 13:32:36 UTC 2015 - ancor@suse.com

- Language selection screen fixed to immediately apply the keyboard
  layout after changing it automatically (bsc#947969).
- 3.1.161

-------------------------------------------------------------------
Thu Oct  1 15:55:54 UTC 2015 - ancor@suse.com

- Simplified second stage systemd unit to avoid dependencies cycles
  (bnc#947521 and bnc#931643). Logic moved to YaST startup scripts.
- 3.1.160

-------------------------------------------------------------------
Fri Sep  4 07:07:33 UTC 2015 - jsrain@suse.cz

- fix bug preventing to finish proposal in some sutuations
  (bsc#944334)
- 3.1.159

-------------------------------------------------------------------
Thu Sep  3 14:41:07 CEST 2015 - locilka@suse.com

- Fixed setting language / languages in the installation welcome
  screen (bsc#943746, bsc#944035)
- 3.1.158

-------------------------------------------------------------------
Wed Sep  2 09:43:21 UTC 2015 - igonzalezsosa@suse.com

- Move #second_stage_required? method to InstFunctions module
  to be used by AutoYaST (bnc#892091)
- 3.1.157

-------------------------------------------------------------------
Tue Aug 25 10:17:24 CEST 2015 - schubi@suse.de

- fixed cio_ignore testcase
  This testcase is for bnc#941406
- 3.1.156

-------------------------------------------------------------------
Thu Aug 13 13:26:56 CEST 2015 - schubi@suse.de

- AutoYaST S390: handling cio_ignore
  Entry <general><cio_ignore> in order to set it
  (values: true/false). If it is not set cio_ignore is true.
  So it is backward compatible.
  (bnc#941406)
- cio_ignore does not make sense for KVM or z/VM. So checking
  for KVM and z/VM and evtl. disabling cio_ignore (fate#317861).
- 3.1.155

-------------------------------------------------------------------
Tue Aug 11 15:50:49 CEST 2015 - schubi@suse.de

- AutoYaST second stage: YaST2-Second-Stage.service
  Continue installation even if plymouth has returned an error.
  (bnc#940878)
- 3.1.154

-------------------------------------------------------------------
Fri Aug  7 12:53:08 UTC 2015 - igonzalezsosa@suse.com

- Fix release notes loading when network is not working (bsc#940648)
- 3.1.153

-------------------------------------------------------------------
Wed Aug  5 11:45:25 UTC 2015 - jsrain@suse.cz

- store cio_ignore settings before installing bootloader
  (bsc#933177)
- 3.1.152

-------------------------------------------------------------------
Fri Jul 24 13:01:22 UTC 2015 - jsrain@suse.cz

- avoid duplicating release notes for products (bsc#935599)
- 3.1.151

-------------------------------------------------------------------
Tue Jul 21 09:16:03 UTC 2015 - mvidner@suse.com

- Moved client code to lib/installation/clients to enable test
  coverage measurements.
- 3.1.150

-------------------------------------------------------------------
Wed Jul  1 13:50:55 CEST 2015 - shundhammer@suse.de

- Cleanup for snapshots made during installation (bnc#935923)
- 3.1.149 

-------------------------------------------------------------------
Wed Jul  1 10:46:50 CEST 2015 - locilka@suse.com

- Fixed handling user request to change an installation proposal
  (bsc#936448)
- 3.1.148

-------------------------------------------------------------------
Mon Jun 29 13:11:57 UTC 2015 - lslezak@suse.cz

- fixed menu button label in the proposal (bsc#936427)
- 3.1.147

-------------------------------------------------------------------
Mon Jun 29 08:41:17 UTC 2015 - jreidinger@suse.com

- add ability to hide export button (fate#315161)
- 3.1.146

-------------------------------------------------------------------
Wed Jun 17 09:29:09 CEST 2015 - locilka@suse.com

- Implemented triggers for installation proposal (FATE#317488).
  Any *_proposal client can define 'trigger' in 'MakeProposal'
  that defines in which circumstances it should be called again
  after all proposals have been called, e.g., if partitioning or
  software selection changes.
- 3.1.145

-------------------------------------------------------------------
Tue Jun  2 08:41:03 UTC 2015 - jreidinger@suse.com

- fix crash in Upgrade when creating post upgrade snapshot
  (fate#317973)
- 3.1.144

-------------------------------------------------------------------
Thu May 28 12:41:49 UTC 2015 - igonzalezsosa@suse.com

- add a client to create a snapshot after installation/upgrade
  (fate#317973)
- 3.1.143

-------------------------------------------------------------------
Wed May 20 19:29:48 UTC 2015 - lslezak@suse.cz

- set Xvnc server resolution to 96 dpi to fix broken layout in VNC
  installations (defaults to 75 dpi) (bsc#919456)
- 3.1.142

-------------------------------------------------------------------
Fri Apr 24 06:01:14 UTC 2015 - ancor@suse.com

- Fixed an error preventing the VNC connection during second
  installation stage of AutoYaST when using VNC=1 (bnc#923901)
- 3.1.141

-------------------------------------------------------------------
Wed Apr 20 13:11:40 CEST 2015 - schubi@suse.de

- Fixed differnt bugs in proposal overview with multiple tabs.
- Checking if plymouth is available while starting second
  installation stage for AutoYaST.
- 3.1.140

-------------------------------------------------------------------
Thu Apr 16 13:02:23 CEST 2015 - locilka@suse.com

- Always enable systemd startup services for Second Stage and
  Firstboot (bsc#924278)
- 3.1.139

-------------------------------------------------------------------
Thu Apr  2 09:27:55 UTC 2015 - jreidinger@suse.com

- avoid endless loop when confirm update in proposal runner
  (FATE#315161)
- 3.1.138

-------------------------------------------------------------------
Wed Apr  1 18:54:34 UTC 2015 - jreidinger@suse.com

- fix method missing error in proposal_runner (FATE#315161)
- 3.1.137

-------------------------------------------------------------------
Wed Apr  1 11:39:32 UTC 2015 - jreidinger@suse.com

- fix dependencies in proposal_store (FATE#315161)
- 3.1.136

-------------------------------------------------------------------
Fri Mar 27 13:14:22 UTC 2015 - jreidinger@suse.com

- allow proposal runner dialog to use different proposal store
  (FATE#315161)
- 3.1.135

-------------------------------------------------------------------
Tue Feb 17 14:24:19 CET 2015 - aschnell@suse.de

- get list of mounts from /proc/mounts in umount_finish (for
  fate#318392)
- 3.1.134

-------------------------------------------------------------------
Mon Feb 16 12:44:16 UTC 2015 - cwh@suse.com

- Delete or copy install.inf as applicable (bnc#897066)
- 3.1.133

-------------------------------------------------------------------
Wed Feb 11 09:03:38 UTC 2015 - lslezak@suse.cz

- removed redundant initialization label (bnc#878538)
- 3.1.132

-------------------------------------------------------------------
Fri Feb  6 12:56:53 UTC 2015 - ancor@suse.com

- The unit tests are now compatible with RSpec 3 (bnc#916364)
- 3.1.131

-------------------------------------------------------------------
Wed Feb  4 13:15:43 UTC 2015 - lslezak@suse.cz

- support custom display number in "display_ip" boot option
  (bnc#913888)
- 3.1.130

-------------------------------------------------------------------
Tue Feb  3 11:11:49 CET 2015 - schubi@suse.de

- AutoYaST: If the system starts in multi-user mode plymouth will
  be quit while installation in order to ensure that installation
  will be finished on console 1 and the login prompt will be
  shown.
  (bnc#903682,889757,897956)

-------------------------------------------------------------------
Thu Jan 29 17:10:44 UTC 2015 - jsrain@suse.cz

- allow keyboard layout testing in language dialog (bsc#889549)
- 3.1.129

-------------------------------------------------------------------
Tue Jan 27 13:39:57 CET 2015 - jsuchome@suse.cz

- explicitely set language packages for installation during the
  live install (bnc#904103)
- 3.1.128

-------------------------------------------------------------------
Mon Jan 26 16:09:01 UTC 2015 - jreidinger@suse.com

- fix typo causing error in installation ( catched by openQA ) 

-------------------------------------------------------------------
Mon Jan 26 10:21:19 UTC 2015 - jreidinger@suse.com

- Properly install new Proposal* libs to fix installation

-------------------------------------------------------------------
Tue Jan 13 12:27:52 UTC 2015 - jreidinger@suse.com

- Refactored inst_proposal into Installation::ProposalRunner and
  Installation::ProposalStore.
- 3.1.127

-------------------------------------------------------------------
Tue Jan 13 12:27:40 UTC 2015 - jsrain@suse.cz

- fixed progress bar during (live) image installation (bsc#854378)

-------------------------------------------------------------------
Wed Jan  7 14:27:28 UTC 2015 - jreidinger@suse.com

- do not stuck during copy of logs files (bnc#897091)
- 3.1.126

-------------------------------------------------------------------
Thu Dec 18 20:12:47 UTC 2014 - lslezak@suse.cz

- Fix bashisms and shebangs in scripts (by "Ledest")
- 3.1.125

-------------------------------------------------------------------
Wed Dec 10 15:57:59 CET 2014 - aschnell@suse.de

- drop check for Gtk since Gtk UI of YaST is no longer supported
  (bsc#908607)
- 3.1.124

-------------------------------------------------------------------
Thu Dec  4 09:50:16 UTC 2014 - jreidinger@suse.com

- remove X-KDE-Library from desktop file (bnc#899104)

-------------------------------------------------------------------
Wed Nov 26 16:53:17 UTC 2014 - ancor@suse.com

- Added more debug information in order to track bnc#897091
- 3.1.122

-------------------------------------------------------------------
Fri Nov 14 09:51:04 UTC 2014 - ancor@suse.com

- Merging changes from 3.1.116.1 (SLE12 maintenance branch)
- Fixed the "previously used repositories" step to work properly
  when reached using the back button (bnc#889791)
- 3.1.121

-------------------------------------------------------------------
Tue Nov  4 08:32:27 UTC 2014 - jreidinger@suse.com

- Improve dialog asking if system should be cloned (bnc#900028)
- 3.1.120

-------------------------------------------------------------------
Mon Nov  3 16:19:30 CET 2014 - schubi@suse.de

- AutoYaST Second Stage: Fixed a crash in package management when
  running in Qt UI with libproxy1-config-kde4 package installed.
  (bnc#866692)
- 3.1.119

-------------------------------------------------------------------
Fri Oct 31 07:41:09 UTC 2014 - jreidinger@suse.com

- do not write obsolete /etc/syconfig/boot RUN_PARALLEL key
  (bnc#896207)
- 3.1.118

-------------------------------------------------------------------
Thu Oct 30 07:35:52 UTC 2014 - lslezak@suse.cz

- properly setup locale in installation start script to display
  texts and labels correctly in a texmode installation and also
  to translate all buttons in graphical mode (removed "testutf8"
  calls, it has been dropped, always set UTF-8 locale) (bnc#902411)
- 3.1.117

-------------------------------------------------------------------
Wed Sep 17 16:04:11 UTC 2014 - lslezak@suse.cz

- additionaly return file system type in ".run.df" agent result,
  (to use it in the disk usage calculation bnc#896176)
- 3.1.116

-------------------------------------------------------------------
Thu Sep  4 12:21:25 UTC 2014 - mvidner@suse.com

- Use a more flexible rubygem requirement syntax (bnc#895069)
- 3.1.115

-------------------------------------------------------------------
Wed Aug 28 15:31:55 UTC 2014 - ancor@suse.com

- Enabled remote access on systems installed using VNC (bnc#893501)
- 3.1.114

-------------------------------------------------------------------
Thu Aug 28 15:04:59 CEST 2014 - locilka@suse.com

- Setting data for &product; macro (used in helps) as soon as
  the base-product repository is initialized (bnc#886608)
- 3.1.113

-------------------------------------------------------------------
Wed Aug 27 15:39:52 CEST 2014 - locilka@suse.com

- Fixed [Abort] button handling in Disks Activation dialog
  (bnc#893281)
- 3.1.112

-------------------------------------------------------------------
Wed Aug 27 10:33:03 CEST 2014 - schubi@suse.de

- Autoyast: Second stage will not be called at all. This bug has
  been generated due the fix in bnc#886464.
- 3.1.111

-------------------------------------------------------------------
Mon Aug 25 09:15:13 CEST 2014 - schubi@suse.de

- Autoyast
  -- Disabling second installation stage via autoyast
     configuration "second_stage".
  -- Centralized minimal configuration and disabling more
     configuration steps like X11, user, default_desktop,...
  -- bnc#886464 and bnc#892091
- 3.1.110

-------------------------------------------------------------------
Mon Aug 18 12:30:53 UTC 2014 - jreidinger@suse.com

- workaround problem with missing capabilities in image deployment
  (bnc#889489)
- 3.1.109

-------------------------------------------------------------------
Thu Aug  7 11:50:28 CEST 2014 - snwint@suse.de

- use oom_score_adj instead of oom_adj (bnc #890432)
- 3.1.108

-------------------------------------------------------------------
Thu Aug  7 08:20:36 UTC 2014 - jreidinger@suse.com

- update ca certificates after upgrade (bnc#889616)
- 3.1.107

-------------------------------------------------------------------
Mon Jul 28 11:52:43 UTC 2014 - lslezak@suse.cz

- use short product name for the default base product release notes
  (read from the installation medium) (bnc#885247)
- display at least an empty dialog when downloading release notes
  to hide the previous dialog in the installation workflow
  (bnc#889196)
- 3.1.106

-------------------------------------------------------------------
Thu Jul 24 14:42:59 UTC 2014 - lslezak@suse.cz

- do not repeat release notes downloading on network time out
  (bnc#885486)
- 3.1.105

-------------------------------------------------------------------
Thu Jul 24 11:52:43 CEST 2014 - aschnell@suse.de

- do not log sensitive information in y2start.log (bnc#888645)
- 3.1.104

-------------------------------------------------------------------
Tue Jul 22 08:13:41 CEST 2014 - snwint@suse.de

- linuxrc already provides proxy settings in URL form - so use it
- 3.1.103

-------------------------------------------------------------------
Mon Jul 21 12:10:43 CEST 2014 - schubi@suse.de

- taking display-manager.service instead of xdm.service in the
  second boot stage (bnc#886654, 884447)
- Workaround of bug in plymouth --> using deactivate option
  in second boot stage in order to start ncurses yast correctly
  (bnc#886488)
- 3.1.102

-------------------------------------------------------------------
Wed Jul 16 09:15:10 UTC 2014 - jsrain@suse.cz

- retranslate release notes button when going back in workflow
  (bnc#886660)
- 3.1.101

-------------------------------------------------------------------
Tue Jul 15 15:44:41 CEST 2014 - locilka@suse.com

- Asking user for confirmation while aborting the installation in
  disk activation dialog (bnc#886662)
- 3.1.100

-------------------------------------------------------------------
Fri Jul  4 08:48:03 UTC 2014 - jreidinger@suse.com

- Copy multipath blacklist to target system (bnc#885628)
- 3.1.99

-------------------------------------------------------------------
Thu Jul  3 09:14:53 UTC 2014 - jreidinger@suse.com

- remove useless steps from system analysis because it confuses
  users (bnc#885609)
- 3.1.98

-------------------------------------------------------------------
Mon Jun 30 14:34:59 UTC 2014 - jreidinger@suse.cz

- restore: use restore script instead of manual unpacking tarball
  to also remove newly generated content when rollbacking
  (bnc#882039)
- 3.1.97

-------------------------------------------------------------------
Mon Jun 23 16:09:32 CEST 2014 - locilka@suse.com

- Changed /bin/rm path to /usr/bin/rm path (bnc#882453)
- 3.1.96

-------------------------------------------------------------------
Mon Jun 23 13:02:27 UTC 2014 - jreidinger@suse.com

- directly export autoyast profile to target file (bnc#881108)
- 3.1.95

-------------------------------------------------------------------
Thu Jun 19 19:05:10 UTC 2014 - lslezak@suse.cz

- removed random_finish client, haveged service is by default
  enabled, no need for explicit enabling by Yast
  (gh#yast/yast-installation#214)
- 3.1.94

-------------------------------------------------------------------
Wed Jun 18 11:47:26 UTC 2014 - lslezak@suse.cz

- make sure the CIO ignore config file ends with a new line
  (bnc#883198)
- 3.1.93

-------------------------------------------------------------------
Tue Jun 17 12:34:33 UTC 2014 - lslezak@suse.cz

- inst_upgrade_urls.rb: set the future target distribution to not
  ignore the SCC online repositories in libzypp (bnc#881320)
- 3.1.92

-------------------------------------------------------------------
Mon Jun 16 12:33:18 UTC 2014 - jreidinger@suse.com

- write list of active devices for cio_ignore ( partially written
  by Ihno )
- 3.1.91

-------------------------------------------------------------------
Thu Jun 12 15:20:04 UTC 2014 - jreidinger@suse.com

- restore backup if yast failed during installation/upgrade
  (bnc#882039)
- 3.1.90

-------------------------------------------------------------------
Thu Jun 12 08:27:01 UTC 2014 - lslezak@suse.cz

- properly enable the add-on module in the installation workflow
- 3.1.89

-------------------------------------------------------------------
Tue Jun  3 13:53:15 UTC 2014 - lslezak@suse.cz

- inst_upgrade_urls.rb client:
  - remove old repositories (repo files) to avoid loading old
    SLE11 repositories when refreshing a registered service
    (bnc#880971)
  - remove old services to get rid of the old NCC service
  (Note: everything is backed up into /var/adm/backup/upgrade/zypp
  directory)
- 3.1.88

-------------------------------------------------------------------
Thu May 29 08:23:21 UTC 2014 - lslezak@suse.cz

- better error message for accepting the license (bnc#875183)
- 3.1.87

-------------------------------------------------------------------
Wed May 28 11:00:51 CEST 2014 - aschnell@suse.de

- close port 6000 during installation (bnc#879262)
- 3.1.86

-------------------------------------------------------------------
Wed May 21 10:32:51 UTC 2014 - jreidinger@suse.com

- do not call reipl multiple times (patch by Ihno)
- 3.1.85

-------------------------------------------------------------------
Fri May 16 12:19:30 UTC 2014 - jsrain@suse.cz

- reduced time-out for downloading release notes when behind
  firewall (bnc#878265)
- 3.1.84

-------------------------------------------------------------------
Fri May 16 08:37:23 UTC 2014 - mvidner@suse.com

- Fixed "undefined method" if an add-on has empty release notes URL
  (bnc#877705)
- 3.1.83

-------------------------------------------------------------------
Fri May 16 07:11:52 UTC 2014 - jsrain@suse.cz

- adjusted wording when deploying image to disk (bnc#877666)
- 3.1.82

-------------------------------------------------------------------
Wed May 14 11:10:05 UTC 2014 - jreidinger@suse.com

- Use new bootloader API to set kernel parameters (bnc#869608)
- 3.1.81

-------------------------------------------------------------------
Tue May 13 13:51:52 UTC 2014 - jreidinger@suse.com

- Fix haveged path to kill it properly (patch by Ihno) (bnc#876876)
- 3.1.80

-------------------------------------------------------------------
Tue May 13 10:09:55 CEST 2014 - gs@suse.de

- enable services for FCoE by calling fcoe-client finish script
  (bnc#877352)
- 3.1.79

-------------------------------------------------------------------
Fri May  9 10:44:11 UTC 2014 - jreidinger@suse.com

- ensure maximum size of prep partition for ppc64 (bnc#867345)
  ( part of patch made by dinaar@suse.com )
- 3.1.78

-------------------------------------------------------------------
Fri May  9 10:15:34 UTC 2014 - jsrain@suse.cz

- adjusted downloading release notes to work also for extensions
  (bnc#876700)
- 3.1.77

-------------------------------------------------------------------
Wed Apr 30 11:01:12 UTC 2014 - jreidinger@suse.com

- use correct keywords for cio ignore kernel params (bnc#874902)
- move cio_ignore step after bootloader step to have sections 
  generated (bnc#873996)
- 3.1.76

-------------------------------------------------------------------
Fri Apr 25 13:21:52 UTC 2014 - mfilka@suse.com

- bnc#872086
  - always copy network configuration. Even if network is not
    running during installation
- 3.1.75

-------------------------------------------------------------------
Fri Apr 25 08:22:06 UTC 2014 - jsrain@suse.cz

- enhanced handling of release notes from media (contrary to those
  downloaded on-line) (bnc#874996)
- 3.1.74

-------------------------------------------------------------------
Thu Apr 24 16:02:13 CEST 2014 - locilka@suse.com

- Changed inst_system_analysis to read Product information
  (that uses libzypp) after initializing libzypp (bnc#873877)
- 3.1.73

-------------------------------------------------------------------
Wed Apr 23 08:48:13 UTC 2014 - jsrain@suse.cz

- enable top bar with logo during installation (bnc#868722)
- 3.1.72

-------------------------------------------------------------------
Tue Apr 15 16:51:58 CEST 2014 - locilka@suse.com

- Switched from the old to the new network setup client for remote
  repositories (bnc#869640)
- 3.1.71

-------------------------------------------------------------------
Tue Apr 15 07:02:35 UTC 2014 - jreidinger@suse.com

- fix crash from last fix and adapt it to cooperate nice with
  autoinstallation (bnc#873458)
- 3.1.70

-------------------------------------------------------------------
Mon Apr 14 14:38:22 UTC 2014 - jreidinger@suse.com

- return error message if base product not found and continue in
  installation(bnc#873458)
- 3.1.69

-------------------------------------------------------------------
Mon Apr 14 10:11:52 CEST 2014 - locilka@suse.com

- removed loading 'pciehp' Kernel module (added for SLE 11 by FATE
  #311991) - it is now built-in Kernel (bnc#865834)
- 3.1.68

-------------------------------------------------------------------
Fri Apr 11 08:44:10 UTC 2014 - jsrain@suse.cz

- added missing files to package (bnc#872925)
- 3.1.67

-------------------------------------------------------------------
Thu Apr 10 09:34:30 UTC 2014 - mvidner@suse.com

- Put wizard title on the left instead of on top (bnc#868859)
- 3.1.66

-------------------------------------------------------------------
Thu Apr 10 09:15:56 UTC 2014 - jsrain@suse.cz

- added handling of release notes for slide show (bnc#871158)
- 3.1.65

-------------------------------------------------------------------
Wed Apr  9 10:07:02 CEST 2014 - snwint@suse.de

- save a copy of pbl.log
- 3.1.64

-------------------------------------------------------------------
Fri Apr  4 15:33:40 CEST 2014 - snwint@suse.de

- remove LIBGL_ALWAYS_INDIRECT (bnc #869172)
- 3.1.63

-------------------------------------------------------------------
Thu Apr  3 12:15:49 UTC 2014 - jreidinger@suse.com

- do not write network configuration from upgrade to system
  (bnc#871178)
- 3.1.62

-------------------------------------------------------------------
Wed Apr  2 09:25:38 UTC 2014 - jreidinger@suse.com

- remove ssh_service_finish as it is handle in
  firewall_stage1_finish due to split of ssh port open and sshd
  enablement (bnc#865056)
- 3.1.61

-------------------------------------------------------------------
Sun Mar 30 17:15:03 UTC 2014 - mfilka@suse.com

- bnc#869719
  - fixed parameters forcing manual network configuration on user's
    request at disks activation screen
- 3.1.60 

-------------------------------------------------------------------
Mon Mar 24 14:48:36 UTC 2014 - jreidinger@suse.com

- change cio_ignore kernel parameter according to kernel changes
  (bnc#869463)
- 3.1.59

-------------------------------------------------------------------
Mon Mar 24 12:33:47 UTC 2014 - jreidinger@suse.com

- avoid constant redefinition warning(BNC#869202)
- 3.1.58

-------------------------------------------------------------------
Wed Mar 19 12:45:27 UTC 2014 - lslezak@suse.cz

- skip "Installation Options" dialog when online repository option
  should not be displayed (part of bnc#868942)
- 3.1.57

-------------------------------------------------------------------
Fri Mar 14 14:43:06 CET 2014 - snwint@suse.de

- set LIBGL_ALWAYS_INDIRECT in ssh mode (bnc #868175)
- enable yast theme in ssh mode
- 3.1.56

-------------------------------------------------------------------
Fri Mar 14 08:15:01 UTC 2014 - jsrain@suse.cz

- download on-line version of release notes (fate#314695)
- 3.1.55

-------------------------------------------------------------------
Thu Mar 13 09:46:18 UTC 2014 - jreidinger@suse.com

- add kernel parameters for s390 when cio_ignore enabled to never
  blacklist console or ipl devices (fate#315318)
- 3.1.54

-------------------------------------------------------------------
Wed Mar 12 12:00:40 UTC 2014 - mfilka@suse.com

- bnc#858523
  - dropped disabling network configuration code. yast2-network is
    in charge of it now.
- 3.1.53 

-------------------------------------------------------------------
Mon Mar 10 13:01:48 UTC 2014 - jsrain@suse.cz

- don't hide ReleaseNotes button going back fron inst proposal
  (bnc#867389)
- 3.1.52

-------------------------------------------------------------------
Fri Mar  7 16:00:42 UTC 2014 - lslezak@suse.cz

- run scc_finish client if present (FATE#312012)
- 3.1.51

-------------------------------------------------------------------
Thu Mar  6 09:15:24 UTC 2014 - jreidinger@suse.com

- fix malformed string exception if cio ignore is disabled
  (bnc#866995)
- 3.1.50

-------------------------------------------------------------------
Tue Mar  4 09:13:41 UTC 2014 - jreidinger@suse.com

- call proper bash agent otherwise cio ignore feature do not work
  (bnc#866614)
- 3.1.49

-------------------------------------------------------------------
Mon Mar  3 12:57:24 UTC 2014 - jreidinger@suse.com

- do not crash if there is no general section in autoyast profile
  (BNC#866529)
- 3.1.48

-------------------------------------------------------------------
Thu Feb 27 15:08:12 CET 2014 - aschnell@suse.de

- reset proposal after rescanning storage (bnc#865579)
- 3.1.47

-------------------------------------------------------------------
Thu Feb 27 13:55:16 UTC 2014 - jreidinger@suse.com

- revert back complete skip of probing due to disks with activation
  (BNC#865579)
- 3.1.46

-------------------------------------------------------------------
Thu Feb 27 12:54:37 UTC 2014 - jreidinger@suse.com

- Do not rerun system probing as it is already done (BNC#865579)
- 3.1.45

-------------------------------------------------------------------
Wed Feb 26 09:15:50 UTC 2014 - jreidinger@suse.com

- implement cio ignore feature during installation for s390x
  (FATE#315586)
- 3.1.44

-------------------------------------------------------------------
Tue Feb 25 16:11:08 CET 2014 - locilka@suse.com

- Removed an icon from License Agreement dialog (bnc#865575)
- 3.1.43

-------------------------------------------------------------------
Tue Feb 25 14:14:59 CET 2014 - locilka@suse.com

- Adapted ignored_features to handle possibly missing Cmdline entry
  from Linuxrc (bnc#861465)
- 3.1.42

-------------------------------------------------------------------
Tue Feb 25 13:27:34 CET 2014 - locilka@suse.cz

- Removed hard-coded color and RichText formatting from
  installation confirmation dialog (#bnc#865371)
- 3.1.41

-------------------------------------------------------------------
Fri Feb 21 14:54:01 CET 2014 - snwint@suse.de

- Make vnc use real yast theme (bnc #855246) and make vnc screen size configurable.
- 3.1.40

-------------------------------------------------------------------
Fri Feb 21 09:16:18 UTC 2014 - mvidner@suse.com

- ssh installation: fix network start after reboot (bnc#850446)
- 3.1.39

-------------------------------------------------------------------
Wed Feb 19 15:22:00 CET 2014 - locilka@suse.com

- Prevent from re-defining CopyFilesFinishClient class (bnc#864631)
- 3.1.38

-------------------------------------------------------------------
Wed Feb 19 14:51:24 CET 2014 - locilka@suse.com

- Writing bootloader as late as possible, several configs need to
  be written and coppied to the installed system first (bnc#860089)
- 3.1.37

-------------------------------------------------------------------
Tue Feb 18 17:09:08 CET 2014 - locilka@suse.com

- Copying all udev rules from inst-sys to installed system
  (bnc#860089)
- 3.1.36

-------------------------------------------------------------------
Mon Feb 17 13:45:08 UTC 2014 - jreidinger@suse.com

- fix detection if ssh daemon run otherwise ssh installation do not
  reboot after first stage(BNC#864260)
- 3.1.35

-------------------------------------------------------------------
Wed Feb 12 11:44:20 UTC 2014 - jreidinger@suse.com

- fix namespace collision that cause error in installation
- 3.1.34

-------------------------------------------------------------------
Mon Feb 11 15:26:47 UTC 2014 - jreidinger@suse.com

- keep proper installation mode after cloning(BNC#861520)
- 3.1.33

-------------------------------------------------------------------
Tue Feb 11 14:55:36 UTC 2014 - jreidinger@suse.com

- fix dependencies to properly require new ruby bindings
- 3.1.32

-------------------------------------------------------------------
Mon Feb 10 14:31:52 UTC 2014 - jsrain@suse.cz

- removed unused release_notes_popup.rb


- Remove initialisation of Report in autoinst mode from 
  inst_system_analysis. Not needed any more since autoyast Profile 
  is now processed before inst_system_analysis gets called
  (bnc#862829).
- 3.1.31

-------------------------------------------------------------------
Fri Feb  7 09:36:00 UTC 2014 - jreidinger@suse.com

- Implement minimal installation feature (FATE#313149)
- 3.1.30

-------------------------------------------------------------------
Mon Feb  3 14:36:34 UTC 2014 - jreidinger@suse.com

- fix false positive errors in log for easier debugging in future
- 3.1.29

-------------------------------------------------------------------
Fri Jan 31 12:04:52 UTC 2014 - lslezak@suse.cz

- inst_inc_all.rb - added missing import (bnc#860263)
- 3.1.28

-------------------------------------------------------------------
Thu Jan 30 15:43:05 UTC 2014 - jreidinger@suse.com

- Remove write to non-existing /etc/sysconfig/suseconfig
  (FATE#100011)
- 3.1.27

-------------------------------------------------------------------
Thu Jan 30 15:42:52 CET 2014 - aschnell@suse.de

- fixed DASD detection (bnc#860398)
- 3.1.26

-------------------------------------------------------------------
Tue Jan 28 15:37:15 UTC 2014 - jreidinger@suse.com

- Fix exporting configuration in first stage (FATE#308539)
- 3.1.25

-------------------------------------------------------------------
Mon Jan 27 09:56:26 UTC 2014 - mfilka@suse.com

- fate#316768, bnc#854500
  - enable network service according product feature
- 3.1.24

-------------------------------------------------------------------
Fri Jan 24 12:01:29 UTC 2014 - lslezak@suse.cz

- removed inst_scc.rb client (moved to yast2-registration)
- 3.1.23

-------------------------------------------------------------------
Tue Jan 21 14:18:08 UTC 2014 - jreidinger@suse.com

- Remove icons from system analysis according to Ken's comments
  (fate#314695)
- 3.1.22

-------------------------------------------------------------------
Tue Jan 21 12:15:21 UTC 2014 - jreidinger@suse.com

- Remove "Change..." button in non-textual installation
- Add "Export Configuration" button in non-textual installation
  (FATE#308539)
- Add "Export Configuration" menu item in textual installation
  (FATE#308539)
- 3.1.21

-------------------------------------------------------------------
Tue Jan 21 08:48:17 UTC 2014 - jsrain@suse.cz

- adjusted UI according to Ken's comments (fate#314695)
- 3.1.20

-------------------------------------------------------------------
Mon Jan 13 09:58:46 UTC 2014 - jreidinger@suse.com

- add clone proposal and finish client (FATE#308539)
- 3.1.19

-------------------------------------------------------------------
Wed Jan  8 12:46:34 UTC 2014 - jsrain@suse.cz

- added capability to install OEM images (fate#316326)
- added handling Release Notes button (fate#314695)

-------------------------------------------------------------------
Fri Dec 20 09:32:08 UTC 2013 - vmoravec@suse.com

- Add abort and fail hooks for installation
- 3.1.18

-------------------------------------------------------------------
Thu Dec 12 14:50:32 UTC 2013 - lslezak@suse.cz

- control files have been moved to a separate package/git repo
  (https://github.com/yast/yast-installation-control)
- 3.1.17

-------------------------------------------------------------------
Wed Dec 11 09:54:10 UTC 2013 - lslezak@suse.cz

- fixed Makefile.am (added missing inst_scc.rb)
- 3.1.16

-------------------------------------------------------------------
Tue Dec 10 08:46:11 UTC 2013 - vmoravec@suse.com

- Show hook summary only if some hooks failed
- 3.1.15

-------------------------------------------------------------------
Thu Dec  5 15:32:24 UTC 2013 - jreidinger@suse.com

- fix opening zfcp client in disk activation on s390
- 3.1.14

-------------------------------------------------------------------
Thu Dec  5 15:25:18 UTC 2013 - lslezak@suse.cz

- added a new client for SCC registration (first iteration, UI
  only, does not work yet)

-------------------------------------------------------------------
Wed Dec  4 16:11:37 UTC 2013 - jreidinger@suse.com

- fix failure in remote disks activation client
- 3.1.13

-------------------------------------------------------------------
Wed Dec  4 08:30:37 UTC 2013 - lslezak@suse.cz

- removed "trang" dependency (requires complete Java stack, convert
  the file directly in the source repository)
- 3.1.12

-------------------------------------------------------------------
Tue Dec  3 15:11:17 UTC 2013 - jreidinger@suse.com

- remove server base scenario and media check clients from SLE
  installation (FATE#314695)
- add storage proposal dialog to SLE installation (FATE#314695)
- 3.1.11

-------------------------------------------------------------------
Tue Dec  3 13:40:27 UTC 2013 - vmoravec@suse.com

- Show popup window with used hooks before installation finished
- 3.1.10

-------------------------------------------------------------------
Mon Dec  2 12:28:26 UTC 2013 - jreidinger@suse.com

- Add direct link to network communication from remote disks
  activation (FATE#314695, part of NI requirements)
- 3.1.9

-------------------------------------------------------------------
Thu Nov 28 13:01:44 UTC 2013 - vmoravec@suse.com

- Add hooks to main installation client
- 3.1.8

-------------------------------------------------------------------
Wed Nov 20 13:21:57 UTC 2013 - lslezak@suse.cz

- removed support for automatic 2nd stage (the 2nd stage has been
  dropped completely) (FATE#314695)
- 3.1.7

-------------------------------------------------------------------
Tue Nov 19 10:19:13 CET 2013 - locilka@suse.com

- Proposing separate /home partition on SLES and SLES for VMware
  (FATE#316624)

-------------------------------------------------------------------
Mon Nov 18 13:28:32 UTC 2013 - lslezak@suse.cz

- move some steps from removed 2nd stage to the 1st stage
- "inst_mode" client: removed installation/update switch,
  renamed to "inst_installation_options" 
- 3.1.6

-------------------------------------------------------------------
Tue Nov 12 09:24:25 UTC 2013 - lslezak@suse.cz

- control file cleanup:
  * remove the 2nd stage in installation (FATE#314695)
  * removed autoconfiguration support in the 2nd stage (the 2nd
    stage has been removed completely)
  * repair mode removed (not supported) (FATE#308679)

-------------------------------------------------------------------
Mon Nov 11 14:21:37 UTC 2013 - vmoravec@suse.com

- 3.1.5
- replace runlevel entries in control files with default_target
  entries
- replace dependency on yast2-runlevel with yast2-services-manager

-------------------------------------------------------------------
Thu Nov  7 11:45:45 UTC 2013 - mfilka@suse.com

- bnc#849391
  - removed explicit start of second phase of SuSEfirewall2 
    initialization. Not needed when systemd is in use.
- 3.1.4

-------------------------------------------------------------------
Thu Oct 31 11:32:01 UTC 2013 - lslezak@suse.cz

- install "perl-Bootloader-YAML" package
- removed "Use Automatic Configuration" option from the
  installation mode dialog (the 2nd stage has been removed)
- 3.1.3

-------------------------------------------------------------------
Tue Oct 29 13:17:59 UTC 2013 - lslezak@suse.cz

- install only "perl-YAML-LibYAML" and "perl-bootloader" packages
  to the target system
- updated scr_switch_debugger.rb client

-------------------------------------------------------------------
Fri Oct 26 11:39:17 UTC 2013 - jsrain@suse.cz

- show release notes button (fate#314695)

-------------------------------------------------------------------
Fri Oct 25 10:06:07 CEST 2013 - aschnell@suse.de

- removed long obsolete EVMS entries from control file (see
  fate#305007)

-------------------------------------------------------------------
Wed Oct 23 07:27:28 UTC 2013 - lslezak@suse.cz

- removed autorepeat workaround for bnc#346186, not needed anymore,
  xset might not be installed (bnc#846768)
- 3.1.2

-------------------------------------------------------------------
Tue Oct 22 16:46:18 CEST 2013 - locilka@suse.com

- Extended support for ignored_features: They can be also mentioned
  in PTOptions and thus not appended to Kernel command line
  (FATE#314982)

-------------------------------------------------------------------
Tue Oct 15 14:15:31 CEST 2013 - locilka@suse.com

- Added support for ignore[d][_]feature[s] (FATE#314982) allowing
  to skip some unwanted features of the installer
- 3.1.1

-------------------------------------------------------------------
Thu Oct 10 14:48:46 CEST 2013 - locilka@suse.com

- Dropped modem and DSL detection (and configuration) from
  installation proposal (FATE#316263, FATE#316264)

-------------------------------------------------------------------
Fri Sep 27 16:34:11 UTC 2013 - lslezak@suse.cz

- do not use *.spec.in template, use *.spec file with RPM macros
  instead
- 3.1.0

-------------------------------------------------------------------
Fri Sep 27 14:17:54 CEST 2013 - jsuchome@suse.cz

- yast2-mouse was dropped, do not call its components (bnc#841960)
- 3.0.7 

-------------------------------------------------------------------
Thu Sep 26 10:47:32 CEST 2013 - jsuchome@suse.cz

- fix console status after the installation (bnc#750326)
- 3.0.6 

-------------------------------------------------------------------
Tue Sep  3 11:55:45 CEST 2013 - jsuchome@suse.cz

- do not mention xorg-x11 in the control files (bnc#837450) 
- remove obsoleted part of X11 related code
- 3.0.5

-------------------------------------------------------------------
Fri Aug  9 06:36:31 UTC 2013 - mfilka@suse.com

- bnc#798620
    - removed proposed hotfix for the bug. The hotfix could block 
    starting firewall under some circunstances.
    - (re)starting firewall is handled in yast2.rpm since 3.0.2
- 3.0.4 

-------------------------------------------------------------------
Wed Aug  7 12:57:05 CEST 2013 - jsuchome@suse.cz

- use pure ruby solution when sorting proposal items

-------------------------------------------------------------------
Tue Aug  6 11:30:53 CEST 2013 - jsuchome@suse.cz

- use pure ruby solution when sorting destkop items, so major desktop
  (with same order number) won't get resorted
- 3.0.3

-------------------------------------------------------------------
Mon Aug  5 13:16:04 CEST 2013 - jsuchome@suse.cz

- check the product profiles during system analysis and
  copy them to installed system (backport of fate#310730)
- 3.0.2

-------------------------------------------------------------------
Sun Aug  4 11:48:21 UTC 2013 - lslezak@suse.cz

- removed empty agents/Makefile.am and unused testsuite/Makefile.am
- removed obsolete BuildRequires: doxygen perl-XML-Writer sgml-skel
  yast2-testsuite yast2-storage yast2-pkg-bindings yast2-packager

-------------------------------------------------------------------
Fri Aug  2 14:25:07 CEST 2013 - jsuchome@suse.cz

- remove trang from BuildRequires: rng can be created during
  packaging, not needed during build

-------------------------------------------------------------------
Thu Aug  1 11:21:35 CEST 2013 - jsuchome@suse.cz

- correctly write supporturl (port of bnc#520169) 
- limit the number of the searched disks to 8 of each kind to
  shorten time needed for finding SSH keys (port of fate#305873)
- 3.0.1

-------------------------------------------------------------------
Wed Jul 31 08:30:58 UTC 2013 - yast-devel@opensuse.org

- converted from YCP to Ruby by YCP Killer
  (https://github.com/yast/ycp-killer)
- version 3.0.0

-------------------------------------------------------------------
Mon Jul 29 13:43:13 CEST 2013 - fehr@suse.de

- ignore SIGHUP in YaST2.Second-Stage to make autoyast installs
  with serial console succeed again (bnc#825728, bnc#823224)

-------------------------------------------------------------------
Thu Jul 11 12:23:36 CEST 2013 - aschnell@suse.de

- fixed sshd check (bnc#825160)
- 2.24.10

-------------------------------------------------------------------
Thu Jul  4 13:56:19 CEST 2013 - jsuchome@suse.cz

- show release notes of newest product first (bnc#827590)
- 2.24.9

-------------------------------------------------------------------
Tue Jun 25 10:17:46 CEST 2013 - jsuchome@suse.cz

- adapt control.xml to offical Factory one:
  added e17 desktop, enabled online repositories
- 2.24.8

-------------------------------------------------------------------
Fri Jun 21 16:55:50 CEST 2013 - jsuchome@suse.cz

- only show desktops for which their defined patterns are known
  (needed when desktop defined in control file is only available
  via some optional installation source - fate#315061)
- 2.24.7

-------------------------------------------------------------------
Wed Jun 19 11:42:59 CEST 2013 - aschnell@suse.de

- make check for sshd more robust (bnc#825160)
- 2.24.6

-------------------------------------------------------------------
Thu Jun  6 08:29:44 UTC 2013 - mfilka@suse.com

- bnc#774301
    - fixed udev events handling in kernel_finish 
- 2.24.5

-------------------------------------------------------------------
Wed Jun  5 13:02:06 UTC 2013 - lslezak@suse.cz

- use WFM::ClientExists() call instead of checking *.ycp file
  presence (works also with non-YCP clients and checks also e.g.
  /y2update/clients path)

-------------------------------------------------------------------
Mon May 27 15:27:12 CEST 2013 - locilka@suse.com

- Using unique IDs while calling rpmcopy_secondstage to prevent
  from disabling this step in AutoYaST or Upgrade while it should
  be disabled only in Installation (bnc#813072).

-------------------------------------------------------------------
Mon May 13 09:40:15 CEST 2013 - jsuchome@suse.cz

- startup scripts: if RC_LANG is not set, use en_US as default
  (bnc#815265)
- 2.24.4

-------------------------------------------------------------------
Fri May 03 12:18:43 CEST 2013 - aschnell@suse.de

- call unicode_start/stop and initviocons only on consoles
  (bnc#800790)
- fixed check for missing initviocons
- 2.24.3

-------------------------------------------------------------------
Mon Apr 22 14:59:35 CEST 2013 - jsuchome@suse.cz

- show dialog for all available disk controlers (bnc#807026)
- 2.24.2 

-------------------------------------------------------------------
Wed Apr 17 14:50:48 CEST 2013 - jsuchome@suse.cz

- force disk activation when Storage reports no disk was found
  (bnc#810823) 
- 2.24.1

-------------------------------------------------------------------
Fri Mar 29 11:58:02 CET 2013 - jsuchome@suse.cz

- always return boolean from DeployTarImage (bnc#804293)
- make the "Check drivers" error message depend on control.xml
  variable (fate#312875, bnc#805251) 
- 2.24.0

-------------------------------------------------------------------
Wed Mar 13 12:35:54 UTC 2013 - mfilka@suse.com

- NetworkManager is enabled and active after second stage (bnc#808039)
- 2.23.13 

-------------------------------------------------------------------
Mon Mar 04 14:42:03 CET 2013 - aschnell@suse.de

- deactivate RAID before going back to "Disk Activation" during
  installation (bnc#806454)

-------------------------------------------------------------------
Thu Feb 14 17:06:53 CET 2013 - fehr@suse.de

- fix got_kernel_param in misc.sh to not match substrings (so far 
  kernel parameters like systemd.log_level=debug activated Y2DEBUG)
- 2.23.12
 
-------------------------------------------------------------------
Wed Jan 23 16:00:21 CET 2013 - jsuchome@suse.cz

- prevent systemctl hang in 2nd stage (from fcrozat@suse.com,
  bnc#798620)
- 2.23.11

-------------------------------------------------------------------
Sun Jan 20 15:27:33 UTC 2013 - lslezak@suse.cz

- start the add-on module also when "addon" boot parameter is
  present (fate#314318)
- 2.23.10

-------------------------------------------------------------------
Mon Jan 14 13:45:23 UTC 2013 - locilka@suse.com

- Adding repositories that cannot be (re)added as enabled in
  a disabled state (bnc#779396).
- 2.23.9

-------------------------------------------------------------------
Fri Jan 11 10:47:11 CET 2013 - jsuchome@suse.cz

- adapted to changes in Storage.ycp API (bnc#797245)
- 2.23.8

-------------------------------------------------------------------
Mon Jan  7 13:06:32 CET 2013 - jsuchome@suse.cz

- set new keyboard layout right after selecting (bnc#796589)
- added SYSTEMCTL_OPTIONS to Firstboot/Second Stage services
  (bnc#791076)
- 2.23.7

-------------------------------------------------------------------
Fri Dec 21 08:23:47 CET 2012 - jsuchome@suse.cz

- show the info about possibility to download drivers
  from drivers.suse.com (fate#312875) 
- added KVM installation scenario (bnc#795067)
- 2.23.6

-------------------------------------------------------------------
Fri Dec 14 15:16:52 CET 2012 - jsuchome@suse.cz

- disable USB sources after installation (bnc#793709) 
- 2.23.5

-------------------------------------------------------------------
Tue Dec  4 16:54:56 CET 2012 - jsuchome@suse.cz

- allow using local repositories during update (bnc#779397)
- 2.23.4

-------------------------------------------------------------------
Mon Nov  5 08:21:41 CET 2012 - jsuchome@suse.cz

- fixed installation of systemd units (crrodriguez)
- 2.23.3

-------------------------------------------------------------------
Wed Oct 31 08:16:46 CET 2012 - jsuchome@suse.cz

- removed fonts_finish, its only action was to call obsolete
  SuSEconfig script
- removed inst_suseconfig client (fate#100011)
- 2.23.2 

-------------------------------------------------------------------
Fri Oct 26 08:44:43 CEST 2012 - jsuchome@suse.cz

- do not allow to go next without desktop selected (bnc#786507)
- 2.23.1

-------------------------------------------------------------------
Wed Oct 24 11:12:55 CEST 2012 - jsuchome@suse.cz

- removed suseconfig step from installation sequence (fate#100011)
- 2.23.0

-------------------------------------------------------------------
Wed Jul 11 15:56:38 CEST 2012 - jsuchome@suse.cz

- create simpler and non translated aliases for update sources 
  (bnc#768624)
- 2.22.10

-------------------------------------------------------------------
Thu Jun 28 14:36:08 CEST 2012 - jsuchome@suse.cz

- set TERM=linux for 2nd stage services, to keep ncurses nice
  (bnc#768356)
- 2.22.9

-------------------------------------------------------------------
Mon Jun 25 15:43:43 CEST 2012 - jsuchome@suse.cz

- ensure Plymouth is hiddent before 2nd start, to prevent system
  freeze (bnc#768185)
- ensure 2nd stage is started before SuSEfirewall2_init (bnc#733361)
- 2.22.8

-------------------------------------------------------------------
Tue Jun 19 14:49:52 CEST 2012 - aschnell@suse.de

- kill console before reboot (bnc#759627)
  (otherwise systemd will not proceed with system shutdown)

-------------------------------------------------------------------
Wed Jun  6 11:27:02 CEST 2012 - jsuchome@suse.cz

- require yast2-proxy for 2nd stage (bnc#764951)
- show a message if network config has failed (bnc#765129)
- 2.22.7

-------------------------------------------------------------------
Tue Apr 17 16:03:55 CEST 2012 - jsuchome@suse.cz

- enhanced image installation help text (bnc#732914)

-------------------------------------------------------------------
Tue Apr 03 14:56:55 CEST 2012 - aschnell@suse.de

- adapted to move of testX (see bnc#749184)
- 2.22.6

-------------------------------------------------------------------
Wed Mar 14 15:42:19 CET 2012 - aschnell@suse.de

- create link yast.ssh for 2nd stage ssh installation (bnc#745340)
- 2.22.5

-------------------------------------------------------------------
Wed Feb 15 11:46:45 CET 2012 - gs@suse.de

- Improve layout of the release notes dialog (bnc #550610)
- 2.22.4 

-------------------------------------------------------------------
Thu Feb  9 10:53:01 CET 2012 - jsuchome@suse.cz

- adapt the style only for ssh installation, not vnc (bnc#742777)
- 2.22.3 

-------------------------------------------------------------------
Tue Feb  7 17:22:46 CET 2012 - tgoettlicher@suse.de

- Fixed bnc #742777: ssh installation needs to much bandwidth
- 2.22.2

-------------------------------------------------------------------
Fri Jan 13 11:02:40 CET 2012 - jsuchome@suse.cz

- confirmed license
- 2.22.1

-------------------------------------------------------------------
Mon Jan  9 14:29:34 CET 2012 - locilka@suse.cz

- save ecdsa keys as well (bnc#726468) (added where missing)

-------------------------------------------------------------------
Mon Jan  9 13:39:10 CET 2012 - locilka@suse.cz

- Added ntp-client into list of cloned modules in control file
  (bnc #738019).

-------------------------------------------------------------------
Wed Jan  4 15:21:30 CET 2012 - locilka@suse.cz

- Reading the current random/poolsize from /proc to store the exact
  number of bytes (bnc#692799).

-------------------------------------------------------------------
Tue Jan  3 16:21:42 CET 2012 - locilka@suse.cz

- Modified saving state of the current randomness (bnc#692799).

-------------------------------------------------------------------
Thu Dec  8 16:45:15 CET 2011 - locilka@suse.cz

- Fixed saving state of the current randomness (bnc#692799).

-------------------------------------------------------------------
Fri Nov 25 11:35:04 CET 2011 - jsuchome@suse.cz

- ask for Abort confirmation in Update URLs step (bnc#728907)

-------------------------------------------------------------------
Wed Nov 16 13:18:40 CET 2011 - jsuchome@suse.cz

- merged texts from proofreading
- 2.22.0 

-------------------------------------------------------------------
Thu Nov 10 14:27:55 UTC 2011 - fcrozat@suse.com

- Disable routing initscript commands through systemd, prevent
  lockups.

-------------------------------------------------------------------
Thu Nov 03 11:52:08 CET 2011 - aschnell@suse.de

- use same code to display ip addresses during vnc and ssh
  installation (bnc#727802)
- 2.21.28

-------------------------------------------------------------------
Wed Nov  2 17:14:51 CET 2011 - fcrozat@suse.com

- Ensure network is not started by systemd before Firstboot /
  SecondStage (bnc#726823)
- 2.21.27

-------------------------------------------------------------------
Mon Oct 31 09:18:46 CET 2011 - jsuchome@suse.cz

- control files: save ecdsa keys (bnc#726468)
- 2.21.26 

-------------------------------------------------------------------
Wed Oct 19 16:25:41 CEST 2011 - locilka@suse.cz

- Creating /etc/mtab linking to /proc/self/mounts in umount_finish
  (bnc#725166)
- 2.21.25

-------------------------------------------------------------------
Fri Oct 14 11:27:58 CEST 2011 - fcrozat@suse.com

- Fix text mode handled in systemd (bnc#724115)
- 2.21.24

-------------------------------------------------------------------
Tue Oct 11 08:52:43 CEST 2011 - jsuchome@suse.cz

- compress the log file from 1st stage of installation (bnc#716938)
- 2.21.23

-------------------------------------------------------------------
Fri Oct  7 11:38:39 UTC 2011 - fcrozat@suse.com

- Use latest macros for systemd
- Drop workaround for bnc#719221, systemd is fixed now.
- 2.21.22

-------------------------------------------------------------------
Fri Oct  7 11:30:21 UTC 2011 - jsrain@suse.cz

- change the URL for congratulation dialog (bnc#720481)

-------------------------------------------------------------------
Mon Sep 26 10:41:38 CEST 2011 - jsuchome@suse.cz

- control.openSUSE: use lightdm as default DM for Xfce 
- 2.21.21

-------------------------------------------------------------------
Fri Sep 23 15:36:11 CEST 2011 - jsuchome@suse.cz

- updated systemd service files (bnc#719221)
- 2.21.20 

-------------------------------------------------------------------
Fri Sep 23 14:27:36 CEST 2011 - jsuchome@suse.cz

- unmount previously mounted /run (bnc#717321)
- 2.21.19

-------------------------------------------------------------------
Thu Sep 15 12:16:49 UTC 2011 - lslezak@suse.cz

- improved package update check - display only the repositories
  with an update available, display package updates in details
- 2.21.18

-------------------------------------------------------------------
Tue Sep  6 10:05:00 CEST 2011 - jsuchome@suse.cz

- enable system cloning only when autoyast2 is installed
  (bnc#692790)
- 2.21.17

-------------------------------------------------------------------
Wed Aug 31 14:33:50 CEST 2011 - jsuchome@suse.cz

- fix build for older distributions
- 2.21.16 

-------------------------------------------------------------------
Mon Aug 29 12:12:55 CEST 2011 - jsuchome@suse.cz

- added systemd .service files for second stage and firstboot
  (from fcrozat@suse.com, bnc#713760)
- 2.21.15

-------------------------------------------------------------------
Fri Aug 12 13:58:01 CEST 2011 - jsuchome@suse.cz

- expect there might me extra checks for disk controllers with
  s390 (bnc#706911)
- adapted help text and label in installation mode selection
  (bnc#711160)
- 2.21.14 

-------------------------------------------------------------------
Fri Aug  5 12:13:13 UTC 2011 - lslezak@suse.cz

- upgrade_urls.ycp - do not display reading and writing progress,
  it is pretty quick and just causes screen flickering
  (the write progress is displayed only when there is an enabled
  repo to add, refreshing it can take long time) (bnc#692614)
- 2.21.13

-------------------------------------------------------------------
Fri Aug  5 12:32:16 CEST 2011 - tgoettlicher@suse.de

- fixed .desktop file (bnc #681249)

-------------------------------------------------------------------
Thu Aug  4 14:50:33 UTC 2011 - lslezak@suse.cz

- 2.21.12

-------------------------------------------------------------------
Thu Aug  4 14:07:38 CEST 2011 - mvidner@suse.cz

- Copy network interface naming rules early to get them to initrd (bnc#666079).

-------------------------------------------------------------------
Thu Aug  4 11:37:02 UTC 2011 - lslezak@suse.cz

- extraurls: check whether there is an update candidate in the
  added extra repositories - openSUSE DVD does not contain all
  packages, packages from OSS repository which are not on DVD
  medium were not upgraded and were left in the old version even
  after adding new OSS repository with updated version (bnc#693230)

-------------------------------------------------------------------
Wed Aug  3 13:19:50 UTC 2011 - lslezak@suse.cz

- cleanup: removed obsoleted SourceManager::SyncAddedAndDeleted()
  call (zmd sync has been removed)
- 2.21.11

-------------------------------------------------------------------
Wed Aug  3 08:53:14 UTC 2011 - lslezak@suse.cz

- use term "Software manager" instead of "Package manager"
  (bnc#585679)
- 2.21.10

-------------------------------------------------------------------
Tue Aug  2 13:37:03 CEST 2011 - locilka@suse.cz

- Preserving the /dev/urandom state from inst-sys after the
  installation (bnc#692799)
- Automatically enabling haveged service if installed (bnc#692799)
- 2.21.9

-------------------------------------------------------------------
Mon Aug  1 15:38:32 CEST 2011 - locilka@suse.cz

- Added control.SLES-for-VMware into the SVN

-------------------------------------------------------------------
Fri Jul 22 15:00:30 CEST 2011 - locilka@suse.cz

- Removed obsoleted X-KDE-SubstituteUID from deploy_image.desktop
  (bnc#540627)
- 2.21.8

-------------------------------------------------------------------
Tue Jul 12 15:34:38 CEST 2011 - jsuchome@suse.cz

- Show Xen Virtualization Host Server Installation scenario
  only for x86_64 architecture (bnc#702103)
- 2.21.7

-------------------------------------------------------------------
Thu Jun 30 14:09:17 CEST 2011 - jsuchome@suse.cz

- fixed typos (bnc#703119)
- 2.21.6 

-------------------------------------------------------------------
Wed Jun  1 17:24:25 CEST 2011 - locilka@suse.cz

- always loading 'pciehp' kernel module on Dell hardware
  (FATE #311991)
- fixed control file validation
- stricter btrfs_increase_percentage definition in all control
  files (only 'integer' is allowed)

-------------------------------------------------------------------
Wed Jun  1 11:56:08 CEST 2011 - fehr@suse.de

- add btrfs_increase_percentage to to category "partitioning" in
  config.xml files
- 2.21.5 

-------------------------------------------------------------------
Thu May 19 14:22:10 CEST 2011 - jsuchome@suse.cz

- enable YaST restart in the 1st stage (bnc#694299)
- 2.21.4 

-------------------------------------------------------------------
Wed Apr 27 15:08:04 CEST 2011 - jsuchome@suse.cz

- added option to configure FCoE Interfaces when started with
  WithFCoE=1 argument (fate#307445)
- 2.21.3 

-------------------------------------------------------------------
Wed Apr 27 11:19:50 CEST 2011 - jsuchome@suse.cz

- Copy /media.1/build to the installed system (fate#311377)
- 2.21.2 

-------------------------------------------------------------------
Fri Mar 25 10:26:44 CET 2011 - jsuchome@suse.cz

- show the 'before-reboot' message in RichText, so possible command
  can be copy-pasted (bnc#383519)
- 2.21.1

-------------------------------------------------------------------
Thu Mar 24 16:14:02 CET 2011 - jsuchome@suse.cz

- do not start automatic configuration for autoYaST (bnc#679435)
- 2.21.0

-------------------------------------------------------------------
Mon Feb 28 14:52:26 CET 2011 - locilka@suse.cz

- Handling disabled installation steps also in Live Installation
  mode (BNC #675516)
- 2.20.6

-------------------------------------------------------------------
Thu Feb 17 13:49:19 CET 2011 - aschnell@suse.de

- fixed braille support during installation (bnc #672086)
- 2.20.5

-------------------------------------------------------------------
Tue Feb  8 15:10:25 CET 2011 - locilka@suse.cz

- Adapted openSUSE control file to the current naming schema of
  desktops (BNC #667408)

-------------------------------------------------------------------
Thu Jan 20 14:18:41 CET 2011 - jsrain@suse.cz

- fix initialization of AutoUpgrade for 2nd stage
- 2.20.4

-------------------------------------------------------------------
Wed Jan 19 15:38:20 CET 2011 - jsrain@suse.cz

- adaptations for unattended migration (fate#310481)
- don't delete /etc/mtab if it is a symlink (bnc#665437)
- 2.20.3

-------------------------------------------------------------------
Wed Jan 19 12:53:00 CET 2011 - jsrain@suse.cz

- fixed progress during live installation (bnc#665413)
- 2.20.2

-------------------------------------------------------------------
Fri Jan  7 13:43:01 CET 2011 - jsrain@suse.cz

- update XFCE desktop definition

-------------------------------------------------------------------
Thu Jan  6 10:47:00 CET 2011 - locilka@suse.cz

- Using wider space for licence displayed in non-textual interface
  (BNC #607135).
- Fixed DUD deployment (BNC #626337)

-------------------------------------------------------------------
Thu Nov 16 16:13:48 UTC 2010 - jsrain@suse.cz

- fixed behavior of window closing in installation proposal
  (bnc#636980)
- use df for estimating partition size for live installer
  (bnc#555288)
- 2.20.1

-------------------------------------------------------------------
Thu Sep 30 17:33:48 UTC 2010 - lslezak@suse.cz

- don't use spaces in repo alias (bnc#596950)
- inst_addon_update_sources.ycp - removed obsoleted ZMD sync call
- 2.20.0

-------------------------------------------------------------------
Wed Jun  2 13:52:02 CEST 2010 - jsrain@suse.cz

- removed link to repairing the system
- 2.19.20

-------------------------------------------------------------------
Wed May 12 15:33:24 CEST 2010 - ug@suse.de

- fixed the cloning at the end of a manual
  installation (bnc#605132)
- 2.19.7

-------------------------------------------------------------------
Mon Apr 19 12:29:08 CEST 2010 - aschnell@suse.de

- allow btrfs as root fs
- 2.19.6

-------------------------------------------------------------------
Thu Apr 15 17:12:28 CEST 2010 - locilka@suse.cz

- Script copy_files_finish copies files with --dereference to
  prevent from copying symlinks instead of the files content
  (BNC #596938).

-------------------------------------------------------------------
Fri Apr 09 17:09:27 CEST 2010 - aschnell@suse.de

- disable Qt/Gtk frontend if testX is unavailable (bnc #585432)
- 2.19.5

-------------------------------------------------------------------
Tue Apr  6 17:44:25 CEST 2010 - locilka@suse.cz

- Searching for LiveCD license in /usr/share/doc/licenses and /
  directories (BNC #594042).

-------------------------------------------------------------------
Fri Mar 26 11:26:04 CET 2010 - ug@suse.de

- fixed a broken yast2-installation.spec.in
- fixed broken schema validation files for control.xml files
- 2.19.4

-------------------------------------------------------------------
Wed Mar 24 07:42:19 UTC 2010 - lslezak@suse.cz

- inst_suseconfig.ycp - do not reset UI product name
  (&product; macro) (bnc#539906)

-------------------------------------------------------------------
Thu Mar 18 14:55:20 CET 2010 - locilka@suse.cz

- Previously used repositories switched from enabled/disabled mode
  to removed/enabled/disabled mode (BNC #588659).

-------------------------------------------------------------------
Fri Mar 12 13:19:15 CET 2010 - kmachalkova@suse.cz

- Port from SLE11 SP1: process files in _datadir/autoinstall/modules 
  with %suse_update_desktop_file. This passes their strings into
  translation (bnc#549944)

-------------------------------------------------------------------
Fri Mar 12 10:53:55 CET 2010 - locilka@suse.cz

- Unique identification in inst_upgrade_urls switched from URL to
  ALIAS (BNC #587517).
- In case of re-adding CD/DVD media, user is asked to insert
  correct media before adding it (BNC #587517).
- Only upgrade packages if upgrading from SLES 11, otherwise use
  patterns for upgrade (BNC #587544).

-------------------------------------------------------------------
Tue Mar  9 15:35:48 CET 2010 - locilka@suse.cz

- Fixed calling update.post from DUD (BNC #586609).

-------------------------------------------------------------------
Tue Mar  2 14:30:31 CET 2010 - locilka@suse.cz

- CIM service is proposed as disabled by default (BNC #584524).

-------------------------------------------------------------------
Mon Feb 22 17:48:57 CET 2010 - locilka@suse.cz

- Documented YaST RELAX NG schema (FATE #305551).
- Correctly re-added unique_id to RNC - AC steps and proposals
  (BNC #582094).

-------------------------------------------------------------------
Wed Feb 17 11:05:12 CET 2010 - ug@suse.de

- clone checkbox at the end of the installation is always
  enabled now and can install the autoyast2 package if needed
  (bnc#547486)

-------------------------------------------------------------------
Mon Feb 15 15:48:51 CET 2010 - ug@suse.de

- UI for autoinstallation images added to deploy_image_auto

-------------------------------------------------------------------
Tue Feb  9 17:06:15 CET 2010 - locilka@suse.cz

- Steps 'user' and 'auth' enabled again in Live mode (BNC #547931).

-------------------------------------------------------------------
Tue Feb  9 14:49:33 CET 2010 - locilka@suse.cz

- Fixed license agreement check box visibility (BNC #571846).
- 2.19.3

-------------------------------------------------------------------
Tue Feb  2 11:03:04 CET 2010 - locilka@suse.cz

- Added LXDE to openSUSE control file (FATE #307729).

-------------------------------------------------------------------
Mon Feb  1 11:35:15 CET 2010 - locilka@suse.cz

- Fixed 'going back' from services proposal BNC #572734.

-------------------------------------------------------------------
Fri Jan 22 15:56:07 CET 2010 - aschnell@suse.de

- fixed message during ssh installation (bnc #518616)

-------------------------------------------------------------------
Fri Jan 15 17:29:45 CET 2010 - aschnell@suse.de

- updated control.rnc
- 2.19.2

-------------------------------------------------------------------
Thu Jan  7 15:29:13 CET 2010 - jsuchome@suse.cz

- inst_complex_welcome adapted to Language::SwitchToEnglishIfNeeded
  (bnc#479529)
- 2.19.1

-------------------------------------------------------------------
Fri Dec 11 16:48:58 CET 2009 - locilka@suse.cz

- Adapted for new API to ProductLicense (FATE #306295).

-------------------------------------------------------------------
Wed Dec  9 16:44:34 CET 2009 - locilka@suse.cz

- Package kde4-kdm has been renamed to kdm (SLES, SLED control
  files) (bnc #561627).

-------------------------------------------------------------------
Wed Dec  9 14:58:38 CET 2009 - kmachalkova@suse.cz

- Un-check automatic configuration box when user selects update
  (bnc#537625)  

-------------------------------------------------------------------
Wed Dec  9 14:12:21 CET 2009 - locilka@suse.cz

- Enabled CIM by default (SLES and SLED) (FATE #305583)
- Adapted RNC for control files

-------------------------------------------------------------------
Wed Dec  9 12:49:08 CET 2009 - jsrain@suse.cz

- dereference hardlinks when deploying live CD so that it can
  be also deployed on multiple separate partitions (bnc#549158)

-------------------------------------------------------------------
Mon Nov 30 14:38:26 CET 2009 - locilka@suse.cz

- Repositories added by inst_addon_update_sources use
  Pkg::RepositoryAdd that does not need access to network
  (bnc #557723)

-------------------------------------------------------------------
Tue Nov 24 16:13:31 CET 2009 - kmachalkova@suse.cz

Cumulative patch with SLE11 SP1 features:
- In TUI (ncurses), use plain text (.txt) file with release notes, 
  if found (FaTE#306167)
- Set /etc/sysconfig/boot:RUN_PARALLEL according to corresponding
  value in control file (FaTE#307555) 
- 2.19.0

-------------------------------------------------------------------
Thu Nov 19 16:51:55 CET 2009 - locilka@suse.cz

- Added control file configuration option require_registration
  (FATE #305578).

-------------------------------------------------------------------
Wed Nov  4 16:31:17 CET 2009 - mzugec@suse.cz

- lan module in 1st stage (FaTE#303069)
- 2.18.34 

-------------------------------------------------------------------
Fri Oct 23 07:40:56 CEST 2009 - jsuchome@suse.cz

- during update, do not save timezone and console settings
  (bnc#547587)
- 2.18.33 

-------------------------------------------------------------------
Fri Oct 16 14:36:11 CEST 2009 - locilka@suse.cz

- Fixed handling repositories during upgrade (bnc #543468).
- 2.18.32

-------------------------------------------------------------------
Wed Oct  7 15:36:44 CEST 2009 - jsuchome@suse.cz

- set the time after chroot (bnc#538357)
- 2.18.31 

-------------------------------------------------------------------
Wed Oct  7 12:17:52 CEST 2009 - jsuchome@suse.cz

- correctly set the keyboard layout in 2nd stage (bnc#542009)
- 2.18.30

-------------------------------------------------------------------
Thu Oct  1 13:27:16 CEST 2009 - locilka@suse.cz

- Adjusting understandable name for update URLs added during second
  stage of installation (bnc #542792).
- 2.18.29

-------------------------------------------------------------------
Tue Sep 29 16:41:32 CEST 2009 - kmachalkova@suse.cz

- Correct HTML format tags in helptext (bnc#540784)
- Set firewall status according to user's choice also in non-automatic 
  2nd stage (missing call for AdjustDisabledSubProposals) (bnc#534862)
- 2.18.28 

-------------------------------------------------------------------
Thu Sep 24 15:51:15 CEST 2009 - kmachalkova@suse.cz

- Enable SSH service after reboot if this is SSH or VNC installation 
  (new ssh_service_finish client) (bnc#535206)
- 2.18.27 

-------------------------------------------------------------------
Mon Sep 14 15:27:19 CEST 2009 - jsrain@suse.cz

- enhanced display of release notes (fate#306237)
- 2.18.26

-------------------------------------------------------------------
Wed Sep  9 14:33:14 CEST 2009 - jsrain@suse.cz

- better error handling for image installation (bnc#533601)
- 2.18.25

-------------------------------------------------------------------
Fri Sep  4 19:00:27 CEST 2009 - kmachalkova@suse.cz

- Introducing unique IDs to unambiguously identify AC steps and 
  sub-proposals
- Writing disabled AC steps and subproposals at the end of 1st 
  stage, reading them back at the end of 2nd stage
- Filtering out disabled AC steps from AC workflow (FaTE #303859 and 
  bnc#534862)
- Require new yast2 base 
- 2.18.24

-------------------------------------------------------------------
Fri Sep  4 09:07:42 CEST 2009 - locilka@suse.cz

- Dropped unnecessary fallback text from the fallback control file
  (BNC #536288).

-------------------------------------------------------------------
Wed Aug 26 15:33:51 CEST 2009 - locilka@suse.cz

- Do not copy xorg.conf to installed system anymore (bnc #441404).
- 2.18.23

-------------------------------------------------------------------
Fri Aug 21 12:38:42 CEST 2009 - aschnell@suse.de

- do not disable qt/gtk frontends if xorg.conf is missing (bnc
  #533159)
- 2.18.22

-------------------------------------------------------------------
Fri Aug 14 18:26:49 CEST 2009 - kmachalkova@suse.cz

- Simple network (firewall) configuration in 1st stage (FaTE #303859) 

-------------------------------------------------------------------
Mon Aug 10 14:18:11 CEST 2009 - locilka@suse.cz

- added calling bootloader client bootloader_preupdate to control
  file to fix multiple grub entries (bnc #414490, bnc #477778).

-------------------------------------------------------------------
Thu Jul 30 20:26:30 CEST 2009 - jdsn@suse.de

- disable yast2-x11 during installation (bnc#441404) 
- 2.18.21

-------------------------------------------------------------------
Thu Jul 30 15:32:37 CEST 2009 - jsuchome@suse.cz

- adapted to changes in yast2-country: no saving of xorg.conf
  (bnc#441404) 
- 2.18.20

-------------------------------------------------------------------
Wed Jun 24 10:02:20 CEST 2009 - locilka@suse.cz

- Fixed Welcome dialog layout to have more license content visible
  and to align language and keyboard widgets with it.
- Not offering installation images if there are none (bnc #492745).
- 2.18.19

-------------------------------------------------------------------
Mon Jun 22 20:20:18 CEST 2009 - coolo@novell.com

- fix build with automake 1.11
- 2.18.18

-------------------------------------------------------------------
Thu Jun 11 12:57:14 CEST 2009 - jsrain@suse.cz

- adapted for unified progress during live installation
  (bnc#435680)
- 2.18.17

-------------------------------------------------------------------
Mon Jun 08 14:03:30 CEST 2009 - aschnell@suse.de

- use minimalistic xorg.conf during installation (bnc #510015)
- 2.18.16

-------------------------------------------------------------------
Wed May 20 12:45:47 CEST 2009 - aschnell@suse.de

- moved .proc.mounts agent from yast2-installation to yast2 (bnc
  #504429)

-------------------------------------------------------------------
Mon May 18 16:46:03 CEST 2009 - juhliarik@suse.cz

- added kdump support for autoyast installation (FATE#305588) 

-------------------------------------------------------------------
Thu May 14 13:45:08 CEST 2009 - locilka@suse.cz

- Installation/Upgrade newly require some packages essential for
  them to succeed (bnc #469730).

-------------------------------------------------------------------
Mon Apr 27 10:22:24 CEST 2009 - locilka@suse.cz

- Using a new yast-spanner (old yast icon) for Repair.
- 2.18.14

-------------------------------------------------------------------
Mon Apr 20 13:59:31 CEST 2009 - locilka@suse.cz

- Fixed Vendor module to use zypp history file instead of using
  y2logRPM (bnc #456446).
- 2.18.13

-------------------------------------------------------------------
Thu Apr 16 16:58:07 CEST 2009 - locilka@suse.cz

- Added documentation for installation images.

-------------------------------------------------------------------
Fri Apr 10 14:11:46 CEST 2009 - locilka@suse.cz

- KDE 3.x dropped from openSUSE control file (bnc #493547).

-------------------------------------------------------------------
Tue Apr  7 13:02:39 CEST 2009 - ug@suse.de

- changed the error message of missing hard disks during
  autoinstallation. Might confuse s390/iSCSI users. (bnc#476147)

-------------------------------------------------------------------
Mon Mar 30 14:20:57 CEST 2009 - locilka@suse.cz

- Fixing reevaluation of packages to remove, install and/or upgrade
  after images are deployed during first stage (bnc #489448).
- 2.18.12

-------------------------------------------------------------------
Fri Mar 27 18:15:15 CET 2009 - locilka@suse.cz

- Added new globals->ac_redraw_and_ignore control file item
  (openSUSE and SLED) that ignores if AC UI is missing and just
  redraws it. An error is still reported in case of missing Wizard
  widget (bnc #487565).

-------------------------------------------------------------------
Thu Mar 19 14:14:34 CET 2009 - locilka@suse.cz

- Continuing on Repair integration.
- Handling missing FLAGS in the content file.
- 2.18.11

-------------------------------------------------------------------
Wed Mar 18 13:17:58 CET 2009 - locilka@suse.cz

- Location /etc/modprobe.d/blacklist has been renamed to
  /etc/modprobe.d/50-blacklist.conf (bnc #485980).
- Unified inst_mode handling, especially correct handling of
  Automatic Configuration together with switching to Update mode
  (originally reported as bnc #469273).
- Repair workflow unified with the rest of installation.
- 2.18.10

-------------------------------------------------------------------
Mon Mar 16 14:47:46 CET 2009 - locilka@suse.cz

- Fixed help for "License Translations..." button (bnc #481113).

-------------------------------------------------------------------
Tue Mar 10 10:26:02 CET 2009 - locilka@suse.cz

- Obsolete 'tar --preserve' replaced with
  'tar --preserve-permissions --preserve-order' (bnc #483791).
- Added recovery support for AC (dialogs) possibly called by AC
  scripts (bnc #483211).

-------------------------------------------------------------------
Thu Feb 26 16:00:44 CET 2009 - ug@suse.de

- RPMs via driverupdate were not possible

-------------------------------------------------------------------
Tue Feb 24 13:30:15 CET 2009 - locilka@suse.cz

- Added support for .xz images deployment (bnc #476079).
- Added support for `reboot_same_step (bnc #475650).
- 2.18.9

-------------------------------------------------------------------
Mon Feb 23 16:36:56 CET 2009 - locilka@suse.cz

- Offering to configure network if remote repositories are used
  during upgrade (inst_upgrade_urls). Setup can be safely skipped
  and comes from the Online Repositories (bnc #478024).
- 2.18.8

-------------------------------------------------------------------
Fri Feb 20 20:40:09 CET 2009 - locilka@suse.cz

- save network configuration also for IPv6 only (bnc#477917)
- 2.18.7

-------------------------------------------------------------------
Tue Feb 17 16:56:09 CET 2009 - locilka@suse.cz

- Writing additional-control-files index file after removing and
  recreating the directory where it is stored (bnc #475516).
- 2.18.6

-------------------------------------------------------------------
Mon Feb  9 13:21:50 CET 2009 - locilka@suse.cz

- Enabling online update in (SLED) Automatic Configuration
  (bnc #449128).

-------------------------------------------------------------------
Fri Feb  6 10:39:20 CET 2009 - locilka@suse.cz

- InstError has been moved to yast2-2.18.6
- 2.18.5

-------------------------------------------------------------------
Thu Feb  5 18:16:17 CET 2009 - locilka@suse.cz

- InstError extended and documented.

-------------------------------------------------------------------
Mon Feb  2 13:09:08 CET 2009 - locilka@suse.cz

- Erasing all old additional control files in the final step of
  upgrade before rebooting to the second stage (bnc #471454).
- InstError can now save YaST logs on user request.
- 2.18.4

-------------------------------------------------------------------
Wed Jan 28 14:33:09 CET 2009 - locilka@suse.cz

- Added new InstError module for unified reporting of errors
  during installation.
- Better SlideShow support in inst_finish.
- Reporting more errors in inst_finish.
- 2.18.3

-------------------------------------------------------------------
Tue Jan 27 17:13:57 CET 2009 - locilka@suse.cz

- Added test for checking free space when SCR switch fails
  (bnc #460477).

-------------------------------------------------------------------
Mon Jan 26 13:58:00 CET 2009 - locilka@suse.cz

- Disabling [Back] buttons in the very first interactive dialogs
  in second stage, SLES and SLED control files (bnc #468677).

-------------------------------------------------------------------
Thu Jan 22 12:50:38 CET 2009 - locilka@suse.cz

- Dropping mode_proposal client - not in use anymore.
- 2.18.2

-------------------------------------------------------------------
Wed Jan 21 13:09:33 CET 2009 - locilka@suse.cz

- Removing dependency on yast2-runlevel (duplicate code in runlevel
  proposal).
- Removing dependency on yast2-mouse by moving the mouse-related
  scripts to yast2-mouse-2.18.0.
- Removing dependency on yast2-bootloader.
- inst_finish script newly uses the SlideShow module.

-------------------------------------------------------------------
Tue Jan 20 13:37:03 CET 2009 - locilka@suse.cz

- Possibility to move the base installation window has been
  disabled (bnc #466827)
- 2.18.1

-------------------------------------------------------------------
Tue Jan 13 12:15:42 CET 2009 - locilka@suse.cz

- Adapted the inst_proposal to better reflect the current situation
  'analyzing...' vs. 'adapting the proposal...' (bnc #463567).

-------------------------------------------------------------------
Fri Dec 19 13:07:49 CET 2008 - locilka@suse.cz

- Pattern WBEM added into two server scenarios (bnc #458332).

-------------------------------------------------------------------
Thu Dec 18 18:04:47 CET 2008 - locilka@suse.cz

- Updated control file documentation (bnc #438678).

-------------------------------------------------------------------
Wed Dec 17 14:42:22 CET 2008 - locilka@suse.cz

- Added yet another xset call (bnc #455771 comment #40)

-------------------------------------------------------------------
Tue Dec 16 17:13:38 CET 2008 - aschnell@suse.de

- adapted to storage API changes
- 2.18.0

-------------------------------------------------------------------
Tue Dec 16 12:29:27 CET 2008 - locilka@suse.cz

- Removed SLED control file labels that should be hidden
  (bnc #459080).
- Using a better help text for inst_new_desktop (bnc #432912).

-------------------------------------------------------------------
Mon Dec 15 14:32:27 CET 2008 - locilka@suse.cz

- Removed all (inst_)do_rezise calls from all control files on
  aschnell's request.

-------------------------------------------------------------------
Fri Dec 12 16:36:28 CET 2008 - aschnell@suse.de

- require initviocons (bnc #173426)
- 2.17.47

-------------------------------------------------------------------
Tue Dec  9 16:40:35 CET 2008 - locilka@suse.cz

- Updated control.rnc
- 2.17.46

-------------------------------------------------------------------
Mon Dec  8 13:16:33 CET 2008 - locilka@suse.cz

- Updated control.rnc
- Added two more control-file examples.
- Checking all control files during build.
- Adjusted control-file examples (all bnc #438678).
- Checking the process exit status returned after deploying an
  image (bnc #456337).
- 2.17.45

-------------------------------------------------------------------
Fri Dec  5 10:38:41 CET 2008 - locilka@suse.cz

- New control.rnc/rng for control file validation (bnc #455994).
- Added build-time control file validation.
- 2.17.44

-------------------------------------------------------------------
Wed Dec  3 18:33:59 CET 2008 - locilka@suse.cz

- inst_extrasources moved before inst_ask_online_update to register
  the online update repository before checking for patches
  (bnc #450229).

-------------------------------------------------------------------
Mon Dec  1 16:59:14 CET 2008 - locilka@suse.cz

- Fixed proposing the online update depending on the fact whether
  network is running (bnc #450229).
- 2.17.43

-------------------------------------------------------------------
Fri Nov 28 15:05:02 CET 2008 - locilka@suse.cz

- Updated labels of Installation Scenarios for SLES (bnc #428202).

-------------------------------------------------------------------
Fri Nov 28 12:16:03 CET 2008 - locilka@suse.cz

- Fixed behavior of inst_new_desktop when user switched to another
  language later (bnc #449818).
- 2.17.42

-------------------------------------------------------------------
Thu Nov 27 16:49:11 CET 2008 - locilka@suse.cz

- Using yast-live-install-finish icon when finishing LiveCD
  installation/inst_finish (bnc #438154).
- Fixed ImageInstallation SlideShow - download progress is shown
  only when downloading the images, not the other helper files
  (bnc #449792).
- Adjusting ImageInstallation-related SlideShow only if
  ImageInstallation is in use (bnc #439104).

-------------------------------------------------------------------
Thu Nov 27 15:05:11 CET 2008 - ug@suse.de

- the real fix for bnc#442691
  deploy_image_auto doesn't use the boolean variable 
  image_installation
- 2.17.41

-------------------------------------------------------------------
Tue Nov 25 14:42:31 CET 2008 - locilka@suse.cz

- Handling new feature of licenses ProductLicense::AcceptanceNeeded
  (bnc #448598).
- 2.17.40

-------------------------------------------------------------------
Mon Nov 24 12:51:48 CET 2008 - locilka@suse.cz

- Completely initializing the target and sources before checking
  for available patches and offering online update (bnc #447080).
- 2.17.39

-------------------------------------------------------------------
Thu Nov 20 18:21:32 CET 2008 - locilka@suse.cz

- Pkg::SourceStartManager in inst_ask_online_update to replace
  obsolete Pkg::PkgEstablish (bnc #447080).
- Reading all supported desktops to define the order of desktops
  in desktop_finish (bnc #446640).
- Added shadow desktops to SLES and SLED desktop files to have
  a fallback if user selects some other desktop than the default
  one (bnc #446640).
- 2.17.38

-------------------------------------------------------------------
Wed Nov 19 16:01:53 CET 2008 - locilka@suse.cz

- Added pciutils to Requires, lspci was called but not required
  (bnc #446533).
- 2.17.37

-------------------------------------------------------------------
Wed Nov 19 13:23:10 CET 2008 - locilka@suse.cz

- Added inst_fallback_controlfile client reporting about using
  a fallback control file.
- Calling inst_fallback_controlfile in the fallback control file
  (both bnc #440982).
- 2.17.36

-------------------------------------------------------------------
Fri Nov 14 12:17:47 CET 2008 - aschnell@suse.de

- don't start iscsid in second stage start scripts (bnc #444976)
- 2.17.35

-------------------------------------------------------------------
Thu Nov 13 17:36:53 CET 2008 - locilka@suse.cz

- Flushing the cache before calling a set_polkit_default_privs that
  uses the written data (bnc #440182).
- 2.17.34

-------------------------------------------------------------------
Thu Nov 13 11:21:11 CET 2008 - locilka@suse.cz

- Handling errors while deploying images, installation will abort
  (bnc #444209).
- 2.17.33

-------------------------------------------------------------------
Thu Nov 13 10:21:13 CET 2008 - ug@suse.de

- checkboxes in the congratulations dialog did not work anymore
  (bnc#444214)

-------------------------------------------------------------------
Tue Nov 11 13:58:17 CET 2008 - ug@suse.de

- fix for image deployment during autoinstallation

-------------------------------------------------------------------
Tue Nov 11 12:20:00 CET 2008 - juhliarik@suse.cz

- changed order of yast modules in Expert tab for installation
  (bnc #441434) 

-------------------------------------------------------------------
Tue Nov 11 10:53:25 CET 2008 - jsrain@suse.cz

- fixed switching to a tab with an error in the proposal
  (bnc #441434)
- 2.17.32

-------------------------------------------------------------------
Tue Nov 11 10:48:03 CET 2008 - aschnell@suse.de

- use accelerated xserver during installation for certain Intel
  cards (bnc #442413)
- 2.17.31

-------------------------------------------------------------------
Fri Nov  7 16:32:28 CET 2008 - locilka@suse.cz

- Fixed deploy_image_auto to handle AutoYaST settings correctly
  (bnc #442691).
- Removing the congrats dialog content before cloning, storing
  the sources, finishing (bnc #441452).
- Using Pkg::SourceProvideDigestedFile function when deploying
  images and in release_notes_popup (bnc #409927).
- 2.17.30

-------------------------------------------------------------------
Thu Nov  6 16:35:10 CET 2008 - locilka@suse.cz

- Fixed progress (SlideShow) information about images being
  deployed (bnc #442286).
- Changing inst_deploy_images to use PackagesUI for opening a
  package selector while debugging mode is turned on (bnc #435479).

-------------------------------------------------------------------
Thu Nov  6 16:19:59 CET 2008 - jsuchome@suse.cz

- S09-cleanup: check for additional services requiring restart
  (bnc#395402)

-------------------------------------------------------------------
Wed Nov  5 17:25:01 CET 2008 - locilka@suse.cz

- Calling set_polkit_default_privs without checking for it using
  FileUtils, checking by 'test -x' instead (bnc #440182).
- 2.17.29

-------------------------------------------------------------------
Wed Nov  5 13:09:04 CET 2008 - locilka@suse.cz

- Added yast2-storage >= 2.17.47 because of the previous fix
  implementation.
- 2.17.28

-------------------------------------------------------------------
Tue Nov 04 13:14:10 CET 2008 - aschnell@suse.de

- improved warning about partitioning (fate #302857)
- 2.17.27

-------------------------------------------------------------------
Mon Nov  3 18:34:30 CET 2008 - locilka@suse.cz

- Writing 'SecondStageRequired' 0/1 to /etc/install.inf even while
  rebooting during second stage (bnc #432005).
- 2.17.26

-------------------------------------------------------------------
Mon Nov 03 14:28:14 CET 2008 - aschnell@suse.de

- better reboot message during ssh installation (bnc #439572 and
  bnc #432005)
- 2.17.25

-------------------------------------------------------------------
Fri Oct 31 16:28:23 CET 2008 - locilka@suse.cz

- Fixed checking whether running the second stage is required.
- Added writing 'SecondStageRequired' 0/1 to /etc/install.inf
  (both bnc #439572)
- 2.17.24

-------------------------------------------------------------------
Thu Oct 30 14:42:15 CET 2008 - locilka@suse.cz

- Saving sources at the end of inst_extrasources if some were
  added (bnc #440184).
- 2.17.23

-------------------------------------------------------------------
Mon Oct 27 10:18:47 CET 2008 - locilka@suse.cz

- Added lnussel's patch to run set_polkit_default_privs at
  desktop_finish script (bnc #438698).
- Bigger license window (bnc #438100).
- Calling inst_prepareprogress also during Upgrade, all control
  files changed (bnc #438848).
- Disabling users and auth in LiveCD second stage (bnc #435965).
- Removing label for user_non_interactive (bnc #401319).
- Desktop 'startkde4' replaced with 'startkde' (bnc #438212).
- Added 'kdump' to 'clone_modules' (SLES) (bnc #436365).
- 2.17.22

-------------------------------------------------------------------
Tue Oct 21 16:46:00 CEST 2008 - locilka@suse.cz

- Added handling for globals->debug_deploying (bnc #436842).

-------------------------------------------------------------------
Mon Oct 20 12:56:32 CEST 2008 - locilka@suse.cz

- Fixed a typo (bnc #436471).

-------------------------------------------------------------------
Fri Oct 17 10:51:05 CEST 2008 - locilka@suse.cz

- Adapted SLES and SLED control files to write default desktop
  settings (bnc #436094).
- Added software->display_support_status flag to SLES/SLED
  (bnc #435479).

-------------------------------------------------------------------
Tue Oct 14 14:15:11 CEST 2008 - locilka@suse.cz

- Changed YaST icons while probing the system (bnc #404809).
- Enhanced scr_switch_debugger - Sending USR1 signal to the new SCR
  (bnc #433057).
- 2.17.21

-------------------------------------------------------------------
Mon Oct 13 13:29:04 CEST 2008 - locilka@suse.cz

- Enabled going_back in Add-Ons during installation (bnc #434735).

-------------------------------------------------------------------
Mon Oct 13 13:10:58 CEST 2008 - mzugec@suse.de

- configure supportconfig in installation (fate#305180)
- 2.17.20

-------------------------------------------------------------------
Mon Oct 13 09:45:23 CEST 2008 - locilka@suse.cz

- Fixed install/update confirmation dialog (bnc #433249).
- Fixed text in openSUSE control file (bnc #432911).
- Fixed typo (bnc #433794).

-------------------------------------------------------------------
Fri Oct 10 14:49:58 CEST 2008 - locilka@suse.cz

- Enhanced scr_switch_debugger (bnc #433057).
- Enabling key-repeating if not running in XEN (bnc #433338).

-------------------------------------------------------------------
Thu Oct  9 21:00:01 CEST 2008 - locilka@suse.cz

- Loading the Target while initializing libzypp in
  inst_upgrade_urls (bnc #429080).
- Running a simple SCR Test after chrooting to the installed system
  in scr_switch_finish, full-test is called in case of simple test
  failure (bnc #433057).
- Added more checking around 'searching for files' (bnc #427879).

-------------------------------------------------------------------
Wed Oct 08 12:51:01 CEST 2008 - aschnell@suse.de

- removed cp of proc/mounts to /etc/mtab (bnc #425464)
- 2.17.19

-------------------------------------------------------------------
Mon Oct  6 15:30:53 CEST 2008 - locilka@suse.cz

- Do not display any system type for SLES/SLED in installation
  overview (bnc #431336).
- Clients inst_new_desktop and inst_scenarios converted to use
  PackagesProposal API instead of using Pkg calls directly (bnc
  #432572)
- Dropping obsolete inst_software_selection client instead of
  convwerting it - not in use anymore (bnc #432572).
- Always change initial proposal [Next] button to [Install],
  resp. [Update] (bnc #431567).
- Removing desktop definitions and default_desktop from SLED
  control file, the required patterns are selected by PATTERNS
  in content file already (bnc #431902).
- Adding lnussel's patch for desktop_finish to write
  POLKIT_DEFAULT_PRIVS if defined in globals->polkit_default_privs
  (bnc #431158).
- Adding polkit_default_privs="restrictive" for SLES (bnc #431158).
- 2.17.18

-------------------------------------------------------------------
Fri Oct  3 16:31:10 CEST 2008 - locilka@suse.cz

- Enabling some steps in second stage even if Automatic
  Configuration is in use.
- Feature added into openSUSE and SLED control files
  (both bnc #428190).

-------------------------------------------------------------------
Thu Oct  2 22:00:46 CEST 2008 - mzugec@suse.de

- changed Release Notes into Support group (bnc#430005)

-------------------------------------------------------------------
Thu Oct  2 19:13:07 CEST 2008 - locilka@suse.cz

- Adjusted presentation_order for SLES and SLED installation
  proposals - software has to be proposed as almost the last one
  (bnc #431580).

-------------------------------------------------------------------
Thu Oct  2 14:00:49 CEST 2008 - locilka@suse.cz

- Added 'default_ntp_setup' into control files (SLES/D: false,
  openSUSE: true) (bnc #431259).

-------------------------------------------------------------------
Thu Oct  2 11:39:48 CEST 2008 - locilka@suse.cz

- Using two default desktops, one for inst_scenarios, another
  one (default) while inst_scenarios not used (bnc #431251,
  bnc #431503).
- Switching scenario_virtual_machine and
  scenario_virtualization_host in SLES control file (bnc #431251).
- 2.17.17

-------------------------------------------------------------------
Wed Oct  1 16:03:32 CEST 2008 - mzugec@suse.de

- use rpcbind instead of portmap for nfs installation (bnc#423026)
- 2.17.16

-------------------------------------------------------------------
Wed Oct  1 15:41:12 CEST 2008 - jsuchome@suse.cz

- if nn_NO language is selected, use nb_NO in YaST (bnc#426124)

-------------------------------------------------------------------
Wed Oct  1 13:42:18 CEST 2008 - locilka@suse.cz

- Changing pattern "Documentation" to "documentation" (bnc #431218)

-------------------------------------------------------------------
Tue Sep 30 13:20:09 CEST 2008 - locilka@suse.cz

- Replacing "networkmanager" proposal call with "general"
  (bnc #430704).

-------------------------------------------------------------------
Mon Sep 29 15:11:33 CEST 2008 - locilka@suse.cz

- Server scenarios work for i386, x86_64 archs only (bnc #430612).

-------------------------------------------------------------------
Mon Sep 29 14:56:45 CEST 2008 - kukuk@suse.de

- Replaced Minimal+Xen with Dom0.
- Removed xen_server from virtualization machine (bnc #429061).
- Added "XEN" suffix to Virtualization Host.

-------------------------------------------------------------------
Mon Sep 29 13:38:13 CEST 2008 - locilka@suse.cz

- Adding inst_lilo_convert to the update workflow (bnc #430579).

-------------------------------------------------------------------
Fri Sep 26 12:27:55 CEST 2008 - locilka@suse.cz

- Optimizing server_selections dialog layout (bnc #429977).
- Better text for installation initialization (bnc #428103).
- Better protection from removing the initial repository
  (bnc #429920).
- 2.17.15

-------------------------------------------------------------------
Thu Sep 25 14:33:36 CEST 2008 - juhliarik@suse.cz

- added calling kdump_finish to inst_finish.ycp (bnc #427732)

-------------------------------------------------------------------
Tue Sep 23 16:17:27 CEST 2008 - locilka@suse.cz

- Buggy SCR Agent run.get.suseconfig.modules replaced with
  .target.dir (bnc #429146).
- Added functionality to recover from failed read of previously
  used repositories in inst_upgrade_urls (bnc #429059).
- 2.17.14

-------------------------------------------------------------------
Mon Sep 22 16:14:54 CEST 2008 - locilka@suse.cz

- Fixed checking whether directory is mounted already (bnc #428368)

-------------------------------------------------------------------
Mon Sep 22 13:59:50 CEST 2008 - locilka@suse.cz

- KDE 3.5 moved to 'Others', removed KDE 3.5 description text.
- GNOME 2.22 changed to 2.24.
- Fixed Installation Mode dialog to show icons again (bnc #427344).
- 2.17.13

-------------------------------------------------------------------
Mon Sep 22 10:45:44 CEST 2008 - locilka@suse.cz

- Changing /sbin/udevtrigger & /sbin/udevsettle to /sbin/udevadm
  trigger & settle (bnc #427705).
- 2.17.12

-------------------------------------------------------------------
Thu Sep 18 10:35:32 CEST 2008 - locilka@suse.cz

- Definition of supported desktops added into SLES and SLED control
  files, added also default_desktop definition (bnc #427061).
- Added control file documentation for supported_desktops section.

-------------------------------------------------------------------
Fri Sep 12 15:01:46 CEST 2008 - locilka@suse.cz

- Disabling inst_suse_register in openSUSE control file
  (FATE #303458).

-------------------------------------------------------------------
Fri Sep 12 10:32:11 CEST 2008 - locilka@suse.cz

- Do not remove installation repository with the same URL as URL
  just being removed by inst_upgrade_urls (bnc #400823).
- 2.17.11

-------------------------------------------------------------------
Thu Sep 11 14:52:25 CEST 2008 - ug@suse.de

- deploy_image.desktop added (Fate #301321)
- deploy_image.rnc added

-------------------------------------------------------------------
Thu Sep 11 13:40:10 CEST 2008 - locilka@suse.cz

- Calling new client reipl_finish from yast2_inf_finish on s390
  (FATE #304960).

-------------------------------------------------------------------
Wed Sep 10 17:15:22 CEST 2008 - locilka@suse.cz

- Fixing control files to call 'inst_proposal' instead of
  'proposal' (bnc #425198).

-------------------------------------------------------------------
Wed Sep 10 15:53:44 CEST 2008 - locilka@suse.cz

- Desktop selection dialog definitions have been moved to control
  file (bnc #424678).
- 2.17.10

-------------------------------------------------------------------
Tue Sep  9 16:02:03 CEST 2008 - locilka@suse.cz

- Replacing usage of barexml with anyxml SCR  agent (bnc #424263).

-------------------------------------------------------------------
Mon Sep  8 17:49:11 CEST 2008 - locilka@suse.cz

- merged texts from proofread

-------------------------------------------------------------------
Mon Sep  8 15:57:09 CEST 2008 - locilka@suse.cz

- Added new AutoYaST client deploy_images_auto to support
  installation from images also in AutoYaST (FATE #301321).
- 2.17.9

-------------------------------------------------------------------
Fri Sep  5 12:45:00 CEST 2008 - locilka@suse.cz

- Some inst_finish steps are called in live installer only.
- Client vm_finish called only if yast2-vm is installed.
- Using WFM::ClientExists (new in yast2-core-2.17.10).
- Adjusted RPM dependencies.
- 2.17.8

-------------------------------------------------------------------
Thu Sep  4 15:02:01 CEST 2008 - sschober@suse.de

- cloning section in control.xml changed.

-------------------------------------------------------------------
Wed Sep 03 14:49:19 CEST 2008 - aschnell@suse.de

- adapted size values in control files to stricter parser in
  storage

-------------------------------------------------------------------
Tue Sep  2 15:20:09 CEST 2008 - locilka@suse.cz

- Using new <execute/> tag in control file to explicitly define
  a client to be called instead of guessing it from <name/> tag
  (openSUSE, SLED control files) (bnc #401319).
- Updated control files to call inst_prepareprogress to
  "Provide consistent progress during installation" (FATE #303860).
- All 'inst_proposal' calls changed to use the new 'execute'
  feature to have unique 'name's (needed for merging add-on control
  files).
- Adjusted RPM dependencies (FATE #303860).
- 2.17.7

-------------------------------------------------------------------
Tue Sep  2 11:10:01 CEST 2008 - visnov@suse.cz

- Use unified progressbar during installation (FATE #303860)

-------------------------------------------------------------------
Thu Aug 28 15:19:57 CEST 2008 - locilka@suse.cz

- Using new ButtonBox widget.
- Adjusted RPM dependencies.

-------------------------------------------------------------------
Thu Aug 21 13:01:40 CEST 2008 - jsuchome@suse.cz

- check for command line mode in inst_suseconfig (bnc#419132)

-------------------------------------------------------------------
Tue Aug 19 15:45:07 CEST 2008 - jsrain@suse.cz

- properly detect firstboot and do not destroy xorg.conf
  (bnc#354738)
- 2.17.6

-------------------------------------------------------------------
Fri Aug 15 10:41:24 CEST 2008 - locilka@suse.cz

- Added new globals->write_hostname_to_hosts control file option
  to configure the default for 127.0.0.2 issue (FATE #303875).
- 2.17.5

-------------------------------------------------------------------
Thu Aug 14 14:28:33 CEST 2008 - locilka@suse.cz

- Added documentation for add_on_products and its new format
  add_on_products.xml (FATE #303675).
- Fixed SCR Switch Debugger to show "Report Error" only once.

-------------------------------------------------------------------
Wed Aug 13 18:23:57 CEST 2008 - locilka@suse.cz

- Dropped some obsolete documentation.
- Started installation-features documentation (FATE #303675).
- Fixed building documentation for proposal-API.

-------------------------------------------------------------------
Tue Aug 12 10:28:24 CEST 2008 - locilka@suse.cz

- Added documentation and example for list of files to be copied
  from the previous installation.
- 2.17.4

-------------------------------------------------------------------
Mon Aug 11 17:35:47 CEST 2008 - locilka@suse.cz

- List of files to be copied from the previous installation moved
  to control file, added new API to define own list (module
  SystemFilesCopy) (FATE #305019).
- Adapted control files.

-------------------------------------------------------------------
Mon Aug 11 10:06:02 CEST 2008 - locilka@suse.cz

- Fixed WFM::Execute to use .local instead of .target in
  copy_files_finish script.

-------------------------------------------------------------------
Thu Aug  7 16:40:32 CEST 2008 - locilka@suse.cz

- Added new client inst_scenarios to offer main scenarios of the
  newly installed system.
- Configuration for inst_scenarios is defined in control file (Only
  SLES so far), client added into SLES workflow.
- Extended control file documentation (All FATE #304373).
- 2.17.3

-------------------------------------------------------------------
Wed Aug  6 13:54:07 CEST 2008 - locilka@suse.cz

- New control file entry globals->enable_kdump (default value)
  (FATE #303893).
- Adjusted control file documentation.

-------------------------------------------------------------------
Tue Aug  5 11:48:44 CEST 2008 - locilka@suse.cz

- Calling reiplauto client in SLES control file before reboot
  (FATE #304940).
- Running SCR Switch Debugger unconditionally if switching to
  installed system fails (bnc #411832).

-------------------------------------------------------------------
Mon Aug 04 16:22:55 CEST 2008 - aschnell@suse.de

- improved text during ssh installation (bnc #411079)

-------------------------------------------------------------------
Mon Aug  4 10:39:41 CEST 2008 - locilka@suse.cz

- Added kdump proposal to SLES control file (FATE #303893).

-------------------------------------------------------------------
Thu Jul 24 13:21:14 CEST 2008 - locilka@suse.cz

- Using button label "License Translations..." in complex welcome
  dialog (bnc #400616).
- SLES and SLED control files adapted to features added in 11.0.
- Added Automatic Configuration support into SLED (FATE #303396).

-------------------------------------------------------------------
Tue Jul 15 16:59:38 CEST 2008 - aschnell@suse.de

- fixed vnc connect message during installation (bnc #395834)
- 2.17.2

-------------------------------------------------------------------
Tue Jul 15 09:54:48 CEST 2008 - locilka@suse.cz

- Not only DPMS->off, but also screen-saver->off (FATE #304395).
- Added new control file feature globals->rle_offer_rulevel_4
  plus control file documentation (FATE #303798).

-------------------------------------------------------------------
Mon Jul 14 15:15:15 CEST 2008 - locilka@suse.cz

- Base-product license directory moved to control file
  (base_product_license_directory) (FATE #304865).
- Copying licenses to the system in copy_files_finish.
- Reading the license directory in inst_license.
- Icons for AC steps defined in control file.
- Adjusting DPMS 'off' when installation starts, DPMS 'on' when
  finishes (FATE #304395).
- Icons for inst_finish.
- 2.17.1

-------------------------------------------------------------------
Fri Jul 11 11:11:11 CEST 2008 - locilka@suse.cz

- Added documentation for AC Setup and for texts in control file.

-------------------------------------------------------------------
Thu Jul 10 17:48:59 CEST 2008 - locilka@suse.cz

- Settings for Automatic Configuration moved to control file
  because of code reuse for different AC in first boot
  (FATE #303939).

-------------------------------------------------------------------
Thu Jul 10 13:31:00 CEST 2008 - locilka@suse.cz

- Only directories in release-notes directory are considered to be
  real release notes (bnc #407922).
- 2.17.0

-------------------------------------------------------------------
Wed Jul  9 17:09:15 CEST 2008 - mvidner@suse.cz

- Fixed building in a prefix (/etc).

-------------------------------------------------------------------
Wed Jul  9 15:12:53 CEST 2008 - locilka@suse.cz

- Initializing the 'use_automatic_configuration' in first-stage
  installation worker (bnc #404122).
- Adjusted dependency on autoyast2-installation bacause of new
  function AutoinstConfig::getProposalList().

-------------------------------------------------------------------
Thu Jun 26 16:43:32 CEST 2008 - locilka@suse.cz

- Fixed help text for deploying images (bnc #391086).
- Fixed 'Do not panic!' text (bnc #388251).

-------------------------------------------------------------------
Wed Jun 25 16:44:33 CEST 2008 - ug@suse.de

- proposal selection possible via autoyast profile (fate#302946)

-------------------------------------------------------------------
Tue Jun 17 14:23:04 CEST 2008 - lslezak@suse.cz

- use Pkg::SourceSaveAll() instead of Pkg::SourceFinishAll()
  (bnc#395738)

-------------------------------------------------------------------
Fri Jun 13 15:37:24 CEST 2008 - locilka@suse.cz

- Removing Pkg//Source and Target finish from inst_inc_all that
  had been saving sources also in case of aborting the installation
  and moving it to inst_congratulate and umount_finish
  (bnc #398315).
- Freeing internal variables in ImageInstallation module after
  images are deployed (bnc #395030).

-------------------------------------------------------------------
Thu Jun 12 16:33:24 CEST 2008 - locilka@suse.cz

- Special mounts (such as /proc) are never remounted read-only
  in umount_finish anymore (bnc #395034)
- Added progress for adding / removing repositories in
  inst_upgrade_urls client (bnc #399223)

-------------------------------------------------------------------
Wed Jun  4 11:57:07 CEST 2008 - locilka@suse.cz

- Copying /license.tar.gz to /etc/YaST2/license/ (bnc #396444).
- Initial mouse probing has been disabled (bnc #395426).

-------------------------------------------------------------------
Tue Jun  3 13:44:56 CEST 2008 - locilka@suse.cz

- Umounting temporary directory in inst_pre_install (if already
  mounted) before new mount is called.
- Always use --numeric-owner (always use numbers for user/group
  names) when deploying images (bnc #396689).

-------------------------------------------------------------------
Mon Jun  2 12:33:57 CEST 2008 - locilka@suse.cz

- Return `next when going back to the automatic configuration
  dialog instead of returning `auto that would finish YaST and
  never start it again (bnc #395098).
- 2.16.49

-------------------------------------------------------------------
Wed May 28 16:23:22 CEST 2008 - ug@suse.de

- timeout in case of hardware probing problems
  when autoyast is in use (especially for harddisk Reports)
  bnc#395099
- 2.16.48

-------------------------------------------------------------------
Mon May 19 09:29:15 CEST 2008 - locilka@suse.cz

- Creating SuSEConfig hook file at installation_settings_finish
  in case of update. The file has to be created to force the
  SuSEConfig run on first boot (bnc #390930).
- Workaround for as-big-dialog-as-possible in License Agreement
  dialog (bnc #385257).
- Adding FACTORY repositories with priority 120, update source with
  priority 20 (bnc #392039).
- 2.16.47

-------------------------------------------------------------------
Fri May 16 16:40:22 CEST 2008 - jsrain@suse.cz

- added categories Settings and System into desktop file
  (bnc #382778)

-------------------------------------------------------------------
Thu May 15 13:13:13 CEST 2008 - locilka@suse.cz

- Changed dialog content for starting the installation
  (bnc #390614).
- Fixed sorting of repositories offered during upgrade to sort by
  repository name (bnc #390612).
- 2.16.46

-------------------------------------------------------------------
Thu May 15 10:32:09 CEST 2008 - jsuchome@suse.cz

- sort keyboard list according to translated items (bnc #390610)

-------------------------------------------------------------------
Wed May 14 15:22:50 CEST 2008 - kmachalkova@suse.cz

- inst_hostname client added to automatic configuration scripts -
  needed to generate random hostname and 127.0.0.2 line in
  /etc/hosts (bnc #383336)

-------------------------------------------------------------------
Wed May 14 14:29:21 CEST 2008 - jsrain@suse.cz

- use process agent instead of background agent when installing
  live image (bnc #384960)
- 2.16.45

-------------------------------------------------------------------
Mon May 12 15:10:50 CEST 2008 - locilka@suse.cz

- Added help to "Image Deployment" (bnc #388665).

-------------------------------------------------------------------
Tue May  6 17:37:22 CEST 2008 - locilka@suse.cz

- When reusing the old repositories during upgrade, copying also
  'autorefresh' and 'alias' (bnc #387261).
- Added software->dropped_packages into the control file to replace
  'delete old packages' (bnc #300540).
- 2.16.44

-------------------------------------------------------------------
Mon May  5 13:26:27 CEST 2008 - locilka@suse.cz

- Typofix (bnc #386606).

-------------------------------------------------------------------
Fri May  2 22:27:21 CEST 2008 - mzugec@suse.cz

- Don't stop network (by killing dhcpcd) at the end of 1.st stage
  (bnc #386588)

-------------------------------------------------------------------
Wed Apr 30 12:07:45 CEST 2008 - locilka@suse.cz

- Adding name and alias tags to extrasources (irc #yast/today).
- 2.16.43

-------------------------------------------------------------------
Wed Apr 30 10:24:19 CEST 2008 - locilka@suse.cz

- Making automatic installation more robust (bnc #384972).
- 2.16.42

-------------------------------------------------------------------
Tue Apr 29 12:59:49 CEST 2008 - locilka@suse.cz

- Disabling Progress when calling inst_finish scripts.

-------------------------------------------------------------------
Mon Apr 28 11:42:21 CEST 2008 - locilka@suse.cz

- Handling KDE3 vs KDE4 in default logon and window managers
  (bnc #381821).
- Optional and extra URLs moved to control file as well as default
  update repository (bnc #381360).
- Added possibility to abort installation during image deployment
  (bnc #382326).
- Progress for inst_proposal.
- 2.16.41

-------------------------------------------------------------------
Fri Apr 25 18:15:09 CEST 2008 - locilka@suse.cz

- New desktop selection dialog (bnc #379157).
- 2.16.40

-------------------------------------------------------------------
Thu Apr 24 14:54:53 CEST 2008 - locilka@suse.cz

- New  better shiny unified progress for image deployment.
- Showing also the just-handled image name (bnc #381188).
- 2.16.39

-------------------------------------------------------------------
Wed Apr 23 15:10:24 CEST 2008 - locilka@suse.cz

- Enabling inst_suseconfig in Automatic configuration (bnc #381751)
- Fixed run_df agent to ignore read errors on rootfs (bnc #382733)

-------------------------------------------------------------------
Tue Apr 22 18:46:51 CEST 2008 - locilka@suse.cz

- Adjusting automatic configuration UI to use two progress bars
  instead of one.

-------------------------------------------------------------------
Tue Apr 22 12:26:52 CEST 2008 - locilka@suse.cz

- Fixed filtering-out already registered repos (bnc #379051).
- Client inst_prepare_image moved to installation proposal make
  disabling 'installation from images' easy (bnc #381234).
- 2.16.38

-------------------------------------------------------------------
Mon Apr 21 15:28:24 CEST 2008 - locilka@suse.cz

- Calling 'xset r off' & 'xset m 1' (bnc #376945).
- Better help for Automatic configuration (bnc #381904).

-------------------------------------------------------------------
Mon Apr 21 14:48:58 CEST 2008 - locilka@suse.cz

- Using new DefaultDesktop::SelectedDesktops for writing the
  display manager configuration.

-------------------------------------------------------------------
Fri Apr 18 16:17:54 CEST 2008 - locilka@suse.cz

- Calling 'xset -r off' at the beginning of installation (both
  first and second stage) in X on XEN (bnc #376945).

-------------------------------------------------------------------
Fri Apr 18 16:01:13 CEST 2008 - juhliarik@suse.cz

- Added text for using kexec (yast_inf_finish.ycp)

-------------------------------------------------------------------
Thu Apr 17 17:15:02 CEST 2008 - locilka@suse.cz

- Added more debugging messages into ImageInstallation module.

-------------------------------------------------------------------
Thu Apr 17 14:01:46 CEST 2008 - locilka@suse.cz

- Added image-downloading progress (reusing existent progress bar).
- 2.16.37

-------------------------------------------------------------------
Wed Apr 16 14:20:06 CEST 2008 - locilka@suse.cz

- Running runlevel proposal after software proposal (bnc #380141).
- Using new possibility to disable and then reenable package
  callbacks (system_analysis, deploy_images).

-------------------------------------------------------------------
Tue Apr 15 11:45:18 CEST 2008 - locilka@suse.cz

- ImageInstallation tries to find details-<arch>.xml, then
  details.xml to provide useful progress while deploying images.
- 2.16.36

-------------------------------------------------------------------
Tue Apr 15 10:22:04 CEST 2008 - mvidner@suse.cz

- Enable printing the last few debugging log messages in the crash
  handler, even if Y2DEBUG is not set (fate#302166).
- 2.16.35

-------------------------------------------------------------------
Mon Apr 14 16:44:09 CEST 2008 - locilka@suse.cz

- Fixed typo in inst_network_check (bnc #379491).
- Fixed help for inst_mode (bnc #374360).

-------------------------------------------------------------------
Mon Apr 14 13:54:42 CEST 2008 - locilka@suse.cz

- Modifying SystemFilesCopy::CopyFilesToSystem to newly accept
  a parameter which defines where to extract cached files
  (fate #302980).
- Caching system files in the System Analysis dialog.
- Some better texts (bnc #377959).
- Better text for Software Selection dialog (bnc #379157).
- 2.16.34

-------------------------------------------------------------------
Fri Apr 11 18:21:53 CEST 2008 - locilka@suse.cz

- Changing Accept buttons to Install, Update and OK (FATE #120373).

-------------------------------------------------------------------
Fri Apr 11 17:55:32 CEST 2008 - locilka@suse.cz

- Added another per-image progress into the Installation images
  deployment (it requires details.xml).
- 2.16.33

-------------------------------------------------------------------
Fri Apr 11 15:33:17 CEST 2008 - juhliarik@suse.cz

- Added loading kernel via kexec (fate #303395)

-------------------------------------------------------------------
Thu Apr 10 12:02:07 CEST 2008 - locilka@suse.cz

- Filtering installation imagesets using the default architecture.
- Installation from images sets the download area (SourceManager).
- Removing image after it is deployed.
- Preparing image installation dialog for two progress-bars.
- 2.16.32

-------------------------------------------------------------------
Wed Apr  9 16:39:36 CEST 2008 - jsrain@suse.cz

- handle compressed logs properly at the end of first stage
  installation (fate #300637)
- 2.16.31

-------------------------------------------------------------------
Tue Apr  8 19:40:58 CEST 2008 - locilka@suse.cz

- Adjusted control file to sort installation overview via
  presentation_order and propose it via the real appearance.
- Fixed selecting the right imageset - the rule is currently that
  all patterns in imageset must be selected for installation
  (bnc #378032).

-------------------------------------------------------------------
Mon Apr  7 15:20:14 CEST 2008 - locilka@suse.cz

- Added new control file entry kexec_reboot that defines whether
  kexec should be used instead of reboot at the end of the first
  stage installation (FATE #303395).

-------------------------------------------------------------------
Fri Apr  4 17:02:23 CEST 2008 - locilka@suse.cz

- Improved user-feedback during automatic configuration.
- 2.16.30

-------------------------------------------------------------------
Fri Apr  4 14:06:22 CEST 2008 - jsrain@suse.cz

- added restart handling for live installation

-------------------------------------------------------------------
Wed Apr  3 16:40:16 CEST 2008 - locilka@suse.cz

- Removed Winkeys support during installation (bnc 376248).
- Fixed the decision-making process which images fits the best.
- Added new control file entries to adjust the Community
  Repositories and Add-Ons during installation.
- Cosmetic changes when initializing the wizard steps according to
  control file.
- Fixed untarring bzip2 or gzip-based images.
- Changed instalation from images to count the best image-set
  from patterns (list of patterns in image-set) in images.xml.
- 2.16.29

-------------------------------------------------------------------
Tue Apr  1 13:12:00 CEST 2008 - locilka@suse.cz

- Automatic configuration can be newly defined by control file. Two
  new variables have been added enable_autoconfiguration and
  autoconfiguration_default.
- New functionality to select the best-matching image for image
  installation if more than one fit.
- 2.16.28

-------------------------------------------------------------------
Tue Apr  1 12:36:52 CEST 2008 - jsrain@suse.cz

- added live installation workflow to default control file
- updated inst_finish clients handling for live installation

-------------------------------------------------------------------
Tue Apr  1 10:15:34 CEST 2008 - jsrain@suse.cz

- merged texts from proofread

-------------------------------------------------------------------
Mon Mar 31 16:42:40 CEST 2008 - locilka@suse.cz

- There are currently two possible patterns/desktops that can use
  kdm: kde4-kdm and kdebase3-kdm (bnc #372506).

-------------------------------------------------------------------
Fri Mar 28 13:33:31 CET 2008 - locilka@suse.cz

- Automatic configuration has been moved from the end of the first
  stage to the second stage. It's non-interactive (FATE #303396).
- Fixed installation from images (FATE #303554).
- ImageInstallation can newly handle .lzma images.
- 2.16.27

-------------------------------------------------------------------
Thu Mar 27 13:37:02 CET 2008 - locilka@suse.cz

- Fixed ZMD service handling, the correct name is novell-zmd
  (bnc #356655).

-------------------------------------------------------------------
Wed Mar 26 11:21:18 CET 2008 - locilka@suse.cz

- Added new entry to control file root_password_as_first_user to
  make it configurable (bnc #359115 comment #14).
- Control file modified to call installation-from-images clients.

-------------------------------------------------------------------
Tue Mar 25 13:12:39 CET 2008 - locilka@suse.cz

- Using Image-Installation clients (done by jsrain).
- Store/Restore resolvable-state functions added into
  ImageInstallation module.

-------------------------------------------------------------------
Fri Mar 21 10:48:20 CET 2008 - locilka@suse.cz

- Dropping keep_installed_patches support from control file as it
  is currently handled by libzypp itself (bnc #349533).

-------------------------------------------------------------------
Thu Mar 20 10:27:09 CET 2008 - locilka@suse.cz

- Added system_settings_finish call to the inst_finish
  (bnc #340733).

-------------------------------------------------------------------
Wed Mar 19 17:27:30 CET 2008 - locilka@suse.cz

- Agent anyxml has been renamed to barexml as it can't really read
  all possible XML files (bnc #366867)

-------------------------------------------------------------------
Wed Mar 19 13:53:05 CET 2008 - locilka@suse.cz

- When checking whether to run the second stage, considering also
  autoinstallation, not only installation (bnc #372322).
- 2.16.26

-------------------------------------------------------------------
Tue Mar 18 18:19:00 CET 2008 - locilka@suse.cz

- Fixed writing disabled modules and proposals during the
  inst_finish run (bnc #364066).
- Calling pre_umount_finish also in AutoYaST (bnc #372322).
- 2.16.25

-------------------------------------------------------------------
Mon Mar 17 12:43:32 CET 2008 - jsrain@suse.cz

- added 'StartupNotify=true' to the desktop file (bnc #304964)

-------------------------------------------------------------------
Mon Mar 17 11:04:38 CET 2008 - locilka@suse.cz

- Automatic configuration is now disabled for mode update.
- The whole second stage in now disabled for mode update.
- Added help text for "Use Automatic Configuration" check-box.
- 2.16.24

-------------------------------------------------------------------
Fri Mar 14 15:02:27 CET 2008 - locilka@suse.cz

- Added possibility to run automatic configuration instead of the
  whole second stage installation (fate #303396).
- Adjusted RPM dependencies.
- Creating and removing the file runme_at_boot is currently handled
  by YaST (YCP) installation scripts.
- Added new client inst_rpmcopy_secondstage that calls inst_rpmcopy
  because of DisabledModules disabling both first and second stage
  occurency of that script.
- Changed control file to call the new script in second stage.
- 2.16.23

-------------------------------------------------------------------
Mon Mar 10 11:25:57 CET 2008 - locilka@suse.cz

- Disabling the window menu in IceWM preferences to make the
  inst-sys 600 kB smaller (*.mo files). Thanks to mmarek.

-------------------------------------------------------------------
Fri Mar  7 11:35:29 CET 2008 - jsuchome@suse.cz

- control.openSUSE.xml: country_simple is for keyboard and language,
  not for timezone
- added 1st stage step for root password dialog (fate#302980)
- 2.16.22

-------------------------------------------------------------------
Thu Mar 06 10:57:42 CET 2008 - aschnell@suse.de

- call rcnetwork with option onboot during start of second stage
  (bnc #363423)
- 2.16.21

-------------------------------------------------------------------
Wed Mar  5 18:52:30 CET 2008 - locilka@suse.cz

- Remember (first stage) and restore (second stage) DisabledModules
  (bnc #364066).
- 2.16.20

-------------------------------------------------------------------
Wed Mar  5 16:30:22 CET 2008 - locilka@suse.cz

- Using client country_simple instead of timezone and language in
  the installation overview (FATE #302980).
- Using new users client in that overview too (FATE #302980).
- Do not remove already registered installation repositories during
  upgrade if they match the old repositories on system
  (bnc #360109).

-------------------------------------------------------------------
Mon Mar  3 21:12:25 CET 2008 - coolo@suse.de

- trying to change defaults for running gdb (arvin's patch)

-------------------------------------------------------------------
Mon Mar  3 15:17:23 CET 2008 - locilka@suse.cz

- Requiring the latest Language::Set functionality by RPM deps.

-------------------------------------------------------------------
Tue Feb 26 12:39:37 CET 2008 - jsuchome@suse.cz

- functionality of integrate_translation_extension.ycp moved into
  Language::Set, inst_complex_welcome adapted (F#302955)

-------------------------------------------------------------------
Fri Feb 22 11:27:13 CET 2008 - locilka@suse.cz

- "iscsi-client" added into modules to clone (bnc #363229 c#1).
- Removing focus from release notes content to make the default
  button focussed instead (bnc #363976).

-------------------------------------------------------------------
Thu Feb 21 06:26:22 CET 2008 - coolo@suse.de

- don't repeat the header

-------------------------------------------------------------------
Wed Feb 20 10:35:04 CET 2008 - locilka@suse.cz

- Showing release notes in tabs only if more than one product is
  installed (bnc #359137).
- Added better text for the complex welcome dialog (bnc #359528).
- Adjusted RPM dependencies (new Language API, see below).
- 2.16.19

-------------------------------------------------------------------
Wed Feb 20 10:24:26 CET 2008 - jsuchome@suse.cz

- inst_complex_welcome: save keyboard settings (bnc #360559),
  use the API from Language.ycp for generating items

-------------------------------------------------------------------
Fri Feb 15 14:28:45 CET 2008 - jsrain@suse.cz

- updated image-based installatoin not to use any hardcoded
  image names

-------------------------------------------------------------------
Thu Feb 14 11:20:04 CET 2008 - locilka@suse.cz

- Function FileSystemCopy from live-installer has been moved
  to ImageInstallation module (installation).
- Adjusted RPM dependencies (Installation module in yast2).

-------------------------------------------------------------------
Wed Feb 13 14:18:16 CET 2008 - jsrain@suse.cz

- added handling of update initiated from running system

-------------------------------------------------------------------
Tue Feb 12 10:26:15 CET 2008 - locilka@suse.cz

- Added new update_wizard_steps YCP client for easy updating or
  redrawing installation wizard steps from other modules.

-------------------------------------------------------------------
Mon Feb 11 18:28:00 CET 2008 - locilka@suse.cz

- Installation clients 'auth', 'user', and 'root' have been
  disabled by default. First-stage users will enable them only
  if needed.

-------------------------------------------------------------------
Fri Feb 08 13:06:19 CET 2008 - aschnell@suse.de

- during installation allow yast to be started from gdb with
  Y2GDB=1 on kernel command line (fate #302346)

-------------------------------------------------------------------
Fri Feb  8 10:37:02 CET 2008 - locilka@suse.cz

- Umount(s) used with -l and -f params.

-------------------------------------------------------------------
Thu Feb  7 14:19:11 CET 2008 - locilka@suse.cz

- Functionality that integrates the just-selected language
  translation has been moved to integrate_translation_extension
  client to make it available for other modules.
- New label for "Show in Fullscreen" button to better match what
  it really does (bnc #359527).
- Module InstExtensionImage moved to yast2.
- Added new disintegrate_all_extensions client that is called at
  the end of the initial installation to umount and remove all
  integrated inst-sys extensions.
- 2.16.18

-------------------------------------------------------------------
Wed Feb  6 13:23:35 CET 2008 - locilka@suse.cz

- Better /lbin/wget handling in InstExtensionImage.
- Speed-up inst_complex_welcome optimalizations (e.g., skipping
  downloading extension already by Linuxrc)

-------------------------------------------------------------------
Tue Feb  5 16:04:15 CET 2008 - locilka@suse.cz

- Squashfs image needs to be mounted using '-o loop'.
- Displaying busy cursor when downloading the extension.
- 2.16.17

-------------------------------------------------------------------
Mon Feb  4 19:04:29 CET 2008 - locilka@suse.cz

- Modular inst-sys used for localizations (FATE #302955).
- Tabs have been removed from installation proposal.
- 2.16.16

-------------------------------------------------------------------
Fri Feb  1 16:08:26 CET 2008 - locilka@suse.cz

- Added new InstExtensionImage module for integration of modular
  inst-sys images on-the-fly (FATE #302955).

-------------------------------------------------------------------
Thu Jan 31 19:05:49 CET 2008 - aschnell@suse.de

- reflect init-script rename from suse-blinux to sbl
- 2.16.15

-------------------------------------------------------------------
Thu Jan 31 15:02:56 CET 2008 - jsuchome@suse.cz

- call users_finish.ycp from inst_finish.ycp (FATE #302980)

-------------------------------------------------------------------
Thu Jan 31 12:58:42 CET 2008 - locilka@suse.cz

- Fixed inst_restore_settings client: NetworkDevices are now
  NetworkInterfaces.
- 2.16.14

-------------------------------------------------------------------
Thu Jan 31 11:14:46 CET 2008 - locilka@suse.cz

- Added docu. for *_finish scripts (needed for FATE #302980).
- Welcome dialog can newly show the license according to the just
  selected language and also show other lozalizations if needed.
- 2.16.13

-------------------------------------------------------------------
Wed Jan 30 15:22:29 CET 2008 - aschnell@suse.de

- Use icewm instead of fvwm during installation (bnc #357240)
- 2.16.12

-------------------------------------------------------------------
Wed Jan 30 14:15:50 CET 2008 - fehr@suse.de

- Add installation step for disk partitioning between time zone
  and software selection
- put user config after disk partitioning

-------------------------------------------------------------------
Wed Jan 30 09:51:42 CET 2008 - locilka@suse.cz

- Added -noreset option to the VNC startup script (bnc #351338).
- Added inst_user_first.ycp call to the control file right before
  the installation proposal.
- Fixed visibility of ZMD Turnoff checkbox (bnc #356655).

-------------------------------------------------------------------
Tue Jan 29 17:34:03 CET 2008 - locilka@suse.cz

- New desktop selection dialog without system task combo-boxes.
  System selection with icons (bnc #356926).
- More UI checking in dialogs.
- Unified DefaultDesktop module and software/desktop selection
  dialog in installation.

-------------------------------------------------------------------
Mon Jan 28 13:00:19 CET 2008 - aschnell@suse.de

- support Qt and Gtk frontend in startup scripts
- hack for key-autorepeat during installation (bnc #346186)
- 2.16.11

-------------------------------------------------------------------
Fri Jan 25 13:35:13 CET 2008 - locilka@suse.cz

- Reduced Wizard redrawing in the installation workflow.

-------------------------------------------------------------------
Thu Jan 24 15:21:39 CET 2008 - aschnell@suse.de

- start service brld before suse-blinux (bug #354769)
- 2.16.10

-------------------------------------------------------------------
Mon Jan 21 11:05:16 CET 2008 - kmachalkova@suse.cz

- Re-enabled thread support for ncurses UI in YaST2.call
  (bug #164999, FaTE #301899)

-------------------------------------------------------------------
Mon Jan 21 10:53:50 CET 2008 - locilka@suse.cz

- Release Notes UI facelifting.
- Splitting Welcome script dialog single-loop into functions.

-------------------------------------------------------------------
Wed Jan 16 15:49:59 CET 2008 - locilka@suse.cz

- Calling SetPackageLocale and SetTextLocale in the initial
  installation dialog (selecting language) (#354133).

-------------------------------------------------------------------
Mon Jan 14 13:39:00 CET 2008 - locilka@suse.cz

- Added new Language/Keyboard/License dialog (FATE #302957).
- Updated control files.
- 2.16.9

-------------------------------------------------------------------
Thu Jan 10 14:08:17 CET 2008 - locilka@suse.cz

- Extended system type and software selection dialog. Added base
  pattern (selected desktop) description, helps, default status
  for secondary selections, ...
- Added possibility to control visibility of Online Repositories
  via the installation control file (hidden by default).
- Added more control-file documentation.

-------------------------------------------------------------------
Tue Dec 18 16:54:39 CET 2007 - locilka@suse.cz

- Added new desktop and software selection dialog.
- 2.16.8

-------------------------------------------------------------------
Mon Dec 17 11:08:42 CET 2007 - locilka@suse.cz

- Hidden Mouse-probing busy popup.
- New YCP module InstData stores the installation data that should
  be shared among the installation clients.
- Installation repository initialization moved to the unified
  progress when probing the system.
- System analysis has been split into two scripts: inst_mode and
  inst_system_analysis to make the maintenance easier (also in
  control file).
- 2.16.7

-------------------------------------------------------------------
Thu Dec 13 14:25:30 CET 2007 - locilka@suse.cz

- Added a possibility to stop and disable the ZMD service in the
  last (congratulate) dialog of installation (FATE #302495).
- Adjusted the SLES control file: module arguments
  'show_zmd_turnoff_checkbox' and 'zmd_turnoff_default_state'.

-------------------------------------------------------------------
Mon Dec 10 12:13:14 CET 2007 - locilka@suse.cz

- Removed dependency on yast2-country, added dependency on
  yast2-country-data.

-------------------------------------------------------------------
Wed Dec  5 11:13:05 CET 2007 - mzugec@suse.cz

- description says network cards are wireless (#346133)

-------------------------------------------------------------------
Mon Dec  3 16:49:46 CET 2007 - locilka@suse.cz

- Installation Mode dialog adapted to new bright and better mod_UI.
- Using informative icon in some inst_network_check script.
- 2.16.6

-------------------------------------------------------------------
Mon Dec  3 14:34:38 CET 2007 - locilka@suse.cz

- Installation Mode dialog adapted to new mod-UI and to new
  Image-Dimming support in UI.

-------------------------------------------------------------------
Thu Nov 29 16:27:59 CET 2007 - locilka@suse.cz

- Using Progress::NewProgressIcons to show icons during the network
  setup in first stage and during system probing.

-------------------------------------------------------------------
Tue Nov 27 19:14:15 CET 2007 - sh@suse.de

- Use string ID "contents" rather than YCPSymbol `contents
  for Wizard ReplacePoint
- 2.16.5

-------------------------------------------------------------------
Fri Nov 23 13:36:54 CET 2007 - locilka@suse.cz

- Using translations for inst_finish steps (#343783).
- 2.16.4

-------------------------------------------------------------------
Tue Nov 20 11:08:23 CET 2007 - locilka@suse.cz

- Shutting down all dhcpcd clients when reconfiguring network in
  the first stage and when finishing the installation (#308577).
- 'Copy 70-persistent-cd.rules' functionality has been moved here
  from yast2-network (#328126).

-------------------------------------------------------------------
Mon Nov 19 15:35:10 CET 2007 - locilka@suse.cz

- Fixed busy texts for restarting YaST vs. finishing the instal.
- Unified used terminology (repositories) (FATE #302970).

-------------------------------------------------------------------
Tue Nov 13 13:54:13 CET 2007 - locilka@suse.cz

- Script copy_files_finish.ycp cleaned up.

-------------------------------------------------------------------
Fri Nov  9 13:30:34 CET 2007 - locilka@suse.cz

- Boot Installed System option has been removed (#327505).
- Installation Mode dialog has been redesigned using
  self-descriptive icons for all options.
- Return value from inst_repair is evaluated, error is reported in
  case of failure.
- 2.16.3

-------------------------------------------------------------------
Fri Nov  2 16:31:06 CET 2007 - locilka@suse.cz

- Adjusted RPM dependencies (Internet module has been moved from
  yast2-network to yast2).

-------------------------------------------------------------------
Tue Oct 30 17:26:51 CET 2007 - locilka@suse.cz

- Modules Hotplug and HwStatus moved to yast2.rpm to remove
  dependency of storage on installation.
- 2.16.2

-------------------------------------------------------------------
Wed Oct 24 16:32:41 CEST 2007 - locilka@suse.cz

- Changes in StorageDevice module API (#335582).
- 2.16.1

-------------------------------------------------------------------
Mon Oct 15 16:00:06 CEST 2007 - locilka@suse.cz

- Abort the installation instead of halting the system in case of
  declining the license when installing from LiveCD (#330730).

-------------------------------------------------------------------
Thu Oct 11 15:00:03 CEST 2007 - jsrain@suse.cz

- show release notes properly in live installation (#332862)

-------------------------------------------------------------------
Wed Oct  3 17:50:11 CEST 2007 - locilka@suse.cz

- Added "Network Type" information to the First Stage Network Setup
- 2.16.0

-------------------------------------------------------------------
Wed Oct  3 09:53:55 CEST 2007 - mvidner@suse.cz

- Do not try to package COPYRIGHT.english, it is gone from
  devtools (#299144).

-------------------------------------------------------------------
Tue Oct  2 16:04:55 CEST 2007 - ug@suse.de

- typo fixed (#328172)

-------------------------------------------------------------------
Mon Sep 24 16:43:11 CEST 2007 - locilka@suse.cz

- Changed default delete_old_packages back to 'true' after finding
  and fixing all remaining issues with 'false' (changed by coolo)
- Added new option 'online_repos_preselected' into the control file
  to make default status of Online Repositories easily configurable
  (#327791).
- Initializing the default behavior of Online Repositories in
  inst_features according to the control file (#327791).
- 2.15.54

-------------------------------------------------------------------
Fri Sep 21 16:35:18 CEST 2007 - locilka@suse.cz

- Start dhcpcd using WFM instead of SCR (#326342).
- 2.15.53

-------------------------------------------------------------------
Fri Sep 21 09:53:37 CEST 2007 - locilka@suse.cz

- When normal umount at the end of the installation fails, try
  at least: sync, remount read-only, umount --force.
- Report all services running in the installation directory
  (both #326478).
- 2.15.52

-------------------------------------------------------------------
Thu Sep 20 12:23:01 CEST 2007 - locilka@suse.cz

- Changed inst_upgrade_urls to add sources not enabled during the
  upgrade in a disabled state instead of ignoring them (#326342).
- 2.15.51

-------------------------------------------------------------------
Tue Sep 18 19:50:52 CEST 2007 - locilka@suse.cz

- Fixed tar syntax: --ignore-failed-read param. position (#326055).
- 2.15.50

-------------------------------------------------------------------
Thu Sep 13 16:18:30 CEST 2007 - locilka@suse.cz

- Fixed inst_upgrade_urls to re-register sources with their
  repository names taken from the upgraded system (#310209).
- 2.15.49

-------------------------------------------------------------------
Tue Sep 11 20:03:02 CEST 2007 - aschnell@suse.de

- don't swapoff after 1st stage installation (bug #308121)
- 2.15.48

-------------------------------------------------------------------
Tue Sep 11 11:07:20 CEST 2007 - locilka@suse.cz

- Calling ntp-client_finish instead of ntp_client_finish in the
  inst_finish script (#309430).

-------------------------------------------------------------------
Wed Sep  5 14:48:33 CEST 2007 - locilka@suse.cz

- Reinitializing variable for skipping add-on-related clients with
  its default value in inst_system_analysis (#305554).
- 2.15.47

-------------------------------------------------------------------
Wed Sep  5 13:24:32 CEST 2007 - jsrain@suse.cz

- removed inst_fam.ycp (also from control files) (#307378)

-------------------------------------------------------------------
Mon Sep  3 12:45:41 CEST 2007 - locilka@suse.cz

- Creating symlinks to .curlrc and .wgetrc files from the root.
- Adjusting RPM dependencies (yast2-core, new builtin 'setenv').
- Adjusting ENV variables with proxy settings (all three #305163).
- Writing also proxy setting into Install.inf (#298001#c5).
- 2.15.46

-------------------------------------------------------------------
Fri Aug 31 16:26:07 CEST 2007 - locilka@suse.cz

- Calling ntp_client_finish client at the end of the installation
  (#299238#c9).
- 2.15.45

-------------------------------------------------------------------
Fri Aug 24 09:25:53 CEST 2007 - locilka@suse.cz

- Changing forgotten "catalogs" to "initializing..." (#302384).
- 2.15.44

-------------------------------------------------------------------
Tue Aug 21 16:10:16 CEST 2007 - locilka@suse.cz

- Fixed evaluating of "enabled" tag in map of repositories in
  inst_upgrade_urls (#300901).
- Added ssh_host_dsa_key ssh_host_dsa_key.pub ssh_host_rsa_key
  ssh_host_rsa_key.pub to be optionally copied as well as the SSH1
  keys (#298798).
- Allowing to abort the "System Probing" dialog (#298049).
- 2.15.43

-------------------------------------------------------------------
Wed Aug 15 17:30:06 CEST 2007 - mzugec@suse.cz

- mark string for translation (#300268)

-------------------------------------------------------------------
Fri Aug 10 11:19:36 CEST 2007 - locilka@suse.cz

- Using "Online Repositories" for Internet/Web-based/Additional/...
  repositories downloaded from web during the first stage
  installation (#296407).
- 2.15.42

-------------------------------------------------------------------
Wed Aug  8 12:35:28 CEST 2007 - jsrain@suse.cz

- show reboot message within live installation without timeout
  (#297691)
- 2.15.41

-------------------------------------------------------------------
Mon Aug  6 08:58:02 CEST 2007 - locilka@suse.cz

- Renamed product/default repositories check-box to "Add Internet
  Repositories Before Installation" (#297580).
- Added help for that check-box (#296810).
- First stage network setup dialog - changes in dialog alignment
  (#295043).
- Initialize mouse after installation steps are displayed (#296406)
- 2.15.40

-------------------------------------------------------------------
Thu Aug  2 08:53:56 CEST 2007 - jsrain@suse.cz

- do not show "Clone" check box in live installation
- 2.15.39

-------------------------------------------------------------------
Wed Aug  1 11:00:15 CEST 2007 - locilka@suse.cz

- Changing remote repositories link to http://download.opensuse.org
  (#297628)

-------------------------------------------------------------------
Wed Aug  1 10:33:45 CEST 2007 - mvidner@suse.cz

- Removed Provides/Obsoletes for ancient yast package names,
  with the devel-doc subpackage they broke yast2-schema build.
- 2.15.38

-------------------------------------------------------------------
Tue Jul 31 11:29:53 CEST 2007 - lslezak@suse.cz

- inst_extrasources - register the extra repositories in content
  file automatically without asking user (#290040), do not download
  metadata from the extra sources (offline registration) (#290040,
  #288640)

-------------------------------------------------------------------
Mon Jul 30 12:38:31 CEST 2007 - locilka@suse.cz

- Added inst_upgrade_urls client which offers URLs used on the
  system to be used during the upgrade as well (FATE #301785).
- Calling the client from control file.
- Adjusted RPM dependencies (.anyxml SCR agent).
- 2.15.37

-------------------------------------------------------------------
Sun Jul 29 22:39:31 CEST 2007 - locilka@suse.cz

- Fixed curl parameters for network test in first stage (#295484).

-------------------------------------------------------------------
Thu Jul 26 17:51:29 CEST 2007 - mzugec@suse.cz

- set variables VNC and USE_SSH in S07-medium (#294485)
- 2.15.36

-------------------------------------------------------------------
Wed Jul 25 12:48:50 CEST 2007 - mvidner@suse.cz

- startup scripts: Call initviocons only if it exists (#173426).
- 2.15.35

-------------------------------------------------------------------
Wed Jul 25 10:58:29 CEST 2007 - locilka@suse.cz

- Renamed yast2-installation-doc to yast2-installation-devel-doc
  (FATE #302461).
- Removed ping-based internet test from the First-stage network
  setup test.
- Sped up internet test by adding timeouts and by downloading only
  the page header.
- Added help texts to the network setup dialogs.

-------------------------------------------------------------------
Tue Jul 24 13:20:36 CEST 2007 - locilka@suse.cz

- Control file: Unified wizard step names with dialogs, removed
  Clean Up step part of the Online Update is now Registration
  (#293095).
- Call inst_network_check (and setup) only in Add-On products
  and/or Additional Product Sources were requested to be used
  (#293808).

-------------------------------------------------------------------
Tue Jul 24 10:48:02 CEST 2007 - locilka@suse.cz

- Splitting auto-generated documentation into separate package
  yast2-installation-doc (FATE #302461).
- 2.15.34

-------------------------------------------------------------------
Thu Jul 19 16:36:19 CEST 2007 - locilka@suse.cz

- If network setup in the first-stage installation is cancelled,
  return to the previous dialog (network check).
- Several minor updates of the network setup workflow (#292379).
- 2.15.33

-------------------------------------------------------------------
Wed Jul 18 10:54:26 CEST 2007 - locilka@suse.cz

- New progress and help messages when initializing the second
  stage (#292617).
- More debugging in switch_scr_finish.

-------------------------------------------------------------------
Thu Jul 12 12:59:32 CEST 2007 - locilka@suse.cz

- Client inst_productsources.ycp moved to yast2-packager.
- Changed link to list of servers in control file.
- Adjusted RPM dependencies.
- Installation sources are now Repositories.
- 2.15.32

-------------------------------------------------------------------
Wed Jul 11 09:09:58 CEST 2007 - locilka@suse.cz

- Changed default delete_old_packages to 'false'.

-------------------------------------------------------------------
Wed Jul  4 16:16:37 CEST 2007 - locilka@suse.cz

- Fixed workflow when user selects to Boot the installed system and
  then cancels that decision.
- 2.15.31

-------------------------------------------------------------------
Mon Jul  2 15:38:27 CEST 2007 - locilka@suse.cz

- Applied patch from sassmann@novell.com for PS3 support with
  576x384 resolution (#273147).

-------------------------------------------------------------------
Fri Jun 29 11:50:47 CEST 2007 - locilka@suse.cz

- Extended "Suggested Installation Sources" to support two levels
  of linking. First link contains list of links to be downloaded
  in order to get lists of suggested repositories.

-------------------------------------------------------------------
Thu Jun 28 21:34:19 CEST 2007 - jsrain@suse.cz

- updated for live CD installation

-------------------------------------------------------------------
Thu Jun 21 17:38:09 CEST 2007 - adrian@suse.de

- fix changelog entry order

-------------------------------------------------------------------
Thu Jun 21 10:34:10 CEST 2007 - locilka@suse.cz

- Added handling for "Suggested Installation Sources" during the
  first stage installation, initial evrsion (FATE #300898).
- Enhanced SCR-Switch installation-debugger.
- Added case-insensitive filter into the "Suggested Installation
  Sources" dialog.

-------------------------------------------------------------------
Wed Jun 20 13:12:10 CEST 2007 - locilka@suse.cz

- Fixed inst_license to really halt the system when license is
  declined (#282958).
- Fixed writing proxy settings during First-Stage Installation,
  Network Setup. Wrong Proxy::Import keys were used).
- Pre-selecting first connected network card in Network Card dialog
  in First-Stage Installation, Network Setup to avoid confusions.
- Fixed canceled Network Setup not to abort the entire
  installation.

-------------------------------------------------------------------
Fri Jun 15 14:34:01 CEST 2007 - locilka@suse.cz

- Fixing inst_addon_update_sources to initialize the target
  and sources before using Pkg:: builtins (#270899#c29).

-------------------------------------------------------------------
Thu Jun 14 11:28:26 CEST 2007 - locilka@suse.cz

- Enhanced network-test in the fist stage installation, three
  different servers are tested with 'ping' instead of only one.
- Current network settings are logged in case of failed network
  test (both #283841).
- Enhanced network-test in the fist stage installation, three
  different web-servers are tested with curl instead of only one.

-------------------------------------------------------------------
Wed Jun 13 15:44:05 CEST 2007 - locilka@suse.cz

- Implemented new feature that saves the content defined in control
  file from the installation system to the just installed system.
  Function, that does it, is SaveInstSysContent in SystemFilesCopy
  module (FATE #301937).
- Added new entry into the control file that defines what and where
  to save it, initially /root/ -> /root/inst-sys/.
- Adjusted control-file documentation.
- Fixed inst_restore_settings to start SuSEfirewall2_setup if it is
  enabled in the system init scripts to prevent from having
  half-started firewall after YOU kernel-update (#282871).

-------------------------------------------------------------------
Mon Jun 11 18:30:48 CEST 2007 - locilka@suse.cz

- Added lost fix from Andreas Schwab for startup scripts. The patch
  fixes evaluation of bash expressions.
- 2.15.30

-------------------------------------------------------------------
Mon Jun 11 17:55:23 CEST 2007 - locilka@suse.cz

- Adjusted SCR for install.inf to provide read/write access.
- Writing install.inf for save_network script at the end of
  the initial stage.
- Changed internal data structure for NetworkSetup in the initial
  stage.
- Added Internet test to the end of the NetworkSetup in the initial
  stage.
- 2.15.29

-------------------------------------------------------------------
Fri Jun  8 17:52:57 CEST 2007 - locilka@suse.cz

- Added initial implementation of possibility to setup network
  in the first stage installation. New YCP clients have beed added:
  inst_network_check and inst_network_setup. Scripts are called
  from inst_system_analysis before sources are initialized
  (FATE #301967).

-------------------------------------------------------------------
Thu Jun  7 15:08:08 CEST 2007 - locilka@suse.cz

- A new label "Writing YaST Configuration..." used in case of
  restarting system or installation.

-------------------------------------------------------------------
Fri Jun  1 12:41:10 CEST 2007 - mzugec@suse.cz

- use shared isNetworkRunning() function in network_finish
- 2.15.28

-------------------------------------------------------------------
Wed May 30 11:33:52 CEST 2007 - mzugec@suse.cz

- fixed spec requirements

-------------------------------------------------------------------
Mon May 28 16:02:38 CEST 2007 - mzugec@suse.cz

- removed netsetup item from control files

-------------------------------------------------------------------
Mon May 28 13:33:08 CEST 2007 - mzugec@suse.cz

- removed inst_netsetup item from control files

-------------------------------------------------------------------
Sun May 27 14:49:37 CEST 2007 - mzugec@suse.de

- installation network changes:
http://lists.opensuse.org/yast-devel/2007-05/msg00025.html
- 2.15.27

-------------------------------------------------------------------
Tue May 22 10:51:57 CEST 2007 - ug@suse.de

- reactivate hardware detection during autoinstall
- 2.15.26

-------------------------------------------------------------------
Mon May 21 10:40:20 CEST 2007 - locilka@suse.cz

- Fixed release-notes desktop file.
- 2.15.25

-------------------------------------------------------------------
Thu May 17 22:18:29 CEST 2007 - locilka@suse.cz

- Progress dialog for initializing installation sources.
- 2.15.24

-------------------------------------------------------------------
Tue May 15 14:14:13 CEST 2007 - locilka@suse.cz

- Changed control file in partitioning/evms_config section from
  'true' to 'false' (#274702).

-------------------------------------------------------------------
Fri May 11 16:30:06 CEST 2007 - locilka@suse.cz

- Removing directories '/var/lib/zypp/cache' and '/var/lib/zypp/db'
  if they exist at the beginning of the installation (#267763).
- 2.15.23

-------------------------------------------------------------------
Thu May 10 17:16:49 CEST 2007 - locilka@suse.cz

- Merged hardware probing (inst_startup) and system probing
  (inst_system_analysis) into one script to have only one progress
  dialog instead of two (#271291).
- openSUSE control file clean-up: The default value for enable_next
  and enable_back is 'yes'. Only few steps do not allow to go back
  (#270893).
- 2.15.22

-------------------------------------------------------------------
Wed May  9 10:25:37 CEST 2007 - locilka@suse.cz

- Safe qouting of bash command in desktop_finish.
- CommandLine for inst_release_notes (#269914).

-------------------------------------------------------------------
Mon May  7 13:43:54 CEST 2007 - ms@suse.de

- don't clobber existing /root/.vnc/passwd file (#271734)

-------------------------------------------------------------------
Wed Apr 18 09:13:10 CEST 2007 - locilka@suse.cz

- Root password dialog has been moved to be the first dialog of the
  second stage installation workflow (FATE #301924).
- "Root Password" step is now called "root Password" (#249706).
- Created new 'Check Installation' entry to the 'Configuration'
  part of the workflow. This section contains setting up network
  if needed, initializing target if needed, and installing
  remaining software (needed by FATE #301924).
- Added new client inst_initialization that creates initialization
  progress UI instead of blank screen.
- 2.15.20

-------------------------------------------------------------------
Tue Apr 17 11:11:37 CEST 2007 - locilka@suse.cz

- Fixed Add-On template to use generic 'control' textdomain
- 2.15.19

-------------------------------------------------------------------
Fri Apr 13 09:45:10 CEST 2007 - locilka@suse.cz

- Replacing networkmanager_proposal with general_proposal (network)
  that includes also IPv6 settings (#263337, #260261).

-------------------------------------------------------------------
Thu Apr 12 11:57:03 CEST 2007 - locilka@suse.cz

- Initialize the target and sources before adding extra sources.
  They needn't be initialized after YaST is restarted during the
  online update (#263289).

-------------------------------------------------------------------
Wed Apr 11 10:21:24 CEST 2007 - locilka@suse.cz

- Release Notes dialog is using a [Close] button if not running in
  installation (#262440).

-------------------------------------------------------------------
Fri Apr  6 16:48:58 CEST 2007 - locilka@suse.cz

- In case of reboot during installation, network services status
  is stored to a reboot_network_settings file and their status
  is restored again when starting the installation after reboot.
  Restoring the status uses Progress library for user feedback
  (#258742).
- Adjusted RPM dependencies.
- 2.15.18

-------------------------------------------------------------------
Thu Apr  5 13:34:48 CEST 2007 - locilka@suse.cz

- Using function PackagesUI::ConfirmLicenses() instead of
  maintaining own code with almost the same functionality (#256627)
- Adjusted RPM dependencies
- Unified inst_startup UI to use the Progress library instead of
  sequence of busy pop-ups.
- Unified inst_system_analysis UI to use the Progress library
  instead of empty dialog.
- 2.15.17

-------------------------------------------------------------------
Wed Apr  4 10:35:55 CEST 2007 - locilka@suse.cz

- Removed IPv6 proposal from installation control file. IPv6
  proposal has been merged into Network Mode proposal (#260261).

-------------------------------------------------------------------
Wed Mar 28 16:17:37 CEST 2007 - locilka@suse.cz

- Adjusted to use WorkflowManager instead AddOnProduct module
  in some cases to make Pattern-based installation and
  configuration workflow (FATE #129).
- Adjusted RPM dependencies and BuildRequires.
- 2.15.16

-------------------------------------------------------------------
Tue Mar 27 14:22:46 CEST 2007 - ms@suse.de

- fixed X11 preparation by checking /etc/reconfig_system (#252763)

-------------------------------------------------------------------
Wed Mar 21 16:47:14 CET 2007 - locilka@suse.cz

- Handling CloneSystem functionality when the client for cloning is
  not installed (checkbox is disabled).

-------------------------------------------------------------------
Mon Mar 19 13:09:57 CET 2007 - locilka@suse.cz

- Creating an empty /etc/sysconfig/displaymanager in desktop_finish
  if the sysconfing doesn't exist (minimal installation).
- Handling missing .proc.parport.devices agent (RPM recommends
  yast2-printer for that).

-------------------------------------------------------------------
Tue Mar 13 13:43:42 CET 2007 - locilka@suse.cz

- Reboot in case of the declined license during the initial
  installation (#252132).

-------------------------------------------------------------------
Mon Mar 12 08:44:19 CET 2007 - locilka@suse.cz

- Modules 'Product' and 'Installation' (installation settings) were
  moved from 'yast2-installation' to 'yast2' to minimize
  cross-package dependencies.
- Adjusted package dependencies.
- 2.15.15

-------------------------------------------------------------------
Fri Mar  9 10:05:20 CET 2007 - locilka@suse.cz

- Module InstShowInfo has been moved from yast2-installation to
  yast2-packager because this module is used by Add-Ons and
  installation sources only.
- Adjusted RPM Requires (yast2-packager >= 2.15.22).
- 2.15.14

-------------------------------------------------------------------
Thu Mar  8 16:59:35 CET 2007 - locilka@suse.cz

- Module GetInstArgs moved from yast2-installation to yast2, many
  clients required yast2-installation only because of this module.

-------------------------------------------------------------------
Thu Mar  8 14:45:39 CET 2007 - locilka@suse.cz

- Tag 'PATTERNS' in product content file is depracated by
  'REQUIRES' and/or 'RECOMMENDS' tag (#252122).

-------------------------------------------------------------------
Tue Mar  6 16:44:49 CET 2007 - kmachalkova@suse.cz

- Do not export LINES and COLUMNS variables, so that terminal
  resize event is handled correctly (#184179)

-------------------------------------------------------------------
Tue Mar  6 16:44:48 CET 2007 - locilka@suse.cz

- AddOnProduct and ProductLicense finally moved to yast2-packager
  from yast2-installation to avoid build cycles.
- 2.15.13

-------------------------------------------------------------------
Mon Mar  5 17:14:58 CET 2007 - locilka@suse.cz

- Moving AddOnProduct module back to yast2-installation because
  this module is needed in the second-stage installation.
- AddOnProduct-related testsuites moved back to yast2-installation.
- 2.15.12

-------------------------------------------------------------------
Mon Mar  5 12:58:21 CET 2007 - locilka@suse.cz

- Adding new installation client mouse_finish which is called
  before SCR is switched. This removes the dependency of
  yast2-installation on yast2-mouse.
- 2.15.11

-------------------------------------------------------------------
Fri Mar  2 15:27:14 CET 2007 - locilka@suse.cz

- Providing feedback (busy message) in inst_restore_settings.
  Starting network by calling 'network start' with timeout.
- Adding yast2-bootloader into required packages because it is
  needed after the SCR is switched into the installed system just
  before reboot (#249679).
- Added more logging into inst_system_analysis (booting installed
  system).
- 2.15.10

-------------------------------------------------------------------
Wed Feb 28 14:11:16 CET 2007 - jsrain@suse.cz

- added more logging to umount_finish (#247594)

-------------------------------------------------------------------
Mon Feb 26 16:03:42 CET 2007 - jsrain@suse.cz

- updated popup in case of license is not accepted (#162499)

-------------------------------------------------------------------
Thu Feb 22 13:52:12 CET 2007 - locilka@suse.cz

- Splitting installation_worker (main installation script) into
  inst_worker_initial and inst_worker_continue.
- Testsuites related to Add-Ons moved to yast2-add-on package.
- 2.15.9

-------------------------------------------------------------------
Wed Feb 21 17:24:30 CET 2007 - locilka@suse.cz

- Added documentation for silently_downgrade_packages and
  keep_installed_patches control file entries (plus their reverse
  lists) (FATE #301990, Bugzilla #238488).

-------------------------------------------------------------------
Mon Feb 19 16:00:23 CET 2007 - locilka@suse.cz

- More concrete fix of bug #160301: Displaying information about
  how to continue the second stage installation if SSH is the only
  installation method. This informational pop-up has disabled
  time-out (#245742).
- Moving parts of installation_worker script to includes based on
  in which installation stage they are used.

-------------------------------------------------------------------
Fri Feb 16 16:18:28 CET 2007 - locilka@suse.cz

- Add-Ons moved to a new package yast2-add-on-2.15.0 (#238673)

-------------------------------------------------------------------
Thu Feb 15 12:21:46 CET 2007 - locilka@suse.cz

- New entries silently_downgrade_packages, plus reverse list, and
  keep_installed_patches, plus reverse list, were added into SLES
  and SLED control files (FATE #301990, Bugzilla #238488).

-------------------------------------------------------------------
Mon Feb 12 13:40:41 CET 2007 - locilka@suse.cz

- Making release_notes modular.
- Rewriting RPM dependencies (#238679).
- Moving parts of installation_worker client into functions.
- Moving Mouse-init functions into inst_init_mouse client.
- Moving Storage-related functions (autoinstall) into
  inst_check_autoinst_mode client.
- Moving vendor client and desktop file to the yast2-update to
  minimize yast2-installation dependencies.
- Remove obsolete /proc/bus/usb mounting (#244950).

-------------------------------------------------------------------
Wed Feb  7 11:01:02 CET 2007 - locilka@suse.cz

- Correct Installation::destdir quoting in .local or .target bash
  commands.
- 2.15.8

-------------------------------------------------------------------
Tue Feb  6 16:29:55 CET 2007 - locilka@suse.cz

- Hide &product; in inst_suseconfig call to remove dependency on
  Product.ycp and not to be so ugly (#241553).

-------------------------------------------------------------------
Mon Feb  5 11:31:52 CET 2007 - locilka@suse.cz

- Store Add-Ons at the end of first stage installation and restore
  them before AutoYaST cloning at the end of the second stage
  installation (bugzilla #187558).
- Set license content before it is displayed for the first time,
  select license language before it is displayed (#220847).
- 2.15.7

-------------------------------------------------------------------
Fri Feb  2 15:25:04 CET 2007 - locilka@suse.cz

- Removing dependency on yast2-slp package.
- Moving all SLP-related functionality to yast2-packager-2.15.7.
- Handling not installed yast2-slp package in Add-Ons (#238680).

-------------------------------------------------------------------
Thu Feb  1 12:41:36 CET 2007 - locilka@suse.cz

- When an Add-On product is added and removed later, correctly
  remove also cached control file of that Add-On (#238307).
- 2.15.6

-------------------------------------------------------------------
Wed Jan 31 09:34:11 CET 2007 - locilka@suse.cz

- Rereading all SCR Agents in case of installation workflow changed
  by Add-On product (#239055).
- Calling PackageLock::Check before Pkg calls (#238556).

-------------------------------------------------------------------
Sun Jan 28 22:27:48 CET 2007 - locilka@suse.cz

- Removed tv and bluetooth hardware proposals from SLES control
  file. There are no such modules in that product (#238759).

-------------------------------------------------------------------
Mon Jan 22 13:46:20 CET 2007 - locilka@suse.cz

- Correct handling of CD/DVD Add-Ons in installation (#237264).
- Fixed switching between Installation Settings tabs in case of
  error in proposal. Every time, only the more-detailed tab is
  selected (#237291).
- Appropriate buttons for Add-Ons dialog for both dialog in
  installation workflow and installation proposal (#237297).
- 2.15.5

-------------------------------------------------------------------
Fri Jan 19 16:25:44 CET 2007 - locilka@suse.cz

- Fixed cancelling of entering a new Add-On (#236315).
- Added zFCP and DASD to installation/update proposal on S/390
  (jsrain) (#160399)
- 2.15.4

-------------------------------------------------------------------
Wed Jan 17 10:50:02 CET 2007 - locilka@suse.cz

- Changed control file documentation for Flexible Partitioning
  (bugzilla #229651 comment #15).
- Changed option <clone_module> "lan" to "networking" (#235457).

-------------------------------------------------------------------
Fri Jan 12 19:05:56 CET 2007 - ms@suse.de

- fixed TERM type setup in case of ssh based installations.
  if the installation is ssh based, TERM is not allowed to
  be overwritten by the value of install.inf. The TERM value
  of install.inf points to the console and not to the remote
  terminal type (#234032)

-------------------------------------------------------------------
Fri Jan 12 17:41:05 CET 2007 - locilka@suse.cz

- control file variable for monthly suse_register run (F#301822)
  (change made by jdsn)

-------------------------------------------------------------------
Thu Jan 11 10:59:40 CET 2007 - locilka@suse.cz

- Changed SLD and SLE control files to reflect demands described in
  bugzilla bug #233156:
  * Old packages are removed by default, only for upgrading from
    SLD 10 or SLE 10, packages are not removed by default.
  * New packages are selected for installation by default, only for
    upgrading from SLD 10 or SLE 10, packages are only updated.
  * Upgrading to new SLE 10 from is only supported from SLES9 and
    SLE 10, upgrading from another product will display warning.

-------------------------------------------------------------------
Sat Jan  6 19:32:23 CET 2007 - ms@suse.de

- fixed usage of fbiterm (#225229)

-------------------------------------------------------------------
Thu Jan  4 14:27:12 CET 2007 - locilka@suse.cz

- Added documentation for new features in control file:
  * boolean delete_old_packages and list of products for which this
    rule is inverted.
  * boolean only_update_selected and list of products for which
    this rule is inverted.
  * list of products supported for upgrade
  (All described in FATE #301844)

-------------------------------------------------------------------
Tue Jan  2 13:07:24 CET 2007 - locilka@suse.cz

- Allowing to add the very same product that has been already
  installed or selected for installation in case the url is
  different than any of the current urls. There can be more sources
  for the product because product urls can be removed and added
  also by inst_source module (#227605).
- Consistent spelling of "Add-On" and "add-on" (#229934).
- 2.15.3

-------------------------------------------------------------------
Tue Dec 12 10:57:21 CET 2006 - locilka@suse.cz

- Consistent spelling of 'AutoYaST' (#221275).

-------------------------------------------------------------------
Mon Dec 11 16:11:21 CET 2006 - locilka@suse.cz

- Handling new flag REGISTERPRODUCT from add-on product content
  file. This flag demands running the registration client after
  an add-on product is installed (on a running system) and demands
  running the registration client even if it is disabled in
  the base-product's control file (during installation)
  (FATE #301312).
- 2.15.2

-------------------------------------------------------------------
Thu Dec  7 18:28:21 CET 2006 - locilka@suse.cz

- Release Notes dialog in the second stage installation now offers
  to select a different language for release notes than the default
  one (#224875).

-------------------------------------------------------------------
Thu Dec  7 10:46:00 CET 2006 - locilka@suse.cz

- Reworked adding and removing Add-Ons during the first stage
  installation. If some Add-Ons are added or removed, the entire
  workflow is created from scratch (#221377).
- Using a separate temporary directory for Add-On licenses not to
  be confused by the previous Add-On.
- Fixed Second Stage Installation script to handle rebooting
  after kernel-patch correctly (#224251).
- Fixed Add-On handling when cancelling adding an Add-On product,
  before that return value from the previous adding was evaluated.
- Fixing some texts (#223880)
- 2.15.1

-------------------------------------------------------------------
Mon Dec  4 16:27:21 CET 2006 - locilka@suse.cz

- Adding support for own help texts for particular submodules in
  installation proposal (FATE #301151). Use key "help" in
  "MakeProposal"'s function result.
- Adding root_password_ca_check item into the globals of control
  file set to true for SLES and false otherwise (FATE #300438).
- A better fix for disabling [Back] button in License Agreement
  dialog when the previous (Language) dialog has been skipped
  (223258).
- 2.15.0

-------------------------------------------------------------------
Mon Dec  4 08:34:02 CET 2006 - lslezak@suse.cz

- "en_EN" -> "en_GB" in list of the preferred languages for EULA

-------------------------------------------------------------------
Thu Nov 23 11:10:14 CET 2006 - locilka@suse.cz

- Disabling [Back] button in License Agreement dialog when the
  previous (Language) dialog has been skipped (223258).
- 2.14.15

-------------------------------------------------------------------
Wed Nov 22 18:51:10 CET 2006 - ms@suse.de

- added hostname/IP information to Xvnc setup (#223266)
- fixed call of initvicons, deactivate s390 exception (#192052)
- 2.14.14

-------------------------------------------------------------------
Tue Nov 21 14:42:50 CET 2006 - locilka@suse.cz

- Reporting the failed or aborted installation only when it has
  been really aborted or when it really failed. YaST or system
  restarts on purpose (online update) are now handled correctly -
  there is no question whether user wants to continue with
  the installation (#222896).
- 2.14.13

-------------------------------------------------------------------
Mon Nov 20 15:25:11 CET 2006 - locilka@suse.cz

- Wider list of extra-sources 56->76 characters (#221984).
- Adding modules listed in Linuxrc entry brokenmodules into the
  /etc/modprobe.d/blacklist file (#221815).
- 2.14.12

-------------------------------------------------------------------
Mon Nov 20 11:49:53 CET 2006 - ms@suse.de

- fixed framebuffer color depth setup (#221139)
- 2.14.11

-------------------------------------------------------------------
Mon Nov 20 08:55:16 CET 2006 - locilka@suse.cz

- Show update-confirmation dialog in Mode::update() only (#221571).
- Pressing [Abort] button in the Add-On dialog during installation
  now opens-up a correct pop-up dialog with correct text (#218677).

-------------------------------------------------------------------
Wed Nov 15 15:30:03 CET 2006 - ms@suse.de

- fixed i810 based installation (#220403)
- 2.14.10

-------------------------------------------------------------------
Wed Nov 15 14:38:21 CET 2006 - locilka@suse.cz

- Defining the minimal size for release_notes pop-up to have the
  minimal size 76x22 or 3/4x2/3 in text mode and 100x30 in graphic
  mode (#221222).

-------------------------------------------------------------------
Wed Nov 15 11:40:48 CET 2006 - locilka@suse.cz

- Restoring the [ Next ] button in the inst_congratlate client when
  the [ Back ] button is pressed (#221190).

-------------------------------------------------------------------
Tue Nov 14 13:20:24 CET 2006 - locilka@suse.cz

- Changes in openSUSE control file (#219878):
  * limit_try_home: 5 GB -> 7 GB
  * root_base_size: 3 GB -> 5 GB

-------------------------------------------------------------------
Thu Nov  9 15:21:14 CET 2006 - locilka@suse.cz

- Always run the fonts_finish's Write() function. Skip running
  "SuSEconfig --module fonts" if script SuSEconfig.fonts does not
  exist (#216079).
- 2.14.9

-------------------------------------------------------------------
Thu Nov  9 10:22:00 CET 2006 - locilka@suse.cz

- Added confirmation dialog into the update workflow on the running
  system before the update really proceeds (#219097).
- confirmInstallation function moved from inst_doit to misc to make
  confirmation dialog possible (#219097).
- Set Product Name only when any Product Name found (#218720).
- 2.14.8

-------------------------------------------------------------------
Fri Nov  3 14:39:53 CET 2006 - locilka@suse.cz

- Preselecting already installed languages in the Language Add-On
  script (FATE #301239) (#217052).
- 2.14.7

-------------------------------------------------------------------
Fri Nov  3 10:17:37 CET 2006 - locilka@suse.cz

- Changed text of question asking whether the second stage
  installation should start again (FATE #300422) in case of
  previous failure or user-abort (#215697).

-------------------------------------------------------------------
Wed Nov  1 17:43:41 CET 2006 - locilka@suse.cz

- "Installation->Other->Boot Installed System->Cancel" now doesn't
  abort the installation but returns to the Installation Mode
  dialog (#216887).
- Correct handling of pressing Cancel or Abort buttons in pop-up
  windows in Add-On installation (#216910).

-------------------------------------------------------------------
Mon Oct 30 15:10:07 CET 2006 - lslezak@suse.cz

- updated inst_extrasources client to not download files from the
  installation sources (#213031)
- requires yast2-pkg-bindings >= 2.13.101
- 2.14.6

-------------------------------------------------------------------
Mon Oct 30 12:59:31 CET 2006 - locilka@suse.cz

- Moving ProductFeatures::Save() from inst_kickoff client to
  save_config_finish - client that is called after the SCR is
  switched to the running system (#209119).
- Calling Storage::RemoveDmMapsTo (device) in after the disks are
  probed in inst_system_analysis (#208222).
- Fixed including packager.

-------------------------------------------------------------------
Thu Oct 26 14:51:12 CEST 2006 - locilka@suse.cz

- Enabling back button in the License Agreement dialog (#215236).
- Adding add-on.rnc for AutoYaST profile validation (#215248).
- Providing an easier switch to disable IPv6 by a new ipv6 client
  in the network proposal (FATE #300604) (mzugec).
- 2.14.5

-------------------------------------------------------------------
Wed Oct 25 16:28:14 CEST 2006 - locilka@suse.cz

- Adding more debugging messages in order to fix random crashing
  of the second stage installation (#214886).

-------------------------------------------------------------------
Tue Oct 24 13:57:57 CEST 2006 - locilka@suse.cz

- Renamed control file control.PROF.xml to control.openSUSE.xml

-------------------------------------------------------------------
Tue Oct 24 10:58:18 CEST 2006 - ms@suse.de

- fixed nic detection (#213870)

-------------------------------------------------------------------
Mon Oct 23 16:04:30 CEST 2006 - locilka@suse.cz

- Added special installation client for Language Add-Ons
  inst_language_add-on and it's XML workflow
  add-on-template_installation.xml for calling this client after
  the Add-On Product is added by the add-on client (FATE #301239).
- Adding add-on client to list of clients that are enabled for
  AutoYaST cloning (bugzilla #198927).
- Added summary of the Release Notes client for the Control Center
  (bugzilla #213878).
- 2.14.4

-------------------------------------------------------------------
Wed Oct 18 16:13:12 CEST 2006 - locilka@suse.cz

- Added a life-belt into the second stage installation. It can be
  restarted under these circumstances:

  1.) User aborts the installation
  2.) Installation process is killed during the installation
  3.) Computer is restarted during the installation (reset)

  The very next time the system is restarted. YaST starts and
  informs user that the previous installation was aborted/failed.
  Then users are asked whether they want to rerun the second stage
  installation (FATE #300422).

- Fixed setting own Y2MAXLOGSIZE up in order to save memory
  requirements during the first stage installation.
- 2.14.3

-------------------------------------------------------------------
Mon Oct 16 13:18:43 CEST 2006 - locilka@suse.cz

- Timeout license in AutoYaST after 2 seconds (#206706).
  This solution doesn't break ncurses.
- 2.14.2

-------------------------------------------------------------------
Mon Oct 16 12:24:10 CEST 2006 - fehr@suse.de

- added new configurable values for LVM/EVMS based proposals
  (feature 300169)
- change evms_config to true

-------------------------------------------------------------------
Mon Oct 16 11:12:51 CEST 2006 - ms@suse.de

- disable oom-killing for X-Server process (#211860)

-------------------------------------------------------------------
Thu Oct 12 16:28:07 CEST 2006 - locilka@suse.cz

- Handle Installation::destdir in *.bash properly (#211576).
- 2.14.1

-------------------------------------------------------------------
Mon Oct  9 16:52:14 CEST 2006 - locilka@suse.cz

- Merged SLES10 SP1 branch to openSUSE 10.2.
- 2.14.0

-------------------------------------------------------------------
Mon Oct  9 09:33:31 CEST 2006 - locilka@suse.cz

- Remove old eula.txt and then copy new one if exists (#208908).
- Using the fullscreen mode again, background images temporarily
  removed from the RPM build (#208307).
- The default "Other Option" is Repair, not Boot (#208841).
- Removed some unneeded imports from inst_clients.
- 2.13.159

-------------------------------------------------------------------
Mon Oct  2 16:44:25 CEST 2006 - locilka@suse.cz

- Merged proofread texts
- 2.13.158

-------------------------------------------------------------------
Mon Oct  2 11:06:29 CEST 2006 - lslezak@suse.cz

- inst_extrasources.ycp - fixed name of the text domain
- 2.13.157

-------------------------------------------------------------------
Wed Sep 27 15:22:15 CEST 2006 - lslezak@suse.cz

- new inst_extrasources.ycp client - add extra installation sources
  during installation (in 2nd stage, after online update)
  (fate #100168, #300910)
- 2.13.156

-------------------------------------------------------------------
Wed Sep 27 09:58:53 CEST 2006 - locilka@suse.cz

- YCP modules that originated at yast2-packager were moved back.
- Usage of dgettext replaced with standard gettext strings.
- Removed yast2-slp and yast2-firewall from build-requirements.
- 2.13.155

-------------------------------------------------------------------
Mon Sep 25 17:45:54 CEST 2006 - locilka@suse.cz

- New icon for Hardware Proposal.
- Root Password dialog moved before Hostname and Domain Name
  (#208032).

-------------------------------------------------------------------
Mon Sep 25 13:21:35 CEST 2006 - locilka@suse.cz

- A bit rewritten code for language selected for second stage of
  update (FATE #300572). Mode::Set is now called before Mode::Get.
- New installation images from jimmac (#203510).
- Timeout and accept the license dialog when installing using
  AutoYaST. By defualt, it's 8 seconds (#206706).
- New busy message when finishing the installation (closing
  sources, etc.).
- 2.13.154

-------------------------------------------------------------------
Mon Sep 25 10:59:16 CEST 2006 - jsrain@suse.cz

- check properly for existing files in /proc (#205408)

-------------------------------------------------------------------
Fri Sep 22 16:01:25 CEST 2006 - jsuchome@suse.cz

- Remember the selected language for update and use it also in the
  second stage (FATE #300572).
- 2.13.153

-------------------------------------------------------------------
Fri Sep 22 14:14:44 CEST 2006 - lslezak@suse.cz

- x11_finish.ycp - removed workaround for #201121

-------------------------------------------------------------------
Fri Sep 22 09:35:36 CEST 2006 - locilka@suse.cz

- Fixed starting Installation in window: Exception for PPC, 832x624
  still runs in fullscreen. Fixed using a fallback image when
  the current resolution is not supported (#207321).
- Fixed counting offset for installation in window. Exceptions are
  now handled correctly (#207310).
- Changed fallback background image - a pure black suits better.
- Visual speeding-up initializing the installation - adding
  a wrapper installation.ycp around installation_worker.ycp client
  to provide UI ASAP.

-------------------------------------------------------------------
Thu Sep 21 16:36:42 CEST 2006 - ms@suse.de

- added patch from Olaf Hering to remove the DefaultColorDepth
  for special fb devices which are not VESA VGA (#207338)

-------------------------------------------------------------------
Tue Sep 19 17:14:28 CEST 2006 - locilka@suse.cz

- Removed Installation background 1600x800 px.
- Added installation background 1280x800 px.

-------------------------------------------------------------------
Mon Sep 18 09:53:18 CEST 2006 - locilka@suse.cz

- Icon for release notes (inst_release_notes).
- List of available SLP sources based on Product Name (SLP label),
  also with filter when more than 15 sources are listed
  (FATE #300619).
- Added background images for installation (thanks to jimmac)
  [1024x768, 1280x1024, 1400x1050, 1600x800, 1600x1200] (Bugzilla
  #203510).
- Replacing "Product %1" with "%1" for list of selected Add-On
  products - the column is already called "Product".
- 2.13.152

-------------------------------------------------------------------
Thu Sep 14 14:45:54 CEST 2006 - locilka@suse.cz

- Finally! Corrected path for importing user-related data to the
  just installed system (FATE #120103, comments #17, #18).

-------------------------------------------------------------------
Thu Sep 14 00:46:19 CEST 2006 - ro@suse.de

- added yast2-core-devel to BuildRequires

-------------------------------------------------------------------
Wed Sep 13 09:27:51 CEST 2006 - locilka@suse.cz

- Calling languages.ycp client has been changed to a function call
  Language::GetLanguagesMap (#204791).
- Added new Requirement: yast2-country >= 2.13.35
- Calling copy_systemfiles_finish from inst_finish (FATE #300421).
- New icon for Finishing Basic Installation dialog.
- Calling new pre_umount_finish client before umount_finish,
  umount_finish closes SCR (#205389).
- Correctly quote files that are added into the temporary archive
  (FATE #300421).
- Removing the leading slashes from filenames when archiving them.
- Reporting error (into log) if save_hw_status_finish.ycp goes
  wrong (partly fixed #205408).
- 2.13.151

-------------------------------------------------------------------
Tue Sep 12 18:40:34 CEST 2006 - locilka@suse.cz

- Found a better place for calling 'inst_pre_install' client, by
  now it is really called...
- Enhanced logging.
- Disabling the License Language combo-box in case of less than
  two languages in it (#203543).

-------------------------------------------------------------------
Tue Sep 12 17:07:19 CEST 2006 - locilka@suse.cz

- Fixed displaying license: Language name should always be either
  shown or the license is disabled as invalid; If there are both
  license.en.txt and license.txt, one of them is hidden because
  they have the very same content; An installation language is also
  pre-selected as a language for a license (if such exists).
- Fixed initializing the known languages via WFM::call("languages")
  (#204791).
- Another icon for Installation Mode dialog, it was the same as for
  Initialization and Analyzing the Computer dialogs.
- 2.13.150

-------------------------------------------------------------------
Mon Sep 11 09:59:15 CEST 2006 - locilka@suse.cz

- Added 'inst_pre_install' and 'copy_systemfiles_finish' clients,
  and module 'SystemFilesCopy' as a solution for FATE requests
  #300421 and #120103, which means that SSH keys are, by now,
  copied from another already installed system (if such exists).
  If there are more installed systems, the best ones are selected
  considering the newest access-time.
- More verbose dialog when initializing the installation (+icon).

-------------------------------------------------------------------
Thu Sep  7 15:13:54 CEST 2006 - locilka@suse.cz

- Added dialog content and help into the initial dialog of add-on
  client. Progress will be even better.
- Temporarily disabled buttons that don't work there.
- Added more "busy messages" into the add-on dialogs.
- Added new functionality for filtering services in SLP services
  table. Allowed characters are "a-zA-Z0-9 .*-".

-------------------------------------------------------------------
Wed Sep  6 17:41:07 CEST 2006 - mvidner@suse.cz

- To allow adding unsigned sources, temporarily "rug set-pref
  security-level none" when syncing in inst_source (#190403).
- 2.13.149

-------------------------------------------------------------------
Wed Sep  6 12:47:51 CEST 2006 - locilka@suse.cz

- No such headline "Mode" in the Installation Settings dialog.
  Help fixed (#203811).
- Added help into the Add-On Product Installation dialog.
- Add and Delete buttons in the same dialog were moved to the left
  side according the YaST style guide.
- Disabling Delete button in case of no Products listed
  (all filed as bug #203809).
- Used a correct (another) icon in License Agreement dialog
  (#203808).

-------------------------------------------------------------------
Mon Sep  4 15:59:47 CEST 2006 - locilka@suse.cz

- Running Installation in Wizard Window (#203510).
- Needed binaries in inst-sys: xquery and fvwm-root.
- Initially, a plain colored image is used as a background.
- 2.13.148

-------------------------------------------------------------------
Mon Sep  4 15:49:40 CEST 2006 - ms@suse.de

- fixed -fp setup of Xvnc (#203531)

-------------------------------------------------------------------
Fri Sep  1 08:48:50 CEST 2006 - locilka@suse.cz

- Fixed Installation Mode dialog to redraw itself only when needed.

-------------------------------------------------------------------
Wed Aug 23 16:59:03 CEST 2006 - locilka@suse.cz

- Added a new debugger tool scr_switch_debugger.ycp that is called
  when switching to the installed system in switch_scr_finish.ycp
  fails (#201058).
- Additionally, YaST logs from installed system are stored under
  the /var/log/YaST2/InstalledSystemLogs/ directory.
- 2.13.147

-------------------------------------------------------------------
Wed Aug 23 16:44:18 CEST 2006 - jsrain@suse.cz

- use version specific Xvnc parameters
- 2.13.146

-------------------------------------------------------------------
Wed Aug 23 13:05:35 CEST 2006 - jsrain@suse.cz

- temporary fix to copy /etc/X11/xorg.conf to the system during
  installation (#201121)
- 2.13.145

-------------------------------------------------------------------
Tue Aug 22 19:26:28 CEST 2006 - mvidner@suse.cz

- test_proposal and test_inst_client: also call
  Mode::SetMode ("installation");

-------------------------------------------------------------------
Tue Aug 22 14:27:53 CEST 2006 - locilka@suse.cz

- New Installation Mode dialog (#156529)
- 2.13.144

-------------------------------------------------------------------
Tue Aug 22 13:41:54 CEST 2006 - jsrain@suse.cz

- weaken dependency on suseRegister (#183656)

-------------------------------------------------------------------
Fri Aug 18 09:49:41 CEST 2006 - jsrain@suse.cz

- fixed building documentation
- 2.13.143

-------------------------------------------------------------------
Thu Aug 10 11:18:24 CEST 2006 - jsrain@suse.cz

- fixed congratulation text for openSUSE (#198252)
- 2.13.142

-------------------------------------------------------------------
Wed Aug  9 15:30:57 CEST 2006 - jsrain@suse.cz

- read info about products from package manager without parsing all
  metadata and reading RPM database (#66046)
- added unzip to Requires (#195911)

-------------------------------------------------------------------
Tue Aug  8 09:54:38 CEST 2006 - jsrain@suse.cz

- fixed 'Requires'
- 2.13.141

-------------------------------------------------------------------
Fri Aug  4 16:33:11 CEST 2006 - jsrain@suse.cz

- updated for X.Org 7
- 2.13.140

-------------------------------------------------------------------
Fri Aug  4 09:21:28 CEST 2006 - jsrain@suse.cz

- moved SLP source scanning to SourceManager.ycp

-------------------------------------------------------------------
Wed Aug  2 14:10:41 CEST 2006 - mvidner@suse.cz

- Added a configure-time check for fvwm directory

-------------------------------------------------------------------
Fri Jul 28 09:42:00 CEST 2006 - jsrain@suse.cz

- offer to eject the CD drive when asking for add-on CD (#181992)

-------------------------------------------------------------------
Thu Jul 27 14:18:01 CEST 2006 - jsrain@suse.cz

- added support for merging multiple proposal items as one proposal
  item (eg. to group langage and keyboard)
- 2.13.139

-------------------------------------------------------------------
Wed Jul 26 09:18:36 CEST 2006 - jsrain@suse.cz

- get version from installed product proper way (#157924)

-------------------------------------------------------------------
Tue Jul 25 14:32:18 CEST 2006 - jsrain@suse.cz

- beep before rebooting the machine during installation (#144614)

-------------------------------------------------------------------
Mon Jul 24 13:56:22 CEST 2006 - jsrain@suse.cz

- fixed error reporting when creating a source (#159695)
- abort installation if package manager initialization fails
  (#167674)
- report proper message if no catalog found via SLP and firewall
  is running (#156444)

-------------------------------------------------------------------
Tue Jul 18 16:57:08 CEST 2006 - jsrain@suse.cz

- fixed displaying catalog selection dialog if multiple catalogs
  found on add-on media (#192761)

-------------------------------------------------------------------
Tue Jul 18 16:14:17 CEST 2006 - jsrain@suse.cz

- fixed vendor URL in congratulate dialog (#187358)
- 2.13.138

-------------------------------------------------------------------
Mon Jul 17 10:12:58 CEST 2006 - jsrain@suse.cz

- check if there are any patches available before offering online
  update (jsuchome)
- merged inst_default_desktop.ycp to desktop_finish.ycp

-------------------------------------------------------------------
Sun Jul 16 08:54:55 CEST 2006 - olh@suse.de

- introduce a Linuxrc::display_ip and use it instead of Arch::s390
- 2.13.137

-------------------------------------------------------------------
Fri Jul 14 15:16:00 CEST 2006 - jsrain@suse.cz

- adapted to changes in yast2-packager
- use only one implementation of product license handling (#191523)
- 2.13.136

-------------------------------------------------------------------
Fri Jul 14 14:51:37 CEST 2006 - olh@suse.de

- move /tmp/vncserver.log to /var/log/YaST2/vncserver.log

-------------------------------------------------------------------
Mon Jul 10 10:47:57 CEST 2006 - jsrain@suse.cz

- correctly import add-on product control file even if no
  additional YaST modules are present on the media (#185768)
- 2.13.135

-------------------------------------------------------------------
Mon Jul 10 09:23:29 CEST 2006 - mvidner@suse.cz

- When running Novell Customer Center Configuration the second time,
  do not add duplicate update sources for graphic card drivers
  (#188572).
- 2.13.134

-------------------------------------------------------------------
Fri Jun 30 11:42:11 CEST 2006 - ug@suse.de

- during autoinstall, timeout early warning popups

-------------------------------------------------------------------
Tue Jun 27 14:02:45 CEST 2006 - mvidner@suse.cz

- Don't show the URL passwords in registration success popup (#186978).
- Include the password in URLs passed to ZMD (#186842).
- Don't log the URL passwords.
- 2.13.133

-------------------------------------------------------------------
Mon Jun 26 08:54:43 CEST 2006 - jsrain@suse.cz

- preselect patterns according to selected desktop (#183944)

-------------------------------------------------------------------
Wed Jun 21 11:03:58 CEST 2006 - jsrain@suse.cz

- display the source URL dialog if adding add-on product update
  source fails in order to allow to enter password (#186804)

-------------------------------------------------------------------
Tue Jun 20 14:50:48 CEST 2006 - mvidner@suse.cz

- When registration succeeds, display only the actually added sources
(#180820#c26).

-------------------------------------------------------------------
Tue Jun 20 14:35:15 CEST 2006 - jsrain@suse.cz

- translate the congratulate string (#186567)

-------------------------------------------------------------------
Mon Jun 19 14:05:21 CEST 2006 - jsrain@suse.cz

- report an error when failed to register the update source for
  an add-on product (#185846)
- 2.13.132

-------------------------------------------------------------------
Mon Jun 19 12:54:36 CEST 2006 - jsrain@suse.cz

- ask about accepting license of add-on product added via the
  /add_on_product file (#186148)
- 2.13.131

-------------------------------------------------------------------
Thu Jun 15 18:47:05 CEST 2006 - mvidner@suse.cz

- Do not complain if ZMD cannot be stopped (#166900).
- When syncing the _original_ installation sources to ZMD,
  temporarily turn off signature checking because the user has
  already decided to trust the sources (#182747).
- SourceManager: factored out the rug pathname.
- 2.13.130

-------------------------------------------------------------------
Thu Jun 15 12:45:27 CEST 2006 - jsrain@suse.cz

- set installation server as host name (not IP address) if it is
  defined as host name during installation (#178933)
- 2.13.129

-------------------------------------------------------------------
Thu Jun 15 10:20:39 CEST 2006 - visnov@suse.cz

- fix the please-wait string

-------------------------------------------------------------------
Wed Jun 14 15:07:04 CEST 2006 - jdsn@suse.de

- added a please-wait string in registration (already translated)
- 2.13.128

-------------------------------------------------------------------
Mon Jun 12 16:07:52 CEST 2006 - mvidner@suse.cz

- Fillup /etc/sysconfig/security:CHECK_SIGNATURES and initialize it
  based on an install time kernel parameter.
- 2.13.127

-------------------------------------------------------------------
Mon Jun 12 13:22:08 CEST 2006 - jdsn@suse.de

- run pango module creation as root (#165891)
- fixed SLE desktop file of suse_register for autoyast (mc, ug)
- 2.13.126

-------------------------------------------------------------------
Fri Jun  9 11:02:57 CEST 2006 - locilka@suse.cz

- Identify the downloaded release notes by the product name during
  the internet test. Changes were made in the module Product
  (#180581).
- 2.13.125

-------------------------------------------------------------------
Thu Jun  8 11:49:04 CEST 2006 - jdsn@suse.de

- create pango modules for registration browser (#165891)
- sync zypp update sources in autoyast mode as well (#181183)
- 2.13.124

-------------------------------------------------------------------
Wed Jun  7 16:15:36 CEST 2006 - jsrain@suse.cz

- avoid adding update source of an add-on product twice during
  installation (#182434)
- 2.13.123

-------------------------------------------------------------------
Tue Jun  6 18:56:57 CEST 2006 - mvidner@suse.cz

- Moved SourceManager + deps from yast2-packager to yast2-installation
  to avoid circular BuildRequires.
- 2.13.122

-------------------------------------------------------------------
Tue Jun  6 18:32:04 CEST 2006 - mvidner@suse.cz

- Call suse_register with --nozypp meaning that we will tell rug
  ourselves which zypp/yum sources it should add. This enables
  rejecting broken or untrusted sources (#180820).
- Moved the major part of Register::add_update_sources to
  SourceManager::AddUpdateSources.
- 2.13.121

-------------------------------------------------------------------
Tue Jun  6 09:53:16 CEST 2006 - jsrain@suse.cz

- sync add-on product source to ZMD (#181743)
- 2.13.120

-------------------------------------------------------------------
Thu Jun  1 17:57:23 CEST 2006 - mvidner@suse.cz

- Do log Report::{Message,Warning,Error} messages by default (#180862).
- 2.13.119

-------------------------------------------------------------------
Thu Jun  1 14:55:44 CEST 2006 - jsrain@suse.cz

- honor UPDATEURLS if installing add-on product in running system
  (#180417)
- 2.13.118

-------------------------------------------------------------------
Wed May 31 12:58:33 CEST 2006 - jsrain@suse.cz

- avoid calling Pkg::SourceStartCache during 1st stage of the
  installation (#178007)
- 2.13.117

-------------------------------------------------------------------
Tue May 30 18:02:54 CEST 2006 - jdsn@suse.de

- set correct title of installation step Customer Center (#179921)
- 2.13.116

-------------------------------------------------------------------
Fri May 26 14:27:56 CEST 2006 - jsrain@suse.cz

- fixed behavior if SLP source detection fails (#179036)
- 2.13.115

-------------------------------------------------------------------
Thu May 25 08:46:56 CEST 2006 - jsrain@suse.cz

- added possibility to specify add-on product URL as command-line
  parameter of add-on.ycp (to run add-on product workflow via
  autorun.sh)
- 2.13.114

-------------------------------------------------------------------
Wed May 24 12:52:21 CEST 2006 - jsrain@suse.cz

- properly integrate YCP code for add-on product installation in
  running system (if YCP code present) (#178311)
- 2.13.113

-------------------------------------------------------------------
Tue May 23 18:58:20 CEST 2006 - jdsn@suse.de

- gray out checkboxes in inst_suse_register when skipping (#178042)
- 2.13.112

-------------------------------------------------------------------
Tue May 23 15:07:42 CEST 2006 - jsrain@suse.cz

- added different desktop files for SLE and BOX/openSUSE
- 2.13.111

-------------------------------------------------------------------
Tue May 23 13:20:03 CEST 2006 - jdsn@suse.de

- fixed layouting in inst_ask_online_update (#177559)

-------------------------------------------------------------------
Fri May 19 17:57:10 CEST 2006 - jdsn@suse.de

- let inst_suse_register ask to install mozilla-xulrunner if
  missing (#175166)
- prevent non-root user to run inst_suse_register (#170736)
- 2.13.110

-------------------------------------------------------------------
Fri May 19 15:36:36 CEST 2006 - jsrain@suse.cz

- more verbose logging of storing hardware status (#170188)
- 2.13.109

-------------------------------------------------------------------
Thu May 18 17:07:13 CEST 2006 - hare@suse.de

- start iscsid if root is on iSCSI (#176804)

-------------------------------------------------------------------
Wed May 17 13:08:52 CEST 2006 - jsrain@suse.cz

- set DISPLAYMANAGER_SHUTDOWN according to control file (#169639)
- 2.13.108

-------------------------------------------------------------------
Tue May 16 13:29:38 CEST 2006 - jsrain@suse.cz

- marked missed text for translation (#175930)
- 2.13.107

-------------------------------------------------------------------
Mon May 15 12:59:58 CEST 2006 - jsrain@suse.cz

- handle additional data for installation restart (#167561)

-------------------------------------------------------------------
Fri May 12 14:11:18 CEST 2006 - jsrain@suse.cz

- initialize callbacks before adding an add-on product, properly
  handle installation sources of add-on products (both if preparing
  AutoYaST configuration (#172837)
- 2.13.106

-------------------------------------------------------------------
Thu May 11 13:50:29 CEST 2006 - jsrain@suse.cz

- do not disable automatic modprobe before adding add-on products
  (#172149)
- 2.13.105

-------------------------------------------------------------------
Thu May 11 12:02:13 CEST 2006 - ms@suse.de

- fixed message text (#172766)

-------------------------------------------------------------------
Thu May 11 09:55:08 CEST 2006 - ms@suse.de

- prevent ssh message from being displayed if vnc+ssh has
  been specified as installation method (#173486)

-------------------------------------------------------------------
Wed May 10 13:40:16 CEST 2006 - jdsn@suse.de

- removed search bar from registration browser (#169092)
- 2.13.104

-------------------------------------------------------------------
Tue May  9 19:35:47 CEST 2006 - jdsl@suse.de

- switched to Enterprise wording for inst_suse_register (#173970)
- 2.13.103

-------------------------------------------------------------------
Tue May  9 19:30:47 CEST 2006 - mvidner@suse.cz

- Save the update sources if registration is done later after the
  installation (#172665).
- When adding upate sources, do not add duplicates (check by the alias
  passed by suse_register on SLE), delete the duplicate beforehand
  (#168740#c3).
- 2.13.102

-------------------------------------------------------------------
Tue May  9 11:32:20 CEST 2006 - mvidner@suse.cz

- Start the network also when doing a remote X11 installation (#165458,
  hare).
- 2.13.101

-------------------------------------------------------------------
Mon May  8 17:32:59 CEST 2006 - jdsl@suse.de

- added hard require from y2-installation to suseRegister (hmuelle)
- added new w3m-jail for registration (#167225)
- fixed passing of url to browser(s) for registration (#167225)
- switched to Enterprise strings for inst_suse_register (shorn)
- 2.13.100

-------------------------------------------------------------------
Thu May  4 14:31:29 CEST 2006 - jsrain@suse.cz

- added congratulate text to the control file (#170881)
- 2.13.99

-------------------------------------------------------------------
Thu May  4 13:10:48 CEST 2006 - jsrain@suse.cz

- disable timeout in popup before installation reboot in case
  of SSH installation (#160301)

-------------------------------------------------------------------
Thu May  4 11:21:32 CEST 2006 - locilka@suse.cz

- include proofread message texts

-------------------------------------------------------------------
Wed May  3 10:26:29 CEST 2006 - locilka@suse.cz

- Busy cursor when "Contacting server" in suse_register (#171061).
- 2.13.97

-------------------------------------------------------------------
Tue May  2 15:25:35 CEST 2006 - locilka@suse.cz

- Display KDE-related help in the Congratulations dialog only
  in case of KDE as the default windowmanager (#170880).
- 2.13.96

-------------------------------------------------------------------
Fri Apr 28 14:10:50 CEST 2006 - locilka@suse.cz

- Proper checking for available network when adding an Add-On
  product. Network-related options are disabled in case of missing
  network both in installation and running system (#170147).
- 2.13.95

-------------------------------------------------------------------
Fri Apr 28 11:32:03 CEST 2006 - jsuchome@suse.cz

- initialize package callbacks for add on product workflow (#170317)
- 2.13.94

-------------------------------------------------------------------
Thu Apr 27 16:50:50 CEST 2006 - mvidner@suse.cz

- Tell libzypp-zmd-backend not to write sources to zypp db,
  we are going to do it ourselves (#170113).
- 2.13.93

-------------------------------------------------------------------
Thu Apr 27 16:03:39 CEST 2006 - jsrain@suse.de

- handle missing SHORTLABEL in content file (#170129)
- 2.13.92

-------------------------------------------------------------------
Thu Apr 27 14:57:23 CEST 2006 - fehr@suse.de

- set limit for separate /home to 14G for SLED (#169232)

-------------------------------------------------------------------
Thu Apr 27 11:16:56 CEST 2006 - ms@suse.de

- removed update_xf86config call, checking for /dev/psaux was
  broken and is no longer needed because the default mouse device
  is /dev/input/mice since many versions now (#168816)

-------------------------------------------------------------------
Thu Apr 27 10:52:08 CEST 2006 - mvidner@suse.cz

- When asking for update URLs, go trough products, not patterns (#169836).
- 2.13.91

-------------------------------------------------------------------
Thu Apr 27 08:34:33 CEST 2006 - locilka@suse.cz

- Making "SLP Catalog" selection bigger (maximum ncurses size)
  (#168718)
- 2.13.90

-------------------------------------------------------------------
Tue Apr 25 22:58:52 CEST 2006 - jsrain@suse.de

- fixed service proposal in SLES control file (#159771)

-------------------------------------------------------------------
Tue Apr 25 16:19:11 CEST 2006 - locilka@suse.cz

- Return `next instead of `ok in case of SLP Add-On Source (#165989)
- 2.13.89

-------------------------------------------------------------------
Mon Apr 24 16:22:14 CEST 2006 - jsrain@suse.de

- GDM is default if both KDE and GNOME installed (#155095)
- 2.13.88

-------------------------------------------------------------------
Mon Apr 24 13:30:50 CEST 2006 - sh@suse.de

- V 2.13.87
- Removed "Disagree with all" button (bug #163001)

-------------------------------------------------------------------
Mon Apr 24 12:35:52 CEST 2006 - ug@suse.de

- 2.13.86

-------------------------------------------------------------------
Mon Apr 24 11:52:47 CEST 2006 - ug@suse.de

- X-SuSE-YaST-AutoInstRequires=lan
  added to desktop file of suse register.
  Otherwise the registration fails.

-------------------------------------------------------------------
Mon Apr 24 09:37:57 CEST 2006 - lnussel@suse.de

- run rcSuSEfirewall2 reload when installing via vnc or ssh (#153467)
- 2.13.85

-------------------------------------------------------------------
Fri Apr 21 23:26:26 CEST 2006 - jsrain@suse.de

- determine base product accordign to flag (#160585)
- 2.13.84

-------------------------------------------------------------------
Fri Apr 21 17:26:15 CEST 2006 - jdsn@suse.de

- added proxy support for registration browser (#165891)
- 2.13.83

-------------------------------------------------------------------
Thu Apr 20 22:22:59 CEST 2006 - jsrain@suse.de

- handle installation restart with repeating last step (#167561)
- 2.13.82

-------------------------------------------------------------------
Thu Apr 20 18:51:55 CEST 2006 - jdsn@suse.de

- proxy support for registration process (#165891)
- disable w3m registration by control variable (aj)
- 2.13.81

-------------------------------------------------------------------
Thu Apr 20 16:09:23 CEST 2006 - mvidner@suse.cz

- When cloning, save installation sources beforehand (#165860).
- 2.13.80

-------------------------------------------------------------------
Wed Apr 19 19:55:47 CEST 2006 - jsrain@suse.de

- restore buttons after calling DASD or zFCP module (#160399)
- 2.13.79

-------------------------------------------------------------------
Wed Apr 19 15:04:03 CEST 2006 - locilka@suse.cz

- Added more debugging messages to the inst_proposal (#162831)
- 2.13.78

-------------------------------------------------------------------
Tue Apr 18 22:58:41 CEST 2006 - jsrain@suse.de

- display proper popup when aborting add-on product installation
  (#159689)

-------------------------------------------------------------------
Tue Apr 18 22:22:02 CEST 2006 - jdsn@suse.de

- in inst_suse_register:
- busy/waiting popups (#163366, #164794)
- text changes (#165509)
- autodisable checkbox "Registration Code" (# 165841)
- error handling in case no browser is available
- cleanup
- 2.13.77

-------------------------------------------------------------------
Tue Apr 18 21:44:45 CEST 2006 - jsrain@suse.de

- do not initialize catalogs before booting installed system (#162899)
- 2.13.76

-------------------------------------------------------------------
Tue Apr 18 18:08:18 CEST 2006 - mvidner@suse.cz

- Do not try to add empty URL as an update source (#165860#c12).

-------------------------------------------------------------------
Tue Apr 18 17:02:05 CEST 2006 - mvidner@suse.cz

- Fixed a typo in the previous change.
- 2.13.75

-------------------------------------------------------------------
Tue Apr 18 14:06:21 CEST 2006 - locilka@suse.cz

- Add-On SLP source was allways returning `back also in case
  of `ok (`next) (#165989)
- 2.13.74

-------------------------------------------------------------------
Tue Apr 18 10:12:19 CEST 2006 - mvidner@suse.cz

- Skip popup and unnecessary work if there are no online update
  sources for add-ons (#167233).
- 2.13.73

-------------------------------------------------------------------
Fri Apr 14 22:25:11 CEST 2006 - jsrain@suse.de

- prevent from changing installation mode and system for update once
  it is selected (#165832)
- added add-on products to installation/update proposal for SLES/SLED
- 2.13.72

-------------------------------------------------------------------
Fri Apr 14 13:19:52 CEST 2006 - lslezak@suse.cz

- call vm_finish client at the end of installation - disable
  some services in Xen domU (#161720, #161721, #161756)
- 2.13.71

-------------------------------------------------------------------
Thu Apr 13 18:17:52 CEST 2006 - jdsn@suse.de

- changed control files according to (#165509)

-------------------------------------------------------------------
Thu Apr 13 10:35:42 CEST 2006 - mvidner@suse.cz

- Do not display errors if language specific release notes are missing
  on the installation source (#165767).
- 2.13.70

-------------------------------------------------------------------
Wed Apr 12 16:24:48 CEST 2006 - jdsn@suse.de

- added missing autoyast entries in suse_register.desktop
- 2.13.69

-------------------------------------------------------------------
Wed Apr 12 12:57:53 CEST 2006 - jsuchome@suse.cz

- control files updated for manual online update run (#165503)
- 2.13.68

-------------------------------------------------------------------
Wed Apr 12 11:39:08 CEST 2006 - ms@suse.de

- fixed displaying ftp password in plaintext in y2start.log (#164824)

-------------------------------------------------------------------
Wed Apr 12 11:05:34 CEST 2006 - mvidner@suse.cz

- Do not mangle the URL obtained from suse_register (#165499).
- 2.13.67

-------------------------------------------------------------------
Wed Apr 12 09:15:48 CEST 2006 - locilka@suse.cz

- fixed Product.ycp - relnotes_url might be defined as an empty
  string (#165314).
- 2.13.66

-------------------------------------------------------------------
Tue Apr 11 22:19:03 CEST 2006 - jsrain@suse.de

- fixed boot if root is on LVM (initialize udev symlinks) (#163073)
- 2.13.65

-------------------------------------------------------------------
Tue Apr 11 16:01:40 CEST 2006 - jdsn@suse.de

- in inst_suse_register:
  - resized popups (hmuelle)
  - new info pupop showing new update server (aj)
  - removed cancel button (#164801, shorn)
- 2.13.64

-------------------------------------------------------------------
Tue Apr 11 11:28:23 CEST 2006 - fehr@suse.de

- flag for evms in control.SLES.xml needs to be true

-------------------------------------------------------------------
Mon Apr 10 17:08:10 CEST 2006 - mvidner@suse.cz

- Add installation sources for online update (#163192).
- 2.13.63

-------------------------------------------------------------------
Fri Apr  7 23:01:33 CEST 2006 - jsrain@suse.de

- provide Product::short_name (#163702)
- 2.13.62

-------------------------------------------------------------------
Fri Apr  7 15:14:01 CEST 2006 - jdsn@suse.de

- fixed evaluation of control file variables (#162988)
- 2.13.61

-------------------------------------------------------------------
Fri Apr  7 09:39:20 CEST 2006 - jsuchome@suse.cz

- 2.13.60

-------------------------------------------------------------------
Thu Apr  6 17:10:07 CEST 2006 - ms@suse.de

- allow huge memory allocations (#151515)

-------------------------------------------------------------------
Thu Apr  6 15:19:13 CEST 2006 - jsuchome@suse.cz

- Product.ycp: read SHORTLABEL value from content file (#163702)

-------------------------------------------------------------------
Wed Apr  5 18:13:11 CEST 2006 - mvidner@suse.cz

- Call SourceManager::SyncYaSTInstSourceWithZMD () in
  inst_rpmcopy(continue) because inst_suse_register does not run
  without a network connection (#156030#c30).

-------------------------------------------------------------------
Wed Apr  5 17:05:27 CEST 2006 - jsrain@suse.de

- do not rewrite log from SCR running in chroot during installation
- fix checking for duplicate sources (#159662)
- 2.13.59

-------------------------------------------------------------------
Tue Apr  4 18:11:34 CEST 2006 - jdsn@suse.de

- fixed w3m registration again (#162462)
- changed Requires to Recommends for suseRegister (hmuelle, aj)
- 2.13.58

-------------------------------------------------------------------
Mon Apr  3 18:27:15 CEST 2006 - jdsn@suse.de

- fixed w3m in ncuses registration (#162462)
- changes in suse_register to test new server side business logic
- 2.13.57

-------------------------------------------------------------------
Mon Apr  3 14:33:44 CEST 2006 - locilka@suse.cz

- Using yast-addon icon in the .desktop file and also in the source
  code (#154930).
- 2.13.56

-------------------------------------------------------------------
Mon Apr  3 14:32:08 CEST 2006 - ug@suse.de

- by default, enable clone box on SLD

-------------------------------------------------------------------
Mon Apr  3 14:22:22 CEST 2006 - ug@suse.de

- uncheck clone checkbox if cloning is greyed out (#162457)

-------------------------------------------------------------------
Fri Mar 31 17:32:03 CEST 2006 - mvidner@suse.cz

- Tell ZMD to get the inst source (#156030)
- No unlocking after all (#160319)
  - Don't reset zypp
  - Reenable Back
  - Fetch update source from suse_resigster and add it
- 2.13.55

-------------------------------------------------------------------
Thu Mar 30 13:42:35 CEST 2006 - mvidner@suse.cz

- Reset zypp and release its lock before suse_register (#160319).
  Therefore disabled the Back button.
- Don't run add-on.ycp if another process has the zypp lock (#160319).
- 2.13.53

-------------------------------------------------------------------
Thu Mar 30 12:31:49 CEST 2006 - jdsn@suse.de

- included new desktop file in Makefile (162112)

-------------------------------------------------------------------
Wed Mar 29 17:57:35 CEST 2006 - jsrain@suse.de

- prevent from installing one product multiple times (#159662)
- 2.13.54

-------------------------------------------------------------------
Wed Mar 29 16:43:02 CEST 2006 - locilka@suse.cz

- Fixed adding SLP-based Add-On product (#161270)
- SLP-based Add-On product handling moved to separate function
- Add-On MediaSelect dialog creation moved to separate function
- Changed icon for License
- 2.13.52

-------------------------------------------------------------------
Tue Mar 29 16:06:23 CEST 2006 - jdsn@suse.de

- late feature "force registration" for suse_register (aj, shorn)

-------------------------------------------------------------------
Tue Mar 28 21:29:07 CEST 2006 - jdsn@suse.de

- added 'rm -f /var/lib/zypp/zmd_updated_the_sources'
  flag file to be deleted if suse_register runs during installation
  file checked by online update - deletion requested by mvidner
- 2.13.51

-------------------------------------------------------------------
Tue Mar 28 20:53:13 CEST 2006 - jdsn@suse.de

- added autoyast part of suse_register
- icon for product registration (#160293)
- fixes for inst_suse_register
- 2.13.50

-------------------------------------------------------------------
Mon Mar 27 23:47:38 CEST 2006 - jsrain@suse.de

- removed desktop selection from NLD workflow (#160650)

-------------------------------------------------------------------
Fri Mar 24 15:15:30 CET 2006 - locilka@suse.cz

- Filling up list of release_notes urls for all installed products
  in the Product.ycp. Needed for internet_test (#160563).
- 2.13.49

-------------------------------------------------------------------
Fri Mar 24 11:00:06 CET 2006 - ms@suse.de

- added initvicons call in second stage S05-config (#160299)

-------------------------------------------------------------------
Thu Mar 23 18:34:18 CET 2006 - jdsn@suse.de

- fixed security issue: suse-ncc dummy user got his own group

-------------------------------------------------------------------
Thu Mar 23 18:33:25 CET 2006 - jdsn@suse.de

- added controlfile configured default settings for suse_register
- 2.13.47

-------------------------------------------------------------------
Thu Mar 23 16:23:37 CET 2006 - locilka@suse.cz

- Display license immediately after the Add-On product is scanned
  and added. Handle user interaction.
- 2.13.46

-------------------------------------------------------------------
Thu Mar 23 14:16:46 CET 2006 - jdsn@suse.de

- final texts for suse_register
- nonroot - warning for suse_register
- 2.13.45

-------------------------------------------------------------------
Thu Mar 23 13:19:03 CET 2006 - locilka@suse.cz

- Displaying license of the Add-On product if exists. Trying the
  localized version first. Waiting for user interaction if needed.
- Displaying info.txt if exists (#160017)
- Adjusting testsuites
- 2.13.44

-------------------------------------------------------------------
Mon Mar 22 19:04:55 CET 2006 - jdsn@suse.de

- fixed missing module in makefile
- 2.13.43

-------------------------------------------------------------------
Wed Mar 22 19:03:57 CET 2006 - locilka@suse.cz

- Added fallback for adding add-on products without file
  installation.xml. In this case, the product is added as a normal
  installation source and sw_single is called.
- 2.13.42

-------------------------------------------------------------------
Mon Mar 22 18:45:17 CET 2006 - jdsn@suse.de

- fixed ssh bug in suse_register
- suse_register reads and writes configuration to sysconfig
- final texts in suse_register
- 2.13.41

-------------------------------------------------------------------
Wed Mar 22 13:43:12 CET 2006 - mvidner@suse.cz

- Fixed release notes download (by Product::FindBaseProducts), #159490.

-------------------------------------------------------------------
Wed Mar 22 11:40:18 CET 2006 - jdsn@suse.de

- changed help text in suse_register
- patch to make the ComboBox appear longer in release_notes

-------------------------------------------------------------------
Tue Mar 21 16:33:32 CET 2006 - locilka@suse.cz

- adding "Local Directory" option for Add-On Products when no
  network is available (#159779).
- avoid from adding "Unknown" Add-On Product when Cancel button
  pressed in the Add New Add-On popup (#159784).

-------------------------------------------------------------------
Tue Mar 21 08:57:51 CET 2006 - jsuchome@suse.cz

- returned dependency on yast2-online-update

-------------------------------------------------------------------
Tue Mar 21 07:57:37 CET 2006 - visnov@suse.cz

- try to get add-on product control files only optionally (#159116)
- 2.13.40

-------------------------------------------------------------------
Mon Mar 20 10:08:13 CET 2006 - locilka@suse.cz

- disabled skipping the 'Installation Mode' dialog when no other
  installed Linux found. Just disabling 'Update' and 'Other'
  options in that case (#157695).
- removed calling uml_finish, client doesn't has been dropped.

-------------------------------------------------------------------
Fri Mar 17 22:50:06 CET 2006 - jsrain@suse.de

- added AytoYaST support for add-on products
- 2.13.39

-------------------------------------------------------------------
Fri Mar 17 09:30:02 CET 2006 - locilka@suse.cz

- fixed .desktop file for Add-On Products, now it starts add-on
  instead of sw_single when launched from YaST Control Center
  (#158869).

-------------------------------------------------------------------
Thu Mar 16 23:24:11 CET 2006 - jsrain@suse.de

- added zFCP and DASD modules to list of modules to be cloned after
  SLES installation (#153378)
- 2.13.38

-------------------------------------------------------------------
Thu Mar 16 23:10:06 CET 2006 - jsrain@suse.de

- fixed product handling (&product; macro) (#151050)
- allow multiple installation sources (#151755)

-------------------------------------------------------------------
Thu Mar 16 15:51:42 CET 2006 - jdsn@suse.de

- fixed blocker bug (#158628), suse_register call in all products

-------------------------------------------------------------------
Thu Mar 16 14:56:36 CET 2006 - fehr@suse.de

- increase maximal size of root fs to 20 Gig (#158608)
- 2.13.37

-------------------------------------------------------------------
Wed Mar 15 18:21:54 CET 2006 - jsrain@suse.de

- do not overwrite language settings during update (#156562)
- do not offer network sources for Add-On products if no network is
  configured (#156467)
- 2.13.36

-------------------------------------------------------------------
Tue Mar 14 18:16:32 CET 2006 - jdsn@suse.de

- corrected titles in control file
- 2.13.35

-------------------------------------------------------------------
Tue Mar 14 18:11:53 CET 2006 - jdsn@suse.de

- 2.13.34

-------------------------------------------------------------------
Tue Mar 14 18:09:58 CET 2006 - jdsn@suse.de

- new browser for registration
- new texts for registration module

-------------------------------------------------------------------
Mon Mar 13 16:26:00 CET 2006 - jsrain@suse.de

- report an error if creating catalog for add-on product fails
  (#157566)
- 2.13.33

-------------------------------------------------------------------
Fri Mar 10 19:02:04 CET 2006 - jsrain@suse.de

- disable add-on products if inst-sys is mounted from CD
- 2.13.32

-------------------------------------------------------------------
Fri Mar 10 18:33:55 CET 2006 - jdsn@suse.de

- fixed security bug (#157008)
- added link to browser for Novell privacy statement

-------------------------------------------------------------------
Fri Mar 10 17:55:11 CET 2006 - mvidner@suse.cz

- Start ncurses UI in non-threaded mode to enable spawning of
  interactive processes (like w3m for suseRegister, #150799).
- 2.13.31

-------------------------------------------------------------------
Fri Mar 10 12:17:56 CET 2006 - ms@suse.de

- forcing using xim for Qt Input (#156962)

-------------------------------------------------------------------
Thu Mar  9 17:36:39 CET 2006 - mvidner@suse.cz

- Control files: added network/startmode, being ifplugd for SL and
  SLED, auto for SLES (#156388).
- 2.13.30

-------------------------------------------------------------------
Thu Mar  9 17:35:30 CET 2006 - jsrain@suse.de

- fixed asking for add-on product CD (#156469)

-------------------------------------------------------------------
Thu Mar  9 12:01:07 CET 2006 - ms@suse.de

- include proofread message texts

-------------------------------------------------------------------
Wed Mar  8 17:00:41 CET 2006 - jdsn@suse.de

- fixed launch of yastbrowser (during installation)
- 2.13.29

-------------------------------------------------------------------
Wed Mar  8 15:25:57 CET 2006 - ms@suse.de

- fixed createStageList() function to be more restrictive on checking
  for stage files. Adapt startup documentation according to this
  change (#144783)

-------------------------------------------------------------------
Wed Mar  8 14:25:02 CET 2006 - lrupp@suse.de

- added suseRegister to Requires

-------------------------------------------------------------------
Tue Mar  7 22:27:45 CET 2006 - jdsn@suse.de

- added functionality to skip suse register and/or online update
- 2.13.28

-------------------------------------------------------------------
Tue Mar  7 20:07:43 CET 2006 - jsrain@suse.de

- added yastbrowser

-------------------------------------------------------------------
Tue Mar  7 00:26:26 CET 2006 - jsrain@suse.de

- fixed back button behavior in installation mode dialog (#155044)

-------------------------------------------------------------------
Mon Mar  6 10:47:31 CET 2006 - visnov@suse.cz

- enable media callbacks in the add-on product handling

-------------------------------------------------------------------
Fri Mar  3 23:30:36 CET 2006 - jsrain@suse.de

- added .desktop file for add-on product installation (#154930)
- properly initialize source for add-on product (#154980)
- 2.13.27

-------------------------------------------------------------------
Fri Mar  3 10:43:12 CET 2006 - visnov@suse.cz

- reset package manager before installing patches

-------------------------------------------------------------------
Wed Mar  1 23:19:47 CET 2006 - jsrain@suse.de

- release all medias before registering add-on product CD or DVD
  (#154348)
- check whether files are on the add-on product media before using
  them (#154314)
- 2.13.26

-------------------------------------------------------------------
Mon Feb 27 18:32:05 CET 2006 - jsrain@suse.de

- fixed setting default desktop according to destop dialog (#152709)
- 2.13.25

-------------------------------------------------------------------
Fri Feb 24 19:40:37 CET 2006 - jsrain@suse.de

- select base product before runing add-on products dialog
- 2.13.24

-------------------------------------------------------------------
Fri Feb 24 16:57:03 CET 2006 - ms@suse.de

- added qt plugin check to check_network function (#149025)

-------------------------------------------------------------------
Thu Feb 23 16:15:50 CET 2006 - jsrain@suse.de

- changed the name of the add-on product control file (#152770)
- 2.13.23

-------------------------------------------------------------------
Wed Feb 22 23:05:28 CET 2006 - jsrain@suse.de

- using correct icon (#151630)
- 2.13.22

-------------------------------------------------------------------
Wed Feb 22 12:45:54 CET 2006 - ms@suse.de

- added console startup message when y2base is called (#148165)

-------------------------------------------------------------------
Wed Feb 22 10:28:42 CET 2006 - visnov@suse.cz

- adapt BuildRequires
- 2.13.21

-------------------------------------------------------------------
Wed Feb 22 01:20:18 CET 2006 - jsrain@suse.de

- do not offer creating AutoYaST profile in first boot mode
  (#152285)
- 2.13.20

-------------------------------------------------------------------
Sun Feb 19 17:48:17 CET 2006 - jsrain@suse.de

- made inst_proposal more resistent to incorrect data returned from
  client modules (#148271)

-------------------------------------------------------------------
Fri Feb 17 23:58:34 CET 2006 - jsrain@suse.de

- removed dependency on yast2-online-update
- integrated add-on product selection to installation workflow
- 2.13.19

-------------------------------------------------------------------
Fri Feb 17 14:19:46 CET 2006 - mvidner@suse.cz

- inst_release_notes: Let the combo box have a label.
- inst_disks_activate: fixed the textdomain (s390 -> installation)

-------------------------------------------------------------------
Thu Feb 16 23:29:18 CET 2006 - jsrain@suse.de

- several fixes of add-on product installation
- 2.13.18

-------------------------------------------------------------------
Tue Feb 14 23:40:31 CET 2006 - jsrain@suse.de

- added possibility to use standalone-installation proposals when
  installing with base product
- added support for replacing 2nd stage workflow
- added support for disabling individual proposal
- added support for inserting steps to inst_finish for add-on
  products
- added copying merged control files to installed system, merging
  them for 2nd stage workflow
- 2.13.17

-------------------------------------------------------------------
Tue Feb 14 18:32:18 CET 2006 - jdsn@suse.de

- new release notes module (multiple release notes) FATE: 120129
- 2.13.16

-------------------------------------------------------------------
Tue Feb 14 01:22:52 CET 2006 - jsrain@suse.de

- fixed add-on product workflow and proposal merging

-------------------------------------------------------------------
Mon Feb 13 22:33:37 CET 2006 - jsrain@suse.de

- updated patchs on add-on product CD according to spec
- 2.13.15

-------------------------------------------------------------------
Mon Feb 13 10:09:58 CET 2006 - visnov@suse.cz

- save zypp.log from instsys

-------------------------------------------------------------------
Sun Feb 12 20:41:09 CET 2006 - olh@suse.de

- umount /dev and /sys unconditionally in umount_finish.ycp

-------------------------------------------------------------------
Sun Feb 12 19:41:28 CET 2006 - olh@suse.de

- remove obsolete comment from umount_finish.ycp

-------------------------------------------------------------------
Sun Feb 12 18:35:41 CET 2006 - visnov@suse.cz

- revert redirect

-------------------------------------------------------------------
Sun Feb 12 16:45:43 CET 2006 - kkaempf@suse.de

- redirect stderr to /var/log/YaST2/zypp.log when running
  1st or 2nd stage installation. (#149001)

-------------------------------------------------------------------
Thu Feb  9 21:27:28 CET 2006 - jsrain@suse.de

- added add-on product installation in running system

-------------------------------------------------------------------
Thu Feb  9 00:56:18 CET 2006 - jsrain@suse.de

- added control file merging functionality

-------------------------------------------------------------------
Tue Feb  7 17:57:40 CET 2006 - mvidner@suse.cz

- control files: Configure the hostname in the main installation
  workflow also in SuSE Linux (#142758) and SLED (#137340).
- 2.13.13

-------------------------------------------------------------------
Mon Feb  6 10:43:59 CET 2006 - olh@suse.de

- remove the /usr/share/locale/br symlink creation, there is
  no user of /usr/share/locale files inside the inst-sys
- remove the hostname linux, domainname local calls
  the hostname is already set in inst_setup.
  yast can not be restarted with ssh installs

-------------------------------------------------------------------
Tue Jan 31 14:30:07 CET 2006 - fehr@suse.de

- disable proposal with separate /home for SLES

-------------------------------------------------------------------
Mon Jan 30 18:19:31 CET 2006 - ms@suse.de

- fixed PCI bus ID setup (#145938)

-------------------------------------------------------------------
Fri Jan 27 14:37:30 CET 2006 - ms@suse.de

- adding truetype font path to the vnc font path (#139351)

-------------------------------------------------------------------
Thu Jan 26 12:51:17 CET 2006 - fehr@suse.de

- remove loading of dm modules, if needed this is done in libstorage

-------------------------------------------------------------------
Tue Jan 24 13:00:43 CET 2006 - ms@suse.de

- added check for testutf8 binary (#144699)

-------------------------------------------------------------------
Tue Jan 24 08:29:29 CET 2006 - jsrain@suse.cz

- enable iSCSI dialog during installation
- 2.13.12

-------------------------------------------------------------------
Mon Jan 23 13:21:46 CET 2006 - mvidner@suse.cz

- Added networkmanager_proposal to the network proposal.
- 2.13.11

-------------------------------------------------------------------
Mon Jan 23 13:03:09 CET 2006 - ms@suse.de

- added y2start.log message if YaST exits abnormally (#141016)
- fixed repatching of xorg.conf file (#144538)

-------------------------------------------------------------------
Mon Jan 23 09:30:07 CET 2006 - jsrain@suse.cz

- added "enable_clone" option (#144101)

-------------------------------------------------------------------
Mon Jan 16 17:07:17 CET 2006 - mvidner@suse.cz

- Prefer the string product feature network/network_manager (always,
  laptop, never) over boolean network/network_manager_is_default.

-------------------------------------------------------------------
Fri Jan 13 14:12:31 CET 2006 - jsrain@suse.cz

- run the desktop dialog also on SLES (#142771)
- added iscsi installation to the installatino workflow
- 2.13.10

-------------------------------------------------------------------
Wed Jan 11 14:50:18 CET 2006 - jsrain@suse.cz

- call installation clients for DASD/zFCP configuration instead of
  the run-time ones

-------------------------------------------------------------------
Mon Jan  9 16:47:46 CET 2006 - jsrain@suse.cz

- write mouse information on PPC (#116406)
- UI mode set to expert for SLES
- reset storage after (de)activating any disk (#140936)
- 2.13.9

-------------------------------------------------------------------
Fri Jan  6 16:20:23 CET 2006 - ms@suse.de

- fixed HVC_CONSOLE_HINT text (#140386)

-------------------------------------------------------------------
Thu Jan  5 16:49:24 CET 2006 - jsrain@suse.cz

- Removed unneeded stuff from proposals on some architectures for
  SLES (#140999, #140991)
- Added iSCSI to installation workflow (real call still missing)
- moved DASD/zFCP disk activation prior installation mode selection
  (#140936)
- 2.13.8

-------------------------------------------------------------------
Thu Jan  5 14:29:12 CET 2006 - sh@suse.de

- V 2.13.7
- Fixed bugs #79289, #114037: trouble with y2cc at end of installation
  Dropped y2cc at end of installation (OK from aj + gp)

-------------------------------------------------------------------
Thu Jan  5 13:52:48 CET 2006 - mvidner@suse.cz

- control file: for SLES, ask for the host name in the main workflow (F4126)

-------------------------------------------------------------------
Thu Jan  5 13:04:46 CET 2006 - jsuchome@suse.cz

- control file: for NLD, do not enable autologin by default (#140990)

-------------------------------------------------------------------
Tue Jan  3 12:11:15 CET 2006 - ms@suse.de

- don't call initvicons on s390/s390x architectures (#140383)

-------------------------------------------------------------------
Thu Dec 22 12:25:26 CET 2005 - fehr@suse.de

- added try_separate_home to partitioning section of control.xml

-------------------------------------------------------------------
Wed Dec 21 11:30:11 CET 2005 - ms@suse.de

- fixed startup Makefile.am

-------------------------------------------------------------------
Wed Dec 21 10:36:13 CET 2005 - visnov@suse.cz

- merged proofread texts

-------------------------------------------------------------------
Tue Dec 20 13:14:02 CET 2005 - ms@suse.de

- added support for graphical installation on ia64 archs (#140142)

-------------------------------------------------------------------
Mon Dec 19 18:10:00 CET 2005 - sh@suse.de

- Implemented feature #300359: Show Beta notice during installation
  Now showing /info.txt in a popup (with a simple "OK" button)
  over the license agreement
- V 2.13.6

-------------------------------------------------------------------
Fri Dec 16 16:15:24 CET 2005 - jsrain@suse.cz

- do not call obsolete gnome-postinstall script
- added list of modules to offer clone at the end of installation
  to control files
- 2.13.5

-------------------------------------------------------------------
Wed Dec 14 12:07:13 CET 2005 - ms@suse.de

- make service startup more robust (#138433)

-------------------------------------------------------------------
Fri Dec  2 16:19:15 CET 2005 - mvidner@suse.cz

- Added control file variables network_manager_is_default,
  force_static_ip.
- 2.13.4

-------------------------------------------------------------------
Fri Dec  2 09:57:48 CET 2005 - jsrain@suse.cz

- mark missing texts for translation (#136021)

-------------------------------------------------------------------
Wed Nov 30 08:07:25 CET 2005 - lslezak@suse.cz

- removed Xen and UML sections from control files
  (moved to yast2-vm package)
- 2.13.4

-------------------------------------------------------------------
Tue Nov 29 14:19:05 CET 2005 - sh@suse.de

- Implemented feature #110081: License translations
- V 2.13.3

-------------------------------------------------------------------
Mon Nov 28 12:50:08 CET 2005 - jsrain@suse.cz

- adjusted default desktop in control files (#132491)

-------------------------------------------------------------------
Tue Nov 22 12:58:19 CET 2005 - jsrain@suse.cz

- added default desktop to control files

-------------------------------------------------------------------
Fri Nov 11 08:20:27 CET 2005 - jsrain@suse.cz

- write hwcfg-static-printer only if parallel port is present
  (#116406)
- 2.13.2

-------------------------------------------------------------------
Tue Nov  1 13:02:58 CET 2005 - jsrain@suse.cz

- adapted to inst_desktop_new.ycp -> inst_desktop.ycp rename

-------------------------------------------------------------------
Tue Oct 18 12:35:16 CEST 2005 - ms@suse.de

- added update check: update_xf86config to be called in case of
  update. The script will fix the mouse configuration if the device
  /dev/mouse or /dev/psaux is in use (#118755)

-------------------------------------------------------------------
Mon Oct 17 16:28:11 CEST 2005 - ms@suse.de

- added testX binary check

-------------------------------------------------------------------
Thu Oct 13 16:21:53 CEST 2005 - ms@suse.de

- fixed startup scripts because Stefan changed the X11 module
  naming from drv.o to drv.so :-(

-------------------------------------------------------------------
Fri Sep 30 14:22:28 CEST 2005 - jsrain@suse.cz

- remove checking whether to run language selection (language
  module knows better whether it is needed)

-------------------------------------------------------------------
Mon Sep 26 17:48:58 CEST 2005 - jsrain@suse.cz

- do close target before switching from update to bare metal
  installation (#115075)
- do not set default window manager in sysconfig if neither KDE
  nor GNOME are installed (#115412)
- 2.13.0

-------------------------------------------------------------------
Fri Sep  9 14:14:24 CEST 2005 - ms@suse.de

- fixed service startup sequence of HAL and DBUS (#115815)

-------------------------------------------------------------------
Wed Sep  7 16:00:24 CEST 2005 - jsrain@suse.cz

- fixed typo in the cursor scheme name for GNOME (#74309)
- 2.12.28

-------------------------------------------------------------------
Wed Sep  7 09:16:44 CEST 2005 - jsuchome@suse.cz

- 2.12.27

-------------------------------------------------------------------
Tue Sep  6 17:01:51 CEST 2005 - jsrain@suse.cz

- fixed freezing installation while saving configured hardware
 (#115387)

-------------------------------------------------------------------
Tue Sep  6 13:28:06 CEST 2005 - jsrain@suse.cz

- use correct icons for license agreement and installation mode
  dialogs (#105158)
- 2.12.26

-------------------------------------------------------------------
Mon Sep  5 17:30:18 CEST 2005 - ms@suse.de

- fixed braille setup (#115278)

-------------------------------------------------------------------
Mon Sep  5 16:25:44 CEST 2005 - ms@suse.de

- start dbus in Second-Stage/S06-services (#114667)

-------------------------------------------------------------------
Mon Sep  5 12:46:43 CEST 2005 - jsrain@suse.cz

- save all configured hardware at the end of installation (#104676)
- 2.12.25

-------------------------------------------------------------------
Thu Sep  1 13:45:29 CEST 2005 - ms@suse.de

- start hald in Second-Stage/S06-services (#114667)

-------------------------------------------------------------------
Mon Aug 29 09:56:30 CEST 2005 - jsrain@suse.cz

- reset package manager when switched installation mode (#105857)
- 2.12.24

-------------------------------------------------------------------
Fri Aug 26 10:23:24 CEST 2005 - jsrain@suse.cz

- set default cursor theme according to default desktop (#74309)
- 2.12.23

-------------------------------------------------------------------
Wed Aug 24 10:39:48 CEST 2005 - ms@suse.de

- fixed umount_result setting in /etc/install.inf. A space is
  needed between the colon and the value (#112620)

-------------------------------------------------------------------
Tue Aug 23 15:02:53 CEST 2005 - ms@suse.de

- fixed umount call in First-Stage setup -> added F03-umount (#103800)

-------------------------------------------------------------------
Tue Aug 23 12:46:16 CEST 2005 - jsrain@suse.cz

- mark correct tab selected after language is changed (#105995)
- reset target map when switching between installation and upgrade
  (#106627)

-------------------------------------------------------------------
Mon Aug 22 12:18:08 CEST 2005 - jsrain@suse.cz

- fixed title icons for proposal dialogs (#105165)
- 2.12.22

-------------------------------------------------------------------
Fri Aug 19 15:39:31 CEST 2005 - jsrain@suse.cz

- reverted forcing language dialog in NCurses (#102958)
- 2.12.21

-------------------------------------------------------------------
Fri Aug 19 15:33:08 CEST 2005 - ms@suse.de

- fixed mouse probing call, was never called in initial stage (#100665)

-------------------------------------------------------------------
Fri Aug 19 11:32:09 CEST 2005 - arvin@suse.de

- improved initialisation of libstorage callbacks (bug #105562)

-------------------------------------------------------------------
Wed Aug 17 17:37:02 CEST 2005 - ms@suse.de

- added umount_result key to /etc/install.inf containing the exit
  code from trying to umount the inst-sys (#103800)
- 2.12.19

-------------------------------------------------------------------
Wed Aug 17 15:45:40 CEST 2005 - jsrain@suse.cz

- handle correctly if _proposal client returns nil as warning level
  (#105154)

-------------------------------------------------------------------
Wed Aug 17 15:09:44 CEST 2005 - arvin@suse.de

- check if /sbin/splash exists (bug #105159)
- 2.12.18

-------------------------------------------------------------------
Tue Aug 16 08:51:16 CEST 2005 - jsrain@suse.cz

- build relation between old keys and new UDIs (#104676)

-------------------------------------------------------------------
Mon Aug 15 16:49:22 CEST 2005 - jsrain@suse.cz

- merged texts from proofread
- 2.12.17

-------------------------------------------------------------------
Mon Aug 15 14:45:43 CEST 2005 - ms@suse.de

- fixed vncpassword handling (#104377)

-------------------------------------------------------------------
Mon Aug 15 13:02:07 CEST 2005 - jsrain@suse.cz

- make the OK button in other installatino options popup default
  button (#104589)

-------------------------------------------------------------------
Fri Aug 12 14:35:19 CEST 2005 - jsrain@suse.cz

- force language selection in NCurses (#102958)
- 2.12.16

-------------------------------------------------------------------
Fri Aug 12 12:32:42 CEST 2005 - ms@suse.de

- fixed use of graphical installer within SSH session (#53767)

-------------------------------------------------------------------
Fri Aug 12 10:15:26 CEST 2005 - ms@suse.de

- fixed set_splash function to work with SuSE 10.0

-------------------------------------------------------------------
Tue Aug  9 15:22:24 CEST 2005 - ms@suse.de

- fixed shell warning (#100729)

-------------------------------------------------------------------
Mon Aug  8 14:06:10 CEST 2005 - jsrain@suse.cz

- show URL of product vendor in congratulation dialog (#102542)

-------------------------------------------------------------------
Fri Aug  5 13:00:16 CEST 2005 - lslezak@suse.cz

- added virtual machine proposal into contol file
- 2.12.15

-------------------------------------------------------------------
Wed Aug  3 13:01:20 CEST 2005 - jsrain@suse.cz

- fixed behavior in proposal with tabs if one of the submodules
  returned an error (#100203)
- 2.12.14

-------------------------------------------------------------------
Tue Aug  2 15:24:14 CEST 2005 - jsrain@suse.cz

- do not allow going back after 2nd stage installation is
  interrupted by reboot
- restore settings after reboot during 2nd stage installation

-------------------------------------------------------------------
Thu Jul 28 11:31:15 CEST 2005 - jsrain@suse.cz

- updated the installation confirmation popup (#98841)
- changed label of push button to access boot and repair (#98836),
  added help text
- 2.12.13

-------------------------------------------------------------------
Mon Jul 25 14:56:54 CEST 2005 - ms@suse.de

- include functions start_yast_and_reboot() and start_yast_again()
  according to a feature request for Jiri.

-------------------------------------------------------------------
Fri Jul 22 13:09:38 CEST 2005 - jsrain@suse.cz

- fixed dialog captions of proposals

-------------------------------------------------------------------
Thu Jul 21 17:01:57 CEST 2005 - fehr@suse.de

- replace obsolete SCR agent calls by call to Storage::ActivateHld()

-------------------------------------------------------------------
Thu Jul 21 11:54:19 CEST 2005 - ms@suse.de

- fixed YaST2.call::wait_for_x11() to set an initial value
  for server_running (#97381)
- 2.12.12

-------------------------------------------------------------------
Tue Jul 19 17:25:15 CEST 2005 - jsrain@suse.cz

- fixed switch from installation to update and vice versa
- added support for reboot and restart of YaST during 2nd stage
  installation
- updated control file to show 3 installation stages

-------------------------------------------------------------------
Mon Jul 18 13:38:50 CEST 2005 - jsrain@suse.cz

- updated control file
- minor inst_proposal clean-up
- 2.12.11

-------------------------------------------------------------------
Fri Jul 15 15:35:03 CEST 2005 - jsrain@suse.cz

- fixed behavior of several dialogs
- 2.12.10

-------------------------------------------------------------------
Thu Jul 14 18:18:42 CEST 2005 - jsrain@suse.cz

- added installation workflow
- added support for tabs in proposals
- adapted to new partitioner using storage-lib (arvin)
- moved inst_desktop.ycp to yast2-packager
- 2.12.9

-------------------------------------------------------------------
Mon Jul 11 16:21:58 CEST 2005 - jsrain@suse.cz

- removed dependency on vanished Display.ycp to fix build
- 2.12.8

-------------------------------------------------------------------
Mon Jul 11 11:14:18 CEST 2005 - ms@suse.de

- fixed race condition in checking servers exit code (#91342)
- fixed testX and xupdate paths

-------------------------------------------------------------------
Thu Jun  2 16:57:14 CEST 2005 - jsrain@suse.cz

- put focus on the release notes to allow scrolling without pushing
  Tab many times to move the focus (#80215)

-------------------------------------------------------------------
Wed Jun  1 14:12:06 CEST 2005 - mvidner@suse.cz

- Added a scr file for .etc.install_inf_options (#75720).
- 2.12.7

-------------------------------------------------------------------
Tue May 31 11:39:56 CEST 2005 - ms@suse.de

- implement check for driver update mode (#84155)

-------------------------------------------------------------------
Tue May 31 11:04:04 CEST 2005 - ms@suse.de

- applied patch from Olaf to avoid some time consuming calls (#86178)
- allow "vnc=1 usessh=1" as install and debug method (#45127)

-------------------------------------------------------------------
Mon May 30 15:55:55 CEST 2005 - jsrain@suse.cz

- display message when fallen into text mode installation (#53748)

-------------------------------------------------------------------
Mon May 16 10:53:27 CEST 2005 - jsrain@suse.cz

- renamed 'default' variable
- 2.12.6

-------------------------------------------------------------------
Tue May 10 14:05:01 CEST 2005 - jsrain@suse.cz

- copy /etc/X11/xorg.conf instead of XF86Config to the target
  system
- 2.12.5

-------------------------------------------------------------------
Mon May  9 18:27:54 CEST 2005 - ms@suse.de

- removed sed update of BusID (#78950)

-------------------------------------------------------------------
Wed Apr 27 12:56:15 CEST 2005 - jsrain@suse.cz

- modularized inst_finish.ycp
- 2.12.4

-------------------------------------------------------------------
Thu Apr 21 11:14:04 CEST 2005 - ms@suse.de

- fixed X11 config patching code, related to (#66989)

-------------------------------------------------------------------
Mon Apr 18 17:10:55 CEST 2005 - jsrain@suse.cz

- one more fix for new ProductFeatures.ycp interface
- 2.12.3

-------------------------------------------------------------------
Mon Apr 18 15:19:44 CEST 2005 - jsrain@suse.cz

- adapted to new interface of ProductFeatures.ycp
- 2.12.2

-------------------------------------------------------------------
Thu Apr 14 17:19:30 CEST 2005 - visnov@suse.cz

- 2.12.1

-------------------------------------------------------------------
Wed Apr  6 15:39:25 CEST 2005 - ms@suse.de

- inst-sys move XF86Config to xorg.conf (#66989)

-------------------------------------------------------------------
Tue Mar 29 14:23:17 CET 2005 - jsrain@suse.cz

- updated the layout of the source files in the repository
- 2.12.0

-------------------------------------------------------------------
Wed Mar 23 15:04:17 CET 2005 - ms@suse.de

- fixed vnc server arguments (#70896)

-------------------------------------------------------------------
Sat Mar 19 10:15:14 CET 2005 - ms@suse.de

- fixed second stage locale setup for textbased installation (#73631)

-------------------------------------------------------------------
Tue Mar 15 16:59:19 CET 2005 - ms@suse.de

- IMPORTANT: fixed locale setup (#72145)

-------------------------------------------------------------------
Tue Mar 15 09:44:32 CET 2005 - jsrain@suse.cz

- enable netdaemon if GNOME is default desktop (#72018)

-------------------------------------------------------------------
Mon Mar 14 15:23:17 CET 2005 - jsrain@suse.cz

- enable FAM daemon when GNOME is installed

-------------------------------------------------------------------
Mon Mar 14 14:15:34 CET 2005 - ms@suse.de

- fixed missing reboot on SSH installation (#67043)

-------------------------------------------------------------------
Fri Mar 11 16:50:14 CET 2005 - ms@suse.de

- added option --auto-fonts to Y2_QT_ARGS (#72174)

-------------------------------------------------------------------
Fri Mar 11 12:57:37 CET 2005 - ms@suse.de

- fixed setting TERM variable (#71771)

-------------------------------------------------------------------
Mon Mar  7 08:27:03 CET 2005 - jsrain@suse.cz

- initialize &product; macro in inst_suseconfig (#70899)
- set hwcfg file for parallel printer (#64412)

-------------------------------------------------------------------
Thu Mar  3 17:36:56 CET 2005 - ms@suse.de

- fixed LANG setting in F03-language (#66498)

-------------------------------------------------------------------
Thu Mar  3 12:53:00 CET 2005 - ms@suse.de

- fixed startup scripts for pcmcia/usb network installations (#65164)

-------------------------------------------------------------------
Wed Mar  2 10:53:37 CET 2005 - jsrain@suse.cz

- merged texts from proofread

-------------------------------------------------------------------
Wed Mar  2 06:42:11 CET 2005 - nashif@suse.de

- url in last dialog is set to www.novell.com/linux

-------------------------------------------------------------------
Tue Mar  1 12:13:09 CET 2005 - jsrain@suse.cz

- removed obsolete symlink juggling (#66016)

-------------------------------------------------------------------
Thu Feb 24 16:10:03 CET 2005 - ms@suse.de

- added logsize check to FirstStage/F07-logging

-------------------------------------------------------------------
Wed Feb 23 11:35:18 CET 2005 - jsrain@suse.cz

- fixed comments for translators

-------------------------------------------------------------------
Tue Feb 22 18:30:15 CET 2005 - ms@suse.de

- fixed check for X11 configuration in continue mode (#66224)

-------------------------------------------------------------------
Tue Feb 22 13:11:41 CET 2005 - sh@suse.de

- V 2.11.17

-------------------------------------------------------------------
Tue Feb 22 13:05:23 CET 2005 - ms@suse.de

- fixed Y2MAXLOGSIZE setting, which was set to 0 because df within
  inst-sys is not an option for checking the filesystem space

-------------------------------------------------------------------
Mon Feb 21 18:10:26 CET 2005 - sh@suse.de

- Proper log-rotating in inst_finish
- V 2.11.16

-------------------------------------------------------------------
Fri Feb 18 10:55:09 CET 2005 - jsrain@suse.cz

- added "Initializing..." title to installation before something
  else is shown (#51039)

-------------------------------------------------------------------
Thu Feb 17 12:41:33 CET 2005 - ms@suse.de

- fixed inst-sys copy process of XF86Config to take care
  about the new name xorg.conf

-------------------------------------------------------------------
Wed Feb 16 14:53:57 CET 2005 - jsrain@suse.cz

- fix displaying release notes if the localized version is not
  available (#50911)

-------------------------------------------------------------------
Thu Feb 10 13:13:50 CET 2005 - jsrain@suse.cz

- reduced forced minimal size of the release notes popup (#50637)
- fixed the order of proposal creation (and thus firewall
  is enabled again) (#50622)
- 2.11.15

-------------------------------------------------------------------
Wed Feb  9 19:16:22 CET 2005 - nashif@suse.de

- Save files control.xml and info.txt from installation into
  /etc/YaST2.

-------------------------------------------------------------------
Wed Feb  9 15:05:33 CET 2005 - jsrain@suse.cz

- additional kernel parameters in control file Prof moved to
  the new variable (#50369)

-------------------------------------------------------------------
Tue Feb  8 16:14:44 CET 2005 - nashif@suse.de

- Moved ProductControl to yast2 package

-------------------------------------------------------------------
Mon Feb  7 13:46:48 CET 2005 - jsrain@suse.cz

- fixed order of items in the "Change" button in proposals (#50204)
- merged texts from proofread
- added label informing about release notes from media
- fixed translating empty string in the installation steps
- 2.11.12

-------------------------------------------------------------------
Fri Feb  4 13:14:54 CET 2005 - jsrain@suse.cz

- display release notes from installation proposal

-------------------------------------------------------------------
Wed Feb  2 18:21:48 CET 2005 - ms@suse.de

- fixed control center call (#50389)

-------------------------------------------------------------------
Tue Feb  1 17:02:20 CET 2005 - nashif@suse.de

- Fixed left "steps" display problems (#50388)

-------------------------------------------------------------------
Wed Jan 26 16:12:23 CET 2005 - nashif@suse.de

- install inst_default_desktop.ycp (#49838)

-------------------------------------------------------------------
Tue Jan 25 07:21:53 CET 2005 - nashif@suse.de

- Fixed arguments in control file
- Fixed deleting completed steps
- 2.11.10

-------------------------------------------------------------------
Mon Jan 24 16:29:32 CET 2005 - nashif@suse.de

- Moved installation workflow routines out of installation.ycp
- Adapted arguments of installation clients
- Enhanced control file and made it more readable (arguments of clients
  are clearer now)

-------------------------------------------------------------------
Mon Jan 24 11:27:55 CET 2005 - ms@suse.de

- fixed language environment (#49811)

-------------------------------------------------------------------
Thu Jan 13 11:35:45 CET 2005 - jsrain@suse.cz

- changed the "System will boot now..." message at the end of
  isnt_finish.ycp (#41592)
- 2.11.8

-------------------------------------------------------------------
Wed Jan 12 12:44:29 CET 2005 - ms@suse.de

- removed xmset calls to disable/enable the mouse pointer.
- prevent patching X11 configuration in continue mode

-------------------------------------------------------------------
Wed Jan 12 11:39:31 CET 2005 - ms@suse.de

- fixed yast startup in continue mode. The evaluation of the
  variables USE_SSH and VNC was wrong in S08-start and
  S09-cleanup

-------------------------------------------------------------------
Tue Jan 11 16:16:38 CET 2005 - jsrain@suse.cz

- prevent disabling the Next button in the proposal (#46708)

-------------------------------------------------------------------
Wed Jan  5 17:30:11 CET 2005 - jsrain@suse.cz

- removed unneeded imports and variables from installation.ycp
- adapted to changed interface of Kernel.ycp
- 2.11.7

-------------------------------------------------------------------
Tue Jan  4 09:45:17 CET 2005 - jsrain@suse.cz

- on SGI Altix add fetchop and mmtimer to MODULES_LOADED_ON_BOOT
  (was disabled due to problems in Kernel.ycp) (bug #46971)
- disable Back/Accept buttons in inst_finish.ycp (#37025)

-------------------------------------------------------------------
Thu Dec 16 15:13:23 CET 2004 - sh@suse.de

- Applied patch from bug #49275: Enable user to skip proposal
  even if there is a blocker error in it

-------------------------------------------------------------------
Thu Dec 09 10:52:54 CET 2004 - arvin@suse.de

- disable inclusion of fetchop and mmtimer in
  MODULES_LOADED_ON_BOOT on SGI Altix (bug #46971)

-------------------------------------------------------------------
Fri Dec  3 15:05:57 CET 2004 - ms@suse.de

- include some patches from old startup code which has been
  changed while developing the new startup concept. Please note
  all architecture dependant code has to be part of the startup/arch
  directories and must be included in a clean way to the new scripts.
  I will not include any arch changes made in the last weeks because
  this will lead to the same horrible situation we had in the past.
  if there is anything which has to be handled differntly on another
  architecture this must be done separately to be able to maintain
  that code longer than two days

-------------------------------------------------------------------
Wed Dec  1 12:04:13 CET 2004 - sh@suse.de

- Fixed bug #48722: Inconsistent lower/upper case in mode dialog

-------------------------------------------------------------------
Mon Nov 29 12:32:36 CET 2004 - ms@suse.de

- startup scripts ready now. reports can be send using bug: (#46886)

-------------------------------------------------------------------
Thu Nov 11 18:11:38 CET 2004 - arvin@suse.de

- always use Directory::logdir

-------------------------------------------------------------------
Thu Nov 11 17:47:45 CET 2004 - sh@suse.de

- Record macros during installation:
  /var/log/YaST2/macro_inst_initial.ycp for initial stage,
  /var/log/YaST2/macro_inst_cont.ycp  for "continue" mode

-------------------------------------------------------------------
Tue Nov 02 08:45:57 CET 2004 - arvin@suse.de

- allow to select repair/boot in installation mode selection even
  when no update is possible (bug #39874)

-------------------------------------------------------------------
Mon Nov  1 14:32:25 CET 2004 - visnov@suse.cz

- set product name in wizard (#46247)

-------------------------------------------------------------------
Wed Oct 27 11:20:44 CEST 2004 - arvin@suse.de

- on SGI Altix add fetchop and mmtimer to MODULES_LOADED_ON_BOOT
  (bug #46971)

-------------------------------------------------------------------
Tue Oct 26 12:36:26 CEST 2004 - jsrain@suse.cz

- moved parts of Mode.ycp to Installation.ycp
- adapted to Mode.ycp clean-up
- 2.11.2

-------------------------------------------------------------------
Tue Oct 19 10:46:15 CEST 2004 - lslezak@suse.cz

- UML mode: copy /etc/mtab file to host system (#42859)
- version 2.11.1

-------------------------------------------------------------------
Mon Oct 11 15:04:26 CEST 2004 - jsrain@suse.cz

- adapted to functional interface of Arch.ycp

-------------------------------------------------------------------
Mon Oct 11 10:43:25 CEST 2004 - jsrain@suse.cz

- moved default logon/window manager setting to extra client,
  setting it according to the base package selection (#46619)
- 2.11.0

-------------------------------------------------------------------
Thu Sep 30 15:12:09 CEST 2004 - sh@suse.de

- V 2.10.30
- Made final confirmation popup higher to accomodate all text
  without scrolling even in more verbose languages (de, fr)

-------------------------------------------------------------------
Wed Sep 29 14:13:35 CEST 2004 - mls@suse.de

- stop splash animation before starting yast
- go to verbose mode if X didn't start

-------------------------------------------------------------------
Mon Sep 27 15:37:03 CEST 2004 - arvin@suse.de

- don't create top-level "media" convenience links (bug #46152)

-------------------------------------------------------------------
Wed Sep 22 16:48:43 CEST 2004 - sh@suse.de

- Made final installation confirmation dialog wider and higher
  to avoid scrolling even for more verbose languages (de, fr)
- V 2.10.27

-------------------------------------------------------------------
Wed Sep 22 09:30:45 CEST 2004 - visnov@suse.cz

- reinitialize dialog after mode chosen (#45784)

-------------------------------------------------------------------
Tue Sep 21 14:48:15 CEST 2004 - arvin@suse.de

- use suse marble in congratulation screen (bug #45712)

-------------------------------------------------------------------
Mon Sep 20 13:52:35 CEST 2004 - sh@suse.de

- V 2.10.24
- Merged accidentially split translatable messages

-------------------------------------------------------------------
Fri Sep 17 16:12:53 CEST 2004 - sh@suse.de

- V 2.10.23
- Changed final installation confirmation dialog according to
  bug #45279

-------------------------------------------------------------------
Fri Sep 17 12:12:12 CEST 2004 - arvin@suse.de

- moved popup with boot message further to the end (bug #45432)

-------------------------------------------------------------------
Thu Sep 16 17:00:17 CEST 2004 - snwint@suse.de

- use language info from linuxrc to set LANG in YaST.start; this is
  just to run ncurses yast in fbiterm for exotic languages

-------------------------------------------------------------------
Wed Sep 15 15:16:41 CEST 2004 - arvin@suse.de

- fixed back button in internet test dialog (bug #45319)

-------------------------------------------------------------------
Wed Sep 15 14:48:09 CEST 2004 - visnov@suse.cz

- initialize proposal heading before creating dialog (#45340)

-------------------------------------------------------------------
Tue Sep 14 18:22:06 CEST 2004 - sh@suse.de

- V 2.10.20
- Fixed bug #45271: Mixture of en_UK / en_US: "licence" / "license"

-------------------------------------------------------------------
Tue Sep 14 17:05:15 CEST 2004 - mvidner@suse.cz

- Copy the DHCP cache to the right place (#45150).

-------------------------------------------------------------------
Tue Sep 14 12:46:53 CEST 2004 - arvin@suse.de

- fixed help text in main proposal (bug #45093)

-------------------------------------------------------------------
Tue Sep 14 10:53:02 CEST 2004 - jsrain@suse.cz

- added enable_firewall and firewall_ssh_enable to control file
  for PROF
- added related handlinng to ProductControl

-------------------------------------------------------------------
Mon Sep 13 12:57:41 CEST 2004 - jsrain@suse.cz

- set FAM_ONLY_LOCAL and start fam according to default windowmanager
- 2.10.18

-------------------------------------------------------------------
Mon Sep 13 11:28:33 CEST 2004 - arvin@suse.de

- added system info entry to update proposal (bug #45096)

-------------------------------------------------------------------
Fri Sep 10 13:03:30 CEST 2004 - snwint@suse.de

- use vesa driver as fallback, not vga (see #38253, comment #11)

-------------------------------------------------------------------
Thu Sep  9 15:49:46 CEST 2004 - mvidner@suse.cz

- Added a client to test the network and hardware proposals (#44677).
- 2.10.16

-------------------------------------------------------------------
Wed Sep  8 15:47:16 CEST 2004 - visnov@suse.cz

- implemented reordering of proposal items
- implemented support for hyperlinks in proposal summaries

-------------------------------------------------------------------
Tue Sep 07 14:18:56 CEST 2004 - arvin@suse.de

- added proposal step to initialize sources during update before
  mounting filesystems (needed to solve bug #44724)

-------------------------------------------------------------------
Mon Sep  6 13:33:34 CEST 2004 - mvidner@suse.cz

- Copy the DHCP client cache so that we can request the same IP
  (#43974).
- 2.10.14

-------------------------------------------------------------------
Mon Sep  6 09:50:37 CEST 2004 - jsrain@suse.cz

- avoid asking to confirm one license multiple times (#44145)

-------------------------------------------------------------------
Fri Sep 03 14:33:07 CEST 2004 - arvin@suse.de

- call Bootloader::Update instead of Bootloader::Write during
  update (bug #44286)

-------------------------------------------------------------------
Mon Aug 30 17:23:29 CEST 2004 - jsrain@suse.cz

- ask to confirm licenses of packages before installing/updating
  (#44145)
- 2.10.12

-------------------------------------------------------------------
Fri Aug 27 16:59:56 CEST 2004 - mvidner@suse.cz

- When showing the address for a VNC installation, don't rely on
  install.inf, print the current IP (#43974).
- 2.10.11

-------------------------------------------------------------------
Fri Aug 27 15:09:13 CEST 2004 - arvin@suse.de

- merged proof read messages

-------------------------------------------------------------------
Wed Aug 25 11:56:57 CEST 2004 - arvin@suse.de

- avoid tmp file in /tmp (bug #39444)

-------------------------------------------------------------------
Wed Aug 18 09:10:38 CEST 2004 - arvin@suse.de

- updated fvwmrc.yast2 (see bug #43796)

-------------------------------------------------------------------
Tue Aug 17 15:27:40 CEST 2004 - nashif@suse.de

- XFree86 -> xorg-x11 (#43832)

-------------------------------------------------------------------
Fri Aug 13 22:12:31 CEST 2004 - nashif@suse.de

- Fixed update (#43795)

-------------------------------------------------------------------
Wed Aug 11 18:03:11 CEST 2004 - nashif@suse.de

- Copy EULA to installed system for later use in firstboot module

-------------------------------------------------------------------
Wed Aug 11 16:09:43 CEST 2004 - nashif@suse.de

- Added firewall to network proposal (#43718)

-------------------------------------------------------------------
Tue Aug 10 15:21:56 CEST 2004 - nashif@suse.de

- Add default label for proposals

-------------------------------------------------------------------
Tue Aug 10 14:31:34 CEST 2004 - mvidner@suse.cz

- Fixed arguments for proposals (`initial)

-------------------------------------------------------------------
Mon Aug  9 19:37:28 CEST 2004 - nashif@suse.de

- Enable locking of proposals in control file
- Updated DTD for control file

-------------------------------------------------------------------
Thu Jul 29 10:10:04 CEST 2004 - nashif@suse.de

- New variables for ui and language handling added to control file
- Use Linuxrc module for install.inf and yast.inf handling

-------------------------------------------------------------------
Tue Jul 20 11:18:33 CEST 2004 - arvin@suse.de

- use capitalized SUSE in congratulation screen (bug #38853)

-------------------------------------------------------------------
Tue Jun 15 19:16:26 CEST 2004 - sh@suse.de

- Fixed typo in ssh install script (#42058)

-------------------------------------------------------------------
Tue Jun 15 14:11:06 CEST 2004 - sh@suse.de

- Fixed bug #41597: EULA must be scrolled in both dimensions

-------------------------------------------------------------------
Tue Jun 15 12:23:23 CEST 2004 - arvin@suse.de

- added Requires for yast2-update (bug #42013)

-------------------------------------------------------------------
Fri Jun 11 00:58:40 CEST 2004 - nashif@suse.de

- Added variable software_proposal to control file (NLD)

-------------------------------------------------------------------
Thu Jun 10 03:53:14 CEST 2004 - nashif@suse.de

- Added control for NLD

-------------------------------------------------------------------
Tue Jun  8 04:55:22 CEST 2004 - nashif@suse.de

- Also install control file for SLES to avoid lots of possible
  confusion when control file is not found on installation media
  and fallback file is used.
  (#41696)

-------------------------------------------------------------------
Tue Jun  8 04:37:03 CEST 2004 - nashif@suse.de

- Fixed bug #41696: yast uses elevator=anticipatory instead of
  elevator=as

-------------------------------------------------------------------
Sun May 30 00:38:55 CEST 2004 - nashif@suse.de

- Added Services to main control file for translation (#41367)
- 2.9.83

-------------------------------------------------------------------
Thu May 27 14:40:46 CEST 2004 - mvidner@suse.cz

- Added variables to ProductFeatures
  so that yast2-nis-client testsuite passes (~#41038).
- 2.9.82

-------------------------------------------------------------------
Thu May 27 12:21:19 CEST 2004 - arvin@suse.de

- added special console handling for iSeries (bug #39025)

-------------------------------------------------------------------
Wed May 26 11:12:56 CEST 2004 - arvin@suse.de

- set LD_LIBRARY_PATH in 1st stage installation start script
  (bug #40833)

-------------------------------------------------------------------
Tue May 25 14:10:33 CEST 2004 - jsrain@suse.cz

- set the I/O scheduler in ProductFeatures (#41038)
- 2.9.79

-------------------------------------------------------------------
Mon May 24 14:58:50 CEST 2004 - arvin@suse.de

- again ask for TERM variable if it's set to "vt100" (bug #40991)

-------------------------------------------------------------------
Tue May 18 15:32:30 CEST 2004 - arvin@suse.de

- moved fvwmrc.notitle from sax2 here (bug #37480)

-------------------------------------------------------------------
Tue May 11 13:54:26 CEST 2004 - lslezak@suse.cz

- don't ask for TERM variable if it's already set to "xterm"
  or "vt100" from linuxrc (don't ask in UML installation) (#39947)
- version 2.9.76

-------------------------------------------------------------------
Tue May 04 11:13:53 CEST 2004 - arvin@suse.de

- merged proofread messages

-------------------------------------------------------------------
Fri Apr 30 16:30:13 CEST 2004 - arvin@suse.de

- readded vnc remote proposal to SLES workflow (bug #31023)

-------------------------------------------------------------------
Wed Apr 28 15:38:45 CEST 2004 - arvin@suse.de

- quick implementation of execution of update.post2 scripts
  (bug #38677)

-------------------------------------------------------------------
Wed Apr 28 15:26:30 CEST 2004 - lslezak@suse.cz

- set Ctrl+Alt+Del handler in /etc/inittab to halt (instead of
  reboot) in UML system (safe shutdown from host system using
  uml_mconsole)
- version 2.9.73

-------------------------------------------------------------------
Tue Apr 27 18:25:25 CEST 2004 - gs@suse.de

- write Console: entry for p690 hvc console before reading
  /etc/install.inf (bug #39527)

-------------------------------------------------------------------
Tue Apr 27 10:34:06 CEST 2004 - arvin@suse.de

- call Pkg::SetAdditionalLocales after language change from
  proposal (bug #38366)

-------------------------------------------------------------------
Mon Apr 26 12:34:02 CEST 2004 - arvin@suse.de

- activate lvm and md before booting into a installed system
  (bug #39423)

-------------------------------------------------------------------
Thu Apr 22 18:12:43 CEST 2004 - arvin@suse.de

- removed support of starting yast2 installation without keyboard
  (linuxrc always reports a keyboard now) (bug #39235)

-------------------------------------------------------------------
Thu Apr 22 11:08:53 CEST 2004 - arvin@suse.de

- run unicode_{start,stop} only if they are present (bug #35714)

-------------------------------------------------------------------
Wed Apr 21 13:23:17 CEST 2004 - arvin@suse.de

- uses special sles screen for user authentication on sles

-------------------------------------------------------------------
Mon Apr 19 08:44:01 CEST 2004 - lslezak@suse.cz

- UML mode fixes: don't copy mtab to the host (it's not needed),
  find kernel and initrd even when symlinks are missing
  (workaround for bug #39063)
- added help text in UML installation proposal
- version 2.9.64

-------------------------------------------------------------------
Fri Apr 16 17:58:43 CEST 2004 - nashif@suse.de

- store variables needed in run-time in a sysconfig like file
- first try to load saved control file before fallback to packaged one.

-------------------------------------------------------------------
Fri Apr 16 14:57:44 CEST 2004 - arvin@suse.de

- fixed network start for remote x11 installation (bug #38832)

-------------------------------------------------------------------
Fri Apr 16 14:26:09 CEST 2004 - lslezak@suse.cz

- UML mode fixes: don't copy mtab to the host (it's not needed),
  find kernel and initrd even when symlinks are missing
  (workaround for bug #39063)
- added help text in UML installation proposal

-------------------------------------------------------------------
Fri Apr 16 11:08:42 CEST 2004 - arvin@suse.de

- removed keyboard proposal from update proposal for the update
  in the running system (bug #37817)

-------------------------------------------------------------------
Fri Apr 16 10:57:57 CEST 2004 - arvin@suse.de

- don't run on serial console in case of vnc or ssh installation
  (bug #37325)

-------------------------------------------------------------------
Thu Apr 15 18:26:04 CEST 2004 - arvin@suse.de

- add "service" proposal to SLES installation

-------------------------------------------------------------------
Thu Apr 15 12:03:00 CEST 2004 - arvin@suse.de

- log fvwm output for vnc installation (bug #30061)

-------------------------------------------------------------------
Wed Apr 07 12:37:53 CEST 2004 - arvin@suse.de

- avoid tmp file creation in check.boot script (bug #38572)

-------------------------------------------------------------------
Tue Apr 06 19:04:33 CEST 2004 - arvin@suse.de

- use fbiterm for CJK locales if appropriate (bug #37823)

-------------------------------------------------------------------
Tue Apr  6 18:55:20 CEST 2004 - nashif@suse.de

- only_update_selected option added to product feature set
- V 2.9.56

-------------------------------------------------------------------
Tue Apr  6 16:26:14 CEST 2004 - sh@suse.de

- V 2.9.55
- Fixed bug #36908: Use dynamic fonts based on resolution

-------------------------------------------------------------------
Mon Apr  5 14:38:22 CEST 2004 - fehr@suse.de

- load module dm-snapshort at to prevent hangs if LVM contains
  snapshot LVs (#36422)

-------------------------------------------------------------------
Mon Apr 05 11:32:21 CEST 2004 - arvin@suse.de

- show correct warning in second stage installation when xserver
  can't be started (bug #38298)

-------------------------------------------------------------------
Mon Apr 05 11:04:34 CEST 2004 - arvin@suse.de

- adjusted decision of frontend depending on memory size to memory
  requirements of new interpreter (bug #38298)
- fixed memory value in warning popup

-------------------------------------------------------------------
Sat Apr 03 17:44:03 CEST 2004 - arvin@suse.de

- use fbiterm for CJK locales if appropriate (bug #37823)

-------------------------------------------------------------------
Fri Apr 02 15:59:59 CEST 2004 - arvin@suse.de

- finally changed license to GPL for good

-------------------------------------------------------------------
Thu Apr 01 11:34:10 CEST 2004 - arvin@suse.de

- symmetricalized calls to inst_netsetup (bug #37763)

-------------------------------------------------------------------
Thu Apr 01 11:03:37 CEST 2004 - arvin@suse.de

- removed step label for inst_netsetup (bug #37546)

-------------------------------------------------------------------
Wed Mar 31 19:41:34 CEST 2004 - nashif@suse.de

- Added 2 options to control file:
   inform_about_suboptimal_distribution
   use_desktop_scheduler

-------------------------------------------------------------------
Wed Mar 31 17:19:12 CEST 2004 - lslezak@suse.cz

- inst_finish.ycp - copy kernel image, initrd and /etc/mtab to
  the host system in UML installation mode

-------------------------------------------------------------------
Tue Mar 30 11:25:44 CEST 2004 - arvin@suse.de

- disable virtual desktops in fvwm during vnc installation
  (bug #37480)

-------------------------------------------------------------------
Mon Mar 29 14:48:56 CEST 2004 - fehr@suse.de

- call Storage::FinishInstall() at end of installation

-------------------------------------------------------------------
Mon Mar 29 14:46:51 CEST 2004 - sh@suse.de

- Fixed bug #36713 (relies on yast2-core with fix for bug #36711):
  textdomain for wizard steps should come from control.xml

-------------------------------------------------------------------
Mon Mar 29 05:22:12 CEST 2004 - nashif@suse.de

- fixed copying of hook script logs into installed system

-------------------------------------------------------------------
Sun Mar 28 16:05:19 CEST 2004 - nashif@suse.de

- fixed hook scrips, now using WFM::Read(.local...) (#36831 )
- Not executing any scripting after last client
- Detecting mode before installation steps are sets (#37070 )
- logging hook output to /var/log/YaST2 and copying those
file to installed system.

-------------------------------------------------------------------
Thu Mar 25 16:49:04 CET 2004 - sh@suse.de

- Fixed bug #34618: Don't use full-screen if started remotely

-------------------------------------------------------------------
Thu Mar 25 14:50:07 CET 2004 - ms@suse.de

- fixed driver to use on ia64 systems. there is no framebuffer
  available but the vesa driver is working now (#34909)
- fixed possible loop at installation. handle different exit codes
  from testX in scripts/YaST2. The needed changes to testX have
  been made within the sax2 package (#36794)

-------------------------------------------------------------------
Thu Mar 25 12:12:44 CET 2004 - arvin@suse.de

- removed network proposal from update work flow

-------------------------------------------------------------------
Wed Mar 24 16:10:31 CET 2004 - arvin@suse.de

- renamed usbdevfs to usbfs (bug #31869)

-------------------------------------------------------------------
Wed Mar 24 15:07:03 CET 2004 - sh@suse.de

- Fixed bug #36850: Strange texts in y2qt wizard side bar
- V 2.9.42

-------------------------------------------------------------------
Wed Mar 24 11:13:46 CET 2004 - gs@suse.de

- workaround beta3 pre bug: deactivate Hooks::Run
  (causes crash after inst_finish)
- V 2.9.41

-------------------------------------------------------------------
Mon Mar 22 20:32:41 CET 2004 - nashif@suse.de

- Execute features client if variables are set in control file
- V 2.9.40

-------------------------------------------------------------------
Mon Mar 22 15:58:33 CET 2004 - sh@suse.de

- V 2.9.39
- Fixed bug #36292: Wizard steps not translated
- Preliminary fix for bug #36713: Use textdomain from XML file

-------------------------------------------------------------------
Mon Mar 22 11:14:07 CET 2004 - arvin@suse.de

- introduced and handle new variable Installation::scr_destdir
  to be used by Storage (bug #34996)

-------------------------------------------------------------------
Sun Mar 21 19:48:42 CET 2004 - nashif@suse.de

- read/set language/keyboard/timezone
- added client to set product variables before entering proposal

-------------------------------------------------------------------
Fri Mar 19 15:47:08 CET 2004 - arvin@suse.de

- omit skip/don't skip buttons in uml proposal

-------------------------------------------------------------------
Thu Mar 18 16:18:30 CET 2004 - arvin@suse.de

- fixed update work flow setting (bug #36429 and #35007)

-------------------------------------------------------------------
Thu Mar 18 09:59:01 CET 2004 - mvidner@suse.cz

- Fall back to runlevel 3 if we accidentally don't set it
  in the installation proposal. It would be 0 (#35662).

-------------------------------------------------------------------
Wed Mar 17 22:56:12 CET 2004 - nashif@suse.de

- Add runlevel to s390 proposal
- remove x11 from autoinst workflow (handled differently)

-------------------------------------------------------------------
Wed Mar 17 05:46:03 CET 2004 - nashif@suse.de

- update wizard steps at the right spot to enable switching back
  to installation mode

-------------------------------------------------------------------
Tue Mar 16 21:18:06 CET 2004 - kkaempf@suse.de

- run cleanup script for GNOME (#36196)

-------------------------------------------------------------------
Tue Mar 16 16:02:52 CET 2004 - msvec@suse.cz

- added icons to network and hardware proposals

-------------------------------------------------------------------
Tue Mar 16 14:26:03 CET 2004 - fehr@suse.de

- fix typo devmap_mkmod.sh -> devmap_mknod.sh
- 2.9.32

-------------------------------------------------------------------
Tue Mar 16 01:53:54 CET 2004 - nashif@suse.de

- Enabled evms_config in control file

-------------------------------------------------------------------
Tue Mar 16 01:31:55 CET 2004 - nashif@suse.de

- Update steps when switching modes (#35590)

-------------------------------------------------------------------
Mon Mar 15 12:00:07 CET 2004 - arvin@suse.de

- don't ask for terminal type during vnc installation (bug #33534)

-------------------------------------------------------------------
Fri Mar 12 06:45:02 CET 2004 - nashif@suse.de

- Update control file for autoinst
- Enable swittching of steps upon mode change
- Added possibility to disable a workflow step in runtime

-------------------------------------------------------------------
Thu Mar 11 18:50:55 CET 2004 - sh@suse.de

- Fixed bug #34618: Don't use full screen in remote installation

-------------------------------------------------------------------
Wed Mar 10 14:40:11 CET 2004 - arvin@suse.de

- don't warn if only no disk controller can be found (bug #35546)

-------------------------------------------------------------------
Wed Mar 10 09:51:29 CET 2004 - arvin@suse.de

- extended uml installation work flow

-------------------------------------------------------------------
Wed Mar 10 07:08:09 CET 2004 - nashif@suse.de

- Set wizard steps depending on installation mode

-------------------------------------------------------------------
Wed Mar 10 03:04:53 CET 2004 - nashif@suse.de

- removed include dir from spec

-------------------------------------------------------------------
Wed Mar 10 01:07:58 CET 2004 - sh@suse.de

- V 2.9.24
- Migration to new wizard

-------------------------------------------------------------------
Tue Mar  9 13:08:25 CET 2004 - msvec@suse.cz

- replaced X11 version detection code with (simpler) YCP
- package could be noarch currently (reduced NFB a lot)

-------------------------------------------------------------------
Mon Mar 08 11:54:40 CET 2004 - arvin@suse.de

- call more generalized storage function during update

-------------------------------------------------------------------
Fri Mar 05 12:07:50 CET 2004 - arvin@suse.de

- load correct device mapper module and create nodes

-------------------------------------------------------------------
Thu Mar  4 16:40:36 CET 2004 - visnov@suse.cz

- added type info
- 2.9.20

-------------------------------------------------------------------
Wed Mar  3 17:48:49 CET 2004 - nashif@suse.de

- Moved product features to new feature module

-------------------------------------------------------------------
Wed Mar  3 17:43:45 CET 2004 - sh@suse.de

- Applied rw's patch for bug #34531

-------------------------------------------------------------------
Wed Mar 03 15:45:45 CET 2004 - arvin@suse.de

- call storage function to update fstab (bug #34996)

-------------------------------------------------------------------
Tue Mar  2 17:47:11 CET 2004 - sh@suse.de

- Added user-visible workflow step descriptions for new wizard
  layout

-------------------------------------------------------------------
Mon Mar 01 16:53:44 CET 2004 - arvin@suse.de

- work on UML installation

-------------------------------------------------------------------
Fri Feb 27 03:31:46 CET 2004 - nashif@suse.de

- New control file based installation merged

-------------------------------------------------------------------
Fri Feb 20 19:53:00 CET 2004 - arvin@suse.de

- handle abort button in inst_finish (bug #30303)

-------------------------------------------------------------------
Fri Feb 20 11:28:26 CET 2004 - arvin@suse.de

- removed obsolete code from start scripts (bug #31805)

-------------------------------------------------------------------
Mon Feb 16 16:52:00 CET 2004 - mvidner@suse.cz

- set the runlevel according to the proposal
- 2.9.15

-------------------------------------------------------------------
Mon Feb 16 16:01:35 CET 2004 - arvin@suse.de

- added more flexible package handling for products

-------------------------------------------------------------------
Mon Feb 16 13:49:50 CET 2004 - mvidner@suse.cz

- added runlevel_proposal to installation_proposals (#30028)
- 2.9.14

-------------------------------------------------------------------
Mon Feb 16 11:20:01 CET 2004 - arvin@suse.de

- removed obsolete Mode::hardBoot

-------------------------------------------------------------------
Fri Feb 13 15:16:41 CET 2004 - sh@suse.de

- Applied patch from bug #34531: Kernel 2.6 hotplug handling

-------------------------------------------------------------------
Wed Feb 11 16:11:02 CET 2004 - arvin@suse.de

- more control over base selection handling

-------------------------------------------------------------------
Tue Feb 10 17:59:40 CET 2004 - arvin@suse.de

- added type specification in inst_proposal.ycp

-------------------------------------------------------------------
Tue Feb 10 16:02:19 CET 2004 - nashif@suse.de

- remove x11 from workflow for autoyast

-------------------------------------------------------------------
Tue Feb 10 10:32:08 CET 2004 - arvin@suse.de

- fixed building on s390

-------------------------------------------------------------------
Sat Feb  7 09:33:56 CET 2004 - nashif@suse.de

- remove vendor.y2cc file

-------------------------------------------------------------------
Fri Feb 06 16:13:58 CET 2004 - arvin@suse.de

- set default runlevel to 3 or 5 during installation depending
  on the presents of X11 (see bug #32366)

-------------------------------------------------------------------
Fri Feb 06 11:46:47 CET 2004 - arvin@suse.de

- fixed copying of temporary X11 config

-------------------------------------------------------------------
Mon Feb  2 15:49:46 CET 2004 - lslezak@suse.cz

- InitHWinfo module enabled in installation proposal
- version 2.9.4

-------------------------------------------------------------------
Sat Jan 31 21:07:11 CET 2004 - arvin@suse.de

- removed useless 'global'

-------------------------------------------------------------------
Mon Jan 26 17:28:06 CET 2004 - jsrain@suse.de

- removed cfg_susecnfig.scr from file list (was moved to yast2.rpm)
- 2.9.2

-------------------------------------------------------------------
Fri Dec 12 14:23:14 CET 2003 - jsrain@suse.de

- don't check if module is present in initrd before loading it

-------------------------------------------------------------------
Fri Oct 24 15:58:50 CEST 2003 - ms@suse.de

- added stuff from yast2/library/x11 to installation package

-------------------------------------------------------------------
Fri Oct 24 13:09:25 CEST 2003 - arvin@suse.de

- added help text for "Repair Installed System" (bug #30402)

-------------------------------------------------------------------
Fri Oct 17 11:37:46 CEST 2003 - ms@suse.de

- inst_finish: (#32366)
  removed runlevel setup code which is handled within the X11
  module now (XProposal.ycp). The update code for initdefault
  is still present because during update the X11 configuration
  is not started

- inst_x11: (#32366)
  removed dead code which sets the default runlevel to 3 if there
  is no XF86Config file present. This task is done if the X11
  configuration is finished and if there is no X11 configuration
  the default initdefault with aaa_base is set to 3 already

-------------------------------------------------------------------
Wed Sep 24 12:25:08 CEST 2003 - snwint@suse.de

- look for x11 drivers in lib64 dir on x86_64 (#31649)

-------------------------------------------------------------------
Thu Sep 18 11:38:50 CEST 2003 - arvin@suse.de

- shut down temporary network before online test during update
  (bug #31030)

-------------------------------------------------------------------
Thu Sep 18 10:55:43 CEST 2003 - arvin@suse.de

- don't use external pcmcia during firstboot (bug #31252)

-------------------------------------------------------------------
Mon Sep 15 19:26:33 CEST 2003 - msvec@suse.cz

- 2.8.34

-------------------------------------------------------------------
Mon Sep 15 15:15:25 CEST 2003 - gs@suse.de

- YaST2.start: set default value for LANGUAGE

-------------------------------------------------------------------
Mon Sep 15 11:03:04 CEST 2003 - arvin@suse.de

- skip network probing during update (bug #30545)

-------------------------------------------------------------------
Sun Sep 14 15:07:36 CEST 2003 - arvin@suse.de

- reset packagemanager when changing installation mode (bug #27970)

-------------------------------------------------------------------
Sun Sep 14 14:27:12 CEST 2003 - snwint@suse.de

- added test for utf8 serial console to YaST2.{start,firstboot}

-------------------------------------------------------------------
Sat Sep 13 18:39:23 CEST 2003 - nashif@suse.de

- remove inst_startup from autoinst workflow, add it autoinst_init
  (bug #30678)

-------------------------------------------------------------------
Fri Sep 12 17:25:56 CEST 2003 - ms@suse.de

- added milestone texts for X11 config update/inject (#30612)
- fixed lookup path for XFree86 3.x config (#30612)

-------------------------------------------------------------------
Fri Sep 12 14:06:05 CEST 2003 - arvin@suse.de

- fixed permissions of /var/lib/YaST2/install.inf (bug #30630)

-------------------------------------------------------------------
Thu Sep 11 17:32:40 CEST 2003 - kkaempf@suse.de

- use kernel k_smp4G on SMP-systems with
  memory <= 4GB or without PAE support

-------------------------------------------------------------------
Thu Sep 11 11:12:36 CEST 2003 - arvin@suse.de

- check for /proc/splash (bug #30472)

-------------------------------------------------------------------
Wed Sep 10 11:34:10 CEST 2003 - sh@suse.de

- Fixed max log file size calculation:
  Set LANG only in subshell,
  don't rely on /dev in 'df' output - use last line instead

-------------------------------------------------------------------
Tue Sep  9 12:48:47 CEST 2003 - kkaempf@suse.de

- use kernel k_psmp on smp-systems with
  less than 4GB memory or without PAE support

-------------------------------------------------------------------
Tue Sep 09 12:42:20 CEST 2003 - arvin@suse.de

- added kernel option desktop

-------------------------------------------------------------------
Mon Sep  8 18:01:53 CEST 2003 - sh@suse.de

- V 2.8.24
- Fixed bug #29927: Logfile setting too restrictive
  Now checking free space on RAM disk with 'df' and using
  max 10% of that per log file (max 5000)

-------------------------------------------------------------------
Mon Sep  8 11:53:17 CEST 2003 - snwint@suse.de

- advance splash progress bar in YaST2{,.start}
- driver updates are applied in inst_setup (used to be in YaST2.start)
- don't clear screen in YaST2.start

-------------------------------------------------------------------
Thu Sep 04 17:45:53 CEST 2003 - arvin@suse.de

- proof-read messages

-------------------------------------------------------------------
Wed Sep  3 17:27:51 CEST 2003 - gs@suse.de

- installation.ycp: call UI::SetKeyboard in continue mode
  (enable unicode for ncurses in UTF-8 locale)

-------------------------------------------------------------------
Wed Sep  3 10:15:44 CEST 2003 - kkaempf@suse.de

- copy XF86Config from inst-sys to XF86Config.install in
  the system (#29910)

-------------------------------------------------------------------
Tue Sep  2 13:54:53 CEST 2003 - kkaempf@suse.de

- make repair system accessible

-------------------------------------------------------------------
Mon Sep 01 17:42:20 CEST 2003 - arvin@suse.de

- removed obsolete inst_hw_config.ycp and inst_confirm_abort.ycp

-------------------------------------------------------------------
Sun Aug 31 14:56:10 CEST 2003 - arvin@suse.de

- use Popup::ConfirmAbort

-------------------------------------------------------------------
Sat Aug 30 22:27:57 CEST 2003 - arvin@suse.de

- moved reactivation of network to yast2-network (bug #29561)
- moved display of into.txt into separate file

-------------------------------------------------------------------
Thu Aug 28 16:55:51 CEST 2003 - ms@suse.de

- fixed xmigrate call (#29535)

-------------------------------------------------------------------
Thu Aug 28 16:04:41 CEST 2003 - kkaempf@suse.de

- Install default kernel on SMP systems without 'PAE'
  (i.e. Pentium1-SMP)
- Drop check for unsupported Cyrix-CPUs without 'TSC'

-------------------------------------------------------------------
Tue Aug 26 11:49:21 CEST 2003 - arvin@suse.de

- don't gray out next button in proposal in case of blockers
  (bug #29320)

-------------------------------------------------------------------
Fri Aug 22 18:11:20 CEST 2003 - arvin@suse.de

- fixed reading of memory info (bug #29017)

-------------------------------------------------------------------
Fri Aug 22 11:27:23 CEST 2003 - arvin@suse.de

- fixed update workflow

-------------------------------------------------------------------
Thu Aug 21 14:42:12 CEST 2003 - arvin@suse.de

- removed obsolete installation_ui.ycp

-------------------------------------------------------------------
Thu Aug 21 10:04:25 CEST 2003 - kkaempf@suse.de

- copy badlist (if existing) to installed system (#29092)

-------------------------------------------------------------------
Tue Aug 19 08:13:17 CEST 2003 - arvin@suse.de

- better way for mouse probing in text mode (bug #29005)

-------------------------------------------------------------------
Mon Aug 18 11:22:04 CEST 2003 - arvin@suse.de

- don't probe mouse in text mode (bug #29005)

-------------------------------------------------------------------
Fri Aug 15 15:20:38 CEST 2003 - arvin@suse.de

- removed obsolete showlog_defines.ycp

-------------------------------------------------------------------
Tue Aug 12 20:31:12 CEST 2003 - arvin@suse.de

- added remote administration proposal to network proposal

-------------------------------------------------------------------
Tue Aug 12 14:38:03 CEST 2003 - gs@suse.de

- YaST2.start: don't run in UTF-8 mode on a console which is
  connected to a serial port

-------------------------------------------------------------------
Mon Aug 11 15:51:52 CEST 2003 - arvin@suse.de

- use ycp based ncurses menu at end of installation

-------------------------------------------------------------------
Fri Aug 08 10:54:34 CEST 2003 - arvin@suse.de

- variable handling of release notes url

-------------------------------------------------------------------
Wed Aug 06 09:37:19 CEST 2003 - arvin@suse.de

- don't copy kernel config from to /usr/src/linux (bug #28496)

-------------------------------------------------------------------
Fri Aug 01 20:10:11 CEST 2003 - arvin@suse.de

- call inst_netprobe during install
- added desktop files

-------------------------------------------------------------------
Wed Jul 30 11:42:24 CEST 2003 - arvin@suse.de

- don't complain when no storage controllers can be found
  (bug #23686)

-------------------------------------------------------------------
Wed Jul 30 10:23:01 CEST 2003 - arvin@suse.de

- always let YaST run in an UTF-8 environment during installation
  (bug #14751)

-------------------------------------------------------------------
Fri Jul 25 15:13:04 CEST 2003 - arvin@suse.de

- removed handling of XFree86 Version 3 from YaST2.start

-------------------------------------------------------------------
Fri Jul 25 15:12:25 CEST 2003 - gs@suse.de

- YaST2.firstboot: read RC_LANG from /etc/sysconfig/language and
                   export LANG accordingly;
		   call unicode_start/unicode_stop (if required)

-------------------------------------------------------------------
Thu Jul 24 13:39:36 CEST 2003 - gs@suse.de

- YaST2.start: call unicode_start/unicode_stop;
               export YAST_DOES_ACS removed

-------------------------------------------------------------------
Fri Jul 04 13:21:20 CEST 2003 - arvin@suse.de

- convert update workflow into a proposal

-------------------------------------------------------------------
Fri May 23 15:20:32 CEST 2003 - arvin@suse.de

- take kernel command line from install.inf (bug #25745)

-------------------------------------------------------------------
Mon Apr 28 17:25:45 CEST 2003 - arvin@suse.de

- fixes for live eval (bug #26457)

-------------------------------------------------------------------
Wed Apr 23 12:09:20 CEST 2003 - ms@suse.de

- add config migration from 3x to 4x if possible
- ensure XF86Config is available if someone performs an update
  within a XFree86 3.x environment

-------------------------------------------------------------------
Tue Apr 15 17:18:13 CEST 2003 - arvin@suse.de

- removed call of SuSEconfig.3ddiag and switch2mesasoft after
  reboot during installation since they don't exist anymore

-------------------------------------------------------------------
Thu Apr 10 15:49:20 CEST 2003 - ms@suse.de

- fixed conditions of xmset calls (#26214)

-------------------------------------------------------------------
Tue Apr  8 12:51:55 CEST 2003 - jsrain@suse.de

- fixed parsing of kernel parameters containing blank space
  (#26147)

-------------------------------------------------------------------
Tue Apr  1 15:44:12 CEST 2003 - jsrain@suse.de

- added init= kernel parameter to discard list (#25478)

-------------------------------------------------------------------
Tue Mar 18 13:37:15 CET 2003 - kkaempf@suse.de

- drop "insserv apache" again, opens port 80
- 2.7.43

-------------------------------------------------------------------
Mon Mar 17 18:11:40 CET 2003 - kkaempf@suse.de

- "insserv apache" if it's DOC_SERVER (#25436)
- 2.7.42

-------------------------------------------------------------------
Mon Mar 17 16:36:24 CET 2003 - arvin@suse.de

- start fvwm2 for vnc installation (bug #25405)

-------------------------------------------------------------------
Mon Mar 17 15:30:26 CET 2003 - arvin@suse.de

- turn of silent splash mode before displaying messages during
  vnc and ssh installation (bug #25407)

-------------------------------------------------------------------
Mon Mar 17 09:21:22 CET 2003 - kkaempf@suse.de

- start apache as doc_server if suse_help_viewer isn't provided
  by kdebase3-SuSE (25436)
- 2.7.39

-------------------------------------------------------------------
Sat Mar 15 22:54:09 CET 2003 - kkaempf@suse.de

- gdm2 might not be installed yet but earmarked for installation
  (#25410)
- 2.7.38

-------------------------------------------------------------------
Fri Mar 14 17:41:40 CET 2003 - sh@suse.de

- The final and super-great ultimate path for release notes:
  /usr/share/doc/release-notes/RELEASE-NOTES.*.rtf

-------------------------------------------------------------------
Fri Mar 14 17:38:44 CET 2003 - sh@suse.de

- Moved RTF version of release notes from /usr/share/doc to
  /usr/share/doc/release_notes

-------------------------------------------------------------------
Fri Mar 14 17:32:20 CET 2003 - sh@suse.de

- Using file name RELEASE_NOTES.rtf to allow coexistence with
  RELEASE_NOTES.html for Konqueror

-------------------------------------------------------------------
Fri Mar 14 11:14:01 CET 2003 - fehr@suse.de

- remove handling of IDE recorders from inst_finish.ycp
  this is now done much sooner in StorageDevices.ycp (bug #25293)

-------------------------------------------------------------------
Wed Mar 12 15:12:54 CET 2003 - arvin@suse.de

- fixed focus in last installation dialog (bug #25171)

-------------------------------------------------------------------
Wed Mar 12 10:19:51 CET 2003 - ms@suse.de

- fixed broken mouse bug in continue mode (#24914)

-------------------------------------------------------------------
Tue Mar 11 17:16:03 CET 2003 - kkaempf@suse.de

- also set /etc/sysconfig/displaymanager:DISPLAYMANAGER (#25087)

-------------------------------------------------------------------
Mon Mar 10 19:03:34 CET 2003 - kkaempf@suse.de

- check for existance of /usr/src/linux/include/linux before
  copying kernel config.
- 2.7.32

-------------------------------------------------------------------
Mon Mar 10 18:34:58 CET 2003 - mvidner@suse.de

- Added .etc.install_inf_alias to work around an ini-agent
  limitation (#24836).
- 2.7.31

-------------------------------------------------------------------
Mon Mar 10 16:10:27 CET 2003 - arvin@suse.de

- fixed compose characters for certain locales (bug #14751)

-------------------------------------------------------------------
Fri Mar  7 17:21:06 CET 2003 - nashif@suse.de

- Dont read product data from installed system if in config mode
  (#24772 )

-------------------------------------------------------------------
Fri Mar  7 14:04:21 CET 2003 - kkaempf@suse.de

- copy kernel config to /usr/src/linux/... (#24835)

-------------------------------------------------------------------
Thu Mar  6 13:33:40 CET 2003 - fehr@suse.de

- umount fs based on crypto loop files before all other umounts
  (#24751)

-------------------------------------------------------------------
Thu Mar  6 12:58:31 CET 2003 - ms@suse.de

- removed mouse probing code from inst_startup.ycp and put
  that code into installation.ycp. Changed the mouse probing
  code to disconnect the device in front of the probing and
  re-connect it after the probing is done to avoid any
  jumping mouse cursors (#24355)

-------------------------------------------------------------------
Tue Mar 04 21:13:02 CET 2003 - arvin@suse.de

- handle flags from content file in Product module (bug #21561)

-------------------------------------------------------------------
Tue Mar  4 13:07:02 CET 2003 - sh@suse.de

- Fixed bug #24542: Bad license agreement button text

-------------------------------------------------------------------
Mon Mar  3 16:47:07 CET 2003 - sh@suse.de

- Fixed bug #10990: Boot installed system does not unmount

-------------------------------------------------------------------
Mon Mar  3 11:06:28 CET 2003 - fehr@suse.de

- call win resize module not only on i386 but also on x86_64 and ia64

-------------------------------------------------------------------
Thu Feb 27 12:36:16 CET 2003 - arvin@suse.de

- kill (with SIGKILL) shell on tty2 after installation (bug #24404)

-------------------------------------------------------------------
Wed Feb 26 17:17:43 CET 2003 - kkaempf@suse.de

- pass language to packagemanager (#23828)

-------------------------------------------------------------------
Wed Feb 26 12:31:27 CET 2003 - arvin@suse.de

- disable all sources if user aborts installation (bug #24292)

-------------------------------------------------------------------
Tue Feb 25 11:19:26 CET 2003 - arvin@suse.de

- make Hardware Configuration Dialog unconfuseable (bug #24020)

-------------------------------------------------------------------
Mon Feb 24 19:55:43 CET 2003 - kkaempf@suse.de

- add debug hooks (#23787)

-------------------------------------------------------------------
Mon Feb 24 18:25:31 CET 2003 - sh@suse.de

- V 2.7.20
- Fixed bug #24038: Installation language re-selection does not work

-------------------------------------------------------------------
Mon Feb 24 18:00:37 CET 2003 - gs@suse.de

- don't add .UTF-8 to LANG variable (causes problems with ncurses)
  bug #23348

-------------------------------------------------------------------
Mon Feb 24 17:23:55 CET 2003 - mvidner@suse.de

- Added proxy to the network configuration proposal (#24204).

-------------------------------------------------------------------
Fri Feb 21 15:21:41 CET 2003 - arvin@suse.de

- better text for "abort installation" popup (bug #24019)

-------------------------------------------------------------------
Fri Feb 21 12:40:55 CET 2003 - arvin@suse.de

- fixed button labels and help texts (bug #23912)

-------------------------------------------------------------------
Fri Feb 21 12:00:14 CET 2003 - sh@suse.de

- Fixed bug #24027: Root exploit in inst_suseconfig

-------------------------------------------------------------------
Fri Feb 21 11:30:37 CET 2003 - arvin@suse.de

- always do hard reboot (bug #23903)

-------------------------------------------------------------------
Thu Feb 20 15:49:44 CET 2003 - kkaempf@suse.de

- drop /etc/XF86Config (#23965)

-------------------------------------------------------------------
Thu Feb 20 11:39:23 CET 2003 - arvin@suse.de

- use title-style capitalization for menu names (bug #23848)

-------------------------------------------------------------------
Thu Feb 20 09:51:29 CET 2003 - ms@suse.de

- add support for mouse wheel during installation (#21660)

-------------------------------------------------------------------
Wed Feb 19 16:42:22 CET 2003 - arvin@suse.de

- disable all sources if user aborts installation (bug #23776)

-------------------------------------------------------------------
Wed Feb 19 16:07:29 CET 2003 - fehr@suse.de

- fix wrong variable of keyboard module in inst_finish.ycp (#23782)

-------------------------------------------------------------------
Wed Feb 19 08:35:05 CET 2003 - arvin@suse.de

- run SuSEconfig fonts during inst_finish for anti aliased fonts
  (bug #23768)

-------------------------------------------------------------------
Tue Feb 18 20:47:55 CET 2003 - arvin@suse.de

- fixed reading of content file if FLAGS line is missing

-------------------------------------------------------------------
Sat Feb 15 16:26:26 CET 2003 - nashif@suse.de

- call inst_x11 in autoinst mode

-------------------------------------------------------------------
Wed Feb 12 15:23:00 CET 2003 - kkaempf@suse.de

- remove call to mkinfodir (#23588)

-------------------------------------------------------------------
Wed Feb 12 12:03:24 CET 2003 - fehr@suse.de

- Write keytable info to yast.inf again in inst_finish.ycp

-------------------------------------------------------------------
Tue Feb 11 21:39:29 CET 2003 - arvin@suse.de

- handle update flag from content file (bug #21561)

-------------------------------------------------------------------
Mon Feb 10 20:53:53 CET 2003 - arvin@suse.de

- setup complete environment for qt during installation

-------------------------------------------------------------------
Mon Feb 10 18:24:12 CET 2003 - arvin@suse.de

- skip proposal dialog if it's empty (bug #23520)

-------------------------------------------------------------------
Fri Feb  7 16:12:49 CET 2003 - jsuchome@suse.de

- adapted inst_confirm_abort for the use from yast2-repair

-------------------------------------------------------------------
Thu Feb  6 16:16:29 CET 2003 - jsrain@suse.de

- removed missleading help text about starting of network during
  hardware proposal, when network has already been started (#20912)

-------------------------------------------------------------------
Wed Feb 05 17:05:43 CET 2003 - arvin@suse.de

- merged proofread messages

-------------------------------------------------------------------
Mon Feb  3 18:18:08 CET 2003 - sh@suse.de

- V 2.7.7
- Added default function key handling

-------------------------------------------------------------------
Thu Jan 30 16:08:44 CET 2003 - kkaempf@suse.de

- call /usr/bin/mkinfodir in inst_suseconfig
  (replaces SuSEconfig.man_info)

-------------------------------------------------------------------
Wed Jan 29 14:42:42 CET 2003 - arvin@suse.de

- added dialog to ask for preferred method of user authentication

-------------------------------------------------------------------
Tue Jan 28 18:47:16 CET 2003 - arvin@suse.de

- added final congratulations dialog
- added dialog with release notes

-------------------------------------------------------------------
Mon Jan 27 17:47:38 CET 2003 - sh@suse.de

- V 2.7.5
- Use new y2base/qt command line options for better WM cooperation
- Don't start a WM any more in YaST2 start script
  (testX does that now)

-------------------------------------------------------------------
Wed Jan 22 17:11:20 CET 2003 - arvin@suse.de

- use newer interface to modules agent (bug #22995)

-------------------------------------------------------------------
Wed Jan 22 11:36:10 CET 2003 - jsrain@suse.de

- returned accidentally removed call of Bootloader::Write ()
  function (bug #23018)
- 2.7.3

-------------------------------------------------------------------
Fri Dec 20 17:25:00 CET 2002 - arvin@suse.de

- changed label of second button of popup with info.txt (EULA)
  from "Cancel" to "Do Not Accept" (bug #21874)

-------------------------------------------------------------------
Fri Dec 20 17:04:37 CET 2002 - arvin@suse.de

- merged from 8.1 branch:
  - only set hostname during vnc installation if necessary
    (bug #21454)
  - popup with info.txt (EULA) now has a timeout during
    autoinstallation (bug #21413)
  - remove /root/.vnc/passwd after installation (bug #21360)
  - popup with info.txt now has two buttons (accept and cancel)
  - start portmapper if instmode==nfs also on s390 (#21094)

-------------------------------------------------------------------
Thu Dec 12 12:40:22 CET 2002 - jsrain@suse.de

- added handling of modules required to be loaded early after
  mounting root
- not adding ide-scsi to initrd, but scheduling relevant modules
  to be loaded after boot (#19376)

-------------------------------------------------------------------
Wed Dec 11 16:51:45 CET 2002 - lslezak@suse.cz

- .proc.cpuinfo agent rewritten to INI-agent (now supports
  multiple CPU, all keys from /proc/cpuinfo can be read)

-------------------------------------------------------------------
Mon Dec 09 12:49:20 CET 2002 - arvin@suse.de

- add modules ide-cd and cdrom before ide-scsi to INITRD_MODULES
  when an ide cdwriter is found (bug #22343)

-------------------------------------------------------------------
Wed Dec  4 15:29:17 CET 2002 - jsrain@suse.cz

- adapted to new bootloader module interface
- 2.7.1

-------------------------------------------------------------------
Tue Oct 22 16:53:21 CEST 2002 - ms@suse.de

- removed inst_x11 to be part of the installation workflow
- add x11_proposal to:
  hw-config-proposals-home-pc.ycp
  hw-config-proposals-networked-pc.ycp

-------------------------------------------------------------------
Wed Oct 16 14:03:27 CEST 2002 - arvin@suse.de

- correctly handle quotes in /etc/install.inf (bug #20986)

-------------------------------------------------------------------
Wed Oct 16 11:10:07 CEST 2002 - kkaempf@suse.de

- use proper tmpdir for vendor-supplied script when loading
  vendor driver disk (#20967)
- 2.6.87

-------------------------------------------------------------------
Tue Oct 15 16:29:21 CEST 2002 - choeger@suse.de

- renamed product id text from "Open Team Server" to "Openexchange Server",
  because this text is shown into the installation window and the name of
  the cd is associated with this name

-------------------------------------------------------------------
Mon Oct 14 18:21:52 CEST 2002 - sh@suse.de

- V 2.6.85
- Fixed bug #19214: Return to proposal after update

-------------------------------------------------------------------
Mon Oct 14 15:57:34 CEST 2002 - kkaempf@suse.de

- use "UpdateDir" from install.inf when checking vendor
  update media (#19442)
- set /sysconfig/suseconfig/CWD_IN_USER_PATH="no" on non-box
  products (#17464)
- 2.6.84

-------------------------------------------------------------------
Mon Oct 14 15:41:33 CEST 2002 - sh@suse.de

- V 2.6.83
- Fixed bug #19628: Obsolete MediaUI::ChangeMedium() call

-------------------------------------------------------------------
Thu Oct 10 15:26:07 CEST 2002 - arvin@suse.de

- make info text (aka beta warning) scroll-able (bug #20063)

-------------------------------------------------------------------
Wed Oct  9 09:23:53 CEST 2002 - jsrain@suse.cz

- now not enabling 2 gettys on same serial line on p690 (#19788)

-------------------------------------------------------------------
Tue Oct  8 15:37:59 CEST 2002 - kkaempf@suse.de

- disable update for non-box products (#20695)
- 2.6.80

-------------------------------------------------------------------
Mon Oct  7 17:09:46 CEST 2002 - kkaempf@suse.de

- display media.1/info.txt if exists before starting installation
  (#18504)

-------------------------------------------------------------------
Tue Oct  1 17:01:15 CEST 2002 - kkaempf@suse.de

- runlevel 5 only where applicable (#20369)

-------------------------------------------------------------------
Thu Sep 26 18:17:35 CEST 2002 - arvin@suse.de

- remove console kernel option if it's autodectected like
  pseries can do (bug #20177)

-------------------------------------------------------------------
Thu Sep 26 12:56:01 CEST 2002 - choeger@suse.de

- call product specific YaST2 modules before finishing the
  installation

-------------------------------------------------------------------
Tue Sep 24 11:48:17 CEST 2002 - arvin@suse.de

- run depmod after network setup for ssh and vnc installation
  (bug #20040)

-------------------------------------------------------------------
Mon Sep 23 15:31:25 CEST 2002 - arvin@suse.de

- again fix for qt background color (bug #18926)

-------------------------------------------------------------------
Fri Sep 20 17:02:45 CEST 2002 - arvin@suse.de

- in final proposal screen hide button to start control center if
  the control center is not available (bug #19926)

-------------------------------------------------------------------
Fri Sep 20 16:58:14 CEST 2002 - kkaempf@suse.de

- re-init Product module in running system from cached
  product data properly
- 2.6.72

-------------------------------------------------------------------
Fri Sep 20 13:30:40 CEST 2002 - kkaempf@suse.de

- initialize Product module from content data
- 2.6.71

-------------------------------------------------------------------
Fri Sep 20 13:08:08 CEST 2002 - kkaempf@suse.de

- add agent to read "/content" file
- 2.6.69

-------------------------------------------------------------------
Fri Sep 20 11:47:05 CEST 2002 - kkaempf@suse.de

- linuxrc provides 'content' at / now, no need to mount the source.
- 2.6.70

-------------------------------------------------------------------
Fri Sep 20 11:32:26 CEST 2002 - kkaempf@suse.de

- force reboot on s390 after installation
- 2.6.69

-------------------------------------------------------------------
Thu Sep 19 21:17:17 CEST 2002 - kkaempf@suse.de

- umount /var/adm/mount after retrieving content file
- 2.6.68

-------------------------------------------------------------------
Wed Sep 18 17:49:20 CEST 2002 - kkaempf@suse.de

- added product hooks to installation workflow
- 2.6.67

-------------------------------------------------------------------
Wed Sep 18 16:28:57 CEST 2002 - arvin@suse.de

- removed all code regarding zilo (bug #19821)
- fixed qt background color (bug #18926)

-------------------------------------------------------------------
Wed Sep 18 16:00:39 CEST 2002 - arvin@suse.de

- provides/obsoletes the old yast

-------------------------------------------------------------------
Mon Sep 16 12:37:32 CEST 2002 - kkaempf@suse.de

- remove unneeded Save() functions (#19591)

-------------------------------------------------------------------
Thu Sep 12 22:14:45 CEST 2002 - fehr@suse.de

- remove obsolete LVM and MD initialisation in inst_mode.ycp
- 2.6.63

-------------------------------------------------------------------
Thu Sep 12 17:15:52 CEST 2002 - kkaempf@suse.de

- remove control files (#19564)
- 2.6.62

-------------------------------------------------------------------
Thu Sep 12 15:26:35 CEST 2002 - kkaempf@suse.de

- fix vendor path for UnitedLinux (#19442)
- 2.6.61

-------------------------------------------------------------------
Thu Sep 12 14:38:52 CEST 2002 - kkaempf@suse.de

- dont warn about kernel if not in update mode.
- 2.6.60

-------------------------------------------------------------------
Thu Sep 12 13:10:40 CEST 2002 - kkaempf@suse.de

- symlink *.shipped to *.suse on update for LILO compatibility
- 2.6.59

-------------------------------------------------------------------
Wed Sep 11 13:40:41 CEST 2002 - kkaempf@suse.de

- properly unmount sources also on abort and end of update
- move package log to yast2-packager
- handle run-time kernel switch extra
- 2.6.58

-------------------------------------------------------------------
Wed Sep 11 00:42:12 CEST 2002 - kkaempf@suse.de

- remove obsolete package data after update
- release source (CD) and target (rpmdb)
- 2.6.57

-------------------------------------------------------------------
Tue Sep 10 16:15:09 CEST 2002 - arvin@suse.de

- added more provides/obsoletes (bug #19325)

-------------------------------------------------------------------
Tue Sep 10 14:34:13 CEST 2002 - arvin@suse.de

- again fix initial language

-------------------------------------------------------------------
Mon Sep  9 15:46:39 CEST 2002 - kkaempf@suse.de

- fix initial language
- 2.6.54

-------------------------------------------------------------------
Mon Sep 09 15:41:19 CEST 2002 - arvin@suse.de

- run ncurses control center after installation (instead of ycp
  based one) (bug #19246)

-------------------------------------------------------------------
Mon Sep  9 12:48:38 CEST 2002 - kkaempf@suse.de

- drop "noarch"
- 2.6.53

-------------------------------------------------------------------
Mon Sep 09 12:24:03 CEST 2002 - arvin@suse.de

- setup proxy configuration for installation (bug #19189)

-------------------------------------------------------------------
Mon Sep  9 12:20:13 CEST 2002 - kkaempf@suse.de

- remove runme_at_boot at end
- 2.6.51

-------------------------------------------------------------------
Fri Sep  6 12:56:08 CEST 2002 - kkaempf@suse.de

- s390'ers want it different -> k_deflt on smp systems (#18990)
- 2.6.50

-------------------------------------------------------------------
Fri Sep  6 12:48:51 CEST 2002 - kkaempf@suse.de

- properly detect update_mode after restart
- 2.6.49

-------------------------------------------------------------------
Thu Sep  5 20:47:47 CEST 2002 - kkaempf@suse.de

- continue with inst_rpmcopy after update
- 2.6.48

-------------------------------------------------------------------
Thu Sep 05 19:10:43 CEST 2002 - arvin@suse.de

- more old trans-package fun

-------------------------------------------------------------------
Thu Sep 05 15:01:29 CEST 2002 - arvin@suse.de

- always run depmod after installation (bug #18382)
- set HOME=/root during installation (bug #18882)

-------------------------------------------------------------------
Wed Sep  4 16:12:19 CEST 2002 - kkaempf@suse.de

- move update branch to yast2-update (#18876)
- 2.6.45

-------------------------------------------------------------------
Wed Sep 04 12:48:03 CEST 2002 - arvin@suse.de

- fixed provide/obsolete of trans packages (bug #18691)

-------------------------------------------------------------------
Tue Sep  3 22:34:44 CEST 2002 - kkaempf@suse.de

- adapt update workflow to package manager
- 2.6.41

-------------------------------------------------------------------
Mon Sep 02 14:14:15 CEST 2002 - arvin@suse.de

- set default runlevel back to 3 if X11 is not configured
  (bug #18705)

-------------------------------------------------------------------
Mon Sep 02 11:04:17 CEST 2002 - arvin@suse.de

- set HOME=/tmp during installation so qt doesn't pollute root
  filesystem (bug #18663)

-------------------------------------------------------------------
Fri Aug 30 11:18:15 CEST 2002 - arvin@suse.de

- hide output of kill in YaST2.firstboot (bug #18585)
- moved X11Version.ycp to yast2 package

-------------------------------------------------------------------
Thu Aug 29 10:43:43 CEST 2002 - arvin@suse.de

- fixed network start for ssh installation (bug #18506)
- fixed password saving for ssh installation (bug #18507)
- start in textmode for ssh installation (bug #18571)

-------------------------------------------------------------------
Thu Aug 29 10:41:00 CEST 2002 - kkaempf@suse.de

- close source in inst_finish (#18508)

-------------------------------------------------------------------
Wed Aug 28 22:34:37 CEST 2002 - kkaempf@suse.de

- trigger cache copying at end
- 2.6.35

-------------------------------------------------------------------
Tue Aug 27 23:16:31 CEST 2002 - kkaempf@suse.de

- init packagemanager properly
- drop all references to old data (suse/setup/descr/info)

-------------------------------------------------------------------
Tue Aug 27 12:10:15 CEST 2002 - arvin@suse.de

- load firewire support during installation (bug #18379)
- create_interfaces has moved from / to /sbin

-------------------------------------------------------------------
Tue Aug 27 10:43:05 CEST 2002 - arvin@suse.de

- fixes for ssh installation

-------------------------------------------------------------------
Mon Aug 26 12:43:26 CEST 2002 - arvin@suse.de

- don't run x11 configuration if x11 is missing (bug #18208)

-------------------------------------------------------------------
Mon Aug 26 10:18:44 CEST 2002 - kkaempf@suse.de

- ignore even more boot options (#18154)

-------------------------------------------------------------------
Thu Aug 22 20:18:17 CEST 2002 - fehr@suse.de

- call /sbin/vgscan if root filesystem is on LVM before calling
  Boot::Save() (#18180)

-------------------------------------------------------------------
Thu Aug 22 14:43:26 CEST 2002 - arvin@suse.de

- use the same workflow on s390 as on other architectures

-------------------------------------------------------------------
Thu Aug 22 12:31:17 CEST 2002 - kkaempf@suse.de

- drop "ht" flag probing, done in libhd now (#13532).

-------------------------------------------------------------------
Thu Aug 22 10:45:21 CEST 2002 - kkaempf@suse.de

- run "SuSEconfig --module bootsplash" before bootloader
  V 2.6.29

-------------------------------------------------------------------
Thu Aug 22 09:46:46 CEST 2002 - kkaempf@suse.de

- selected packages are also provided after installation
  V 2.6.28

-------------------------------------------------------------------
Thu Aug 22 09:22:28 CEST 2002 - kkaempf@suse.de

- dont use .package agent in inst_finish
  V 2.6.27

-------------------------------------------------------------------
Wed Aug 21 18:01:05 CEST 2002 - kkaempf@suse.de

- fix for build
  V 2.6.26

-------------------------------------------------------------------
Wed Aug 21 16:31:59 CEST 2002 - kkaempf@suse.de

- adaptions to new packager
- V 2.6.25

-------------------------------------------------------------------
Tue Aug 20 19:08:14 CEST 2002 - arvin@suse.de

- use new Mode::x11_setup_needed and Arch::x11_setup_needed

-------------------------------------------------------------------
Tue Aug 20 12:00:23 CEST 2002 - arvin@suse.de

- don't probe for mouse, floppy and usb devices on iseries

-------------------------------------------------------------------
Mon Aug 19 17:58:45 CEST 2002 - olh@suse.de

- implemented starting of ssh in installed system (needed for
  some kinds of remote installation)

-------------------------------------------------------------------
Mon Aug 19 17:53:40 CEST 2002 - arvin@suse.de

- don't probe for mouse, floppy and usb devices on s390

-------------------------------------------------------------------
Mon Aug 19 16:24:31 CEST 2002 - arvin@suse.de

- don't run X11 configuration on S390 (bug #17371)

-------------------------------------------------------------------
Mon Aug 19 09:32:04 CEST 2002 - kkaempf@suse.de

- Moving target by ppc team. One bit more entered to #17739.

-------------------------------------------------------------------
Fri Aug 16 15:21:48 CEST 2002 - kkaempf@suse.de

- drop BOOT_IMAGE=apic evaluation. enableapic is passed
  as normal kernel parameter to k_deflt now.
- add "SuSE" to list of kernel parameters to discard.

-------------------------------------------------------------------
Thu Aug 15 13:53:54 CEST 2002 - kkaempf@suse.de

- linuxrc doesn't reboot on PCMCIA systems any more (#17739)

-------------------------------------------------------------------
Wed Aug 14 17:12:01 CEST 2002 - arvin@suse.de

- added special hardware configuration list for ppc64 and s390
  (bug #17742)

-------------------------------------------------------------------
Wed Aug 14 11:32:07 CEST 2002 - kkaempf@suse.de

- fix NoShell: check (#17714)

-------------------------------------------------------------------
Mon Aug 12 17:01:52 CEST 2002 - kkaempf@suse.de

- fix network parameters passing from /etc/install.inf
- install k_athlon if vendor_id == "AuthenticAMD"  && cpu family >= 6
- drop "acpismp=force" for hyperthreading SMP

-------------------------------------------------------------------
Mon Aug 12 15:48:57 CEST 2002 - kkaempf@suse.de

- read /etc/install.inf:InstMode correctly

-------------------------------------------------------------------
Thu Aug  8 16:23:00 CEST 2002 - kkaempf@suse.de

- honor "/etc/install.inf:NoShell" to suppress extra shell on tty2.

-------------------------------------------------------------------
Wed Aug  7 12:16:33 CEST 2002 - kkaempf@suse.de

- allow for multiple foreign primary partitions (#17458)

-------------------------------------------------------------------
Wed Aug 07 10:47:45 CEST 2002 - arvin@suse.de

- removed access to variable DEFAULT_LANGUAGE in YaST2 start
  script (now only RC_LANG is unsed)

-------------------------------------------------------------------
Tue Aug 06 12:51:33 CEST 2002 - arvin@suse.de

- don't start vnc server twice after reboot during installation
  (bug #17415)

-------------------------------------------------------------------
Mon Aug 05 18:56:15 CEST 2002 - arvin@suse.de

- even more changed for new /etc/install.inf agent

-------------------------------------------------------------------
Mon Aug  5 16:57:21 CEST 2002 - ms@suse.de

- do not call module x11 if serial_console or vnc session
  is active: (#17233)

-------------------------------------------------------------------
Mon Aug  5 15:17:53 CEST 2002 - kkaempf@suse.de

- call "/create_interface <destdir>" on S/390 in order to get network
  setup data to installed system.

-------------------------------------------------------------------
Mon Aug 05 12:10:21 CEST 2002 - arvin@suse.de

- further changed for new /etc/install.inf agent

-------------------------------------------------------------------
Sat Aug 03 15:33:51 CEST 2002 - arvin@suse.de

- removed option -noxim for qt frontend since bug #17161 is now
  solved by changes to yast2-qt

-------------------------------------------------------------------
Fri Aug 02 15:02:54 CEST 2002 - arvin@suse.de

- run qt frontend with option -noxim (bug #17161)
- configure only network card on iSeries

-------------------------------------------------------------------
Fri Aug  2 14:31:49 CEST 2002 - olh@suse.de

- export Y2DEBUG and increase logsize in YaST2.firstboot when
  booted with 'debug'

-------------------------------------------------------------------
Wed Jul 31 16:21:07 CEST 2002 - msvec@suse.cz

- remove MakeCDLinks from inst_finish.ycp (#17309)

-------------------------------------------------------------------
Wed Jul 31 16:21:07 CEST 2002 - msvec@suse.cz

- new agent for /etc/install.inf

-------------------------------------------------------------------
Mon Jul 29 18:15:45 CEST 2002 - arvin@suse.de

- fixed return value in inst_x11.ycp

-------------------------------------------------------------------
Fri Jul 26 13:35:24 CEST 2002 - ms@suse.de

- add subdirectory x11 and include the base modules
  X11Version and inst_x11 to be present at any time

-------------------------------------------------------------------
Tue Jul 23 15:29:46 CEST 2002 - olh@suse.de

- new kernel names and binaries for ppc.

-------------------------------------------------------------------
Tue Jul 23 12:17:48 CEST 2002 - olh@suse.de

- add -httpd /usr/share/vnc/classes to inst_setup_vnc

-------------------------------------------------------------------
Sat Jul 20 11:35:06 CEST 2002 - olh@suse.de

- use WFM::Execute (.local to copy vnc data to target directory

-------------------------------------------------------------------
Fri Jul 19 18:05:51 CEST 2002 - fehr@suse.de

- removed writing of /etc/fstab from inst_finish it is now in
  inst_prepdisk
- version 2.6.5

-------------------------------------------------------------------
Thu Jul 18 13:37:59 CEST 2002 - fehr@suse.de

- moved variable immediate_prepdisk from module Installation to
  module Storage.

-------------------------------------------------------------------
Wed Jul 17 16:29:25 CEST 2002 - arvin@suse.de

- fixed S390 reboot message (bug #17049)

-------------------------------------------------------------------
Tue Jul 16 17:25:31 CEST 2002 - sh@suse.de

- provide/obsolete yast2-trans-inst-proposal and
  yast2-trans-inst-general

-------------------------------------------------------------------
Wed Jul 10 15:51:00 CEST 2002 - arvin@suse.de

- omit keyboard, mouse and bootloader in initial proposal on s390
- fixed location of ycp data files

-------------------------------------------------------------------
Thu Jul 04 16:10:45 CEST 2002 - arvin@suse.de

- moved non binary files to /usr/share/YaST2

-------------------------------------------------------------------
Mon Jun 24 15:24:43 CEST 2002 - kkaempf@suse.de

- New package: split off purely installation related code
  from yast2.rpm<|MERGE_RESOLUTION|>--- conflicted
+++ resolved
@@ -1,5 +1,23 @@
 -------------------------------------------------------------------
-<<<<<<< HEAD
+Wed Apr 26 15:03:33 UTC 2017 - igonzalezsosa@suse.com
+
+- Move CaaSP specific code to yast2-caasp package
+  (bsc#1036838)
+- 3.2.38
+
+-------------------------------------------------------------------
+Wed Apr 26 09:52:01 UTC 2017 - gsouza@suse.com
+
+- bsc#1031840
+  - changed CheckFreeSpaceNow to use LANG=en_US.UTF-8
+
+-------------------------------------------------------------------
+Thu Apr 20 14:00:08 UTC 2017 - igonzalezsosa@suse.com
+
+- Add a NTP Servers settings to the overview dialog
+  (FATE#323249)
+
+-------------------------------------------------------------------
 Wed Apr  5 11:31:12 CEST 2017 - jreidinger@suse.com
 
 - Use y2start script instead of y2base (bsc#1027181)
@@ -11,27 +29,6 @@
 - Added configuration-management to inst_finish.
   (FATE#319830)
 - 3.2.36
-=======
-Wed Apr 26 15:03:33 UTC 2017 - igonzalezsosa@suse.com
-
-- Move CaaSP specific code to yast2-caasp package
-  (bsc#1036838)
-- 3.1.217.34
-
--------------------------------------------------------------------
-Wed Apr 26 09:52:01 UTC 2017 - gsouza@suse.com
-
-- bsc#1031840
-  - changed CheckFreeSpaceNow to use LANG=en_US.UTF-8
--3.1.217.33 
-
--------------------------------------------------------------------
-Thu Apr 20 14:00:08 UTC 2017 - igonzalezsosa@suse.com
-
-- Add a NTP Servers settings to the overview dialog
-  (FATE#323249)
-- 3.1.217.32
->>>>>>> ff994fdc
 
 -------------------------------------------------------------------
 Tue Apr  4 14:16:28 UTC 2017 - mvidner@suse.com
