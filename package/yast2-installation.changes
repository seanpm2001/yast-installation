--- conflicted
+++ resolved
@@ -1,17 +1,19 @@
 -------------------------------------------------------------------
 Wed Feb 15 09:12:08 UTC 2017 - mfilka@suse.com
 
+- CaaSP: do not crash when used a dashed url for the controller
+  node location (bsc#1024965)
 - CaaSP AY: Adapted requirements of yast2-services-manager.
   (FATE#321738)
 - bnc#1022546
   - update all-in-one's subdialog (network/kdump/partitioning/...)
     overview when the dialog is closed and do not lose another
     content already entered by user.
-- Calling services-manager_finish in order to write AutoYaST
-  service settings (if needed).
-  (FATE#321738)
-- CaaSP: do not crash when used a dashed url for the controller
-  node location (bsc#1024965)
+- 3.2.22
+
+-------------------------------------------------------------------
+Wed Feb  8 16:42:29 UTC 2017 - kanderssen@suse.com
+
 - CaaSP all-in-one-dialog: added validation to the controller node
   location field, modified label and write it to the minion
   master.conf file at the end of the installation (FATE#321738)
@@ -21,10 +23,7 @@
   (FATE#321738)
 - Do not crash if role contain own service to enable (bsc#1022762)
 - 3.2.21
-<<<<<<< HEAD
-=======
-
->>>>>>> 0640ed0a
+
 -------------------------------------------------------------------
 Fri Feb  3 10:07:35 UTC 2017 - jsrain@suse.cz
 
@@ -110,15 +109,9 @@
 
 -------------------------------------------------------------------
 Wed Dec 14 15:47:02 UTC 2016 - jreidinger@suse.com
-<<<<<<< HEAD
 
 Port changes from CASP1.0:
 
-=======
-
-Port changes from CASP1.0:
-
->>>>>>> 0640ed0a
 - Change layout of new installation dialog according to UX team
   suggestion (FATE#321754)
 - Set root subvolume read-only if configured (Fate##321755)
