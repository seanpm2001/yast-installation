-------------------------------------------------------------------
<<<<<<< HEAD
Wed May 19 20:43:04 UTC 2021 - Dirk Müller <dmueller@suse.com>

- only list specific files installed in common directories (metainfo,
  icons, fillupdir)
=======
Mon Aug  2 14:31:22 UTC 2021 - José Iván López González <jlopez@suse.com>

- Activate devices before probing (bsc#1187220).
- 4.4.15

-------------------------------------------------------------------
Wed Jun 16 14:10:33 UTC 2021 - José Iván López González <jlopez@suse.com>

- Adapt code to Y2Users (part of jsc#PM-2620).
- 4.4.14

-------------------------------------------------------------------
Wed Jun 16 10:35:42 UTC 2021 - David Diaz <dgonzalez@suse.com>

- Fix scope resolution for ::Users::UsersDatabase
  (related to fate#319624)
- 4.4.13

-------------------------------------------------------------------
Tue Jun  8 08:28:28 UTC 2021 - Knut Anderssen <kanderssen@suse.com>

- Export also the https_proxy environment variable when a proxy
  config is given through linuxrc (bsc#1185016)
- 4.4.12

-------------------------------------------------------------------
Mon Jun  7 16:03:30 UTC 2021 - Ladislav Slezák <lslezak@suse.cz>

- Better evaluate the old and new repositories during upgrade,
  do not preselect new repositories for removal if they
  accidentally use the same repository as already present in
  the system (bsc#1185822)
- 4.4.11

-------------------------------------------------------------------
Mon May 31 08:43:52 UTC 2021 - Knut Anderssen <kanderssen@suse.com>

- Modify IP forwarding network configuration using the defaults
  defined in the control file when selecting the role (bsc#1186280)
- 4.4.10

-------------------------------------------------------------------
Mon May 24 11:20:46 UTC 2021 - Ladislav Slezák <lslezak@suse.cz>

- The InstallationData class has been moved to yast2-packager
  (related to the previous fix, e.g. bsc#1180888)
- 4.4.9

-------------------------------------------------------------------
Thu May 20 14:29:15 UTC 2021 - Ladislav Slezák <lslezak@suse.cz>

- Logging all available product information into directory
  /var/log/YaST2/installation_info. This should help for evaluating
  the cause of e.g. bsc#1180888, bsc#1180908, bsc#1178688.
>>>>>>> 1baa99bb
- 4.4.8

-------------------------------------------------------------------
Tue May 18 12:39:25 UTC 2021 - Knut Anderssen <kanderssen@suse.com>

- Fallback to ncurses when a X display is not opened after 15
  seconds (bsc#1185095)
- 4.4.7

-------------------------------------------------------------------
Thu Apr 29 15:59:52 UTC 2021 - Martin Vidner <mvidner@suse.com>

- Allow memory profiling of the main installer process, via
  boot parameters: (bsc#1182649)
  - MASSIF=1 enables Valgrind/Massif (C/C++ level)
  - MEMORY_PROFILER=1 enables Ruby level
- 4.4.6

-------------------------------------------------------------------
Tue Apr 27 09:23:17 UTC 2021 - Knut Anderssen <kanderssen@suse.com>

- Remove Yast::LanItems dependency (bsc#1185338)
- 4.4.5

-------------------------------------------------------------------
Fri Apr 16 10:19:04 UTC 2021 - Dirk Müller <dmueller@suse.com>

- spec-cleaner part five out of five: sort and deduplicate requires
- 4.4.4

-------------------------------------------------------------------
Fri Apr 16 09:50:49 UTC 2021 - Dirk Müller <dmueller@suse.com>

- spec-cleaner part two out of five: move conditionalized sections at the end
- spec-cleaner part three out of five: move weak requires (recommends) below requires
- spec-cleaner part four out of five: sort and deduplicate BuildRequires

-------------------------------------------------------------------
Fri Apr 16 08:39:17 UTC 2021 - Dirk Müller <dmueller@suse.com>

- remove check for non-systemd distros
- first out of 5 splits of "spec-cleaner -m -i *ec" run (for easier review)

-------------------------------------------------------------------
Wed Apr 14 11:08:52 UTC 2021 - Knut Anderssen <kanderssen@suse.com>

- Show 'Default' in the proposal summary as the PolicyKit Default
  Privileges to be used when it is not specified or specified as
  empty in the control file (bsc#1184277)
- 4.4.3

-------------------------------------------------------------------
Wed Apr 14 09:46:38 UTC 2021 - Ludwig Nussel <lnussel@suse.com>

- Check for usr/lib/modules to handle usrmerge (bsc#1029961)
- 4.4.2

-------------------------------------------------------------------
Wed Apr 14 08:44:31 UTC 2021 - Dominique Leuenberger <dimstar@opensuse.org>

- Do not own system directories (like /usr/bin) (bsc#1184787):
  + filesystem is responsible to bring those directories with the
    correct permission flags. Owning them here only introduces
    races/conflicts.
  + As a result: expand the files section for bindir and unitdir to
    be exact on the files.

-------------------------------------------------------------------
Fri Apr  9 16:21:31 UTC 2021 - Ladislav Slezák <lslezak@suse.cz>

- Start the "memsample" tool in a subshell to avoid "Terminated"
  message displayed at the end (bsc#1184491)
- 4.4.1

-------------------------------------------------------------------
Wed Apr  7 10:54:58 UTC 2021 - David Diaz <dgonzalez@suse.com>

- Hide the abort button when the network client is called
  (bsc#1183586).
- 4.4.0

-------------------------------------------------------------------
Mon Mar 29 16:25:00 UTC 2021 - Ladislav Slezák <lslezak@suse.cz>

- Expert console: fixed "shell" command
  - Run X terminal in GUI instead of "dash" (related to the previous
    fix for job control error messages bsc#1183648)
  - Override TERM to "vt100" when running in fbiterm,
    a workaround for frozen vim (bsc#1183652)
- 4.3.36

-------------------------------------------------------------------
Wed Mar 17 16:53:42 UTC 2021 - Ladislav Slezák <lslezak@suse.cz>

- Expert console: use "dash" if available instead of "bash" shell
  to avoid job control error messages (bsc#1183648)
- 4.3.35

-------------------------------------------------------------------
Thu Mar 11 15:13:16 UTC 2021 - Ladislav Slezák <lslezak@suse.cz>

- Remove the libzypp cache symlink (related to bsc#1182928)
- Improved "memsample" script handling
   - Do not start it again if it is already running
     (might happen if YaST is started again after crash)
   - Stop it when YaST finishes
- 4.3.34

-------------------------------------------------------------------
Wed Mar 10 17:25:29 UTC 2021 - Knut Anderssen <kanderssen@suse.com>

- Do not trigger any kernel event with udevadm from the
  kernel_finish client (bsc#1180535)
- 4.3.33

-------------------------------------------------------------------
Wed Mar 10 10:06:00 UTC 2021 - Imobach Gonzalez Sosa <igonzalezsosa@suse.com>

- Reduce self-update mechanism memory consumption (bsc#1182928):
  - Make sure to download the package only once.
  - Use a single squash file system for each update repository.
  - Ignore unchanged files and directories like /usr/share/man,
    /usr/share/info, etc.
- 4.3.32

-------------------------------------------------------------------
Thu Mar  4 13:49:52 UTC 2021 - Ladislav Slezák <lslezak@suse.cz>

- Added special installer configuration dialog
  (jsc#PM-1895, jsc#SLE-16263)

  - Can be started from the initial language selection dialog
    using an "hambuger" button  (openSUSE Tumbleweed only)
  - Or in any dialog using a keyboard shortcut:
    - Ctrl+Alt+Shift+C in graphical (Qt) UI
    - Ctrl+D Shift+C in text mode (ncurses)

- 4.3.31

-------------------------------------------------------------------
Tue Mar  2 11:09:17 UTC 2021 - Josef Reidinger <jreidinger@suse.com>

- Do not write selinux and polkit default rules during upgrade
  (bsc#1182894)
- 4.3.30

-------------------------------------------------------------------
Mon Mar  1 10:41:52 UTC 2021 - Josef Reidinger <jreidinger@suse.com>

- move properly security finish client (bsc#1182821)
- 4.3.29

-------------------------------------------------------------------
Thu Feb 25 17:50:27 UTC 2021 - Josef Reidinger <jreidinger@suse.com>

- Fix previous change to include in proposal summary selinux
  (jsc#SLE-17307)
- 4.3.28

-------------------------------------------------------------------
Wed Feb 24 20:56:30 UTC 2021 - Josef Reidinger <jreidinger@suse.com>

- Add new security proposal and finish clients to replace firewall
  one as the new clients contain also configuration for cpu
  mitigation, policy kit default privileges (jsc#SLE-15840)
  and selinux mode (jsc#SLE-17307)
- 4.3.27

-------------------------------------------------------------------
Thu Feb 18 21:34:23 UTC 2021 - Josef Reidinger <jreidinger@suse.com>

- Adapted unit test to recent changes in Yast::Report (related to
  bsc#1179893).
- 4.3.26

-------------------------------------------------------------------
Wed Feb 10 08:01:33 UTC 2021 - Imobach Gonzalez Sosa <igonzalezsosa@suse.com>

- Do not crash when it is not possible to create a snapshot after
  installing or upgrading the system (bsc#1180142).
- 4.3.25

-------------------------------------------------------------------
Mon Dec  7 09:27:38 UTC 2020 - Ladislav Slezák <lslezak@suse.cz>

- Do not cleanup the libzypp cache when the system has low memory,
  incomplete cache confuses libzypp later (bsc#1179415)
- 4.3.24

-------------------------------------------------------------------
Fri Dec  4 17:08:17 UTC 2020 - Stefan Schubert <schubi@suse.de>

- Starting YAST2 Control Center if it has been set while an
  yast2-firstboot installation workflow (bsc#1178834).
- 4.3.23

-------------------------------------------------------------------
Thu Nov 26 19:13:34 UTC 2020 - Josef Reidinger <jreidinger@suse.com>

- correct add-on spelling (jsc#SLE-14772)
- 4.3.22

-------------------------------------------------------------------
Thu Nov 26 14:06:30 UTC 2020 - Steffen Winterfeldt <snwint@suse.com>

- fix full media product selection (bsc#1179094, bsc#1176424)
- 4.3.21

-------------------------------------------------------------------
Tue Oct 27 22:30:43 UTC 2020 - Knut Anderssen <kanderssen@suse.com>

- Write hostname and proxy configuration to the inst-sys when
  configured through linuxrc not only during an installation but
  also when running an autoinstallation (bsc#1177768)
- 4.3.20

-------------------------------------------------------------------
Tue Oct 27 15:36:13 UTC 2020 - Ladislav Slezák <lslezak@suse.cz>

- yupdate - also make /usr/share/icons writable by default
  (needed for updating yast2-theme)

-------------------------------------------------------------------
Fri Oct 16 06:28:53 UTC 2020 - Imobach Gonzalez Sosa <igonzalezsosa@suse.com>

- Run configuration_management_finish client after *.repo files
  are available in the installed system (bsc#1177522).
- 4.3.19

-------------------------------------------------------------------
Mon Oct 12 17:13:51 CEST 2020 - schubi@suse.de

- Control.xml docu: Added "product_upgrades" tag in software/upgrade
  (jsc#SLE-14807).
- 4.3.18

-------------------------------------------------------------------
Tue Sep  8 09:20:52 CEST 2020 - schubi@suse.de

- Using ":" in the autoyast(...) supplements (bsc#1146494).
- 4.3.17

-------------------------------------------------------------------
Tue Sep  1 14:58:31 UTC 2020 - Ladislav Slezák <lslezak@suse.cz>

- Self-update improvement: write the list of updated packages to
  the /.packages.self_update file in the inst-sys (bsc#1175614)
- 4.3.16

-------------------------------------------------------------------
Mon Aug 24 09:35:13 UTC 2020 - Steffen Winterfeldt <snwint@suse.com>

- save random pool to /var/lib/systemd/random-seed (bsc#1174964)
- 4.3.15

-------------------------------------------------------------------
Tue Aug 11 10:33:04 CEST 2020 - schubi@suse.de

- AutoYaST: Added supplements: autoyast(deploy_image,ssh_import)
  into the spec file in order to install this packages if the
  section has been defined in the AY configuration file (bsc#1146494).
- 4.3.14

-------------------------------------------------------------------
Mon Jul 27 17:04:26 CEST 2020 - schubi@suse.de

- AY: Removed "image" section from "software" section
  (bsc#1140711).
- 4.3.13

-------------------------------------------------------------------
Mon Jul 27 13:43:29 UTC 2020 - Josef Reidinger <jreidinger@suse.com>

- Handle exceptions when parsing xml file (related to bsc#1170886)
- 4.3.12

-------------------------------------------------------------------
Mon Jul 27 08:14:24 UTC 2020 - Steffen Winterfeldt <snwint@suse.com>

- handle device autoconfig setting in summary screen (bsc#1168036)
- 4.3.11

-------------------------------------------------------------------
Fri Jul 24 06:48:57 UTC 2020 - José Iván López González <jlopez@suse.com>

- Configure the wizard layout according to the product features.
- Related to jsc#PM-1998.
- 4.3.10

-------------------------------------------------------------------
Thu Jul 16 11:01:42 CEST 2020 - schubi@suse.de

- Moving <files> section handling from second installation stage
  to first installation stage. (bsc#1174194)
- 4.3.9  
  
-------------------------------------------------------------------
Wed Jul 15 15:09:07 UTC 2020 - Josef Reidinger <jreidinger@suse.com>

- Do not use Profile.current unless necessary (bsc#1174173)
- 4.3.8

-------------------------------------------------------------------
Thu Jun 25 13:24:45 UTC 2020 - Martin Vidner <mvidner@suse.com>

- Fix "Cmdline: parameter not set" for virt-install (bsc#1172139)
- 4.3.7

-------------------------------------------------------------------
Thu Jun 25 11:07:53 CEST 2020 - aschnell@suse.com

- copy NVMe hostnqn and hostid from installation system to target
  system during installation (bsc#1172853)
- 4.3.6

-------------------------------------------------------------------
Wed Jun 24 09:18:28 UTC 2020 - Martin Vidner <mvidner@suse.com>

- memsample: at install time sample memory consumption each 5s,
  enabling CSV and PNG reports (bsc#1172139)
- startup/common/network.sh: remove bashisms to enable
  switching inst_setup to dash
- 4.3.5

-------------------------------------------------------------------
Tue Jun 23 10:53:54 UTC 2020 - Josef Reidinger <jreidinger@suse.com>

- Do not export to autoyast profile image deployment unless
  requested (bsc#1172552)
- 4.3.4

-------------------------------------------------------------------
Fri Jun 12 16:09:32 UTC 2020 - David Diaz <dgonzalez@suse.com>

- Improve the UX of the Previously Used Repositories dialog by
  using more accurate labels.

-------------------------------------------------------------------

Fri Jun 12 15:03:11 UTC 2020 - Josef Reidinger <jreidinger@suse.com>

- Remove ssh_import section from AY when cloning (bsc#1172749)
- 4.3.3

-------------------------------------------------------------------
Wed Jun 10 12:43:33 UTC 2020 - Ladislav Slezák <lslezak@suse.cz>

- Fixed yupdate script to correctly install the needed Ruby gems
  (bsc#1172793)
- 4.3.2

-------------------------------------------------------------------
Tue May 12 08:39:02 UTC 2020 - Josef Reidinger <jreidinger@suse.com>

- Autoyast schema: Allow optional types for string and map objects
  (bsc#1170886)
- 4.3.1

-------------------------------------------------------------------
Mon May 11 07:46:52 UTC 2020 - Steffen Winterfeldt <snwint@suse.com>

- remove obsolete proposal_settings_editable (bsc#1171423)
- 4.3.0

-------------------------------------------------------------------
Tue May  5 15:54:11 UTC 2020 - David Diaz <dgonzalez@suse.com>

- Restore missing icons for ssh import and image deployment
  auto clients (bsc#1168123).
- 4.2.42

-------------------------------------------------------------------
Mon Apr 20 12:10:19 UTC 2020 - Knut Anderssen <kanderssen@suse.com>

- Force the use of en_US.UTF-8 when running firstboot or the
  AutoYaST Second Stage with 'POSIX' or 'C as RC_LANG (bsc#1169017)
- 4.2.41

-------------------------------------------------------------------
Fri Mar 20 14:04:48 UTC 2020 - Imobach Gonzalez Sosa <igonzalezsosa@suse.com>

- In the proposal runner, restore the scroll only when it was
  previously saved (bsc#1167248).
- 4.2.40

-------------------------------------------------------------------
Wed Mar 18 16:52:30 UTC 2020 - Ladislav Slezák <lslezak@suse.cz>

- Verify the package versions before applying the self-update
  fixes (related to bsc#1163084)
- 4.2.39

-------------------------------------------------------------------
Tue Mar 17 12:59:50 UTC 2020 - Josef Reidinger <jreidinger@suse.com>

- Drop few not needed recommends to have identical package on
  opensuse and SLE (jsc#SLE-11936, jsc#SLE-11851)
- 4.2.38

-------------------------------------------------------------------
Fri Mar 13 09:26:49 UTC 2020 - Josef Reidinger <jreidinger@suse.com>

- Add Abort confirmation for inst_welcome client used in firstboot
  (bsc#1163347)
- 4.2.37

-------------------------------------------------------------------
Thu Feb 27 15:03:36 UTC 2020 - Stefan Hundhammer <shundhammer@suse.com>

- Make sure to show release notes for add-on products (bsc#1158287)
- 4.2.36

-------------------------------------------------------------------
Fri Feb 21 09:45:10 UTC 2020 - Ladislav Slezák <lslezak@suse.cz>

- Added "yupdate" script to simplify patching the installer
  (bsc#1163691)
- 4.2.35

-------------------------------------------------------------------
Thu Feb 20 15:12:39 UTC 2020 - Imobach Gonzalez Sosa <igonzalezsosa@suse.com>

- Rely on the new Y2Network::NtpServer class (jsc#SLE-7188).
- 4.2.34

-------------------------------------------------------------------
Thu Feb 20 11:24:41 UTC 2020 - Imobach Gonzalez Sosa <igonzalezsosa@suse.com>

- Allow to modify the control file at installation time using a
  skelcd-* package (bsc#1164468).
- 4.2.33

-------------------------------------------------------------------
Wed Feb 19 09:40:45 UTC 2020 - Steffen Winterfeldt <snwint@suse.com>

- don't start getty on hvc0 & ttyAMA0 before Yast2-Firstboot (bsc#1157233)
- 4.2.32

-------------------------------------------------------------------
Mon Feb 17 17:44:48 UTC 2020 - Stefan Hundhammer <shundhammer@suse.com>

- Fixed user-visible messages (bsc#1084015)
- 4.2.31

-------------------------------------------------------------------
Wed Jan 29 13:52:29 UTC 2020 - Ladislav Slezák <lslezak@suse.cz>

- Reimplemented the "Previously Used Repositories" dialog
  (inst_upgrade_urls.rb) to properly evaluate the new and the old
  system repositories (bsc#1159433)
- 4.2.30

-------------------------------------------------------------------
Thu Jan 23 12:53:29 UTC 2020 - Steffen Winterfeldt <snwint@suse.com>

- don't use /bin/systemctl compat symlink (bsc#1160890)
- 4.2.29

-------------------------------------------------------------------
Wed Jan 22 13:44:48 CET 2020 - schubi@suse.de
- Using tag $os_release_version in the control.xml file
  (entry <self_update_url>) which will be replaced by the
  value of VERSION in /etc/os-release. (improvement for fate#325834)
- 4.2.28

-------------------------------------------------------------------
Wed Jan 15 10:22:58 CET 2020 - aschnell@suse.com

- use udevadm in /usr/bin instead of /sbin (bsc#1160890)
- 4.2.27

-------------------------------------------------------------------
Tue Jan 14 11:25:19 UTC 2020 - Josef Reidinger <jreidinger@suse.com>

- drop starting of hal as it is also obsolete and no longer exist
  (jsc#SLE-10976)
- drop deprecated network technologies (jsc#SLE-7753)
- replace rc* and init.d usage by systemd or start_service
  depending if it runs in first stage or second (jsc#SLE-10976)
- 4.2.26

-------------------------------------------------------------------
Thu Nov 21 14:33:50 UTC 2019 - schubi@suse.de

- Using Y2Packager::Resolvable.any? and Y2Packager::Resolvable.find
  in order to decrease the required memory (bsc#1132650,
  bsc#1140037).
- 4.2.25

-------------------------------------------------------------------
Thu Nov 21 14:32:50 UTC 2019 - Knut Anderssen <kanderssen@suse.com>

- Do not remove /etc/install.inf from inst-sys (bsc#1122493,
  bsc#1157476).
- 4.2.24

-------------------------------------------------------------------
Fri Nov 15 08:58:40 UTC 2019 - Oliver Kurz <okurz@suse.com>

- Use linuxrc option "reboot_timeout" to configure the timeout
  before reboot (bsc#1122493)
- 4.2.23

-------------------------------------------------------------------
Thu Nov 14 09:56:21 UTC 2019 - David Diaz <dgonzalez@suse.com>

- Save and restore the proposal vertical scroll (related to a
  problem reseting the scroll position reported in bsc#1143558)
- 4.2.22

-------------------------------------------------------------------
Sun Nov 10 18:56:53 UTC 2019 - David Diaz <dgonzalez@suse.com>

- Improve the role selection dialog using a new scrollable widget
  to select a role (related to bsc#1084674, bsc#bsc#1086187).
- 4.2.21
-------------------------------------------------------------------

Thu Nov  7 09:32:00 UTC 2019 - Ladislav Slezák <lslezak@suse.cz>

- Implement upgrade for the Full medium (jsc#SLE-7101)
- 4.2.20

-------------------------------------------------------------------
Fri Oct 25 11:44:58 UTC 2019 - Josef Reidinger <jreidinger@suse.com>

- implement upgrade for online medium (jsc#SLE-7214)
- 4.2.19

-------------------------------------------------------------------
Tue Oct 11 09:24:17 CEST 2019 - schubi@suse.de

- Adapted to new Keyboard handling.
- Checked also CLI suppot (bsc#1142957).
- 4.2.18

-------------------------------------------------------------------
Thu Oct 10 11:19:06 UTC 2019 - Josef Reidinger <jreidinger@suse.com>

- fix crash when os-release contain empty value (bsc#1139518)
- 4.2.17

-------------------------------------------------------------------
Tue Oct  1 16:09:07 UTC 2019 - Ladislav Slezák <lslezak@suse.cz>

- Support for the offline installation medium (jsc#SLE-7101)
- 4.2.16

-------------------------------------------------------------------
Wed Sep 25 08:29:19 UTC 2019 - Steffen Winterfeldt <snwint@suse.com>

- do not stop haveged process (bsc#1140171)
- 4.2.15

-------------------------------------------------------------------
Fri Sep 20 13:39:18 UTC 2019 - Ladislav Slezák <lslezak@suse.cz>

- Support for the online installation medium (jsc#SLE-7214)
- 4.2.14

-------------------------------------------------------------------
Wed Sep 11 13:17:21 UTC 2019 - Steffen Winterfeldt <snwint@suse.com>

- do NOT remove /mnt/run, it's a mounted directory (bsc#1149011)
- 4.2.13

-------------------------------------------------------------------
Wed Aug 28 11:08:18 CEST 2019 - schubi@suse.de

- Set X-SuSE-YaST-AutoInstResource in desktop file (bsc#144894).
- 4.2.12

-------------------------------------------------------------------
Thu Aug 22 17:04:27 CEST 2019 - schubi@suse.de

- Using rb_default_ruby_abi tag in the spec file in order to
  handle several ruby versions (bsc#1146403).
- 4.2.11

-------------------------------------------------------------------
Wed Aug 14 13:33:56 UTC 2019 - David Diaz <dgonzalez@suse.com>

- Undo the change introduced in 4.2.7 because forcing the focus
  is not a solution: now the it's always caught by the installation
  summary after every action (related to bsc#1142353).
- 4.2.10

-------------------------------------------------------------------
Wed Aug  7 12:16:15 UTC 2019 - Martin Vidner <mvidner@suse.com>

- Stop using the obsolete XVersion API (bsc#1144627)
- Detect missing textdomain during testing (bsc#1130822)
- 4.2.9

-------------------------------------------------------------------
Mon Aug  5 08:43:21 UTC 2019 - David Diaz <dgonzalez@suse.com>

- Improve the detection of a forced base product
  (bsc#1124590, bsc#1143943).
- 4.2.8

-------------------------------------------------------------------
Thu Jul 25 11:52:07 UTC 2019 - David Diaz <dgonzalez@suse.com>

- Avoid to lost the focus in the proposal installation summary when
  the user makes changes using the available options on it
  (bsc#1142353).
- 4.2.7

-------------------------------------------------------------------
Mon Jun 17 13:37:35 UTC 2019 - José Iván López González <jlopez@suse.com>

- Copy multipath config files into the target system.
- Related to bsc#1133045.
- 4.2.6

-------------------------------------------------------------------
Sat Jun  8 01:49:48 UTC 2019 - Stasiek Michalski <hellcp@mailbox.org>

- Use new schema of desktop files (boo#1084864)
- Clean up spec
- Rename desktop files
- 4.2.5

-------------------------------------------------------------------
Fri May 10 15:07:17 CEST 2019 - schubi@suse.de

- Downloading files: Remounting CD with bind option correctly if
  the CD has already been mounted (bsc#1132915).
- 4.2.4

-------------------------------------------------------------------
Wed Apr 24 13:26:07 UTC 2019 - Stefan Hundhammer <shundhammer@suse.com>

- Make sure pkg target is active as long as still needed (bsc#1128385)
- 4.2.3

-------------------------------------------------------------------
Thu Apr  4 08:10:42 UTC 2019 - Ladislav Slezák <lslezak@suse.cz>

- Removed BuildRequires: yast2-ntp-client (causing dependency cycle)
  (related to the previous fix bsc#1129095)
- 4.2.2

-------------------------------------------------------------------
Fri Mar 29 12:58:51 UTC 2019 - David Diaz <dgonzalez@suse.com>

- Add a new installation dialog which allows to setup the NTP
  servers (bsc#1129095).
- 4.2.1

-------------------------------------------------------------------
Tue Mar 19 09:19:10 UTC 2019 - David Díaz <dgonzalez@suse.com>

- Use the select_product attribute from control file to filter
  available products (bsc#1124590).
- 4.2.0

-------------------------------------------------------------------
Fri Mar 15 10:38:35 UTC 2019 - snwint@suse.com

- revert SSH textmode patches (bsc#1129375, bsc#1047470)
- 4.1.45

-------------------------------------------------------------------
Thu Mar 14 14:12:22 UTC 2019 - snwint@suse.com

- ensure that installation with VNC + textmode still installs
  via VNC (bsc#1129073)
- 4.1.44

-------------------------------------------------------------------
Tue Mar 12 15:48:13 UTC 2019 - David Díaz <dgonzalez@suse.com>

- Update the hard-coded fallback path for licenses directory
  (fate#324053, jsc#SLE-4173)
- 4.1.43

-------------------------------------------------------------------
Fri Mar  8 16:08:48 UTC 2019 - José Iván López González <jlopez@suse.com>

- Fix patterns and packages selection when going back to the system
  role selection (bsc#1126517).
- 4.1.42

-------------------------------------------------------------------
Thu Mar  7 08:10:33 UTC 2019 - Ladislav Slezák <lslezak@suse.cz>

- Retranslate also the side bar steps when changing the language
  (bsc#1128153)
- 4.1.41

-------------------------------------------------------------------
Wed Mar  6 13:01:03 UTC 2019 - jreidinger@suse.com

- Do not change polkit default privileges during upgrade
  (bsc#1120720)
- 4.1.40

-------------------------------------------------------------------
Tue Mar  5 11:12:13 UTC 2019 - José Iván López González <jlopez@suse.com>

- Do not write the displaymanager value (part of bsc#1125040).
- 4.1.39

-------------------------------------------------------------------
Tue Mar  5 10:31:35 UTC 2019 - mvidner@suse.com

- Respect Textmode=1 when installing over SSH with a DISPLAY (bsc#1047470)
- 4.1.38

-------------------------------------------------------------------
Fri Mar  1 12:12:31 UTC 2019 - mvidner@suse.com

- copy_files_finish: ensure that /mnt/etc/YaST2 exists (bsc#1127182).
- 4.1.37

-------------------------------------------------------------------
Thu Feb 14 12:23:31 UTC 2019 - lslezak@suse.cz

- Save the used repositories at the end of installation to not
  offer the driver packages again (bsc#953522)
- 4.1.36

-------------------------------------------------------------------
Fri Feb  1 13:13:31 CET 2019 - schubi@suse.de

- Copying SSH keys from a privious installation into the new one:
  Set the right file permissions for the SSH deamon (bnc#1122303).
- 4.1.35

-------------------------------------------------------------------
Thu Jan  3 10:51:28 UTC 2019 - jreidinger@suse.com

- remove no longer used SCR agents without replacement:
  sysconfig.boot, sysconfig.fam, etc.passwd and
  install_inf workarounds for aliases and options
- remove no longer used clients:
  - inst_ask_online_update replaced by registration for SLE and
  online_repos for openSUSE.
  - inst_check_autoinst_mode dropped without replacement. Floppy
  support was dropped.
  - inst_scenarios replaced by system roles.
  - update_wizard_steps replaced by direct call of code without
    client

-------------------------------------------------------------------
Mon Dec 17 09:03:47 UTC 2018 - jlopez@suse.com

- Hardening commands execution (part of bsc#1118291).
- Replace backticks by Yast::Execute.
- 4.1.34

-------------------------------------------------------------------
Wed Dec 12 15:26:26 UTC 2018 - Josef Reidinger <jreidinger@suse.com>

- always use absolute path to binaries (bsc#1118291)
- properly escape shell arguments (bsc#1118291)
- 4.1.33

-------------------------------------------------------------------
Fri Dec  7 14:45:24 UTC 2018 - lslezak@suse.cz

- More aggresive inst-sys cleaner, clean the libzypp cache
  when running in graphical mode with less than 1GB RAM
  (in text mode keep the current limit 640MB), this avoids
  crashes on low memory systems (bsc#1118643)
- Also adapted the computing the default y2log size - use
  smaller size in low memory systems, on the other hand limit the
  maximum size to avoid huge log files
- 4.1.32

-------------------------------------------------------------------
Thu Dec  6 12:59:03 UTC 2018 - lslezak@suse.cz

- Improved saving y2logs during installation to use the /mnt/tmp
  space instead of the RAM disk to avoid possible crash (out of
  memory) (bsc#1118643)
- 4.1.31

-------------------------------------------------------------------
Sat Nov 24 19:40:43 UTC 2018 - Stasiek Michalski <hellcp@mailbox.org>

- Provide icon with module (boo#1109310)
- 4.1.30

-------------------------------------------------------------------
Wed Nov 21 17:42:44 UTC 2018 - Stefan Hundhammer <shundhammer@suse.com>

- Documented new control.xml global parameter enable_local_users
  (Fate#326447)
- Improved English in the documentation of control.xml
- 4.1.29

-------------------------------------------------------------------
Fri Nov 16 11:06:36 UTC 2018 - igonzalezsosa@suse.com

- Prefer fbiterm whenever is possible for textmode installation
  (fate#325746).
- 4.1.28

-------------------------------------------------------------------
Thu Nov 15 15:40:49 CET 2018 - schubi@suse.de

- Dialog complex_welcome: Translate the help button if the language
  has been changed (bsc#1098571).
- 4.1.27  

-------------------------------------------------------------------
Mon Nov 12 14:51:30 CET 2018 - schubi@suse.de

- Moving driver_update2_finish call just before unmounting system.
  (bnc#967103).
- 4.1.26

-------------------------------------------------------------------
Fri Nov  2 13:23:30 UTC 2018 - schubi@suse.de

- Writing security settings in first AY installation stage.
  So other modules (e.g. users) can rely on these settings now.
  (bnc#1112769)
- 4.1.25

-------------------------------------------------------------------
Thu Nov  1 08:03:27 UTC 2018 - jreidinger@suse.com

- extra_urls: compare unexpanded urls, so two identical
  repositories with variables are detected (bsc#1090193)
- 4.1.24

-------------------------------------------------------------------
Mon Oct 29 13:02:11 CET 2018 - schubi@suse.de

- Added save_y2logs client. (fate#325737)
- 4.1.23

-------------------------------------------------------------------
Thu Oct 25 08:02:13 UTC 2018 - lslezak@suse.cz

- Remember the selected role (related to FATE#325834)
- 4.1.22

-------------------------------------------------------------------
Tue Oct 23 14:17:49 CEST 2018 - schubi@suse.de

- Saving y2logs after the installation has been finished.
  (fate#325737)
- 4.1.21

-------------------------------------------------------------------
Tue Oct 16 13:52:00 CEST 2018 - schubi@suse.de

- Fixed path to license file. . Build error in fate#324713
- 4.1.20

-------------------------------------------------------------------
Tue Sep 25 15:11:15 UTC 2018 - dgonzalez@suse.com

- Skip the roles' dialog selection when there is only one available
  (fate#324713)
- 4.1.19

-------------------------------------------------------------------
Tue Sep 25 13:34:50 UTC 2018 - dgonzalez@suse.com

- Fix syntax error (bsc#1109659)
- 4.1.18

-------------------------------------------------------------------
Tue Sep 25 10:35:03 CEST 2018 - schubi@suse.de

- Updated docu for add_on_products.xml: Added tag "confirm_license"
  to handle Add-On-products licenses which will be added while
  installation. (bsc#1105758)
- 4.1.17  
  
-------------------------------------------------------------------
Tue Sep 18 09:33:59 UTC 2018 - dgonzalez@suse.com

- Avoid to restore old backups when upgrade fails (bsc#1097297)
- 4.1.16

-------------------------------------------------------------------
Thu Sep 13 16:37:43 UTC 2018 - lslezak@suse.cz

- Copy the selected packages from the self-update repository to an
  additional add-on repository, allow updating the installation
  workflow from the self-update repository (bsc#1101016)
- 4.1.15

-------------------------------------------------------------------
Tue Sep 11 15:29:22 CEST 2018 - aschnell@suse.com

- do not translate snapshot description (bsc#1092757)
- 4.1.14

-------------------------------------------------------------------
Tue Sep  4 13:34:17 UTC 2018 - dgonzalez@suse.com

- Use /media.1/media instead the /media.1/build (bsc#1062297)
- 4.1.13

-------------------------------------------------------------------
Mon Sep  3 08:38:32 UTC 2018 - dgonzalez@suse.com

- Add missing help for disks activation dialog (bsc#1098563)
- 4.1.12

-------------------------------------------------------------------
Fri Aug 24 14:42:15 UTC 2018 - jreidinger@suse.com

- Improve help text for system roles (bsc#1046619)
- 4.1.11

-------------------------------------------------------------------
Thu Aug 23 07:24:18 UTC 2018 - dgonzalez@suse.com

- Update calls to YaST2 systemd classes (related to fate#319428)
- 4.1.10

-------------------------------------------------------------------
Fri Aug 22 16:35:47 CEST 2018 - hellcp@opensuse.org

- Add an option to have a sidebar (boo#1088785)
- 4.1.9

-------------------------------------------------------------------
Mon Aug 20 15:18:28 CEST 2018 - schubi@suse.de

- Switched license in spec file from SPDX2 to SPDX3 format.
- Changed dir of COPYING file.

-------------------------------------------------------------------
Thu Aug  2 09:05:07 UTC 2018 - schubi@suse.de

- Disable display of status messages on the console (bsc#1099505).
- 4.1.8

-------------------------------------------------------------------
Thu Aug  2 08:05:07 UTC 2018 - knut.anderssen@suse.com

- Don not print errors if plymouth is not installed (bsc#1101879)

-------------------------------------------------------------------
Thu Jul 26 15:45:03 UTC 2018 - knut.anderssen@suse.com

- Do not crash if /etc/os-release is a directory (bsc#1097661)
- 4.1.7

-------------------------------------------------------------------
Thu Jul 26 14:34:27 CEST 2018 - schubi@suse.de

- Delete unneeded content of /mnt/run after installation/update.
  (bsc#1071745)
- 4.1.6

-------------------------------------------------------------------
Wed Jul  4 12:16:04 UTC 2018 - knut.anderssen@suse.com

- Fixed returned value calling copy_files_finish when
  some ssh file exist (bsc#1099104).
- 4.1.5

-------------------------------------------------------------------
Thu Jun 28 14:40:00 CEST 2018 - schubi@suse.de

- Added additional searchkeys to desktop file (fate#321043).
- 4.1.4

-------------------------------------------------------------------
Wed Jun 27 13:14:47 CEST 2018 - aschnell@suse.com

- adapted testsuite to change in yast2-storage-ng (bsc#1073633)
- 4.1.3

-------------------------------------------------------------------
Mon Jun 11 11:30:44 UTC 2018 - knut.anderssen@suse.com

- Firstboot.service: Shutdown on failure preventing the service to
  hang because of a systemd dependency when trying to call halt
  directly from the firsboot clients (bsc#1095253)
- 4.1.2

-------------------------------------------------------------------
Wed Jun  6 14:21:02 UTC 2018 - lslezak@suse.cz

- Fixed possibly broken system after aborting upgrade running
  over SSH (caused by a partially finished rollback) (bsc#1089643)

-------------------------------------------------------------------
Thu May 31 15:31:34 UTC 2018 - jreidinger@suse.com

- fix calling copy_files_finish to not crash
  (related to bsc#1095323)
- 4.1.1

-------------------------------------------------------------------
Thu May 31 10:17:19 UTC 2018 - jreidinger@suse.com

- Fix crash caused by previous fix when multipath is not available
  (bsc#1095323)
- Copy active_devices.txt for s390 to prevent blocking of
  important devices when cio_ignore is active (bsc#1095033)
- 4.1.0

-------------------------------------------------------------------
Fri May 18 13:16:30 UTC 2018 - igonzalezsosa@suse.com

- Fix installation mode detection (related to bsc#1089547).
- 4.0.61

-------------------------------------------------------------------
Wed May 16 12:50:36 UTC 2018 - jlopez@suse.com

- Do not try to set read-only property to default BTRFS subvolume
  if the filesystem already existed on disk (needed for
  bsc#1091047).
- 4.0.60

-------------------------------------------------------------------
Thu May 10 13:10:41 UTC 2018 - igonzalezsosa@suse.com

- Log a warning when umounting a filesystem fails after
  installation/upgrade (related to bsc#1090018).
- 4.0.59

-------------------------------------------------------------------
Tue May 08 12:04:00 CEST 2018 - aschnell@suse.com

- disable mdadm auto assembly for installation (bsc#1090690)
- 4.0.58

-------------------------------------------------------------------
Thu May  3 07:34:57 UTC 2018 - lslezak@suse.cz

- Keep the selected product in the desktop selection dialog
  (bsc#1088660)
- 4.0.57

-------------------------------------------------------------------
Wed May  2 15:44:18 UTC 2018 - shundhammer@suse.com

- Copy new /var/log/YaST2/storage-inst/ subdir to target at the
  end of the installation (part of fate #318196)
- 4.0.56

-------------------------------------------------------------------
Fri Apr 27 15:07:15 UTC 2018 - igonzalezsosa@suse.com

- Do not warn too soon about missing disks during autoinstallation
  (bsc#1091033)
- 4.0.55

-------------------------------------------------------------------
Fri Apr 27 13:22:53 UTC 2018 - lslezak@suse.cz

- Better handle the restore scripts when YaST is aborted or
  crashes (bsc#1089643)
- Delete the .repo files accidentally saved into inst-sys
  (fixes problems when restarting YaST after abort or crash)
- 4.0.54

-------------------------------------------------------------------
Wed Apr 25 10:43:58 UTC 2018 - jreidinger@suse.com

- fix regression to show again iscsi configuration for disk-less
  setup  (bsc#1090753)
- 4.0.53

-------------------------------------------------------------------
Wed Apr 25 06:03:53 UTC 2018 - igonzalezsosa@suse.com

- Fix text direction for RTL languages in the installer settings
  screen (bsc#1089846).
- 4.0.52

-------------------------------------------------------------------
Tue Apr 24 11:41:26 UTC 2018 - mvidner@suse.com

- Fixed "vnc.sh: /root/.profile: No such file or directory"
  (bsc#1089623).
- 4.0.51

-------------------------------------------------------------------
Thu Apr 19 13:05:23 UTC 2018 - lslezak@suse.cz

- Log more details when unmounting the target partition fails
  (to debug bsc#1090018)
- 4.0.50

-------------------------------------------------------------------
Tue Apr 17 12:37:12 UTC 2018 - igonzalezsosa@suse.com

- Installer Updates does not overwrite Driver Updates
  (bsc#1088685).
- 4.0.49

-------------------------------------------------------------------
Mon Apr 16 12:50:00 UTC 2018 - mvidner@suse.com

- Don't hard-code the role text color (bsc#1087399).
- 4.0.48

-------------------------------------------------------------------
Mon Apr 16 11:08:57 UTC 2018 - jreidinger@suse.com

- Ensure proper patterns are selected when going back to system
  role and switch to different role (bsc#1088883)
- 4.0.47

-------------------------------------------------------------------
Tue Apr 10 16:37:15 CEST 2018 - schubi@suse.de

- Set Add-On products for installation again after the base
  product has been selected (bnc#1086846).
- 4.0.46

-------------------------------------------------------------------
Fri Apr  6 17:25:51 UTC 2018 - jlopez@suse.com

- Use AbortException when user aborts (part of fate#318196).
- 4.0.45

-------------------------------------------------------------------
Fri Apr  6 12:26:45 UTC 2018 - mvidner@suse.com

- Start web VNC for the installation process (bsc#1078785)
- 4.0.44

-------------------------------------------------------------------
Tue Apr  3 10:54:42 UTC 2018 - jlopez@suse.com

- Fix tests to use correct storage instance (part of fate#318196).
- 4.0.43

-------------------------------------------------------------------
Fri Mar 23 09:57:56 UTC 2018 - mvidner@suse.com

- System roles: make the radio buttons match other dialogs,
  using images (bsc#1084674)
- 4.0.42

-------------------------------------------------------------------
Tue Mar 20 16:10:24 UTC 2018 - mvidner@suse.com

- Make many system roles fit in the dialog (using a RichText
  widget, bsc#1084674)
- 4.0.41

-------------------------------------------------------------------
Mon Mar 19 22:53:57 UTC 2018 - knut.anderssen@suse.com

- Self-Update report errors when the self_update is enabled
  explicitly by linuxrc or using an AutoYaST profile.
  (bsc#1084820)
- 4.0.40

-------------------------------------------------------------------
Tue Mar 13 16:37:23 UTC 2018 - igonzalezsosa@suse.com

- Set the 'ro' property on Btrfs filesystem when using an AutoYaST
  profile which sets the 'ro' option explicitly (related to
  bsc#1079000).
- 4.0.39

-------------------------------------------------------------------
Tue Mar 13 12:09:45 CET 2018 - schubi@suse.de

- complex_welcome: Translate license text if the language has been
  changed (bnc#1077733).
- 4.0.38

-------------------------------------------------------------------
Mon Mar 12 15:34:38 UTC 2018 - igonzalezsosa@suse.com

- Set Btrfs 'ro' property at the end of the installation
  when needed (bsc#1079000)
- 4.0.37

-------------------------------------------------------------------
Thu Mar  1 14:48:45 UTC 2018 - shundhammer@suse.com

- Pass args to parent class constructor (bsc#1083500)
- 4.0.36

-------------------------------------------------------------------
Tue Feb 27 12:23:03 UTC 2018 - jreidinger@suse.com

- fix marking texts for translation (bsc#1081361, bsc#1083015)
- 4.0.35

-------------------------------------------------------------------
Tue Feb 27 01:41:17 UTC 2018 - ancor@suse.com

- More gentle handling of aborts caused by hardware probing errors
  (bsc#1079228, bsc#1079817, bsc#1063059, bsc#1080554, bsc#1076776,
  bsc#1070459 and some others).
- Re-enable the old fix for bsc#298049 (abort button during ongoing
  hardware probing).
- Cleanup of dead code
- 4.0.34

-------------------------------------------------------------------
Tue Feb 13 12:53:44 UTC 2018 - jreidinger@suse.com

- Ensure previous role selection is cleared when doing desktop
  selection (bsc#1078961)
- 4.0.33

-------------------------------------------------------------------
Thu Feb  8 13:55:21 UTC 2018 - knut.anderssen@suse.com

- Startup scripts: Replaced xinetd by xvnc.socket (fate#323373)
- Revert changes added in 4.0.29 bringing back the enablement of
  the xvnc.socket during the first stage if Linuxrc.vnc is set.
  (bnc#1077236)
- 4.0.32

-------------------------------------------------------------------
Tue Feb  6 12:24:34 CET 2018 - schubi@suse.de

- Added requirement iproute2 to spec file. This is needed by
  the VNC AutoYaST installation in the second stage.
  (Follow up of bnc#1077236)
- 4.0.31

-------------------------------------------------------------------
Fri Feb  2 15:26:05 UTC 2018 - jreidinger@suse.com

- do not crash if no role is selected (bsc#1078809)
- 4.0.30

-------------------------------------------------------------------
Fri Feb  2 12:49:34 UTC 2018 - igonzalezsosa@suse.com

- Provides the current language when asking for the product's
  release notes to the yast2.rpm API (related to bsc#1079045).
- 4.0.29

-------------------------------------------------------------------
Wed Jan 31 13:09:51 CET 2018 - schubi@suse.de

- Do not enable xvnc.socket for second installation stage.
  Xvnc will be started by a direct call in vnc.sh. (bnc#1077236)
- 4.0.28

-------------------------------------------------------------------
Tue Jan 30 09:30:26 UTC 2018 - lslezak@suse.cz

- Reimplemented finding package upgrades to require less memory
  (related to bsc#1076768)
- 4.0.27

-------------------------------------------------------------------
Fri Jan 26 11:19:05 UTC 2018 - jreidinger@suse.com

- Start performing real installation with as much memory as
  possible  (bsc#1076768)
- 4.0.26

-------------------------------------------------------------------
Mon Jan 22 17:25:35 UTC 2018 - ancor@suse.com

- Read the root_subvolume_read_only setting from its new location
  (moved by libstorage-ng) in the control file (boo#1077047).
- 4.0.25

-------------------------------------------------------------------
Fri Jan 19 14:27:55 UTC 2018 - jsrain@suse.cz

- save keyboard settings before console settings (bsc#1076798)
- 4.0.24

-------------------------------------------------------------------
Thu Jan 18 12:48:55 UTC 2018 - qzhao@suse.com

- Update YaST2-Firstboot.service: Depreciate plymouth --wait, add
  conflict to plymouth start service.
- Update YaST2-Second-Stage.service: Depreciate plymouth deactivate
  command and add conflict to plymouth start service. For that will
  block TTY device activation(bsc#1042554).
- 4.0.23

-------------------------------------------------------------------
Wed Jan 10 14:32:39 UTC 2018 - igonzalezsosa@suse.com

- Fix initialization to copy the profile to /tmp/profile again
  (bsc#1075334)
- 4.0.22

-------------------------------------------------------------------
Wed Dec 20 13:24:37 CET 2017 - schubi@suse.de

- Fixed popup layout for bnc#1061754.
- 4.0.21

-------------------------------------------------------------------
Mon Dec 18 15:58:10 CET 2017 - schubi@suse.de

- Warn the user if the infrastructure is not available for running 
  the second stage (bnc#1061754)
- 4.0.20

-------------------------------------------------------------------
Mon Dec 18 13:20:47 UTC 2017 - gsouza@suse.com

- Removal of SYSTEMCTL_OPTIONS environment variable (fate#323393)
- 4.0.19

-------------------------------------------------------------------
Wed Dec 13 16:07:47 UTC 2017 - jreidinger@suse.com

- drop copy_to_system support (FATE#320873)
- 4.0.18

-------------------------------------------------------------------
Tue Dec 12 08:21:36 UTC 2017 - lslezak@suse.cz

- Log the system name at start to see which system is running
  in the inst-sys (for easier debugging)

-------------------------------------------------------------------
Mon Dec 11 15:50:04 UTC 2017 - knut.anderssen@suse.com

- Replaced Remote module by the new y2remote/remote class
  (bsc#1070582)
- Updated yast2-network dependency.
- 4.0.17

-------------------------------------------------------------------
Fri Dec  8 14:17:28 UTC 2017 - gsouza@suse.com

- Filter out modules extensions based on product, using white list
  approach (fate#324198)
- 4.0.16

-------------------------------------------------------------------
Mon Dec  4 12:32:49 UTC 2017 - igonzalezsosa@suse.com

- Break autoyast2 and yast2-installation dependency cycle
  (bsc#1070996) 
- 4.0.15

-------------------------------------------------------------------
Thu Nov 30 14:33:07 UTC 2017 - igonzalezsosa@suse.com

- Do not ignore start_multipath setting (bsc#1070343).
- 4.0.14

-------------------------------------------------------------------
Thu Nov 30 06:38:15 UTC 2017 - rbrown@suse.com

- Replace references to /var/adm/fillup-templates with new
  %_fillupdir macro (boo#1069468).

-------------------------------------------------------------------
Thu Nov  2 15:36:38 UTC 2017 - knut.anderssen@suse.com

- Unify firewall proposals and finish clients replacing
  firewall_stage1_finish by firewall_finish. (fate#323460)
- 4.0.13

-------------------------------------------------------------------
Thu Nov  2 13:05:34 CET 2017 - locilka@suse.com

- Cleanup old registration attempts before starting Installer. This
  is needed for restarted installation after it has been aborted
  earlier (bsc#1065167).
- 4.0.12

-------------------------------------------------------------------
Mon Oct 30 15:09:06 UTC 2017 - igonzalezsosa@suse.com

- Always show the license agreement on single product media,
  even during upgrade (bsc#1065172)
- 4.0.11

-------------------------------------------------------------------
Tue Oct 24 10:05:38 UTC 2017 - lslezak@suse.cz

- Less eager inst-sys cleanup, libzypp actually needs some cached
  files during package installation, remove only the white listed
  known files (bsc#1063459)
- 4.0.10

-------------------------------------------------------------------
Fri Oct 20 12:59:37 UTC 2017 - jsrain@suse.cz

- umount efivars properly (bsc#1063063)
- 4.0.9

-------------------------------------------------------------------
Mon Oct 16 15:29:07 UTC 2017 - jreidinger@suse.com

- Write polkit settings even if no desktop is selected
  (bsc#1062788)
- 4.0.8

-------------------------------------------------------------------
Sun Oct 15 22:00:11 UTC 2017 - knut.anderssen@suse.com

- Adapted complex welcome client allowing to continue with the
  installation when there are no products available. (bsc#1059070)
- 4.0.7

-------------------------------------------------------------------
Tue Oct 10 08:34:44 UTC 2017 - jreidinger@suse.com

- Dropped call of dasd_reload which caused renumbering of disks and
  user got confused.(FATE#318138)
- 4.0.6

-------------------------------------------------------------------
Wed Oct  4 10:32:55 CEST 2017 - schubi@suse.de

- AY: Warn the user if an remote installation is not completely
  possible because there are not all needed packages availble in
  the installed system. (bnc#1055279, bnc#1058071)
- 4.0.5

-------------------------------------------------------------------
Tue Sep 26 13:37:17 UTC 2017 - igonzalezsosa@suse.com

- Add support to read release notes from an RPM in the
  repository (fate#323273)
- 4.0.4

-------------------------------------------------------------------
Tue Sep 26 13:35:36 UTC 2017 - jreidinger@suse.com

- Add support for system roles ordering (related to bsc#1049297)

-------------------------------------------------------------------
Tue Sep 26 08:50:31 UTC 2017 - igonzalezsosa@suse.com

- Do not allow changing the selected base product on an already
  registered system (bsc#1060252)

-------------------------------------------------------------------
Mon Sep 25 08:23:25 UTC 2017 - ancor@suse.com

- Re-activated the step to search for system files (users and SSH
  keys) in existing systems. It was temporarily disabled during the
  migration to storage-ng (part of fate#323837).
- 4.0.3

-------------------------------------------------------------------
Tue Sep 12 08:38:17 UTC 2017 - knut.anderssen@suse.com

- Removed obsolete inst_info client which is not used anymore.
  (bsc#1047060)
- 4.0.2

-------------------------------------------------------------------
Mon Sep 11 14:08:49 UTC 2017 - jreidinger@suse.com

- Adapt to new yast2-country changes (needed for FATE#323837)
- 4.0.1

-------------------------------------------------------------------
Tue Sep  5 11:41:50 UTC 2017 - lslezak@suse.cz

- Download release notes only for the selected products (if any
  product is already selected) (bsc#1056872)
- 4.0.0

-------------------------------------------------------------------
Tue Sep  5 10:20:43 UTC 2017 - igonzalezsosa@suse.com

- Fix license confirmation handling on single product medias
  (fate#322276)
- 3.3.13

-------------------------------------------------------------------
Mon Sep  4 12:18:45 UTC 2017 - ancor@suse.com

- Configure Snapper at the end of installation if requested
  (part of fate#318196).
- 3.3.12

-------------------------------------------------------------------
Fri Sep  1 12:43:42 UTC 2017 - igonzalezsosa@suse.com

- On multi-product installation medias, the product selection
  happens in the welcome screen (fate#322276)
- 3.3.11

-------------------------------------------------------------------
Thu Aug 31 12:26:51 UTC 2017 - gsouza@suse.com

- Skip complex welcome module in auto mode.
- 3.3.10

-------------------------------------------------------------------
Wed Aug 30 07:28:06 UTC 2017 - gsouza@suse.com

- Show README.BETA if it exists (bsc#1047060)
- 3.3.9

-------------------------------------------------------------------
Mon Aug 28 15:17:19 UTC 2017 - igonzalezsosa@suse.com

- Show the product's license from libzypp in the welcome screen
  (FATE#322276)
- 3.3.8

-------------------------------------------------------------------
Thu Aug 17 08:22:09 UTC 2017 - igonzalezsosa@suse.com

- Replace Installation::Product and Installation::ProductReader
  classes by Y2Packager::Product and Y2Packager::ProductReader
  (related to FATE#322276)
- 3.3.7

-------------------------------------------------------------------
Mon Aug 14 15:13:42 CEST 2017 - shundhammer@suse.de

- Merged storage-ng branch to master (fate#318196)
- Note: all changes below with this date belong to the merge.
- 3.3.6

-------------------------------------------------------------------
Mon Aug 14 15:13:42 CEST 2017 - ancor@suse.com

- storage-ng: adapted to the new Y2Storage::StorageManager API
  and improved probing and activation of storage devices.

-------------------------------------------------------------------
Mon Aug 14 15:13:42 CEST 2017 - aschnell@suse.com

- adapted inst_disks_activate.rb to storage-ng

-------------------------------------------------------------------
Mon Aug 14 15:13:42 CEST 2017 - schubi@suse.de

- storage-ng: Taking /usr/bin/findmnt in order to evaluate mount
  points. Floppy support removed.

-------------------------------------------------------------------
Mon Aug 14 15:13:42 CEST 2017 - ancor@suse.com

- storage-ng: use the new library for storage hardware probing
  (devicegraph) instead of the old one (targetmap)

-------------------------------------------------------------------
Mon Aug 14 15:13:42 CEST 2017 - ancor@suse.com

- storage-ng: removed dependency from (old) yast2-storage, even
  if it breaks some functionality.

-------------------------------------------------------------------
Mon Aug 14 15:13:42 CEST 2017 - ancor@suse.com

- storage-ng: commented installation-related code relying on the
  old yast2-storage

-------------------------------------------------------------------
Mon Aug  7 13:43:34 UTC 2017 - jreidinger@suse.com

- Fix crash when going back from product selection (FATE#323450)
- 3.3.5

-------------------------------------------------------------------
Fri Aug  4 06:26:43 UTC 2017 - lslezak@suse.com

- Allow using base products from additional repositories
  (FATE#323450)
- 3.3.4

-------------------------------------------------------------------
Mon Jul 31 08:16:23 UTC 2017 - jreidinger@suse.com

- New client for product selection (FATE#323450)
- 3.3.3

-------------------------------------------------------------------
Wed Jul 26 14:42:15 UTC 2017 - jreidinger@suse.com

- drop reading /content (FATE#322386)
- 3.3.2

-------------------------------------------------------------------
Thu Jun 29 11:51:55 UTC 2017 - jreidinger@suse.com

- openSUSE only: reword title of desktop selection dialog
  (boo#1045180)
- 3.3.1

-------------------------------------------------------------------
Thu Jun 29 08:40:43 UTC 2017 - jreidinger@suse.com

- when custom role is selected in desktop selection
  keep default value in /etc/sysconfig/windowmanager (bsc#1030873)
- 3.3.0

-------------------------------------------------------------------
Mon Jun 26 11:11:19 CEST 2017 - shundhammer@suse.de

- Allow different mount point for home partition (Fate#323532)
- 3.2.46

-------------------------------------------------------------------
Mon Jun 19 07:03:16 UTC 2017 - lslezak@suse.cz

- install the yast2-registration package only in SLE (bsc#1043122)
- 3.2.45

-------------------------------------------------------------------
Thu Jun  1 12:58:03 CEST 2017 - schubi@suse.de

- "custom" roles: Initialize pattern selection screen with settings
  defined in the control files. (bnc#1031295)
- 3.2.44

-------------------------------------------------------------------
Tue May 31 21:47:24 UTC 2017 - knut.anderssen@suse.com

- Do not lose the desktop selection when the online repositories is
  pressed. (bsc#1033594)
- Do not allow to continue without desktop selection. (bsc#1040884)
- 3.2.43

-------------------------------------------------------------------
Wed May 31 10:52:59 UTC 2017 - lslezak@suse.cz

- Fixed path to the "adddir" command (it is /sbin instead of /etc)
  (bsc#1041882)
- 3.2.42

-------------------------------------------------------------------
Mon May 29 08:37:19 UTC 2017 - knut.anderssen@suse.com

- Added requirement of 'cwm/widget' in hiding_place as consequence
  of changes made in CWM. (boo#1039901).
- 3.2.41

-------------------------------------------------------------------
Mon May 22 10:50:32 UTC 2017 - lslezak@suse.cz

- Fixed push button label ("Configure Online Repositories")
  (bsc#1039988)
- 3.2.40

-------------------------------------------------------------------
Mon May  8 13:17:17 UTC 2017 - knut.anderssen@suse.com

- Don't crash if the regurl provided by linuxrc is invalid using
  the one provided by the control file as fallback (bsc#1035908).
- 3.2.39

-------------------------------------------------------------------
Wed Apr 26 15:03:33 UTC 2017 - igonzalezsosa@suse.com

- Move CaaSP specific code to yast2-caasp package
  (bsc#1036838)
- 3.2.38

-------------------------------------------------------------------
Wed Apr 26 09:52:01 UTC 2017 - gsouza@suse.com

- bsc#1031840
  - changed CheckFreeSpaceNow to use LANG=en_US.UTF-8

-------------------------------------------------------------------
Thu Apr 20 14:00:08 UTC 2017 - igonzalezsosa@suse.com

- Add a NTP Servers settings to the overview dialog
  (FATE#323249)

-------------------------------------------------------------------
Wed Apr  5 11:31:12 CEST 2017 - jreidinger@suse.com

- Use y2start script instead of y2base (bsc#1027181)
- 3.2.37

-------------------------------------------------------------------
Wed Apr  5 10:31:12 CEST 2017 - schubi@suse.de

- Added configuration-management to inst_finish.
  (FATE#319830)
- 3.2.36

-------------------------------------------------------------------
Tue Apr  4 14:16:28 UTC 2017 - mvidner@suse.com

- Renamed Controller Node to Administration Node (bsc#1032057).
- 3.2.35

-------------------------------------------------------------------
Mon Mar 27 13:39:38 UTC 2017 - igonzalezsosa@suse.com

- Move CaaSP specific code to yast2-caasp (bsc#1030874)
- 3.2.34

-------------------------------------------------------------------
Mon Mar 27 06:50:29 UTC 2017 - lslezak@suse.cz

- Use the shared package download and extraction functionality
  from FATE#320772
- 3.2.33

-------------------------------------------------------------------
Tue Mar 21 11:59:26 UTC 2017 - ancor@suse.com

- Added some extra space to the openSUSE desktop/roles selection
  dialog (improvement on the fix for poo#14936, bsc#1025415).
- 3.2.32

-------------------------------------------------------------------
Thu Mar 16 13:07:44 UTC 2017 - mvidner@suse.com

- Allow proceeding with the installation after a blocking condition
  has been corrected in the overview dialog (bsc#1029291).
- 3.2.31

-------------------------------------------------------------------
Wed Mar 15 10:19:33 UTC 2017 - igonzalezsosa@suse.com

- Improve roles buttons distribution in textmode (related to
  FATE#320772)
- 3.2.30 

-------------------------------------------------------------------
Tue Mar 14 12:05:44 UTC 2017 - igonzalezsosa@suse.com

- Fix desktop selection during installation (bsc#1029312)
- 3.2.29

-------------------------------------------------------------------
Mon Mar 13 12:16:23 UTC 2017 - igonzalezsosa@suse.com

- Support to add roles through addons (FATE#320772)
- 3.2.28

-------------------------------------------------------------------
Thu Mar  9 17:48:25 UTC 2017 - jreidinger@suse.com

- fix crash when reading if desktop role should have default
  pre-selected (bsc#1025415)
- 3.2.27

-------------------------------------------------------------------
Wed Mar  8 16:11:59 CET 2017 - mvidner@suse.cz

- Really use the directory.yast file (fate#322372)
- 3.2.26

-------------------------------------------------------------------
Thu Mar  6 13:33:41 UTC 2017 - mfilka@suse.com

- fate#322328
  - adapted all-in-one dialog according to comments from UX
- 3.2.25

-------------------------------------------------------------------
Mon Mar  6 09:39:00 UTC 2017 - mfilka@suse.com

- CaaSP: do not crash when used a dashed url for the controller
  node location (bsc#1024965)
- CaaSP AY: Adapted requirements of yast2-services-manager.
  (FATE#321738)
- bnc#1022546
  - update all-in-one's subdialog (network/kdump/partitioning/...)
    overview when the dialog is closed and do not lose another
    content already entered by user.
- 3.2.24

-------------------------------------------------------------------
Wed Feb 15 17:58:16 UTC 2017 - jreidinger@suse.com

- Add new desktop selection client for opensuse based on roles
  (poo#14936, bsc#1025415)
- drop "inst_new_desktop" client which was replaced by new desktop
  selection one
- 3.2.23

-------------------------------------------------------------------
Tue Feb 14 14:55:08 UTC 2017 - igonzalezsosa@suse.com

- Self-Update only shows errors when a custom URL is used
  (bsc#1025251)
- 3.2.22

-------------------------------------------------------------------
Wed Feb  8 16:42:29 UTC 2017 - kanderssen@suse.com

- CaaSP all-in-one-dialog: added validation to the controller node
  location field, modified label and write it to the minion
  master.conf file at the end of the installation (FATE#321738)
- CaaSP: Display the Beta product warning at start when it is
  present (bsc#1016887)
- Enable CaaSP specific services on the installed system
  (FATE#321738)
- Do not crash if role contain own service to enable (bsc#1022762)
- 3.2.21

-------------------------------------------------------------------
Fri Feb  3 10:07:35 UTC 2017 - jsrain@suse.cz

- Downloading release notes: Do not download them at all during
  AutoYaST (bsc#1009276)
- Use the directory.yast file to check avilable
  translations (fate#322372)
- 3.2.20

-------------------------------------------------------------------
Wed Feb  1 17:07:23 CET 2017 - schubi@suse.de

- Downloading release notes: Do not try again if the host or the
  proxy cannot be resolved (bnc#1022784)
- 3.2.19

-------------------------------------------------------------------
Fri Jan 27 15:55:33 UTC 2017 - kanderssen@suse.com

- Ask for installation confirmation in all-in-one dialog before
  proceed with it. (Fate#322328)
- 3.2.18

-------------------------------------------------------------------
Fri Jan 27 09:11:32 UTC 2017 - jreidinger@suse.com

- Respect newly registered update repos in software proposal and
  do register. (FATE#322328)

-------------------------------------------------------------------
Thu Jan 26 14:16:43 UTC 2017 - jreidinger@suse.com

- handle proposal errors in all-in-one dialog (FATE#322328)

-------------------------------------------------------------------
Wed Jan 25 15:29:02 UTC 2017 - mvidner@suse.com

- Added an all-in-one installation overview for CaaSP (FATE#322328)

-------------------------------------------------------------------
Wed Jan 25 10:41:33 UTC 2017 - igonzalezsosa@suse.com

- Add an option to disable the self-update feature through the
  AutoYaST profile (FATE#319716)
- 3.2.17

-------------------------------------------------------------------
Fri Jan 20 08:44:28 UTC 2017 - mfilka@suse.com

- bnc#1017752
  - do not show language change warning in software proposal
    incorrectly when language was not changed.
- 3.2.16

-------------------------------------------------------------------
Tue Jan 17 15:34:22 UTC 2017 - igonzalezsosa@suse.com

- Do not retry to download release notes if a previous attempt
  failed (bsc#1015794)
- 3.2.15

-------------------------------------------------------------------
Mon Jan 16 12:42:52 UTC 2017 - jreidinger@suse.com

- add ability to roles to enable list of services when selected
  (FATE#321754)

-------------------------------------------------------------------
Mon Jan 16 12:17:38 UTC 2017 - mfilka@suse.com

- fate#321739
  - Made user's interaction possible in case of error in read-only
    proposal.
- 3.2.14

-------------------------------------------------------------------
Thu Jan  5 13:16:08 CET 2017 - schubi@suse.de

- AutoYaST after second stage: Initialize tty1 in order to remove
  old YaST output and to show the cursor again.
  (bnc#1018037)
- 3.2.13

-------------------------------------------------------------------
Wed Dec 14 15:47:02 UTC 2016 - jreidinger@suse.com

Port changes from CASP1.0:

- Change layout of new installation dialog according to UX team
  suggestion (FATE#321754)
- Set root subvolume read-only if configured (Fate##321755)
- Document new control.xml parameter root_subvolume_read_only
- Add new installation dialog with keyboard layout and root
  password (FATE#321754)
- Added worker role dialog (Fate#321754)
- implement support for running additional dialogs for specific
  roles (FATE#321754)
- Added description for readonly_timezone and
  clone_install_recommended_default flag in control-file
  documentation. (Fate#321754, Fate#321764)
- 3.2.12

-------------------------------------------------------------------
Wed Dec  7 14:00:53 UTC 2016 - igonzalezsosa@suse.com

- Do not crash when the proposal screen is configured through
  an AutoYaST profile and tabs are not being used (bsc#1013976)
- 3.2.11

-------------------------------------------------------------------
Tue Nov 22 12:27:17 UTC 2016 - jreidinger@suse.com

- fix missing icon next to SSH Key Import in autoyast
  (bsc#988377)

-------------------------------------------------------------------
Fri Nov 18 15:10:49 UTC 2016 - jreidinger@suse.com

- add missing file causing crash (introduced with generic fix of
  bsc#1003682)
  (invisible in master since autotools support is dropped there)
- 3.2.10

-------------------------------------------------------------------
Thu Nov 17 11:59:06 CET 2016 - shundhammer@suse.de

- Documentation for new storage related parameters in control.xml
  (Fate#321736)

-------------------------------------------------------------------
Mon Nov 14 14:30:12 UTC 2016 - jreidinger@suse.com

- The user has to confirm when the configuration proposal contains
  a non-blocking error (generic fix for bsc#1003682)
- 3.2.9

-------------------------------------------------------------------
Fri Nov 11 16:41:25 CET 2016 - schubi@suse.de

- Fixed bug: AutoYaST hangs while running second stage.
  Removed network.service in the Before section of
  YaST2-Firstboot.service. (bnc#1007752)
- 3.2.8

-------------------------------------------------------------------
Fri Nov 11 13:50:06 UTC 2016 - jreidinger@suse.com

- Do not crash if importing ssh config from system which
  /etc/os-release does not contain pretty name (bsc#1009492)
- 3.2.7

-------------------------------------------------------------------
Mon Oct 31 13:23:38 UTC 2016 - lslezak@suse.cz

- Added support for read-only proposal modules (fate#321739)
- 3.2.6

-------------------------------------------------------------------
Thu Oct 27 15:09:58 CEST 2016 - shundhammer@suse.de

- Documentation for subvolumes in control.xml (fate#321737)

-------------------------------------------------------------------
Thu Oct 20 09:52:00 UTC 2016 - jreidinger@suse.com

- more robust password filtering in y2start.log
  (bsc#798966)
- 3.2.5

-------------------------------------------------------------------
Thu Oct 13 14:15:23 UTC 2016 - igonzalezsosa@suse.com

- Set libyui-ncurses environment before starting the installer
  (related to bsc#780621)
- 3.2.4

-------------------------------------------------------------------
Thu Oct 13 13:55:33 UTC 2016 - igonzalezsosa@suse.com

- Bump version number to release fixes for bnc#999895,
  bsc#988700 and bnc#999953.
- 3.2.3

-------------------------------------------------------------------
Thu Oct  6 12:55:58 CEST 2016 - schubi@suse.de

- AutoYaST upgrade: Do not override the Report module settings in
  the AutoYaST upgrade mode, keep the previous settings
  (bnc#999895).

-------------------------------------------------------------------
Thu Sep 29 08:09:28 UTC 2016 - igonzalezsosa@suse.com

- Translate description of Snapper snapshots (bsc#988700)
- 3.2.2

-------------------------------------------------------------------
Wed Sep 21 11:00:27 CEST 2016 - schubi@suse.de

- Fixed crash if one defined proposal module has not been found on
  system while switching back from "Expert" proposal.
  (bnc#999953)
- 3.2.1

-------------------------------------------------------------------
Wed Sep 14 13:53:41 UTC 2016 - jreidinger@suse.com

- reduce time needed for building this package
- 3.2.0

-------------------------------------------------------------------
Tue Sep 13 12:37:57 UTC 2016 - jreidinger@suse.com

- fix skipping of proposal returning empty hash otherwise it
  creates non sense proposal entry in UI (bnc#994127)
- 3.1.215

-------------------------------------------------------------------
Tue Aug 30 06:55:13 UTC 2016 - lslezak@suse.cz

- Display a warning popup when the installer self-update uses
  the fallback URL instead of the selected SMT or the default SCC
  server (bsc#996179)
- Do not contact the registration server in self-update when
  network is not running, skip self-update completely
- 3.1.214

-------------------------------------------------------------------
Thu Aug 25 14:23:20 UTC 2016 - lslezak@suse.cz

- Move the installer self update step earlier in the workflow
  so the user entered values are not lost after restart and avoid
  repeating some steps again (bsc#985055)
- This also fixes losing some values due to restaring YaST (bsc#993690),
  (bsc#992608)
- Improved the self update URL handling - the boot parameter has
  the highest priority, always ask user when a SLP service is found,
  in AutoYaST mode SLP needs to be enabled in the profile
- Display progress when downloading and applying the updates
- 3.1.213

-------------------------------------------------------------------
Wed Aug 25 12:51:45 UTC 2016 - cwh@suse.com

- Replace unicode bullet char by asterisk for ncurses (bsc#995082)
- 3.1.212

-------------------------------------------------------------------
Thu Aug 25 07:33:10 UTC 2016 - jreidinger@suse.com

- fix writing proposals (bnc#994127)
- 3.1.211

-------------------------------------------------------------------
Wed Aug 17 15:02:02 UTC 2016 - jreidinger@suse.com

- filter out same repositories from extraurls if they differ only
  in trailing slash (bnc#970488)
- 3.1.210

-------------------------------------------------------------------
Tue Aug 16 15:34:43 UTC 2016 - kanderssen@suse.com

- SSH Importer: Width fix to avoid cut of CheckBoxFrame Label
  (fate##319624)
- 3.1.209

-------------------------------------------------------------------
Tue Aug 16 13:28:14 CEST 2016 - locilka@suse.com

- Fixed testsuite for inst_complex_welcome after implementing lazy
  loading in ProductLicense in yast2-packager (bsc#993285)
- 3.1.208

-------------------------------------------------------------------
Fri Aug  5 07:22:59 UTC 2016 - igonzalezsosa@suse.com

- Fix the registration screen initialization when SCC server
  is used during self-update (FATE#319716)
- 3.1.207

-------------------------------------------------------------------
Thu Aug  4 10:02:28 UTC 2016 - igonzalezsosa@suse.com

- Retrieve the self-update URL from the registration
  server (SCC/SMT) (FATE#319716)
- 3.1.206

-------------------------------------------------------------------
Wed Aug  3 17:06:46 CEST 2016 - locilka@suse.com

- UI, UX and internal handling for the Welcome screen optimized to
  prevent from not showing that the license needs to be accepted
  (bsc#980374).
- 3.1.205

-------------------------------------------------------------------
Fri Jul 29 07:32:46 UTC 2016 - ancor@suse.com

- If the user has skipped multipath activation, don't ask again
  after installer self-update (bsc#989770)
- 3.1.204

-------------------------------------------------------------------
Fri Jul 22 13:48:12 UTC 2016 - igonzalezsosa@suse.com

- Don't halt the installation if installer updates server
  cannot be reached when using AutoYaST (bsc#988949)
- 3.1.203

-------------------------------------------------------------------
Thu Jul 21 11:52:59 UTC 2016 - jreidinger@suse.com

- simplify and speed up inst_finish client (bnc#986649)
- add test suite for inst_finish client
- 3.1.202

-------------------------------------------------------------------
Mon Jul 18 13:13:05 UTC 2016 - lslezak@suse.cz

- Run extra inst-sys cleanup to free more memory on systems with
  low memory (bsc#974601)
- 3.1.201

-------------------------------------------------------------------
Thu Jul 14 08:10:16 UTC 2016 - lslezak@suse.cz

- Properly adjust the OOM killer (oom_score_adj has a different
  range than the original oom_adj) (bsc#974601)
- 3.1.200

-------------------------------------------------------------------
Tue Jul 12 16:14:28 CEST 2016 - schubi@suse.de

- Added AutoYaST schema file "ssh_import".
  (fate#319624)
- 3.1.199

-------------------------------------------------------------------
Mon Jun 27 13:00:24 UTC 2016 - jreidinger@suse.com

- Make writing of bootloader settings the last step so that other
  installation steps (kdump, cio-ignore) do not have to waste time
  repeating it
  (bnc#986649)
- 3.1.198

-------------------------------------------------------------------
Thu Jun 23 08:17:24 UTC 2016 - lslezak@suse.cz

- Display more information in the error popup when downloading
  the optional installer updates fails (bsc#986091)
- 3.1.197

-------------------------------------------------------------------
Thu Jun 16 13:31:16 UTC 2016 - igonzalezsosa@suse.com

- Avoid restarting YaST when self-update repository exists but
  is empty (bsc#985113)
- 3.1.196

-------------------------------------------------------------------
Wed Jun 15 15:15:15 CEST 2016 - snwint@suse.de

- call set_videomode to adjust video mode (bsc#974821)
- 3.1.195

-------------------------------------------------------------------
Tue Jun 14 14:17:53 UTC 2016 - igonzalezsosa@suse.com

- Fix architecture detection during self-update (bsc#984656)
- 3.1.194

-------------------------------------------------------------------
Thu Jun  2 11:09:33 UTC 2016 - schubi@suse.de

- Adapt AutoYaST to support import of SSH server keys/configuration
  (fate#319624)
- 3.1.193

-------------------------------------------------------------------
Thu Jun  2 10:09:33 UTC 2016 - igonzalezsosa@suse.com

- Drop yast2-installation-devel-doc package (fate#320356)
- 3.1.192

-------------------------------------------------------------------
Wed Jun  1 11:41:27 UTC 2016 - igonzalezsosa@suse.com

- When importing SSH keys/configuration, only regular files
  will be considered (bsc#982522)
- Force YaST2-Firstboot.service to run after
  YaST2-Second-Stage.service (bsc#980365)
- 3.1.191

-------------------------------------------------------------------
Mon May 30 14:35:05 UTC 2016 - lslezak@suse.cz

- Move the debugger invocation code to yast2-ruby-bindings package
  to use the same implementation at run time (FATE#318421)
- 3.1.190

-------------------------------------------------------------------
Thu May 26 13:17:42 UTC 2016 - kanderssen@suse.com

- System Role: centered dialog (ncurses).

-------------------------------------------------------------------
Wed May 25 15:49:41 UTC 2016 - kanderssen@suse.com

- More visual improvements in the SSH keys importing proposal
  summary based on blog entry feedback. (Fate#319624)
- 3.1.189

-------------------------------------------------------------------
Wed May 25 13:07:59 UTC 2016 - lslezak@suse.cz

- Start the Ruby debugger at the beginning of installation
  when Y2DEBUGGER is set (FATE#318421)
- 3.1.188

-------------------------------------------------------------------
Tue May 17 08:17:51 UTC 2016 - ancor@suse.com

- Visual improvement in the SSH keys importing proposal summary

-------------------------------------------------------------------
Mon May 16 16:39:34 UTC 2016 - ancor@suse.com

- The user is now informed about SSH keys to be reused (copied
  from a previous system) during system installation.
- The user can select a different partition (or none) to read the
  keys from and whether to also copy config files.
- SSH import functionality not longer depending from
  "copy_to_system" feature.
- Fate#319624
- 3.1.187

-------------------------------------------------------------------
Mon May 16 08:29:25 UTC 2016 - lslezak@suse.cz

- SSH installation: handle closing the initial installation screen
  by the window manager close button (bsc#979499)
- 3.1.186

-------------------------------------------------------------------
Mon May  9 15:14:22 CEST 2016 - schubi@suse.de

- Do not copy licenses from inst-sys to target system.
  Showing EULA location in the installed system.
  (fate#219341)
- 3.1.185

-------------------------------------------------------------------
Fri May  6 11:09:28 UTC 2016 - jsrain@suse.cz

- get more texts for roles dialog from control file, allow
  a general label (bsc#974625)
- 3.1.184

-------------------------------------------------------------------
Thu May  5 13:39:46 UTC 2016 - ancor@suse.com

- Always read the lists of local users in the previous system to
  have them available during user importing (part of fate#319624)
- 3.1.183

-------------------------------------------------------------------
Wed Apr 20 10:47:12 UTC 2016 - knut.anderssen@suse.com

- Disk Activation step will be skipped in case of installer update
  success (bsc#974409)
- License agreement will be remembered in case of going back after
  a installer update.
- 3.1.182

-------------------------------------------------------------------
Tue Apr 19 09:08:35 UTC 2016 - igonzalezsosa@suse.com

- Fix handling of license acceptance in welcome screen
  (bsc#975774)
- 3.1.181

-------------------------------------------------------------------
Fri Apr 15 12:51:00 UTC 2016 - lslezak@suse.cz

- Run the automatic installer self update also in the AutoYaST
  mode, read the optional custom URL from the profile ("general" ->
  "self_update_url" node) (FATE#319716)
- 3.1.180

-------------------------------------------------------------------
Wed Apr 13 07:14:09 UTC 2016 - mfilka@suse.com

- bsc#956473
  - improved formatting of network interfaces listing
- 3.1.179

-------------------------------------------------------------------
Tue Apr 12 15:09:15 UTC 2016 - jreidinger@suse.com

- do not install perl-Bootloader-YAML on target system as it is no
  longer needed (FATE#317701)
- 3.1.178

-------------------------------------------------------------------
Mon Apr  4 09:48:42 UTC 2016 - igonzalezsosa@suse.com

- Automatic update during installation will use Zypper repositories
  instead of Driver Update Disks (FATE#319716).
- 3.1.177

-------------------------------------------------------------------
Wed Mar 23 16:32:31 UTC 2016 - cwh@suse.com

- Moved proc_modules.scr to yast2.rpm to avoid that yast-sound
  depends on yast-installation (bsc#972310)
- 3.1.176

-------------------------------------------------------------------
Tue Mar 15 07:41:01 UTC 2016 - knut.anderssen@suse.com

- Added automatic update during installation (FATE#319716)
- 3.1.175

-------------------------------------------------------------------
Mon Mar 14 13:09:52 UTC 2016 - mvidner@suse.com

- System Role: align labels (FATE#317481).
- System Role: pop-up if changing the role to a different one.
- 3.1.174

-------------------------------------------------------------------
Mon Mar 14 09:39:50 UTC 2016 - igonzalezsosa@suse.com

- Moved Yast::Transfer::FileFromUrl here from yast2-update
  (FATE#319716).
- 3.1.173

-------------------------------------------------------------------
Fri Mar  4 14:24:49 UTC 2016 - mvidner@suse.com

- Added a System Role step in the installation (FATE#317481).
- 3.1.172

-------------------------------------------------------------------
Mon Feb 29 09:05:16 UTC 2016 - mfilka@suse.com

- bsc#956473
  - network interfaces listing shows all IPv4 / IPv6 addresses per
    device
- 3.1.171

-------------------------------------------------------------------
Fri Feb 26 08:36:55 UTC 2016 - ancor@suse.com

- Ensure plymouth does not interfere with X11 when executing
  yast2-firstboot (bsc#966874)
- 3.1.170

-------------------------------------------------------------------
Sun Feb 21 21:15:02 UTC 2016 - mfilka@suse.com

- bnc#960703
  - network service setup moved into yast2-network package.
- 3.1.169

-------------------------------------------------------------------
Wed Feb 17 16:03:56 UTC 2016 - cwh@suse.com

- Remove autoyast clone button (fate#317970) 
- 3.1.168

-------------------------------------------------------------------
Thu Dec 22 15:53:34 CET 2015 - schubi@suse.de

- Removing network dependencies in the service files in order to
  prevent booting cycles in Tumbleweed. (bnc#954908)
- 3.1.167

-------------------------------------------------------------------
Mon Dec 21 08:08:15 UTC 2015 - jsrain@suse.cz

- fixed function name to check zKVM hypervisor (bsc#956736)
- 3.1.166

-------------------------------------------------------------------
Fri Dec 11 09:17:16 UTC 2015 - jsrain@suse.cz

- don't enforce the disk activation dialog on zKVM (bsc#956736)
- 3.1.165

-------------------------------------------------------------------
Wed Dec  2 13:55:07 UTC 2015 - mvidner@suse.com

- Ensure second stage and YaST-Firstboot don't get killed by
  getty when running over 2nd or 3rd serial console (bsc#935965)
- 3.1.164

-------------------------------------------------------------------
Thu Nov 26 09:09:59 UTC 2015 - jreidinger@suse.com

- Do not crash in proposal client if zfcp proposal reports itself
  as unavailable (bnc#956745)

-------------------------------------------------------------------
Wed Nov 25 13:15:19 UTC 2015 - lslezak@suse.cz

- Save the software selection for using it later in AutoYaST
  when deploying installation images (bsc#956325, bsc#910728)
- 3.1.163

-------------------------------------------------------------------
Fri Nov  6 11:59:26 UTC 2015 - ancor@suse.com

- Ensure second stage and YaST-Firstboot don't get killed by
  getty when running over serial console (bsc#935965)
- 3.1.162

-------------------------------------------------------------------
Fri Oct  9 13:32:36 UTC 2015 - ancor@suse.com

- Language selection screen fixed to immediately apply the keyboard
  layout after changing it automatically (bsc#947969).
- 3.1.161

-------------------------------------------------------------------
Thu Oct  1 15:55:54 UTC 2015 - ancor@suse.com

- Simplified second stage systemd unit to avoid dependencies cycles
  (bnc#947521 and bnc#931643). Logic moved to YaST startup scripts.
- 3.1.160

-------------------------------------------------------------------
Fri Sep  4 07:07:33 UTC 2015 - jsrain@suse.cz

- fix bug preventing to finish proposal in some sutuations
  (bsc#944334)
- 3.1.159

-------------------------------------------------------------------
Thu Sep  3 14:41:07 CEST 2015 - locilka@suse.com

- Fixed setting language / languages in the installation welcome
  screen (bsc#943746, bsc#944035)
- 3.1.158

-------------------------------------------------------------------
Wed Sep  2 09:43:21 UTC 2015 - igonzalezsosa@suse.com

- Move #second_stage_required? method to InstFunctions module
  to be used by AutoYaST (bnc#892091)
- 3.1.157

-------------------------------------------------------------------
Tue Aug 25 10:17:24 CEST 2015 - schubi@suse.de

- fixed cio_ignore testcase
  This testcase is for bnc#941406
- 3.1.156

-------------------------------------------------------------------
Thu Aug 13 13:26:56 CEST 2015 - schubi@suse.de

- AutoYaST S390: handling cio_ignore
  Entry <general><cio_ignore> in order to set it
  (values: true/false). If it is not set cio_ignore is true.
  So it is backward compatible.
  (bnc#941406)
- cio_ignore does not make sense for KVM or z/VM. So checking
  for KVM and z/VM and evtl. disabling cio_ignore (fate#317861).
- 3.1.155

-------------------------------------------------------------------
Tue Aug 11 15:50:49 CEST 2015 - schubi@suse.de

- AutoYaST second stage: YaST2-Second-Stage.service
  Continue installation even if plymouth has returned an error.
  (bnc#940878)
- 3.1.154

-------------------------------------------------------------------
Fri Aug  7 12:53:08 UTC 2015 - igonzalezsosa@suse.com

- Fix release notes loading when network is not working (bsc#940648)
- 3.1.153

-------------------------------------------------------------------
Wed Aug  5 11:45:25 UTC 2015 - jsrain@suse.cz

- store cio_ignore settings before installing bootloader
  (bsc#933177)
- 3.1.152

-------------------------------------------------------------------
Fri Jul 24 13:01:22 UTC 2015 - jsrain@suse.cz

- avoid duplicating release notes for products (bsc#935599)
- 3.1.151

-------------------------------------------------------------------
Tue Jul 21 09:16:03 UTC 2015 - mvidner@suse.com

- Moved client code to lib/installation/clients to enable test
  coverage measurements.
- 3.1.150

-------------------------------------------------------------------
Wed Jul  1 13:50:55 CEST 2015 - shundhammer@suse.de

- Cleanup for snapshots made during installation (bnc#935923)
- 3.1.149 

-------------------------------------------------------------------
Wed Jul  1 10:46:50 CEST 2015 - locilka@suse.com

- Fixed handling user request to change an installation proposal
  (bsc#936448)
- 3.1.148

-------------------------------------------------------------------
Mon Jun 29 13:11:57 UTC 2015 - lslezak@suse.cz

- fixed menu button label in the proposal (bsc#936427)
- 3.1.147

-------------------------------------------------------------------
Mon Jun 29 08:41:17 UTC 2015 - jreidinger@suse.com

- add ability to hide export button (fate#315161)
- 3.1.146

-------------------------------------------------------------------
Wed Jun 17 09:29:09 CEST 2015 - locilka@suse.com

- Implemented triggers for installation proposal (FATE#317488).
  Any *_proposal client can define 'trigger' in 'MakeProposal'
  that defines in which circumstances it should be called again
  after all proposals have been called, e.g., if partitioning or
  software selection changes.
- 3.1.145

-------------------------------------------------------------------
Tue Jun  2 08:41:03 UTC 2015 - jreidinger@suse.com

- fix crash in Upgrade when creating post upgrade snapshot
  (fate#317973)
- 3.1.144

-------------------------------------------------------------------
Thu May 28 12:41:49 UTC 2015 - igonzalezsosa@suse.com

- add a client to create a snapshot after installation/upgrade
  (fate#317973)
- 3.1.143

-------------------------------------------------------------------
Wed May 20 19:29:48 UTC 2015 - lslezak@suse.cz

- set Xvnc server resolution to 96 dpi to fix broken layout in VNC
  installations (defaults to 75 dpi) (bsc#919456)
- 3.1.142

-------------------------------------------------------------------
Fri Apr 24 06:01:14 UTC 2015 - ancor@suse.com

- Fixed an error preventing the VNC connection during second
  installation stage of AutoYaST when using VNC=1 (bnc#923901)
- 3.1.141

-------------------------------------------------------------------
Wed Apr 20 13:11:40 CEST 2015 - schubi@suse.de

- Fixed differnt bugs in proposal overview with multiple tabs.
- Checking if plymouth is available while starting second
  installation stage for AutoYaST.
- 3.1.140

-------------------------------------------------------------------
Thu Apr 16 13:02:23 CEST 2015 - locilka@suse.com

- Always enable systemd startup services for Second Stage and
  Firstboot (bsc#924278)
- 3.1.139

-------------------------------------------------------------------
Thu Apr  2 09:27:55 UTC 2015 - jreidinger@suse.com

- avoid endless loop when confirm update in proposal runner
  (FATE#315161)
- 3.1.138

-------------------------------------------------------------------
Wed Apr  1 18:54:34 UTC 2015 - jreidinger@suse.com

- fix method missing error in proposal_runner (FATE#315161)
- 3.1.137

-------------------------------------------------------------------
Wed Apr  1 11:39:32 UTC 2015 - jreidinger@suse.com

- fix dependencies in proposal_store (FATE#315161)
- 3.1.136

-------------------------------------------------------------------
Fri Mar 27 13:14:22 UTC 2015 - jreidinger@suse.com

- allow proposal runner dialog to use different proposal store
  (FATE#315161)
- 3.1.135

-------------------------------------------------------------------
Tue Feb 17 14:24:19 CET 2015 - aschnell@suse.de

- get list of mounts from /proc/mounts in umount_finish (for
  fate#318392)
- 3.1.134

-------------------------------------------------------------------
Mon Feb 16 12:44:16 UTC 2015 - cwh@suse.com

- Delete or copy install.inf as applicable (bnc#897066)
- 3.1.133

-------------------------------------------------------------------
Wed Feb 11 09:03:38 UTC 2015 - lslezak@suse.cz

- removed redundant initialization label (bnc#878538)
- 3.1.132

-------------------------------------------------------------------
Fri Feb  6 12:56:53 UTC 2015 - ancor@suse.com

- The unit tests are now compatible with RSpec 3 (bnc#916364)
- 3.1.131

-------------------------------------------------------------------
Wed Feb  4 13:15:43 UTC 2015 - lslezak@suse.cz

- support custom display number in "display_ip" boot option
  (bnc#913888)
- 3.1.130

-------------------------------------------------------------------
Tue Feb  3 11:11:49 CET 2015 - schubi@suse.de

- AutoYaST: If the system starts in multi-user mode plymouth will
  be quit while installation in order to ensure that installation
  will be finished on console 1 and the login prompt will be
  shown.
  (bnc#903682,889757,897956)

-------------------------------------------------------------------
Thu Jan 29 17:10:44 UTC 2015 - jsrain@suse.cz

- allow keyboard layout testing in language dialog (bsc#889549)
- 3.1.129

-------------------------------------------------------------------
Tue Jan 27 13:39:57 CET 2015 - jsuchome@suse.cz

- explicitely set language packages for installation during the
  live install (bnc#904103)
- 3.1.128

-------------------------------------------------------------------
Mon Jan 26 16:09:01 UTC 2015 - jreidinger@suse.com

- fix typo causing error in installation ( catched by openQA ) 

-------------------------------------------------------------------
Mon Jan 26 10:21:19 UTC 2015 - jreidinger@suse.com

- Properly install new Proposal* libs to fix installation

-------------------------------------------------------------------
Tue Jan 13 12:27:52 UTC 2015 - jreidinger@suse.com

- Refactored inst_proposal into Installation::ProposalRunner and
  Installation::ProposalStore.
- 3.1.127

-------------------------------------------------------------------
Tue Jan 13 12:27:40 UTC 2015 - jsrain@suse.cz

- fixed progress bar during (live) image installation (bsc#854378)

-------------------------------------------------------------------
Wed Jan  7 14:27:28 UTC 2015 - jreidinger@suse.com

- do not stuck during copy of logs files (bnc#897091)
- 3.1.126

-------------------------------------------------------------------
Thu Dec 18 20:12:47 UTC 2014 - lslezak@suse.cz

- Fix bashisms and shebangs in scripts (by "Ledest")
- 3.1.125

-------------------------------------------------------------------
Wed Dec 10 15:57:59 CET 2014 - aschnell@suse.de

- drop check for Gtk since Gtk UI of YaST is no longer supported
  (bsc#908607)
- 3.1.124

-------------------------------------------------------------------
Thu Dec  4 09:50:16 UTC 2014 - jreidinger@suse.com

- remove X-KDE-Library from desktop file (bnc#899104)

-------------------------------------------------------------------
Wed Nov 26 16:53:17 UTC 2014 - ancor@suse.com

- Added more debug information in order to track bnc#897091
- 3.1.122

-------------------------------------------------------------------
Fri Nov 14 09:51:04 UTC 2014 - ancor@suse.com

- Merging changes from 3.1.116.1 (SLE12 maintenance branch)
- Fixed the "previously used repositories" step to work properly
  when reached using the back button (bnc#889791)
- 3.1.121

-------------------------------------------------------------------
Tue Nov  4 08:32:27 UTC 2014 - jreidinger@suse.com

- Improve dialog asking if system should be cloned (bnc#900028)
- 3.1.120

-------------------------------------------------------------------
Mon Nov  3 16:19:30 CET 2014 - schubi@suse.de

- AutoYaST Second Stage: Fixed a crash in package management when
  running in Qt UI with libproxy1-config-kde4 package installed.
  (bnc#866692)
- 3.1.119

-------------------------------------------------------------------
Fri Oct 31 07:41:09 UTC 2014 - jreidinger@suse.com

- do not write obsolete /etc/syconfig/boot RUN_PARALLEL key
  (bnc#896207)
- 3.1.118

-------------------------------------------------------------------
Thu Oct 30 07:35:52 UTC 2014 - lslezak@suse.cz

- properly setup locale in installation start script to display
  texts and labels correctly in a texmode installation and also
  to translate all buttons in graphical mode (removed "testutf8"
  calls, it has been dropped, always set UTF-8 locale) (bnc#902411)
- 3.1.117

-------------------------------------------------------------------
Wed Sep 17 16:04:11 UTC 2014 - lslezak@suse.cz

- additionaly return file system type in ".run.df" agent result,
  (to use it in the disk usage calculation bnc#896176)
- 3.1.116

-------------------------------------------------------------------
Thu Sep  4 12:21:25 UTC 2014 - mvidner@suse.com

- Use a more flexible rubygem requirement syntax (bnc#895069)
- 3.1.115

-------------------------------------------------------------------
Wed Aug 28 15:31:55 UTC 2014 - ancor@suse.com

- Enabled remote access on systems installed using VNC (bnc#893501)
- 3.1.114

-------------------------------------------------------------------
Thu Aug 28 15:04:59 CEST 2014 - locilka@suse.com

- Setting data for &product; macro (used in helps) as soon as
  the base-product repository is initialized (bnc#886608)
- 3.1.113

-------------------------------------------------------------------
Wed Aug 27 15:39:52 CEST 2014 - locilka@suse.com

- Fixed [Abort] button handling in Disks Activation dialog
  (bnc#893281)
- 3.1.112

-------------------------------------------------------------------
Wed Aug 27 10:33:03 CEST 2014 - schubi@suse.de

- Autoyast: Second stage will not be called at all. This bug has
  been generated due the fix in bnc#886464.
- 3.1.111

-------------------------------------------------------------------
Mon Aug 25 09:15:13 CEST 2014 - schubi@suse.de

- Autoyast
  -- Disabling second installation stage via autoyast
     configuration "second_stage".
  -- Centralized minimal configuration and disabling more
     configuration steps like X11, user, default_desktop,...
  -- bnc#886464 and bnc#892091
- 3.1.110

-------------------------------------------------------------------
Mon Aug 18 12:30:53 UTC 2014 - jreidinger@suse.com

- workaround problem with missing capabilities in image deployment
  (bnc#889489)
- 3.1.109

-------------------------------------------------------------------
Thu Aug  7 11:50:28 CEST 2014 - snwint@suse.de

- use oom_score_adj instead of oom_adj (bnc #890432)
- 3.1.108

-------------------------------------------------------------------
Thu Aug  7 08:20:36 UTC 2014 - jreidinger@suse.com

- update ca certificates after upgrade (bnc#889616)
- 3.1.107

-------------------------------------------------------------------
Mon Jul 28 11:52:43 UTC 2014 - lslezak@suse.cz

- use short product name for the default base product release notes
  (read from the installation medium) (bnc#885247)
- display at least an empty dialog when downloading release notes
  to hide the previous dialog in the installation workflow
  (bnc#889196)
- 3.1.106

-------------------------------------------------------------------
Thu Jul 24 14:42:59 UTC 2014 - lslezak@suse.cz

- do not repeat release notes downloading on network time out
  (bnc#885486)
- 3.1.105

-------------------------------------------------------------------
Thu Jul 24 11:52:43 CEST 2014 - aschnell@suse.de

- do not log sensitive information in y2start.log (bnc#888645)
- 3.1.104

-------------------------------------------------------------------
Tue Jul 22 08:13:41 CEST 2014 - snwint@suse.de

- linuxrc already provides proxy settings in URL form - so use it
- 3.1.103

-------------------------------------------------------------------
Mon Jul 21 12:10:43 CEST 2014 - schubi@suse.de

- taking display-manager.service instead of xdm.service in the
  second boot stage (bnc#886654, 884447)
- Workaround of bug in plymouth --> using deactivate option
  in second boot stage in order to start ncurses yast correctly
  (bnc#886488)
- 3.1.102

-------------------------------------------------------------------
Wed Jul 16 09:15:10 UTC 2014 - jsrain@suse.cz

- retranslate release notes button when going back in workflow
  (bnc#886660)
- 3.1.101

-------------------------------------------------------------------
Tue Jul 15 15:44:41 CEST 2014 - locilka@suse.com

- Asking user for confirmation while aborting the installation in
  disk activation dialog (bnc#886662)
- 3.1.100

-------------------------------------------------------------------
Fri Jul  4 08:48:03 UTC 2014 - jreidinger@suse.com

- Copy multipath blacklist to target system (bnc#885628)
- 3.1.99

-------------------------------------------------------------------
Thu Jul  3 09:14:53 UTC 2014 - jreidinger@suse.com

- remove useless steps from system analysis because it confuses
  users (bnc#885609)
- 3.1.98

-------------------------------------------------------------------
Mon Jun 30 14:34:59 UTC 2014 - jreidinger@suse.cz

- restore: use restore script instead of manual unpacking tarball
  to also remove newly generated content when rollbacking
  (bnc#882039)
- 3.1.97

-------------------------------------------------------------------
Mon Jun 23 16:09:32 CEST 2014 - locilka@suse.com

- Changed /bin/rm path to /usr/bin/rm path (bnc#882453)
- 3.1.96

-------------------------------------------------------------------
Mon Jun 23 13:02:27 UTC 2014 - jreidinger@suse.com

- directly export autoyast profile to target file (bnc#881108)
- 3.1.95

-------------------------------------------------------------------
Thu Jun 19 19:05:10 UTC 2014 - lslezak@suse.cz

- removed random_finish client, haveged service is by default
  enabled, no need for explicit enabling by Yast
  (gh#yast/yast-installation#214)
- 3.1.94

-------------------------------------------------------------------
Wed Jun 18 11:47:26 UTC 2014 - lslezak@suse.cz

- make sure the CIO ignore config file ends with a new line
  (bnc#883198)
- 3.1.93

-------------------------------------------------------------------
Tue Jun 17 12:34:33 UTC 2014 - lslezak@suse.cz

- inst_upgrade_urls.rb: set the future target distribution to not
  ignore the SCC online repositories in libzypp (bnc#881320)
- 3.1.92

-------------------------------------------------------------------
Mon Jun 16 12:33:18 UTC 2014 - jreidinger@suse.com

- write list of active devices for cio_ignore ( partially written
  by Ihno )
- 3.1.91

-------------------------------------------------------------------
Thu Jun 12 15:20:04 UTC 2014 - jreidinger@suse.com

- restore backup if yast failed during installation/upgrade
  (bnc#882039)
- 3.1.90

-------------------------------------------------------------------
Thu Jun 12 08:27:01 UTC 2014 - lslezak@suse.cz

- properly enable the add-on module in the installation workflow
- 3.1.89

-------------------------------------------------------------------
Tue Jun  3 13:53:15 UTC 2014 - lslezak@suse.cz

- inst_upgrade_urls.rb client:
  - remove old repositories (repo files) to avoid loading old
    SLE11 repositories when refreshing a registered service
    (bnc#880971)
  - remove old services to get rid of the old NCC service
  (Note: everything is backed up into /var/adm/backup/upgrade/zypp
  directory)
- 3.1.88

-------------------------------------------------------------------
Thu May 29 08:23:21 UTC 2014 - lslezak@suse.cz

- better error message for accepting the license (bnc#875183)
- 3.1.87

-------------------------------------------------------------------
Wed May 28 11:00:51 CEST 2014 - aschnell@suse.de

- close port 6000 during installation (bnc#879262)
- 3.1.86

-------------------------------------------------------------------
Wed May 21 10:32:51 UTC 2014 - jreidinger@suse.com

- do not call reipl multiple times (patch by Ihno)
- 3.1.85

-------------------------------------------------------------------
Fri May 16 12:19:30 UTC 2014 - jsrain@suse.cz

- reduced time-out for downloading release notes when behind
  firewall (bnc#878265)
- 3.1.84

-------------------------------------------------------------------
Fri May 16 08:37:23 UTC 2014 - mvidner@suse.com

- Fixed "undefined method" if an add-on has empty release notes URL
  (bnc#877705)
- 3.1.83

-------------------------------------------------------------------
Fri May 16 07:11:52 UTC 2014 - jsrain@suse.cz

- adjusted wording when deploying image to disk (bnc#877666)
- 3.1.82

-------------------------------------------------------------------
Wed May 14 11:10:05 UTC 2014 - jreidinger@suse.com

- Use new bootloader API to set kernel parameters (bnc#869608)
- 3.1.81

-------------------------------------------------------------------
Tue May 13 13:51:52 UTC 2014 - jreidinger@suse.com

- Fix haveged path to kill it properly (patch by Ihno) (bnc#876876)
- 3.1.80

-------------------------------------------------------------------
Tue May 13 10:09:55 CEST 2014 - gs@suse.de

- enable services for FCoE by calling fcoe-client finish script
  (bnc#877352)
- 3.1.79

-------------------------------------------------------------------
Fri May  9 10:44:11 UTC 2014 - jreidinger@suse.com

- ensure maximum size of prep partition for ppc64 (bnc#867345)
  ( part of patch made by dinaar@suse.com )
- 3.1.78

-------------------------------------------------------------------
Fri May  9 10:15:34 UTC 2014 - jsrain@suse.cz

- adjusted downloading release notes to work also for extensions
  (bnc#876700)
- 3.1.77

-------------------------------------------------------------------
Wed Apr 30 11:01:12 UTC 2014 - jreidinger@suse.com

- use correct keywords for cio ignore kernel params (bnc#874902)
- move cio_ignore step after bootloader step to have sections 
  generated (bnc#873996)
- 3.1.76

-------------------------------------------------------------------
Fri Apr 25 13:21:52 UTC 2014 - mfilka@suse.com

- bnc#872086
  - always copy network configuration. Even if network is not
    running during installation
- 3.1.75

-------------------------------------------------------------------
Fri Apr 25 08:22:06 UTC 2014 - jsrain@suse.cz

- enhanced handling of release notes from media (contrary to those
  downloaded on-line) (bnc#874996)
- 3.1.74

-------------------------------------------------------------------
Thu Apr 24 16:02:13 CEST 2014 - locilka@suse.com

- Changed inst_system_analysis to read Product information
  (that uses libzypp) after initializing libzypp (bnc#873877)
- 3.1.73

-------------------------------------------------------------------
Wed Apr 23 08:48:13 UTC 2014 - jsrain@suse.cz

- enable top bar with logo during installation (bnc#868722)
- 3.1.72

-------------------------------------------------------------------
Tue Apr 15 16:51:58 CEST 2014 - locilka@suse.com

- Switched from the old to the new network setup client for remote
  repositories (bnc#869640)
- 3.1.71

-------------------------------------------------------------------
Tue Apr 15 07:02:35 UTC 2014 - jreidinger@suse.com

- fix crash from last fix and adapt it to cooperate nice with
  autoinstallation (bnc#873458)
- 3.1.70

-------------------------------------------------------------------
Mon Apr 14 14:38:22 UTC 2014 - jreidinger@suse.com

- return error message if base product not found and continue in
  installation(bnc#873458)
- 3.1.69

-------------------------------------------------------------------
Mon Apr 14 10:11:52 CEST 2014 - locilka@suse.com

- removed loading 'pciehp' Kernel module (added for SLE 11 by FATE
  #311991) - it is now built-in Kernel (bnc#865834)
- 3.1.68

-------------------------------------------------------------------
Fri Apr 11 08:44:10 UTC 2014 - jsrain@suse.cz

- added missing files to package (bnc#872925)
- 3.1.67

-------------------------------------------------------------------
Thu Apr 10 09:34:30 UTC 2014 - mvidner@suse.com

- Put wizard title on the left instead of on top (bnc#868859)
- 3.1.66

-------------------------------------------------------------------
Thu Apr 10 09:15:56 UTC 2014 - jsrain@suse.cz

- added handling of release notes for slide show (bnc#871158)
- 3.1.65

-------------------------------------------------------------------
Wed Apr  9 10:07:02 CEST 2014 - snwint@suse.de

- save a copy of pbl.log
- 3.1.64

-------------------------------------------------------------------
Fri Apr  4 15:33:40 CEST 2014 - snwint@suse.de

- remove LIBGL_ALWAYS_INDIRECT (bnc #869172)
- 3.1.63

-------------------------------------------------------------------
Thu Apr  3 12:15:49 UTC 2014 - jreidinger@suse.com

- do not write network configuration from upgrade to system
  (bnc#871178)
- 3.1.62

-------------------------------------------------------------------
Wed Apr  2 09:25:38 UTC 2014 - jreidinger@suse.com

- remove ssh_service_finish as it is handle in
  firewall_stage1_finish due to split of ssh port open and sshd
  enablement (bnc#865056)
- 3.1.61

-------------------------------------------------------------------
Sun Mar 30 17:15:03 UTC 2014 - mfilka@suse.com

- bnc#869719
  - fixed parameters forcing manual network configuration on user's
    request at disks activation screen
- 3.1.60 

-------------------------------------------------------------------
Mon Mar 24 14:48:36 UTC 2014 - jreidinger@suse.com

- change cio_ignore kernel parameter according to kernel changes
  (bnc#869463)
- 3.1.59

-------------------------------------------------------------------
Mon Mar 24 12:33:47 UTC 2014 - jreidinger@suse.com

- avoid constant redefinition warning(BNC#869202)
- 3.1.58

-------------------------------------------------------------------
Wed Mar 19 12:45:27 UTC 2014 - lslezak@suse.cz

- skip "Installation Options" dialog when online repository option
  should not be displayed (part of bnc#868942)
- 3.1.57

-------------------------------------------------------------------
Fri Mar 14 14:43:06 CET 2014 - snwint@suse.de

- set LIBGL_ALWAYS_INDIRECT in ssh mode (bnc #868175)
- enable yast theme in ssh mode
- 3.1.56

-------------------------------------------------------------------
Fri Mar 14 08:15:01 UTC 2014 - jsrain@suse.cz

- download on-line version of release notes (fate#314695)
- 3.1.55

-------------------------------------------------------------------
Thu Mar 13 09:46:18 UTC 2014 - jreidinger@suse.com

- add kernel parameters for s390 when cio_ignore enabled to never
  blacklist console or ipl devices (fate#315318)
- 3.1.54

-------------------------------------------------------------------
Wed Mar 12 12:00:40 UTC 2014 - mfilka@suse.com

- bnc#858523
  - dropped disabling network configuration code. yast2-network is
    in charge of it now.
- 3.1.53 

-------------------------------------------------------------------
Mon Mar 10 13:01:48 UTC 2014 - jsrain@suse.cz

- don't hide ReleaseNotes button going back fron inst proposal
  (bnc#867389)
- 3.1.52

-------------------------------------------------------------------
Fri Mar  7 16:00:42 UTC 2014 - lslezak@suse.cz

- run scc_finish client if present (FATE#312012)
- 3.1.51

-------------------------------------------------------------------
Thu Mar  6 09:15:24 UTC 2014 - jreidinger@suse.com

- fix malformed string exception if cio ignore is disabled
  (bnc#866995)
- 3.1.50

-------------------------------------------------------------------
Tue Mar  4 09:13:41 UTC 2014 - jreidinger@suse.com

- call proper bash agent otherwise cio ignore feature do not work
  (bnc#866614)
- 3.1.49

-------------------------------------------------------------------
Mon Mar  3 12:57:24 UTC 2014 - jreidinger@suse.com

- do not crash if there is no general section in autoyast profile
  (BNC#866529)
- 3.1.48

-------------------------------------------------------------------
Thu Feb 27 15:08:12 CET 2014 - aschnell@suse.de

- reset proposal after rescanning storage (bnc#865579)
- 3.1.47

-------------------------------------------------------------------
Thu Feb 27 13:55:16 UTC 2014 - jreidinger@suse.com

- revert back complete skip of probing due to disks with activation
  (BNC#865579)
- 3.1.46

-------------------------------------------------------------------
Thu Feb 27 12:54:37 UTC 2014 - jreidinger@suse.com

- Do not rerun system probing as it is already done (BNC#865579)
- 3.1.45

-------------------------------------------------------------------
Wed Feb 26 09:15:50 UTC 2014 - jreidinger@suse.com

- implement cio ignore feature during installation for s390x
  (FATE#315586)
- 3.1.44

-------------------------------------------------------------------
Tue Feb 25 16:11:08 CET 2014 - locilka@suse.com

- Removed an icon from License Agreement dialog (bnc#865575)
- 3.1.43

-------------------------------------------------------------------
Tue Feb 25 14:14:59 CET 2014 - locilka@suse.com

- Adapted ignored_features to handle possibly missing Cmdline entry
  from Linuxrc (bnc#861465)
- 3.1.42

-------------------------------------------------------------------
Tue Feb 25 13:27:34 CET 2014 - locilka@suse.cz

- Removed hard-coded color and RichText formatting from
  installation confirmation dialog (#bnc#865371)
- 3.1.41

-------------------------------------------------------------------
Fri Feb 21 14:54:01 CET 2014 - snwint@suse.de

- Make vnc use real yast theme (bnc #855246) and make vnc screen size configurable.
- 3.1.40

-------------------------------------------------------------------
Fri Feb 21 09:16:18 UTC 2014 - mvidner@suse.com

- ssh installation: fix network start after reboot (bnc#850446)
- 3.1.39

-------------------------------------------------------------------
Wed Feb 19 15:22:00 CET 2014 - locilka@suse.com

- Prevent from re-defining CopyFilesFinishClient class (bnc#864631)
- 3.1.38

-------------------------------------------------------------------
Wed Feb 19 14:51:24 CET 2014 - locilka@suse.com

- Writing bootloader as late as possible, several configs need to
  be written and coppied to the installed system first (bnc#860089)
- 3.1.37

-------------------------------------------------------------------
Tue Feb 18 17:09:08 CET 2014 - locilka@suse.com

- Copying all udev rules from inst-sys to installed system
  (bnc#860089)
- 3.1.36

-------------------------------------------------------------------
Mon Feb 17 13:45:08 UTC 2014 - jreidinger@suse.com

- fix detection if ssh daemon run otherwise ssh installation do not
  reboot after first stage(BNC#864260)
- 3.1.35

-------------------------------------------------------------------
Wed Feb 12 11:44:20 UTC 2014 - jreidinger@suse.com

- fix namespace collision that cause error in installation
- 3.1.34

-------------------------------------------------------------------
Mon Feb 11 15:26:47 UTC 2014 - jreidinger@suse.com

- keep proper installation mode after cloning(BNC#861520)
- 3.1.33

-------------------------------------------------------------------
Tue Feb 11 14:55:36 UTC 2014 - jreidinger@suse.com

- fix dependencies to properly require new ruby bindings
- 3.1.32

-------------------------------------------------------------------
Mon Feb 10 14:31:52 UTC 2014 - jsrain@suse.cz

- removed unused release_notes_popup.rb


- Remove initialisation of Report in autoinst mode from 
  inst_system_analysis. Not needed any more since autoyast Profile 
  is now processed before inst_system_analysis gets called
  (bnc#862829).
- 3.1.31

-------------------------------------------------------------------
Fri Feb  7 09:36:00 UTC 2014 - jreidinger@suse.com

- Implement minimal installation feature (FATE#313149)
- 3.1.30

-------------------------------------------------------------------
Mon Feb  3 14:36:34 UTC 2014 - jreidinger@suse.com

- fix false positive errors in log for easier debugging in future
- 3.1.29

-------------------------------------------------------------------
Fri Jan 31 12:04:52 UTC 2014 - lslezak@suse.cz

- inst_inc_all.rb - added missing import (bnc#860263)
- 3.1.28

-------------------------------------------------------------------
Thu Jan 30 15:43:05 UTC 2014 - jreidinger@suse.com

- Remove write to non-existing /etc/sysconfig/suseconfig
  (FATE#100011)
- 3.1.27

-------------------------------------------------------------------
Thu Jan 30 15:42:52 CET 2014 - aschnell@suse.de

- fixed DASD detection (bnc#860398)
- 3.1.26

-------------------------------------------------------------------
Tue Jan 28 15:37:15 UTC 2014 - jreidinger@suse.com

- Fix exporting configuration in first stage (FATE#308539)
- 3.1.25

-------------------------------------------------------------------
Mon Jan 27 09:56:26 UTC 2014 - mfilka@suse.com

- fate#316768, bnc#854500
  - enable network service according product feature
- 3.1.24

-------------------------------------------------------------------
Fri Jan 24 12:01:29 UTC 2014 - lslezak@suse.cz

- removed inst_scc.rb client (moved to yast2-registration)
- 3.1.23

-------------------------------------------------------------------
Tue Jan 21 14:18:08 UTC 2014 - jreidinger@suse.com

- Remove icons from system analysis according to Ken's comments
  (fate#314695)
- 3.1.22

-------------------------------------------------------------------
Tue Jan 21 12:15:21 UTC 2014 - jreidinger@suse.com

- Remove "Change..." button in non-textual installation
- Add "Export Configuration" button in non-textual installation
  (FATE#308539)
- Add "Export Configuration" menu item in textual installation
  (FATE#308539)
- 3.1.21

-------------------------------------------------------------------
Tue Jan 21 08:48:17 UTC 2014 - jsrain@suse.cz

- adjusted UI according to Ken's comments (fate#314695)
- 3.1.20

-------------------------------------------------------------------
Mon Jan 13 09:58:46 UTC 2014 - jreidinger@suse.com

- add clone proposal and finish client (FATE#308539)
- 3.1.19

-------------------------------------------------------------------
Wed Jan  8 12:46:34 UTC 2014 - jsrain@suse.cz

- added capability to install OEM images (fate#316326)
- added handling Release Notes button (fate#314695)

-------------------------------------------------------------------
Fri Dec 20 09:32:08 UTC 2013 - vmoravec@suse.com

- Add abort and fail hooks for installation
- 3.1.18

-------------------------------------------------------------------
Thu Dec 12 14:50:32 UTC 2013 - lslezak@suse.cz

- control files have been moved to a separate package/git repo
  (https://github.com/yast/yast-installation-control)
- 3.1.17

-------------------------------------------------------------------
Wed Dec 11 09:54:10 UTC 2013 - lslezak@suse.cz

- fixed Makefile.am (added missing inst_scc.rb)
- 3.1.16

-------------------------------------------------------------------
Tue Dec 10 08:46:11 UTC 2013 - vmoravec@suse.com

- Show hook summary only if some hooks failed
- 3.1.15

-------------------------------------------------------------------
Thu Dec  5 15:32:24 UTC 2013 - jreidinger@suse.com

- fix opening zfcp client in disk activation on s390
- 3.1.14

-------------------------------------------------------------------
Thu Dec  5 15:25:18 UTC 2013 - lslezak@suse.cz

- added a new client for SCC registration (first iteration, UI
  only, does not work yet)

-------------------------------------------------------------------
Wed Dec  4 16:11:37 UTC 2013 - jreidinger@suse.com

- fix failure in remote disks activation client
- 3.1.13

-------------------------------------------------------------------
Wed Dec  4 08:30:37 UTC 2013 - lslezak@suse.cz

- removed "trang" dependency (requires complete Java stack, convert
  the file directly in the source repository)
- 3.1.12

-------------------------------------------------------------------
Tue Dec  3 15:11:17 UTC 2013 - jreidinger@suse.com

- remove server base scenario and media check clients from SLE
  installation (FATE#314695)
- add storage proposal dialog to SLE installation (FATE#314695)
- 3.1.11

-------------------------------------------------------------------
Tue Dec  3 13:40:27 UTC 2013 - vmoravec@suse.com

- Show popup window with used hooks before installation finished
- 3.1.10

-------------------------------------------------------------------
Mon Dec  2 12:28:26 UTC 2013 - jreidinger@suse.com

- Add direct link to network communication from remote disks
  activation (FATE#314695, part of NI requirements)
- 3.1.9

-------------------------------------------------------------------
Thu Nov 28 13:01:44 UTC 2013 - vmoravec@suse.com

- Add hooks to main installation client
- 3.1.8

-------------------------------------------------------------------
Wed Nov 20 13:21:57 UTC 2013 - lslezak@suse.cz

- removed support for automatic 2nd stage (the 2nd stage has been
  dropped completely) (FATE#314695)
- 3.1.7

-------------------------------------------------------------------
Tue Nov 19 10:19:13 CET 2013 - locilka@suse.com

- Proposing separate /home partition on SLES and SLES for VMware
  (FATE#316624)

-------------------------------------------------------------------
Mon Nov 18 13:28:32 UTC 2013 - lslezak@suse.cz

- move some steps from removed 2nd stage to the 1st stage
- "inst_mode" client: removed installation/update switch,
  renamed to "inst_installation_options" 
- 3.1.6

-------------------------------------------------------------------
Tue Nov 12 09:24:25 UTC 2013 - lslezak@suse.cz

- control file cleanup:
  * remove the 2nd stage in installation (FATE#314695)
  * removed autoconfiguration support in the 2nd stage (the 2nd
    stage has been removed completely)
  * repair mode removed (not supported) (FATE#308679)

-------------------------------------------------------------------
Mon Nov 11 14:21:37 UTC 2013 - vmoravec@suse.com

- 3.1.5
- replace runlevel entries in control files with default_target
  entries
- replace dependency on yast2-runlevel with yast2-services-manager

-------------------------------------------------------------------
Thu Nov  7 11:45:45 UTC 2013 - mfilka@suse.com

- bnc#849391
  - removed explicit start of second phase of SuSEfirewall2 
    initialization. Not needed when systemd is in use.
- 3.1.4

-------------------------------------------------------------------
Thu Oct 31 11:32:01 UTC 2013 - lslezak@suse.cz

- install "perl-Bootloader-YAML" package
- removed "Use Automatic Configuration" option from the
  installation mode dialog (the 2nd stage has been removed)
- 3.1.3

-------------------------------------------------------------------
Tue Oct 29 13:17:59 UTC 2013 - lslezak@suse.cz

- install only "perl-YAML-LibYAML" and "perl-bootloader" packages
  to the target system
- updated scr_switch_debugger.rb client

-------------------------------------------------------------------
Fri Oct 26 11:39:17 UTC 2013 - jsrain@suse.cz

- show release notes button (fate#314695)

-------------------------------------------------------------------
Fri Oct 25 10:06:07 CEST 2013 - aschnell@suse.de

- removed long obsolete EVMS entries from control file (see
  fate#305007)

-------------------------------------------------------------------
Wed Oct 23 07:27:28 UTC 2013 - lslezak@suse.cz

- removed autorepeat workaround for bnc#346186, not needed anymore,
  xset might not be installed (bnc#846768)
- 3.1.2

-------------------------------------------------------------------
Tue Oct 22 16:46:18 CEST 2013 - locilka@suse.com

- Extended support for ignored_features: They can be also mentioned
  in PTOptions and thus not appended to Kernel command line
  (FATE#314982)

-------------------------------------------------------------------
Tue Oct 15 14:15:31 CEST 2013 - locilka@suse.com

- Added support for ignore[d][_]feature[s] (FATE#314982) allowing
  to skip some unwanted features of the installer
- 3.1.1

-------------------------------------------------------------------
Thu Oct 10 14:48:46 CEST 2013 - locilka@suse.com

- Dropped modem and DSL detection (and configuration) from
  installation proposal (FATE#316263, FATE#316264)

-------------------------------------------------------------------
Fri Sep 27 16:34:11 UTC 2013 - lslezak@suse.cz

- do not use *.spec.in template, use *.spec file with RPM macros
  instead
- 3.1.0

-------------------------------------------------------------------
Fri Sep 27 14:17:54 CEST 2013 - jsuchome@suse.cz

- yast2-mouse was dropped, do not call its components (bnc#841960)
- 3.0.7 

-------------------------------------------------------------------
Thu Sep 26 10:47:32 CEST 2013 - jsuchome@suse.cz

- fix console status after the installation (bnc#750326)
- 3.0.6 

-------------------------------------------------------------------
Tue Sep  3 11:55:45 CEST 2013 - jsuchome@suse.cz

- do not mention xorg-x11 in the control files (bnc#837450) 
- remove obsoleted part of X11 related code
- 3.0.5

-------------------------------------------------------------------
Fri Aug  9 06:36:31 UTC 2013 - mfilka@suse.com

- bnc#798620
    - removed proposed hotfix for the bug. The hotfix could block 
    starting firewall under some circunstances.
    - (re)starting firewall is handled in yast2.rpm since 3.0.2
- 3.0.4 

-------------------------------------------------------------------
Wed Aug  7 12:57:05 CEST 2013 - jsuchome@suse.cz

- use pure ruby solution when sorting proposal items

-------------------------------------------------------------------
Tue Aug  6 11:30:53 CEST 2013 - jsuchome@suse.cz

- use pure ruby solution when sorting destkop items, so major desktop
  (with same order number) won't get resorted
- 3.0.3

-------------------------------------------------------------------
Mon Aug  5 13:16:04 CEST 2013 - jsuchome@suse.cz

- check the product profiles during system analysis and
  copy them to installed system (backport of fate#310730)
- 3.0.2

-------------------------------------------------------------------
Sun Aug  4 11:48:21 UTC 2013 - lslezak@suse.cz

- removed empty agents/Makefile.am and unused testsuite/Makefile.am
- removed obsolete BuildRequires: doxygen perl-XML-Writer sgml-skel
  yast2-testsuite yast2-storage yast2-pkg-bindings yast2-packager

-------------------------------------------------------------------
Fri Aug  2 14:25:07 CEST 2013 - jsuchome@suse.cz

- remove trang from BuildRequires: rng can be created during
  packaging, not needed during build

-------------------------------------------------------------------
Thu Aug  1 11:21:35 CEST 2013 - jsuchome@suse.cz

- correctly write supporturl (port of bnc#520169) 
- limit the number of the searched disks to 8 of each kind to
  shorten time needed for finding SSH keys (port of fate#305873)
- 3.0.1

-------------------------------------------------------------------
Wed Jul 31 08:30:58 UTC 2013 - yast-devel@opensuse.org

- converted from YCP to Ruby by YCP Killer
  (https://github.com/yast/ycp-killer)
- version 3.0.0

-------------------------------------------------------------------
Mon Jul 29 13:43:13 CEST 2013 - fehr@suse.de

- ignore SIGHUP in YaST2.Second-Stage to make autoyast installs
  with serial console succeed again (bnc#825728, bnc#823224)

-------------------------------------------------------------------
Thu Jul 11 12:23:36 CEST 2013 - aschnell@suse.de

- fixed sshd check (bnc#825160)
- 2.24.10

-------------------------------------------------------------------
Thu Jul  4 13:56:19 CEST 2013 - jsuchome@suse.cz

- show release notes of newest product first (bnc#827590)
- 2.24.9

-------------------------------------------------------------------
Tue Jun 25 10:17:46 CEST 2013 - jsuchome@suse.cz

- adapt control.xml to offical Factory one:
  added e17 desktop, enabled online repositories
- 2.24.8

-------------------------------------------------------------------
Fri Jun 21 16:55:50 CEST 2013 - jsuchome@suse.cz

- only show desktops for which their defined patterns are known
  (needed when desktop defined in control file is only available
  via some optional installation source - fate#315061)
- 2.24.7

-------------------------------------------------------------------
Wed Jun 19 11:42:59 CEST 2013 - aschnell@suse.de

- make check for sshd more robust (bnc#825160)
- 2.24.6

-------------------------------------------------------------------
Thu Jun  6 08:29:44 UTC 2013 - mfilka@suse.com

- bnc#774301
    - fixed udev events handling in kernel_finish 
- 2.24.5

-------------------------------------------------------------------
Wed Jun  5 13:02:06 UTC 2013 - lslezak@suse.cz

- use WFM::ClientExists() call instead of checking *.ycp file
  presence (works also with non-YCP clients and checks also e.g.
  /y2update/clients path)

-------------------------------------------------------------------
Mon May 27 15:27:12 CEST 2013 - locilka@suse.com

- Using unique IDs while calling rpmcopy_secondstage to prevent
  from disabling this step in AutoYaST or Upgrade while it should
  be disabled only in Installation (bnc#813072).

-------------------------------------------------------------------
Mon May 13 09:40:15 CEST 2013 - jsuchome@suse.cz

- startup scripts: if RC_LANG is not set, use en_US as default
  (bnc#815265)
- 2.24.4

-------------------------------------------------------------------
Fri May 03 12:18:43 CEST 2013 - aschnell@suse.de

- call unicode_start/stop and initviocons only on consoles
  (bnc#800790)
- fixed check for missing initviocons
- 2.24.3

-------------------------------------------------------------------
Mon Apr 22 14:59:35 CEST 2013 - jsuchome@suse.cz

- show dialog for all available disk controlers (bnc#807026)
- 2.24.2 

-------------------------------------------------------------------
Wed Apr 17 14:50:48 CEST 2013 - jsuchome@suse.cz

- force disk activation when Storage reports no disk was found
  (bnc#810823) 
- 2.24.1

-------------------------------------------------------------------
Fri Mar 29 11:58:02 CET 2013 - jsuchome@suse.cz

- always return boolean from DeployTarImage (bnc#804293)
- make the "Check drivers" error message depend on control.xml
  variable (fate#312875, bnc#805251) 
- 2.24.0

-------------------------------------------------------------------
Wed Mar 13 12:35:54 UTC 2013 - mfilka@suse.com

- NetworkManager is enabled and active after second stage (bnc#808039)
- 2.23.13 

-------------------------------------------------------------------
Mon Mar 04 14:42:03 CET 2013 - aschnell@suse.de

- deactivate RAID before going back to "Disk Activation" during
  installation (bnc#806454)

-------------------------------------------------------------------
Thu Feb 14 17:06:53 CET 2013 - fehr@suse.de

- fix got_kernel_param in misc.sh to not match substrings (so far 
  kernel parameters like systemd.log_level=debug activated Y2DEBUG)
- 2.23.12
 
-------------------------------------------------------------------
Wed Jan 23 16:00:21 CET 2013 - jsuchome@suse.cz

- prevent systemctl hang in 2nd stage (from fcrozat@suse.com,
  bnc#798620)
- 2.23.11

-------------------------------------------------------------------
Sun Jan 20 15:27:33 UTC 2013 - lslezak@suse.cz

- start the add-on module also when "addon" boot parameter is
  present (fate#314318)
- 2.23.10

-------------------------------------------------------------------
Mon Jan 14 13:45:23 UTC 2013 - locilka@suse.com

- Adding repositories that cannot be (re)added as enabled in
  a disabled state (bnc#779396).
- 2.23.9

-------------------------------------------------------------------
Fri Jan 11 10:47:11 CET 2013 - jsuchome@suse.cz

- adapted to changes in Storage.ycp API (bnc#797245)
- 2.23.8

-------------------------------------------------------------------
Mon Jan  7 13:06:32 CET 2013 - jsuchome@suse.cz

- set new keyboard layout right after selecting (bnc#796589)
- added SYSTEMCTL_OPTIONS to Firstboot/Second Stage services
  (bnc#791076)
- 2.23.7

-------------------------------------------------------------------
Fri Dec 21 08:23:47 CET 2012 - jsuchome@suse.cz

- show the info about possibility to download drivers
  from drivers.suse.com (fate#312875) 
- added KVM installation scenario (bnc#795067)
- 2.23.6

-------------------------------------------------------------------
Fri Dec 14 15:16:52 CET 2012 - jsuchome@suse.cz

- disable USB sources after installation (bnc#793709) 
- 2.23.5

-------------------------------------------------------------------
Tue Dec  4 16:54:56 CET 2012 - jsuchome@suse.cz

- allow using local repositories during update (bnc#779397)
- 2.23.4

-------------------------------------------------------------------
Mon Nov  5 08:21:41 CET 2012 - jsuchome@suse.cz

- fixed installation of systemd units (crrodriguez)
- 2.23.3

-------------------------------------------------------------------
Wed Oct 31 08:16:46 CET 2012 - jsuchome@suse.cz

- removed fonts_finish, its only action was to call obsolete
  SuSEconfig script
- removed inst_suseconfig client (fate#100011)
- 2.23.2 

-------------------------------------------------------------------
Fri Oct 26 08:44:43 CEST 2012 - jsuchome@suse.cz

- do not allow to go next without desktop selected (bnc#786507)
- 2.23.1

-------------------------------------------------------------------
Wed Oct 24 11:12:55 CEST 2012 - jsuchome@suse.cz

- removed suseconfig step from installation sequence (fate#100011)
- 2.23.0

-------------------------------------------------------------------
Wed Jul 11 15:56:38 CEST 2012 - jsuchome@suse.cz

- create simpler and non translated aliases for update sources 
  (bnc#768624)
- 2.22.10

-------------------------------------------------------------------
Thu Jun 28 14:36:08 CEST 2012 - jsuchome@suse.cz

- set TERM=linux for 2nd stage services, to keep ncurses nice
  (bnc#768356)
- 2.22.9

-------------------------------------------------------------------
Mon Jun 25 15:43:43 CEST 2012 - jsuchome@suse.cz

- ensure Plymouth is hiddent before 2nd start, to prevent system
  freeze (bnc#768185)
- ensure 2nd stage is started before SuSEfirewall2_init (bnc#733361)
- 2.22.8

-------------------------------------------------------------------
Tue Jun 19 14:49:52 CEST 2012 - aschnell@suse.de

- kill console before reboot (bnc#759627)
  (otherwise systemd will not proceed with system shutdown)

-------------------------------------------------------------------
Wed Jun  6 11:27:02 CEST 2012 - jsuchome@suse.cz

- require yast2-proxy for 2nd stage (bnc#764951)
- show a message if network config has failed (bnc#765129)
- 2.22.7

-------------------------------------------------------------------
Tue Apr 17 16:03:55 CEST 2012 - jsuchome@suse.cz

- enhanced image installation help text (bnc#732914)

-------------------------------------------------------------------
Tue Apr 03 14:56:55 CEST 2012 - aschnell@suse.de

- adapted to move of testX (see bnc#749184)
- 2.22.6

-------------------------------------------------------------------
Wed Mar 14 15:42:19 CET 2012 - aschnell@suse.de

- create link yast.ssh for 2nd stage ssh installation (bnc#745340)
- 2.22.5

-------------------------------------------------------------------
Wed Feb 15 11:46:45 CET 2012 - gs@suse.de

- Improve layout of the release notes dialog (bnc #550610)
- 2.22.4 

-------------------------------------------------------------------
Thu Feb  9 10:53:01 CET 2012 - jsuchome@suse.cz

- adapt the style only for ssh installation, not vnc (bnc#742777)
- 2.22.3 

-------------------------------------------------------------------
Tue Feb  7 17:22:46 CET 2012 - tgoettlicher@suse.de

- Fixed bnc #742777: ssh installation needs to much bandwidth
- 2.22.2

-------------------------------------------------------------------
Fri Jan 13 11:02:40 CET 2012 - jsuchome@suse.cz

- confirmed license
- 2.22.1

-------------------------------------------------------------------
Mon Jan  9 14:29:34 CET 2012 - locilka@suse.cz

- save ecdsa keys as well (bnc#726468) (added where missing)

-------------------------------------------------------------------
Mon Jan  9 13:39:10 CET 2012 - locilka@suse.cz

- Added ntp-client into list of cloned modules in control file
  (bnc #738019).

-------------------------------------------------------------------
Wed Jan  4 15:21:30 CET 2012 - locilka@suse.cz

- Reading the current random/poolsize from /proc to store the exact
  number of bytes (bnc#692799).

-------------------------------------------------------------------
Tue Jan  3 16:21:42 CET 2012 - locilka@suse.cz

- Modified saving state of the current randomness (bnc#692799).

-------------------------------------------------------------------
Thu Dec  8 16:45:15 CET 2011 - locilka@suse.cz

- Fixed saving state of the current randomness (bnc#692799).

-------------------------------------------------------------------
Fri Nov 25 11:35:04 CET 2011 - jsuchome@suse.cz

- ask for Abort confirmation in Update URLs step (bnc#728907)

-------------------------------------------------------------------
Wed Nov 16 13:18:40 CET 2011 - jsuchome@suse.cz

- merged texts from proofreading
- 2.22.0 

-------------------------------------------------------------------
Thu Nov 10 14:27:55 UTC 2011 - fcrozat@suse.com

- Disable routing initscript commands through systemd, prevent
  lockups.

-------------------------------------------------------------------
Thu Nov 03 11:52:08 CET 2011 - aschnell@suse.de

- use same code to display ip addresses during vnc and ssh
  installation (bnc#727802)
- 2.21.28

-------------------------------------------------------------------
Wed Nov  2 17:14:51 CET 2011 - fcrozat@suse.com

- Ensure network is not started by systemd before Firstboot /
  SecondStage (bnc#726823)
- 2.21.27

-------------------------------------------------------------------
Mon Oct 31 09:18:46 CET 2011 - jsuchome@suse.cz

- control files: save ecdsa keys (bnc#726468)
- 2.21.26 

-------------------------------------------------------------------
Wed Oct 19 16:25:41 CEST 2011 - locilka@suse.cz

- Creating /etc/mtab linking to /proc/self/mounts in umount_finish
  (bnc#725166)
- 2.21.25

-------------------------------------------------------------------
Fri Oct 14 11:27:58 CEST 2011 - fcrozat@suse.com

- Fix text mode handled in systemd (bnc#724115)
- 2.21.24

-------------------------------------------------------------------
Tue Oct 11 08:52:43 CEST 2011 - jsuchome@suse.cz

- compress the log file from 1st stage of installation (bnc#716938)
- 2.21.23

-------------------------------------------------------------------
Fri Oct  7 11:38:39 UTC 2011 - fcrozat@suse.com

- Use latest macros for systemd
- Drop workaround for bnc#719221, systemd is fixed now.
- 2.21.22

-------------------------------------------------------------------
Fri Oct  7 11:30:21 UTC 2011 - jsrain@suse.cz

- change the URL for congratulation dialog (bnc#720481)

-------------------------------------------------------------------
Mon Sep 26 10:41:38 CEST 2011 - jsuchome@suse.cz

- control.openSUSE: use lightdm as default DM for Xfce 
- 2.21.21

-------------------------------------------------------------------
Fri Sep 23 15:36:11 CEST 2011 - jsuchome@suse.cz

- updated systemd service files (bnc#719221)
- 2.21.20 

-------------------------------------------------------------------
Fri Sep 23 14:27:36 CEST 2011 - jsuchome@suse.cz

- unmount previously mounted /run (bnc#717321)
- 2.21.19

-------------------------------------------------------------------
Thu Sep 15 12:16:49 UTC 2011 - lslezak@suse.cz

- improved package update check - display only the repositories
  with an update available, display package updates in details
- 2.21.18

-------------------------------------------------------------------
Tue Sep  6 10:05:00 CEST 2011 - jsuchome@suse.cz

- enable system cloning only when autoyast2 is installed
  (bnc#692790)
- 2.21.17

-------------------------------------------------------------------
Wed Aug 31 14:33:50 CEST 2011 - jsuchome@suse.cz

- fix build for older distributions
- 2.21.16 

-------------------------------------------------------------------
Mon Aug 29 12:12:55 CEST 2011 - jsuchome@suse.cz

- added systemd .service files for second stage and firstboot
  (from fcrozat@suse.com, bnc#713760)
- 2.21.15

-------------------------------------------------------------------
Fri Aug 12 13:58:01 CEST 2011 - jsuchome@suse.cz

- expect there might me extra checks for disk controllers with
  s390 (bnc#706911)
- adapted help text and label in installation mode selection
  (bnc#711160)
- 2.21.14 

-------------------------------------------------------------------
Fri Aug  5 12:13:13 UTC 2011 - lslezak@suse.cz

- upgrade_urls.ycp - do not display reading and writing progress,
  it is pretty quick and just causes screen flickering
  (the write progress is displayed only when there is an enabled
  repo to add, refreshing it can take long time) (bnc#692614)
- 2.21.13

-------------------------------------------------------------------
Fri Aug  5 12:32:16 CEST 2011 - tgoettlicher@suse.de

- fixed .desktop file (bnc #681249)

-------------------------------------------------------------------
Thu Aug  4 14:50:33 UTC 2011 - lslezak@suse.cz

- 2.21.12

-------------------------------------------------------------------
Thu Aug  4 14:07:38 CEST 2011 - mvidner@suse.cz

- Copy network interface naming rules early to get them to initrd (bnc#666079).

-------------------------------------------------------------------
Thu Aug  4 11:37:02 UTC 2011 - lslezak@suse.cz

- extraurls: check whether there is an update candidate in the
  added extra repositories - openSUSE DVD does not contain all
  packages, packages from OSS repository which are not on DVD
  medium were not upgraded and were left in the old version even
  after adding new OSS repository with updated version (bnc#693230)

-------------------------------------------------------------------
Wed Aug  3 13:19:50 UTC 2011 - lslezak@suse.cz

- cleanup: removed obsoleted SourceManager::SyncAddedAndDeleted()
  call (zmd sync has been removed)
- 2.21.11

-------------------------------------------------------------------
Wed Aug  3 08:53:14 UTC 2011 - lslezak@suse.cz

- use term "Software manager" instead of "Package manager"
  (bnc#585679)
- 2.21.10

-------------------------------------------------------------------
Tue Aug  2 13:37:03 CEST 2011 - locilka@suse.cz

- Preserving the /dev/urandom state from inst-sys after the
  installation (bnc#692799)
- Automatically enabling haveged service if installed (bnc#692799)
- 2.21.9

-------------------------------------------------------------------
Mon Aug  1 15:38:32 CEST 2011 - locilka@suse.cz

- Added control.SLES-for-VMware into the SVN

-------------------------------------------------------------------
Fri Jul 22 15:00:30 CEST 2011 - locilka@suse.cz

- Removed obsoleted X-KDE-SubstituteUID from deploy_image.desktop
  (bnc#540627)
- 2.21.8

-------------------------------------------------------------------
Tue Jul 12 15:34:38 CEST 2011 - jsuchome@suse.cz

- Show Xen Virtualization Host Server Installation scenario
  only for x86_64 architecture (bnc#702103)
- 2.21.7

-------------------------------------------------------------------
Thu Jun 30 14:09:17 CEST 2011 - jsuchome@suse.cz

- fixed typos (bnc#703119)
- 2.21.6 

-------------------------------------------------------------------
Wed Jun  1 17:24:25 CEST 2011 - locilka@suse.cz

- always loading 'pciehp' kernel module on Dell hardware
  (FATE #311991)
- fixed control file validation
- stricter btrfs_increase_percentage definition in all control
  files (only 'integer' is allowed)

-------------------------------------------------------------------
Wed Jun  1 11:56:08 CEST 2011 - fehr@suse.de

- add btrfs_increase_percentage to to category "partitioning" in
  config.xml files
- 2.21.5 

-------------------------------------------------------------------
Thu May 19 14:22:10 CEST 2011 - jsuchome@suse.cz

- enable YaST restart in the 1st stage (bnc#694299)
- 2.21.4 

-------------------------------------------------------------------
Wed Apr 27 15:08:04 CEST 2011 - jsuchome@suse.cz

- added option to configure FCoE Interfaces when started with
  WithFCoE=1 argument (fate#307445)
- 2.21.3 

-------------------------------------------------------------------
Wed Apr 27 11:19:50 CEST 2011 - jsuchome@suse.cz

- Copy /media.1/build to the installed system (fate#311377)
- 2.21.2 

-------------------------------------------------------------------
Fri Mar 25 10:26:44 CET 2011 - jsuchome@suse.cz

- show the 'before-reboot' message in RichText, so possible command
  can be copy-pasted (bnc#383519)
- 2.21.1

-------------------------------------------------------------------
Thu Mar 24 16:14:02 CET 2011 - jsuchome@suse.cz

- do not start automatic configuration for autoYaST (bnc#679435)
- 2.21.0

-------------------------------------------------------------------
Mon Feb 28 14:52:26 CET 2011 - locilka@suse.cz

- Handling disabled installation steps also in Live Installation
  mode (BNC #675516)
- 2.20.6

-------------------------------------------------------------------
Thu Feb 17 13:49:19 CET 2011 - aschnell@suse.de

- fixed braille support during installation (bnc #672086)
- 2.20.5

-------------------------------------------------------------------
Tue Feb  8 15:10:25 CET 2011 - locilka@suse.cz

- Adapted openSUSE control file to the current naming schema of
  desktops (BNC #667408)

-------------------------------------------------------------------
Thu Jan 20 14:18:41 CET 2011 - jsrain@suse.cz

- fix initialization of AutoUpgrade for 2nd stage
- 2.20.4

-------------------------------------------------------------------
Wed Jan 19 15:38:20 CET 2011 - jsrain@suse.cz

- adaptations for unattended migration (fate#310481)
- don't delete /etc/mtab if it is a symlink (bnc#665437)
- 2.20.3

-------------------------------------------------------------------
Wed Jan 19 12:53:00 CET 2011 - jsrain@suse.cz

- fixed progress during live installation (bnc#665413)
- 2.20.2

-------------------------------------------------------------------
Fri Jan  7 13:43:01 CET 2011 - jsrain@suse.cz

- update XFCE desktop definition

-------------------------------------------------------------------
Thu Jan  6 10:47:00 CET 2011 - locilka@suse.cz

- Using wider space for licence displayed in non-textual interface
  (BNC #607135).
- Fixed DUD deployment (BNC #626337)

-------------------------------------------------------------------
Thu Nov 16 16:13:48 UTC 2010 - jsrain@suse.cz

- fixed behavior of window closing in installation proposal
  (bnc#636980)
- use df for estimating partition size for live installer
  (bnc#555288)
- 2.20.1

-------------------------------------------------------------------
Thu Sep 30 17:33:48 UTC 2010 - lslezak@suse.cz

- don't use spaces in repo alias (bnc#596950)
- inst_addon_update_sources.ycp - removed obsoleted ZMD sync call
- 2.20.0

-------------------------------------------------------------------
Wed Jun  2 13:52:02 CEST 2010 - jsrain@suse.cz

- removed link to repairing the system
- 2.19.20

-------------------------------------------------------------------
Wed May 12 15:33:24 CEST 2010 - ug@suse.de

- fixed the cloning at the end of a manual
  installation (bnc#605132)
- 2.19.7

-------------------------------------------------------------------
Mon Apr 19 12:29:08 CEST 2010 - aschnell@suse.de

- allow btrfs as root fs
- 2.19.6

-------------------------------------------------------------------
Thu Apr 15 17:12:28 CEST 2010 - locilka@suse.cz

- Script copy_files_finish copies files with --dereference to
  prevent from copying symlinks instead of the files content
  (BNC #596938).

-------------------------------------------------------------------
Fri Apr 09 17:09:27 CEST 2010 - aschnell@suse.de

- disable Qt/Gtk frontend if testX is unavailable (bnc #585432)
- 2.19.5

-------------------------------------------------------------------
Tue Apr  6 17:44:25 CEST 2010 - locilka@suse.cz

- Searching for LiveCD license in /usr/share/doc/licenses and /
  directories (BNC #594042).

-------------------------------------------------------------------
Fri Mar 26 11:26:04 CET 2010 - ug@suse.de

- fixed a broken yast2-installation.spec.in
- fixed broken schema validation files for control.xml files
- 2.19.4

-------------------------------------------------------------------
Wed Mar 24 07:42:19 UTC 2010 - lslezak@suse.cz

- inst_suseconfig.ycp - do not reset UI product name
  (&product; macro) (bnc#539906)

-------------------------------------------------------------------
Thu Mar 18 14:55:20 CET 2010 - locilka@suse.cz

- Previously used repositories switched from enabled/disabled mode
  to removed/enabled/disabled mode (BNC #588659).

-------------------------------------------------------------------
Fri Mar 12 13:19:15 CET 2010 - kmachalkova@suse.cz

- Port from SLE11 SP1: process files in _datadir/autoinstall/modules 
  with %suse_update_desktop_file. This passes their strings into
  translation (bnc#549944)

-------------------------------------------------------------------
Fri Mar 12 10:53:55 CET 2010 - locilka@suse.cz

- Unique identification in inst_upgrade_urls switched from URL to
  ALIAS (BNC #587517).
- In case of re-adding CD/DVD media, user is asked to insert
  correct media before adding it (BNC #587517).
- Only upgrade packages if upgrading from SLES 11, otherwise use
  patterns for upgrade (BNC #587544).

-------------------------------------------------------------------
Tue Mar  9 15:35:48 CET 2010 - locilka@suse.cz

- Fixed calling update.post from DUD (BNC #586609).

-------------------------------------------------------------------
Tue Mar  2 14:30:31 CET 2010 - locilka@suse.cz

- CIM service is proposed as disabled by default (BNC #584524).

-------------------------------------------------------------------
Mon Feb 22 17:48:57 CET 2010 - locilka@suse.cz

- Documented YaST RELAX NG schema (FATE #305551).
- Correctly re-added unique_id to RNC - AC steps and proposals
  (BNC #582094).

-------------------------------------------------------------------
Wed Feb 17 11:05:12 CET 2010 - ug@suse.de

- clone checkbox at the end of the installation is always
  enabled now and can install the autoyast2 package if needed
  (bnc#547486)

-------------------------------------------------------------------
Mon Feb 15 15:48:51 CET 2010 - ug@suse.de

- UI for autoinstallation images added to deploy_image_auto

-------------------------------------------------------------------
Tue Feb  9 17:06:15 CET 2010 - locilka@suse.cz

- Steps 'user' and 'auth' enabled again in Live mode (BNC #547931).

-------------------------------------------------------------------
Tue Feb  9 14:49:33 CET 2010 - locilka@suse.cz

- Fixed license agreement check box visibility (BNC #571846).
- 2.19.3

-------------------------------------------------------------------
Tue Feb  2 11:03:04 CET 2010 - locilka@suse.cz

- Added LXDE to openSUSE control file (FATE #307729).

-------------------------------------------------------------------
Mon Feb  1 11:35:15 CET 2010 - locilka@suse.cz

- Fixed 'going back' from services proposal BNC #572734.

-------------------------------------------------------------------
Fri Jan 22 15:56:07 CET 2010 - aschnell@suse.de

- fixed message during ssh installation (bnc #518616)

-------------------------------------------------------------------
Fri Jan 15 17:29:45 CET 2010 - aschnell@suse.de

- updated control.rnc
- 2.19.2

-------------------------------------------------------------------
Thu Jan  7 15:29:13 CET 2010 - jsuchome@suse.cz

- inst_complex_welcome adapted to Language::SwitchToEnglishIfNeeded
  (bnc#479529)
- 2.19.1

-------------------------------------------------------------------
Fri Dec 11 16:48:58 CET 2009 - locilka@suse.cz

- Adapted for new API to ProductLicense (FATE #306295).

-------------------------------------------------------------------
Wed Dec  9 16:44:34 CET 2009 - locilka@suse.cz

- Package kde4-kdm has been renamed to kdm (SLES, SLED control
  files) (bnc #561627).

-------------------------------------------------------------------
Wed Dec  9 14:58:38 CET 2009 - kmachalkova@suse.cz

- Un-check automatic configuration box when user selects update
  (bnc#537625)  

-------------------------------------------------------------------
Wed Dec  9 14:12:21 CET 2009 - locilka@suse.cz

- Enabled CIM by default (SLES and SLED) (FATE #305583)
- Adapted RNC for control files

-------------------------------------------------------------------
Wed Dec  9 12:49:08 CET 2009 - jsrain@suse.cz

- dereference hardlinks when deploying live CD so that it can
  be also deployed on multiple separate partitions (bnc#549158)

-------------------------------------------------------------------
Mon Nov 30 14:38:26 CET 2009 - locilka@suse.cz

- Repositories added by inst_addon_update_sources use
  Pkg::RepositoryAdd that does not need access to network
  (bnc #557723)

-------------------------------------------------------------------
Tue Nov 24 16:13:31 CET 2009 - kmachalkova@suse.cz

Cumulative patch with SLE11 SP1 features:
- In TUI (ncurses), use plain text (.txt) file with release notes, 
  if found (FaTE#306167)
- Set /etc/sysconfig/boot:RUN_PARALLEL according to corresponding
  value in control file (FaTE#307555) 
- 2.19.0

-------------------------------------------------------------------
Thu Nov 19 16:51:55 CET 2009 - locilka@suse.cz

- Added control file configuration option require_registration
  (FATE #305578).

-------------------------------------------------------------------
Wed Nov  4 16:31:17 CET 2009 - mzugec@suse.cz

- lan module in 1st stage (FaTE#303069)
- 2.18.34 

-------------------------------------------------------------------
Fri Oct 23 07:40:56 CEST 2009 - jsuchome@suse.cz

- during update, do not save timezone and console settings
  (bnc#547587)
- 2.18.33 

-------------------------------------------------------------------
Fri Oct 16 14:36:11 CEST 2009 - locilka@suse.cz

- Fixed handling repositories during upgrade (bnc #543468).
- 2.18.32

-------------------------------------------------------------------
Wed Oct  7 15:36:44 CEST 2009 - jsuchome@suse.cz

- set the time after chroot (bnc#538357)
- 2.18.31 

-------------------------------------------------------------------
Wed Oct  7 12:17:52 CEST 2009 - jsuchome@suse.cz

- correctly set the keyboard layout in 2nd stage (bnc#542009)
- 2.18.30

-------------------------------------------------------------------
Thu Oct  1 13:27:16 CEST 2009 - locilka@suse.cz

- Adjusting understandable name for update URLs added during second
  stage of installation (bnc #542792).
- 2.18.29

-------------------------------------------------------------------
Tue Sep 29 16:41:32 CEST 2009 - kmachalkova@suse.cz

- Correct HTML format tags in helptext (bnc#540784)
- Set firewall status according to user's choice also in non-automatic 
  2nd stage (missing call for AdjustDisabledSubProposals) (bnc#534862)
- 2.18.28 

-------------------------------------------------------------------
Thu Sep 24 15:51:15 CEST 2009 - kmachalkova@suse.cz

- Enable SSH service after reboot if this is SSH or VNC installation 
  (new ssh_service_finish client) (bnc#535206)
- 2.18.27 

-------------------------------------------------------------------
Mon Sep 14 15:27:19 CEST 2009 - jsrain@suse.cz

- enhanced display of release notes (fate#306237)
- 2.18.26

-------------------------------------------------------------------
Wed Sep  9 14:33:14 CEST 2009 - jsrain@suse.cz

- better error handling for image installation (bnc#533601)
- 2.18.25

-------------------------------------------------------------------
Fri Sep  4 19:00:27 CEST 2009 - kmachalkova@suse.cz

- Introducing unique IDs to unambiguously identify AC steps and 
  sub-proposals
- Writing disabled AC steps and subproposals at the end of 1st 
  stage, reading them back at the end of 2nd stage
- Filtering out disabled AC steps from AC workflow (FaTE #303859 and 
  bnc#534862)
- Require new yast2 base 
- 2.18.24

-------------------------------------------------------------------
Fri Sep  4 09:07:42 CEST 2009 - locilka@suse.cz

- Dropped unnecessary fallback text from the fallback control file
  (BNC #536288).

-------------------------------------------------------------------
Wed Aug 26 15:33:51 CEST 2009 - locilka@suse.cz

- Do not copy xorg.conf to installed system anymore (bnc #441404).
- 2.18.23

-------------------------------------------------------------------
Fri Aug 21 12:38:42 CEST 2009 - aschnell@suse.de

- do not disable qt/gtk frontends if xorg.conf is missing (bnc
  #533159)
- 2.18.22

-------------------------------------------------------------------
Fri Aug 14 18:26:49 CEST 2009 - kmachalkova@suse.cz

- Simple network (firewall) configuration in 1st stage (FaTE #303859) 

-------------------------------------------------------------------
Mon Aug 10 14:18:11 CEST 2009 - locilka@suse.cz

- added calling bootloader client bootloader_preupdate to control
  file to fix multiple grub entries (bnc #414490, bnc #477778).

-------------------------------------------------------------------
Thu Jul 30 20:26:30 CEST 2009 - jdsn@suse.de

- disable yast2-x11 during installation (bnc#441404) 
- 2.18.21

-------------------------------------------------------------------
Thu Jul 30 15:32:37 CEST 2009 - jsuchome@suse.cz

- adapted to changes in yast2-country: no saving of xorg.conf
  (bnc#441404) 
- 2.18.20

-------------------------------------------------------------------
Wed Jun 24 10:02:20 CEST 2009 - locilka@suse.cz

- Fixed Welcome dialog layout to have more license content visible
  and to align language and keyboard widgets with it.
- Not offering installation images if there are none (bnc #492745).
- 2.18.19

-------------------------------------------------------------------
Mon Jun 22 20:20:18 CEST 2009 - coolo@novell.com

- fix build with automake 1.11
- 2.18.18

-------------------------------------------------------------------
Thu Jun 11 12:57:14 CEST 2009 - jsrain@suse.cz

- adapted for unified progress during live installation
  (bnc#435680)
- 2.18.17

-------------------------------------------------------------------
Mon Jun 08 14:03:30 CEST 2009 - aschnell@suse.de

- use minimalistic xorg.conf during installation (bnc #510015)
- 2.18.16

-------------------------------------------------------------------
Wed May 20 12:45:47 CEST 2009 - aschnell@suse.de

- moved .proc.mounts agent from yast2-installation to yast2 (bnc
  #504429)

-------------------------------------------------------------------
Mon May 18 16:46:03 CEST 2009 - juhliarik@suse.cz

- added kdump support for autoyast installation (FATE#305588) 

-------------------------------------------------------------------
Thu May 14 13:45:08 CEST 2009 - locilka@suse.cz

- Installation/Upgrade newly require some packages essential for
  them to succeed (bnc #469730).

-------------------------------------------------------------------
Mon Apr 27 10:22:24 CEST 2009 - locilka@suse.cz

- Using a new yast-spanner (old yast icon) for Repair.
- 2.18.14

-------------------------------------------------------------------
Mon Apr 20 13:59:31 CEST 2009 - locilka@suse.cz

- Fixed Vendor module to use zypp history file instead of using
  y2logRPM (bnc #456446).
- 2.18.13

-------------------------------------------------------------------
Thu Apr 16 16:58:07 CEST 2009 - locilka@suse.cz

- Added documentation for installation images.

-------------------------------------------------------------------
Fri Apr 10 14:11:46 CEST 2009 - locilka@suse.cz

- KDE 3.x dropped from openSUSE control file (bnc #493547).

-------------------------------------------------------------------
Tue Apr  7 13:02:39 CEST 2009 - ug@suse.de

- changed the error message of missing hard disks during
  autoinstallation. Might confuse s390/iSCSI users. (bnc#476147)

-------------------------------------------------------------------
Mon Mar 30 14:20:57 CEST 2009 - locilka@suse.cz

- Fixing reevaluation of packages to remove, install and/or upgrade
  after images are deployed during first stage (bnc #489448).
- 2.18.12

-------------------------------------------------------------------
Fri Mar 27 18:15:15 CET 2009 - locilka@suse.cz

- Added new globals->ac_redraw_and_ignore control file item
  (openSUSE and SLED) that ignores if AC UI is missing and just
  redraws it. An error is still reported in case of missing Wizard
  widget (bnc #487565).

-------------------------------------------------------------------
Thu Mar 19 14:14:34 CET 2009 - locilka@suse.cz

- Continuing on Repair integration.
- Handling missing FLAGS in the content file.
- 2.18.11

-------------------------------------------------------------------
Wed Mar 18 13:17:58 CET 2009 - locilka@suse.cz

- Location /etc/modprobe.d/blacklist has been renamed to
  /etc/modprobe.d/50-blacklist.conf (bnc #485980).
- Unified inst_mode handling, especially correct handling of
  Automatic Configuration together with switching to Update mode
  (originally reported as bnc #469273).
- Repair workflow unified with the rest of installation.
- 2.18.10

-------------------------------------------------------------------
Mon Mar 16 14:47:46 CET 2009 - locilka@suse.cz

- Fixed help for "License Translations..." button (bnc #481113).

-------------------------------------------------------------------
Tue Mar 10 10:26:02 CET 2009 - locilka@suse.cz

- Obsolete 'tar --preserve' replaced with
  'tar --preserve-permissions --preserve-order' (bnc #483791).
- Added recovery support for AC (dialogs) possibly called by AC
  scripts (bnc #483211).

-------------------------------------------------------------------
Thu Feb 26 16:00:44 CET 2009 - ug@suse.de

- RPMs via driverupdate were not possible

-------------------------------------------------------------------
Tue Feb 24 13:30:15 CET 2009 - locilka@suse.cz

- Added support for .xz images deployment (bnc #476079).
- Added support for `reboot_same_step (bnc #475650).
- 2.18.9

-------------------------------------------------------------------
Mon Feb 23 16:36:56 CET 2009 - locilka@suse.cz

- Offering to configure network if remote repositories are used
  during upgrade (inst_upgrade_urls). Setup can be safely skipped
  and comes from the Online Repositories (bnc #478024).
- 2.18.8

-------------------------------------------------------------------
Fri Feb 20 20:40:09 CET 2009 - locilka@suse.cz

- save network configuration also for IPv6 only (bnc#477917)
- 2.18.7

-------------------------------------------------------------------
Tue Feb 17 16:56:09 CET 2009 - locilka@suse.cz

- Writing additional-control-files index file after removing and
  recreating the directory where it is stored (bnc #475516).
- 2.18.6

-------------------------------------------------------------------
Mon Feb  9 13:21:50 CET 2009 - locilka@suse.cz

- Enabling online update in (SLED) Automatic Configuration
  (bnc #449128).

-------------------------------------------------------------------
Fri Feb  6 10:39:20 CET 2009 - locilka@suse.cz

- InstError has been moved to yast2-2.18.6
- 2.18.5

-------------------------------------------------------------------
Thu Feb  5 18:16:17 CET 2009 - locilka@suse.cz

- InstError extended and documented.

-------------------------------------------------------------------
Mon Feb  2 13:09:08 CET 2009 - locilka@suse.cz

- Erasing all old additional control files in the final step of
  upgrade before rebooting to the second stage (bnc #471454).
- InstError can now save YaST logs on user request.
- 2.18.4

-------------------------------------------------------------------
Wed Jan 28 14:33:09 CET 2009 - locilka@suse.cz

- Added new InstError module for unified reporting of errors
  during installation.
- Better SlideShow support in inst_finish.
- Reporting more errors in inst_finish.
- 2.18.3

-------------------------------------------------------------------
Tue Jan 27 17:13:57 CET 2009 - locilka@suse.cz

- Added test for checking free space when SCR switch fails
  (bnc #460477).

-------------------------------------------------------------------
Mon Jan 26 13:58:00 CET 2009 - locilka@suse.cz

- Disabling [Back] buttons in the very first interactive dialogs
  in second stage, SLES and SLED control files (bnc #468677).

-------------------------------------------------------------------
Thu Jan 22 12:50:38 CET 2009 - locilka@suse.cz

- Dropping mode_proposal client - not in use anymore.
- 2.18.2

-------------------------------------------------------------------
Wed Jan 21 13:09:33 CET 2009 - locilka@suse.cz

- Removing dependency on yast2-runlevel (duplicate code in runlevel
  proposal).
- Removing dependency on yast2-mouse by moving the mouse-related
  scripts to yast2-mouse-2.18.0.
- Removing dependency on yast2-bootloader.
- inst_finish script newly uses the SlideShow module.

-------------------------------------------------------------------
Tue Jan 20 13:37:03 CET 2009 - locilka@suse.cz

- Possibility to move the base installation window has been
  disabled (bnc #466827)
- 2.18.1

-------------------------------------------------------------------
Tue Jan 13 12:15:42 CET 2009 - locilka@suse.cz

- Adapted the inst_proposal to better reflect the current situation
  'analyzing...' vs. 'adapting the proposal...' (bnc #463567).

-------------------------------------------------------------------
Fri Dec 19 13:07:49 CET 2008 - locilka@suse.cz

- Pattern WBEM added into two server scenarios (bnc #458332).

-------------------------------------------------------------------
Thu Dec 18 18:04:47 CET 2008 - locilka@suse.cz

- Updated control file documentation (bnc #438678).

-------------------------------------------------------------------
Wed Dec 17 14:42:22 CET 2008 - locilka@suse.cz

- Added yet another xset call (bnc #455771 comment #40)

-------------------------------------------------------------------
Tue Dec 16 17:13:38 CET 2008 - aschnell@suse.de

- adapted to storage API changes
- 2.18.0

-------------------------------------------------------------------
Tue Dec 16 12:29:27 CET 2008 - locilka@suse.cz

- Removed SLED control file labels that should be hidden
  (bnc #459080).
- Using a better help text for inst_new_desktop (bnc #432912).

-------------------------------------------------------------------
Mon Dec 15 14:32:27 CET 2008 - locilka@suse.cz

- Removed all (inst_)do_rezise calls from all control files on
  aschnell's request.

-------------------------------------------------------------------
Fri Dec 12 16:36:28 CET 2008 - aschnell@suse.de

- require initviocons (bnc #173426)
- 2.17.47

-------------------------------------------------------------------
Tue Dec  9 16:40:35 CET 2008 - locilka@suse.cz

- Updated control.rnc
- 2.17.46

-------------------------------------------------------------------
Mon Dec  8 13:16:33 CET 2008 - locilka@suse.cz

- Updated control.rnc
- Added two more control-file examples.
- Checking all control files during build.
- Adjusted control-file examples (all bnc #438678).
- Checking the process exit status returned after deploying an
  image (bnc #456337).
- 2.17.45

-------------------------------------------------------------------
Fri Dec  5 10:38:41 CET 2008 - locilka@suse.cz

- New control.rnc/rng for control file validation (bnc #455994).
- Added build-time control file validation.
- 2.17.44

-------------------------------------------------------------------
Wed Dec  3 18:33:59 CET 2008 - locilka@suse.cz

- inst_extrasources moved before inst_ask_online_update to register
  the online update repository before checking for patches
  (bnc #450229).

-------------------------------------------------------------------
Mon Dec  1 16:59:14 CET 2008 - locilka@suse.cz

- Fixed proposing the online update depending on the fact whether
  network is running (bnc #450229).
- 2.17.43

-------------------------------------------------------------------
Fri Nov 28 15:05:02 CET 2008 - locilka@suse.cz

- Updated labels of Installation Scenarios for SLES (bnc #428202).

-------------------------------------------------------------------
Fri Nov 28 12:16:03 CET 2008 - locilka@suse.cz

- Fixed behavior of inst_new_desktop when user switched to another
  language later (bnc #449818).
- 2.17.42

-------------------------------------------------------------------
Thu Nov 27 16:49:11 CET 2008 - locilka@suse.cz

- Using yast-live-install-finish icon when finishing LiveCD
  installation/inst_finish (bnc #438154).
- Fixed ImageInstallation SlideShow - download progress is shown
  only when downloading the images, not the other helper files
  (bnc #449792).
- Adjusting ImageInstallation-related SlideShow only if
  ImageInstallation is in use (bnc #439104).

-------------------------------------------------------------------
Thu Nov 27 15:05:11 CET 2008 - ug@suse.de

- the real fix for bnc#442691
  deploy_image_auto doesn't use the boolean variable 
  image_installation
- 2.17.41

-------------------------------------------------------------------
Tue Nov 25 14:42:31 CET 2008 - locilka@suse.cz

- Handling new feature of licenses ProductLicense::AcceptanceNeeded
  (bnc #448598).
- 2.17.40

-------------------------------------------------------------------
Mon Nov 24 12:51:48 CET 2008 - locilka@suse.cz

- Completely initializing the target and sources before checking
  for available patches and offering online update (bnc #447080).
- 2.17.39

-------------------------------------------------------------------
Thu Nov 20 18:21:32 CET 2008 - locilka@suse.cz

- Pkg::SourceStartManager in inst_ask_online_update to replace
  obsolete Pkg::PkgEstablish (bnc #447080).
- Reading all supported desktops to define the order of desktops
  in desktop_finish (bnc #446640).
- Added shadow desktops to SLES and SLED desktop files to have
  a fallback if user selects some other desktop than the default
  one (bnc #446640).
- 2.17.38

-------------------------------------------------------------------
Wed Nov 19 16:01:53 CET 2008 - locilka@suse.cz

- Added pciutils to Requires, lspci was called but not required
  (bnc #446533).
- 2.17.37

-------------------------------------------------------------------
Wed Nov 19 13:23:10 CET 2008 - locilka@suse.cz

- Added inst_fallback_controlfile client reporting about using
  a fallback control file.
- Calling inst_fallback_controlfile in the fallback control file
  (both bnc #440982).
- 2.17.36

-------------------------------------------------------------------
Fri Nov 14 12:17:47 CET 2008 - aschnell@suse.de

- don't start iscsid in second stage start scripts (bnc #444976)
- 2.17.35

-------------------------------------------------------------------
Thu Nov 13 17:36:53 CET 2008 - locilka@suse.cz

- Flushing the cache before calling a set_polkit_default_privs that
  uses the written data (bnc #440182).
- 2.17.34

-------------------------------------------------------------------
Thu Nov 13 11:21:11 CET 2008 - locilka@suse.cz

- Handling errors while deploying images, installation will abort
  (bnc #444209).
- 2.17.33

-------------------------------------------------------------------
Thu Nov 13 10:21:13 CET 2008 - ug@suse.de

- checkboxes in the congratulations dialog did not work anymore
  (bnc#444214)

-------------------------------------------------------------------
Tue Nov 11 13:58:17 CET 2008 - ug@suse.de

- fix for image deployment during autoinstallation

-------------------------------------------------------------------
Tue Nov 11 12:20:00 CET 2008 - juhliarik@suse.cz

- changed order of yast modules in Expert tab for installation
  (bnc #441434) 

-------------------------------------------------------------------
Tue Nov 11 10:53:25 CET 2008 - jsrain@suse.cz

- fixed switching to a tab with an error in the proposal
  (bnc #441434)
- 2.17.32

-------------------------------------------------------------------
Tue Nov 11 10:48:03 CET 2008 - aschnell@suse.de

- use accelerated xserver during installation for certain Intel
  cards (bnc #442413)
- 2.17.31

-------------------------------------------------------------------
Fri Nov  7 16:32:28 CET 2008 - locilka@suse.cz

- Fixed deploy_image_auto to handle AutoYaST settings correctly
  (bnc #442691).
- Removing the congrats dialog content before cloning, storing
  the sources, finishing (bnc #441452).
- Using Pkg::SourceProvideDigestedFile function when deploying
  images and in release_notes_popup (bnc #409927).
- 2.17.30

-------------------------------------------------------------------
Thu Nov  6 16:35:10 CET 2008 - locilka@suse.cz

- Fixed progress (SlideShow) information about images being
  deployed (bnc #442286).
- Changing inst_deploy_images to use PackagesUI for opening a
  package selector while debugging mode is turned on (bnc #435479).

-------------------------------------------------------------------
Thu Nov  6 16:19:59 CET 2008 - jsuchome@suse.cz

- S09-cleanup: check for additional services requiring restart
  (bnc#395402)

-------------------------------------------------------------------
Wed Nov  5 17:25:01 CET 2008 - locilka@suse.cz

- Calling set_polkit_default_privs without checking for it using
  FileUtils, checking by 'test -x' instead (bnc #440182).
- 2.17.29

-------------------------------------------------------------------
Wed Nov  5 13:09:04 CET 2008 - locilka@suse.cz

- Added yast2-storage >= 2.17.47 because of the previous fix
  implementation.
- 2.17.28

-------------------------------------------------------------------
Tue Nov 04 13:14:10 CET 2008 - aschnell@suse.de

- improved warning about partitioning (fate #302857)
- 2.17.27

-------------------------------------------------------------------
Mon Nov  3 18:34:30 CET 2008 - locilka@suse.cz

- Writing 'SecondStageRequired' 0/1 to /etc/install.inf even while
  rebooting during second stage (bnc #432005).
- 2.17.26

-------------------------------------------------------------------
Mon Nov 03 14:28:14 CET 2008 - aschnell@suse.de

- better reboot message during ssh installation (bnc #439572 and
  bnc #432005)
- 2.17.25

-------------------------------------------------------------------
Fri Oct 31 16:28:23 CET 2008 - locilka@suse.cz

- Fixed checking whether running the second stage is required.
- Added writing 'SecondStageRequired' 0/1 to /etc/install.inf
  (both bnc #439572)
- 2.17.24

-------------------------------------------------------------------
Thu Oct 30 14:42:15 CET 2008 - locilka@suse.cz

- Saving sources at the end of inst_extrasources if some were
  added (bnc #440184).
- 2.17.23

-------------------------------------------------------------------
Mon Oct 27 10:18:47 CET 2008 - locilka@suse.cz

- Added lnussel's patch to run set_polkit_default_privs at
  desktop_finish script (bnc #438698).
- Bigger license window (bnc #438100).
- Calling inst_prepareprogress also during Upgrade, all control
  files changed (bnc #438848).
- Disabling users and auth in LiveCD second stage (bnc #435965).
- Removing label for user_non_interactive (bnc #401319).
- Desktop 'startkde4' replaced with 'startkde' (bnc #438212).
- Added 'kdump' to 'clone_modules' (SLES) (bnc #436365).
- 2.17.22

-------------------------------------------------------------------
Tue Oct 21 16:46:00 CEST 2008 - locilka@suse.cz

- Added handling for globals->debug_deploying (bnc #436842).

-------------------------------------------------------------------
Mon Oct 20 12:56:32 CEST 2008 - locilka@suse.cz

- Fixed a typo (bnc #436471).

-------------------------------------------------------------------
Fri Oct 17 10:51:05 CEST 2008 - locilka@suse.cz

- Adapted SLES and SLED control files to write default desktop
  settings (bnc #436094).
- Added software->display_support_status flag to SLES/SLED
  (bnc #435479).

-------------------------------------------------------------------
Tue Oct 14 14:15:11 CEST 2008 - locilka@suse.cz

- Changed YaST icons while probing the system (bnc #404809).
- Enhanced scr_switch_debugger - Sending USR1 signal to the new SCR
  (bnc #433057).
- 2.17.21

-------------------------------------------------------------------
Mon Oct 13 13:29:04 CEST 2008 - locilka@suse.cz

- Enabled going_back in Add-Ons during installation (bnc #434735).

-------------------------------------------------------------------
Mon Oct 13 13:10:58 CEST 2008 - mzugec@suse.de

- configure supportconfig in installation (fate#305180)
- 2.17.20

-------------------------------------------------------------------
Mon Oct 13 09:45:23 CEST 2008 - locilka@suse.cz

- Fixed install/update confirmation dialog (bnc #433249).
- Fixed text in openSUSE control file (bnc #432911).
- Fixed typo (bnc #433794).

-------------------------------------------------------------------
Fri Oct 10 14:49:58 CEST 2008 - locilka@suse.cz

- Enhanced scr_switch_debugger (bnc #433057).
- Enabling key-repeating if not running in XEN (bnc #433338).

-------------------------------------------------------------------
Thu Oct  9 21:00:01 CEST 2008 - locilka@suse.cz

- Loading the Target while initializing libzypp in
  inst_upgrade_urls (bnc #429080).
- Running a simple SCR Test after chrooting to the installed system
  in scr_switch_finish, full-test is called in case of simple test
  failure (bnc #433057).
- Added more checking around 'searching for files' (bnc #427879).

-------------------------------------------------------------------
Wed Oct 08 12:51:01 CEST 2008 - aschnell@suse.de

- removed cp of proc/mounts to /etc/mtab (bnc #425464)
- 2.17.19

-------------------------------------------------------------------
Mon Oct  6 15:30:53 CEST 2008 - locilka@suse.cz

- Do not display any system type for SLES/SLED in installation
  overview (bnc #431336).
- Clients inst_new_desktop and inst_scenarios converted to use
  PackagesProposal API instead of using Pkg calls directly (bnc
  #432572)
- Dropping obsolete inst_software_selection client instead of
  convwerting it - not in use anymore (bnc #432572).
- Always change initial proposal [Next] button to [Install],
  resp. [Update] (bnc #431567).
- Removing desktop definitions and default_desktop from SLED
  control file, the required patterns are selected by PATTERNS
  in content file already (bnc #431902).
- Adding lnussel's patch for desktop_finish to write
  POLKIT_DEFAULT_PRIVS if defined in globals->polkit_default_privs
  (bnc #431158).
- Adding polkit_default_privs="restrictive" for SLES (bnc #431158).
- 2.17.18

-------------------------------------------------------------------
Fri Oct  3 16:31:10 CEST 2008 - locilka@suse.cz

- Enabling some steps in second stage even if Automatic
  Configuration is in use.
- Feature added into openSUSE and SLED control files
  (both bnc #428190).

-------------------------------------------------------------------
Thu Oct  2 22:00:46 CEST 2008 - mzugec@suse.de

- changed Release Notes into Support group (bnc#430005)

-------------------------------------------------------------------
Thu Oct  2 19:13:07 CEST 2008 - locilka@suse.cz

- Adjusted presentation_order for SLES and SLED installation
  proposals - software has to be proposed as almost the last one
  (bnc #431580).

-------------------------------------------------------------------
Thu Oct  2 14:00:49 CEST 2008 - locilka@suse.cz

- Added 'default_ntp_setup' into control files (SLES/D: false,
  openSUSE: true) (bnc #431259).

-------------------------------------------------------------------
Thu Oct  2 11:39:48 CEST 2008 - locilka@suse.cz

- Using two default desktops, one for inst_scenarios, another
  one (default) while inst_scenarios not used (bnc #431251,
  bnc #431503).
- Switching scenario_virtual_machine and
  scenario_virtualization_host in SLES control file (bnc #431251).
- 2.17.17

-------------------------------------------------------------------
Wed Oct  1 16:03:32 CEST 2008 - mzugec@suse.de

- use rpcbind instead of portmap for nfs installation (bnc#423026)
- 2.17.16

-------------------------------------------------------------------
Wed Oct  1 15:41:12 CEST 2008 - jsuchome@suse.cz

- if nn_NO language is selected, use nb_NO in YaST (bnc#426124)

-------------------------------------------------------------------
Wed Oct  1 13:42:18 CEST 2008 - locilka@suse.cz

- Changing pattern "Documentation" to "documentation" (bnc #431218)

-------------------------------------------------------------------
Tue Sep 30 13:20:09 CEST 2008 - locilka@suse.cz

- Replacing "networkmanager" proposal call with "general"
  (bnc #430704).

-------------------------------------------------------------------
Mon Sep 29 15:11:33 CEST 2008 - locilka@suse.cz

- Server scenarios work for i386, x86_64 archs only (bnc #430612).

-------------------------------------------------------------------
Mon Sep 29 14:56:45 CEST 2008 - kukuk@suse.de

- Replaced Minimal+Xen with Dom0.
- Removed xen_server from virtualization machine (bnc #429061).
- Added "XEN" suffix to Virtualization Host.

-------------------------------------------------------------------
Mon Sep 29 13:38:13 CEST 2008 - locilka@suse.cz

- Adding inst_lilo_convert to the update workflow (bnc #430579).

-------------------------------------------------------------------
Fri Sep 26 12:27:55 CEST 2008 - locilka@suse.cz

- Optimizing server_selections dialog layout (bnc #429977).
- Better text for installation initialization (bnc #428103).
- Better protection from removing the initial repository
  (bnc #429920).
- 2.17.15

-------------------------------------------------------------------
Thu Sep 25 14:33:36 CEST 2008 - juhliarik@suse.cz

- added calling kdump_finish to inst_finish.ycp (bnc #427732)

-------------------------------------------------------------------
Tue Sep 23 16:17:27 CEST 2008 - locilka@suse.cz

- Buggy SCR Agent run.get.suseconfig.modules replaced with
  .target.dir (bnc #429146).
- Added functionality to recover from failed read of previously
  used repositories in inst_upgrade_urls (bnc #429059).
- 2.17.14

-------------------------------------------------------------------
Mon Sep 22 16:14:54 CEST 2008 - locilka@suse.cz

- Fixed checking whether directory is mounted already (bnc #428368)

-------------------------------------------------------------------
Mon Sep 22 13:59:50 CEST 2008 - locilka@suse.cz

- KDE 3.5 moved to 'Others', removed KDE 3.5 description text.
- GNOME 2.22 changed to 2.24.
- Fixed Installation Mode dialog to show icons again (bnc #427344).
- 2.17.13

-------------------------------------------------------------------
Mon Sep 22 10:45:44 CEST 2008 - locilka@suse.cz

- Changing /sbin/udevtrigger & /sbin/udevsettle to /sbin/udevadm
  trigger & settle (bnc #427705).
- 2.17.12

-------------------------------------------------------------------
Thu Sep 18 10:35:32 CEST 2008 - locilka@suse.cz

- Definition of supported desktops added into SLES and SLED control
  files, added also default_desktop definition (bnc #427061).
- Added control file documentation for supported_desktops section.

-------------------------------------------------------------------
Fri Sep 12 15:01:46 CEST 2008 - locilka@suse.cz

- Disabling inst_suse_register in openSUSE control file
  (FATE #303458).

-------------------------------------------------------------------
Fri Sep 12 10:32:11 CEST 2008 - locilka@suse.cz

- Do not remove installation repository with the same URL as URL
  just being removed by inst_upgrade_urls (bnc #400823).
- 2.17.11

-------------------------------------------------------------------
Thu Sep 11 14:52:25 CEST 2008 - ug@suse.de

- deploy_image.desktop added (Fate #301321)
- deploy_image.rnc added

-------------------------------------------------------------------
Thu Sep 11 13:40:10 CEST 2008 - locilka@suse.cz

- Calling new client reipl_finish from yast2_inf_finish on s390
  (FATE #304960).

-------------------------------------------------------------------
Wed Sep 10 17:15:22 CEST 2008 - locilka@suse.cz

- Fixing control files to call 'inst_proposal' instead of
  'proposal' (bnc #425198).

-------------------------------------------------------------------
Wed Sep 10 15:53:44 CEST 2008 - locilka@suse.cz

- Desktop selection dialog definitions have been moved to control
  file (bnc #424678).
- 2.17.10

-------------------------------------------------------------------
Tue Sep  9 16:02:03 CEST 2008 - locilka@suse.cz

- Replacing usage of barexml with anyxml SCR  agent (bnc #424263).

-------------------------------------------------------------------
Mon Sep  8 17:49:11 CEST 2008 - locilka@suse.cz

- merged texts from proofread

-------------------------------------------------------------------
Mon Sep  8 15:57:09 CEST 2008 - locilka@suse.cz

- Added new AutoYaST client deploy_images_auto to support
  installation from images also in AutoYaST (FATE #301321).
- 2.17.9

-------------------------------------------------------------------
Fri Sep  5 12:45:00 CEST 2008 - locilka@suse.cz

- Some inst_finish steps are called in live installer only.
- Client vm_finish called only if yast2-vm is installed.
- Using WFM::ClientExists (new in yast2-core-2.17.10).
- Adjusted RPM dependencies.
- 2.17.8

-------------------------------------------------------------------
Thu Sep  4 15:02:01 CEST 2008 - sschober@suse.de

- cloning section in control.xml changed.

-------------------------------------------------------------------
Wed Sep 03 14:49:19 CEST 2008 - aschnell@suse.de

- adapted size values in control files to stricter parser in
  storage

-------------------------------------------------------------------
Tue Sep  2 15:20:09 CEST 2008 - locilka@suse.cz

- Using new <execute/> tag in control file to explicitly define
  a client to be called instead of guessing it from <name/> tag
  (openSUSE, SLED control files) (bnc #401319).
- Updated control files to call inst_prepareprogress to
  "Provide consistent progress during installation" (FATE #303860).
- All 'inst_proposal' calls changed to use the new 'execute'
  feature to have unique 'name's (needed for merging add-on control
  files).
- Adjusted RPM dependencies (FATE #303860).
- 2.17.7

-------------------------------------------------------------------
Tue Sep  2 11:10:01 CEST 2008 - visnov@suse.cz

- Use unified progressbar during installation (FATE #303860)

-------------------------------------------------------------------
Thu Aug 28 15:19:57 CEST 2008 - locilka@suse.cz

- Using new ButtonBox widget.
- Adjusted RPM dependencies.

-------------------------------------------------------------------
Thu Aug 21 13:01:40 CEST 2008 - jsuchome@suse.cz

- check for command line mode in inst_suseconfig (bnc#419132)

-------------------------------------------------------------------
Tue Aug 19 15:45:07 CEST 2008 - jsrain@suse.cz

- properly detect firstboot and do not destroy xorg.conf
  (bnc#354738)
- 2.17.6

-------------------------------------------------------------------
Fri Aug 15 10:41:24 CEST 2008 - locilka@suse.cz

- Added new globals->write_hostname_to_hosts control file option
  to configure the default for 127.0.0.2 issue (FATE #303875).
- 2.17.5

-------------------------------------------------------------------
Thu Aug 14 14:28:33 CEST 2008 - locilka@suse.cz

- Added documentation for add_on_products and its new format
  add_on_products.xml (FATE #303675).
- Fixed SCR Switch Debugger to show "Report Error" only once.

-------------------------------------------------------------------
Wed Aug 13 18:23:57 CEST 2008 - locilka@suse.cz

- Dropped some obsolete documentation.
- Started installation-features documentation (FATE #303675).
- Fixed building documentation for proposal-API.

-------------------------------------------------------------------
Tue Aug 12 10:28:24 CEST 2008 - locilka@suse.cz

- Added documentation and example for list of files to be copied
  from the previous installation.
- 2.17.4

-------------------------------------------------------------------
Mon Aug 11 17:35:47 CEST 2008 - locilka@suse.cz

- List of files to be copied from the previous installation moved
  to control file, added new API to define own list (module
  SystemFilesCopy) (FATE #305019).
- Adapted control files.

-------------------------------------------------------------------
Mon Aug 11 10:06:02 CEST 2008 - locilka@suse.cz

- Fixed WFM::Execute to use .local instead of .target in
  copy_files_finish script.

-------------------------------------------------------------------
Thu Aug  7 16:40:32 CEST 2008 - locilka@suse.cz

- Added new client inst_scenarios to offer main scenarios of the
  newly installed system.
- Configuration for inst_scenarios is defined in control file (Only
  SLES so far), client added into SLES workflow.
- Extended control file documentation (All FATE #304373).
- 2.17.3

-------------------------------------------------------------------
Wed Aug  6 13:54:07 CEST 2008 - locilka@suse.cz

- New control file entry globals->enable_kdump (default value)
  (FATE #303893).
- Adjusted control file documentation.

-------------------------------------------------------------------
Tue Aug  5 11:48:44 CEST 2008 - locilka@suse.cz

- Calling reiplauto client in SLES control file before reboot
  (FATE #304940).
- Running SCR Switch Debugger unconditionally if switching to
  installed system fails (bnc #411832).

-------------------------------------------------------------------
Mon Aug 04 16:22:55 CEST 2008 - aschnell@suse.de

- improved text during ssh installation (bnc #411079)

-------------------------------------------------------------------
Mon Aug  4 10:39:41 CEST 2008 - locilka@suse.cz

- Added kdump proposal to SLES control file (FATE #303893).

-------------------------------------------------------------------
Thu Jul 24 13:21:14 CEST 2008 - locilka@suse.cz

- Using button label "License Translations..." in complex welcome
  dialog (bnc #400616).
- SLES and SLED control files adapted to features added in 11.0.
- Added Automatic Configuration support into SLED (FATE #303396).

-------------------------------------------------------------------
Tue Jul 15 16:59:38 CEST 2008 - aschnell@suse.de

- fixed vnc connect message during installation (bnc #395834)
- 2.17.2

-------------------------------------------------------------------
Tue Jul 15 09:54:48 CEST 2008 - locilka@suse.cz

- Not only DPMS->off, but also screen-saver->off (FATE #304395).
- Added new control file feature globals->rle_offer_rulevel_4
  plus control file documentation (FATE #303798).

-------------------------------------------------------------------
Mon Jul 14 15:15:15 CEST 2008 - locilka@suse.cz

- Base-product license directory moved to control file
  (base_product_license_directory) (FATE #304865).
- Copying licenses to the system in copy_files_finish.
- Reading the license directory in inst_license.
- Icons for AC steps defined in control file.
- Adjusting DPMS 'off' when installation starts, DPMS 'on' when
  finishes (FATE #304395).
- Icons for inst_finish.
- 2.17.1

-------------------------------------------------------------------
Fri Jul 11 11:11:11 CEST 2008 - locilka@suse.cz

- Added documentation for AC Setup and for texts in control file.

-------------------------------------------------------------------
Thu Jul 10 17:48:59 CEST 2008 - locilka@suse.cz

- Settings for Automatic Configuration moved to control file
  because of code reuse for different AC in first boot
  (FATE #303939).

-------------------------------------------------------------------
Thu Jul 10 13:31:00 CEST 2008 - locilka@suse.cz

- Only directories in release-notes directory are considered to be
  real release notes (bnc #407922).
- 2.17.0

-------------------------------------------------------------------
Wed Jul  9 17:09:15 CEST 2008 - mvidner@suse.cz

- Fixed building in a prefix (/etc).

-------------------------------------------------------------------
Wed Jul  9 15:12:53 CEST 2008 - locilka@suse.cz

- Initializing the 'use_automatic_configuration' in first-stage
  installation worker (bnc #404122).
- Adjusted dependency on autoyast2-installation bacause of new
  function AutoinstConfig::getProposalList().

-------------------------------------------------------------------
Thu Jun 26 16:43:32 CEST 2008 - locilka@suse.cz

- Fixed help text for deploying images (bnc #391086).
- Fixed 'Do not panic!' text (bnc #388251).

-------------------------------------------------------------------
Wed Jun 25 16:44:33 CEST 2008 - ug@suse.de

- proposal selection possible via autoyast profile (fate#302946)

-------------------------------------------------------------------
Tue Jun 17 14:23:04 CEST 2008 - lslezak@suse.cz

- use Pkg::SourceSaveAll() instead of Pkg::SourceFinishAll()
  (bnc#395738)

-------------------------------------------------------------------
Fri Jun 13 15:37:24 CEST 2008 - locilka@suse.cz

- Removing Pkg//Source and Target finish from inst_inc_all that
  had been saving sources also in case of aborting the installation
  and moving it to inst_congratulate and umount_finish
  (bnc #398315).
- Freeing internal variables in ImageInstallation module after
  images are deployed (bnc #395030).

-------------------------------------------------------------------
Thu Jun 12 16:33:24 CEST 2008 - locilka@suse.cz

- Special mounts (such as /proc) are never remounted read-only
  in umount_finish anymore (bnc #395034)
- Added progress for adding / removing repositories in
  inst_upgrade_urls client (bnc #399223)

-------------------------------------------------------------------
Wed Jun  4 11:57:07 CEST 2008 - locilka@suse.cz

- Copying /license.tar.gz to /etc/YaST2/license/ (bnc #396444).
- Initial mouse probing has been disabled (bnc #395426).

-------------------------------------------------------------------
Tue Jun  3 13:44:56 CEST 2008 - locilka@suse.cz

- Umounting temporary directory in inst_pre_install (if already
  mounted) before new mount is called.
- Always use --numeric-owner (always use numbers for user/group
  names) when deploying images (bnc #396689).

-------------------------------------------------------------------
Mon Jun  2 12:33:57 CEST 2008 - locilka@suse.cz

- Return `next when going back to the automatic configuration
  dialog instead of returning `auto that would finish YaST and
  never start it again (bnc #395098).
- 2.16.49

-------------------------------------------------------------------
Wed May 28 16:23:22 CEST 2008 - ug@suse.de

- timeout in case of hardware probing problems
  when autoyast is in use (especially for harddisk Reports)
  bnc#395099
- 2.16.48

-------------------------------------------------------------------
Mon May 19 09:29:15 CEST 2008 - locilka@suse.cz

- Creating SuSEConfig hook file at installation_settings_finish
  in case of update. The file has to be created to force the
  SuSEConfig run on first boot (bnc #390930).
- Workaround for as-big-dialog-as-possible in License Agreement
  dialog (bnc #385257).
- Adding FACTORY repositories with priority 120, update source with
  priority 20 (bnc #392039).
- 2.16.47

-------------------------------------------------------------------
Fri May 16 16:40:22 CEST 2008 - jsrain@suse.cz

- added categories Settings and System into desktop file
  (bnc #382778)

-------------------------------------------------------------------
Thu May 15 13:13:13 CEST 2008 - locilka@suse.cz

- Changed dialog content for starting the installation
  (bnc #390614).
- Fixed sorting of repositories offered during upgrade to sort by
  repository name (bnc #390612).
- 2.16.46

-------------------------------------------------------------------
Thu May 15 10:32:09 CEST 2008 - jsuchome@suse.cz

- sort keyboard list according to translated items (bnc #390610)

-------------------------------------------------------------------
Wed May 14 15:22:50 CEST 2008 - kmachalkova@suse.cz

- inst_hostname client added to automatic configuration scripts -
  needed to generate random hostname and 127.0.0.2 line in
  /etc/hosts (bnc #383336)

-------------------------------------------------------------------
Wed May 14 14:29:21 CEST 2008 - jsrain@suse.cz

- use process agent instead of background agent when installing
  live image (bnc #384960)
- 2.16.45

-------------------------------------------------------------------
Mon May 12 15:10:50 CEST 2008 - locilka@suse.cz

- Added help to "Image Deployment" (bnc #388665).

-------------------------------------------------------------------
Tue May  6 17:37:22 CEST 2008 - locilka@suse.cz

- When reusing the old repositories during upgrade, copying also
  'autorefresh' and 'alias' (bnc #387261).
- Added software->dropped_packages into the control file to replace
  'delete old packages' (bnc #300540).
- 2.16.44

-------------------------------------------------------------------
Mon May  5 13:26:27 CEST 2008 - locilka@suse.cz

- Typofix (bnc #386606).

-------------------------------------------------------------------
Fri May  2 22:27:21 CEST 2008 - mzugec@suse.cz

- Don't stop network (by killing dhcpcd) at the end of 1.st stage
  (bnc #386588)

-------------------------------------------------------------------
Wed Apr 30 12:07:45 CEST 2008 - locilka@suse.cz

- Adding name and alias tags to extrasources (irc #yast/today).
- 2.16.43

-------------------------------------------------------------------
Wed Apr 30 10:24:19 CEST 2008 - locilka@suse.cz

- Making automatic installation more robust (bnc #384972).
- 2.16.42

-------------------------------------------------------------------
Tue Apr 29 12:59:49 CEST 2008 - locilka@suse.cz

- Disabling Progress when calling inst_finish scripts.

-------------------------------------------------------------------
Mon Apr 28 11:42:21 CEST 2008 - locilka@suse.cz

- Handling KDE3 vs KDE4 in default logon and window managers
  (bnc #381821).
- Optional and extra URLs moved to control file as well as default
  update repository (bnc #381360).
- Added possibility to abort installation during image deployment
  (bnc #382326).
- Progress for inst_proposal.
- 2.16.41

-------------------------------------------------------------------
Fri Apr 25 18:15:09 CEST 2008 - locilka@suse.cz

- New desktop selection dialog (bnc #379157).
- 2.16.40

-------------------------------------------------------------------
Thu Apr 24 14:54:53 CEST 2008 - locilka@suse.cz

- New  better shiny unified progress for image deployment.
- Showing also the just-handled image name (bnc #381188).
- 2.16.39

-------------------------------------------------------------------
Wed Apr 23 15:10:24 CEST 2008 - locilka@suse.cz

- Enabling inst_suseconfig in Automatic configuration (bnc #381751)
- Fixed run_df agent to ignore read errors on rootfs (bnc #382733)

-------------------------------------------------------------------
Tue Apr 22 18:46:51 CEST 2008 - locilka@suse.cz

- Adjusting automatic configuration UI to use two progress bars
  instead of one.

-------------------------------------------------------------------
Tue Apr 22 12:26:52 CEST 2008 - locilka@suse.cz

- Fixed filtering-out already registered repos (bnc #379051).
- Client inst_prepare_image moved to installation proposal make
  disabling 'installation from images' easy (bnc #381234).
- 2.16.38

-------------------------------------------------------------------
Mon Apr 21 15:28:24 CEST 2008 - locilka@suse.cz

- Calling 'xset r off' & 'xset m 1' (bnc #376945).
- Better help for Automatic configuration (bnc #381904).

-------------------------------------------------------------------
Mon Apr 21 14:48:58 CEST 2008 - locilka@suse.cz

- Using new DefaultDesktop::SelectedDesktops for writing the
  display manager configuration.

-------------------------------------------------------------------
Fri Apr 18 16:17:54 CEST 2008 - locilka@suse.cz

- Calling 'xset -r off' at the beginning of installation (both
  first and second stage) in X on XEN (bnc #376945).

-------------------------------------------------------------------
Fri Apr 18 16:01:13 CEST 2008 - juhliarik@suse.cz

- Added text for using kexec (yast_inf_finish.ycp)

-------------------------------------------------------------------
Thu Apr 17 17:15:02 CEST 2008 - locilka@suse.cz

- Added more debugging messages into ImageInstallation module.

-------------------------------------------------------------------
Thu Apr 17 14:01:46 CEST 2008 - locilka@suse.cz

- Added image-downloading progress (reusing existent progress bar).
- 2.16.37

-------------------------------------------------------------------
Wed Apr 16 14:20:06 CEST 2008 - locilka@suse.cz

- Running runlevel proposal after software proposal (bnc #380141).
- Using new possibility to disable and then reenable package
  callbacks (system_analysis, deploy_images).

-------------------------------------------------------------------
Tue Apr 15 11:45:18 CEST 2008 - locilka@suse.cz

- ImageInstallation tries to find details-<arch>.xml, then
  details.xml to provide useful progress while deploying images.
- 2.16.36

-------------------------------------------------------------------
Tue Apr 15 10:22:04 CEST 2008 - mvidner@suse.cz

- Enable printing the last few debugging log messages in the crash
  handler, even if Y2DEBUG is not set (fate#302166).
- 2.16.35

-------------------------------------------------------------------
Mon Apr 14 16:44:09 CEST 2008 - locilka@suse.cz

- Fixed typo in inst_network_check (bnc #379491).
- Fixed help for inst_mode (bnc #374360).

-------------------------------------------------------------------
Mon Apr 14 13:54:42 CEST 2008 - locilka@suse.cz

- Modifying SystemFilesCopy::CopyFilesToSystem to newly accept
  a parameter which defines where to extract cached files
  (fate #302980).
- Caching system files in the System Analysis dialog.
- Some better texts (bnc #377959).
- Better text for Software Selection dialog (bnc #379157).
- 2.16.34

-------------------------------------------------------------------
Fri Apr 11 18:21:53 CEST 2008 - locilka@suse.cz

- Changing Accept buttons to Install, Update and OK (FATE #120373).

-------------------------------------------------------------------
Fri Apr 11 17:55:32 CEST 2008 - locilka@suse.cz

- Added another per-image progress into the Installation images
  deployment (it requires details.xml).
- 2.16.33

-------------------------------------------------------------------
Fri Apr 11 15:33:17 CEST 2008 - juhliarik@suse.cz

- Added loading kernel via kexec (fate #303395)

-------------------------------------------------------------------
Thu Apr 10 12:02:07 CEST 2008 - locilka@suse.cz

- Filtering installation imagesets using the default architecture.
- Installation from images sets the download area (SourceManager).
- Removing image after it is deployed.
- Preparing image installation dialog for two progress-bars.
- 2.16.32

-------------------------------------------------------------------
Wed Apr  9 16:39:36 CEST 2008 - jsrain@suse.cz

- handle compressed logs properly at the end of first stage
  installation (fate #300637)
- 2.16.31

-------------------------------------------------------------------
Tue Apr  8 19:40:58 CEST 2008 - locilka@suse.cz

- Adjusted control file to sort installation overview via
  presentation_order and propose it via the real appearance.
- Fixed selecting the right imageset - the rule is currently that
  all patterns in imageset must be selected for installation
  (bnc #378032).

-------------------------------------------------------------------
Mon Apr  7 15:20:14 CEST 2008 - locilka@suse.cz

- Added new control file entry kexec_reboot that defines whether
  kexec should be used instead of reboot at the end of the first
  stage installation (FATE #303395).

-------------------------------------------------------------------
Fri Apr  4 17:02:23 CEST 2008 - locilka@suse.cz

- Improved user-feedback during automatic configuration.
- 2.16.30

-------------------------------------------------------------------
Fri Apr  4 14:06:22 CEST 2008 - jsrain@suse.cz

- added restart handling for live installation

-------------------------------------------------------------------
Wed Apr  3 16:40:16 CEST 2008 - locilka@suse.cz

- Removed Winkeys support during installation (bnc 376248).
- Fixed the decision-making process which images fits the best.
- Added new control file entries to adjust the Community
  Repositories and Add-Ons during installation.
- Cosmetic changes when initializing the wizard steps according to
  control file.
- Fixed untarring bzip2 or gzip-based images.
- Changed instalation from images to count the best image-set
  from patterns (list of patterns in image-set) in images.xml.
- 2.16.29

-------------------------------------------------------------------
Tue Apr  1 13:12:00 CEST 2008 - locilka@suse.cz

- Automatic configuration can be newly defined by control file. Two
  new variables have been added enable_autoconfiguration and
  autoconfiguration_default.
- New functionality to select the best-matching image for image
  installation if more than one fit.
- 2.16.28

-------------------------------------------------------------------
Tue Apr  1 12:36:52 CEST 2008 - jsrain@suse.cz

- added live installation workflow to default control file
- updated inst_finish clients handling for live installation

-------------------------------------------------------------------
Tue Apr  1 10:15:34 CEST 2008 - jsrain@suse.cz

- merged texts from proofread

-------------------------------------------------------------------
Mon Mar 31 16:42:40 CEST 2008 - locilka@suse.cz

- There are currently two possible patterns/desktops that can use
  kdm: kde4-kdm and kdebase3-kdm (bnc #372506).

-------------------------------------------------------------------
Fri Mar 28 13:33:31 CET 2008 - locilka@suse.cz

- Automatic configuration has been moved from the end of the first
  stage to the second stage. It's non-interactive (FATE #303396).
- Fixed installation from images (FATE #303554).
- ImageInstallation can newly handle .lzma images.
- 2.16.27

-------------------------------------------------------------------
Thu Mar 27 13:37:02 CET 2008 - locilka@suse.cz

- Fixed ZMD service handling, the correct name is novell-zmd
  (bnc #356655).

-------------------------------------------------------------------
Wed Mar 26 11:21:18 CET 2008 - locilka@suse.cz

- Added new entry to control file root_password_as_first_user to
  make it configurable (bnc #359115 comment #14).
- Control file modified to call installation-from-images clients.

-------------------------------------------------------------------
Tue Mar 25 13:12:39 CET 2008 - locilka@suse.cz

- Using Image-Installation clients (done by jsrain).
- Store/Restore resolvable-state functions added into
  ImageInstallation module.

-------------------------------------------------------------------
Fri Mar 21 10:48:20 CET 2008 - locilka@suse.cz

- Dropping keep_installed_patches support from control file as it
  is currently handled by libzypp itself (bnc #349533).

-------------------------------------------------------------------
Thu Mar 20 10:27:09 CET 2008 - locilka@suse.cz

- Added system_settings_finish call to the inst_finish
  (bnc #340733).

-------------------------------------------------------------------
Wed Mar 19 17:27:30 CET 2008 - locilka@suse.cz

- Agent anyxml has been renamed to barexml as it can't really read
  all possible XML files (bnc #366867)

-------------------------------------------------------------------
Wed Mar 19 13:53:05 CET 2008 - locilka@suse.cz

- When checking whether to run the second stage, considering also
  autoinstallation, not only installation (bnc #372322).
- 2.16.26

-------------------------------------------------------------------
Tue Mar 18 18:19:00 CET 2008 - locilka@suse.cz

- Fixed writing disabled modules and proposals during the
  inst_finish run (bnc #364066).
- Calling pre_umount_finish also in AutoYaST (bnc #372322).
- 2.16.25

-------------------------------------------------------------------
Mon Mar 17 12:43:32 CET 2008 - jsrain@suse.cz

- added 'StartupNotify=true' to the desktop file (bnc #304964)

-------------------------------------------------------------------
Mon Mar 17 11:04:38 CET 2008 - locilka@suse.cz

- Automatic configuration is now disabled for mode update.
- The whole second stage in now disabled for mode update.
- Added help text for "Use Automatic Configuration" check-box.
- 2.16.24

-------------------------------------------------------------------
Fri Mar 14 15:02:27 CET 2008 - locilka@suse.cz

- Added possibility to run automatic configuration instead of the
  whole second stage installation (fate #303396).
- Adjusted RPM dependencies.
- Creating and removing the file runme_at_boot is currently handled
  by YaST (YCP) installation scripts.
- Added new client inst_rpmcopy_secondstage that calls inst_rpmcopy
  because of DisabledModules disabling both first and second stage
  occurency of that script.
- Changed control file to call the new script in second stage.
- 2.16.23

-------------------------------------------------------------------
Mon Mar 10 11:25:57 CET 2008 - locilka@suse.cz

- Disabling the window menu in IceWM preferences to make the
  inst-sys 600 kB smaller (*.mo files). Thanks to mmarek.

-------------------------------------------------------------------
Fri Mar  7 11:35:29 CET 2008 - jsuchome@suse.cz

- control.openSUSE.xml: country_simple is for keyboard and language,
  not for timezone
- added 1st stage step for root password dialog (fate#302980)
- 2.16.22

-------------------------------------------------------------------
Thu Mar 06 10:57:42 CET 2008 - aschnell@suse.de

- call rcnetwork with option onboot during start of second stage
  (bnc #363423)
- 2.16.21

-------------------------------------------------------------------
Wed Mar  5 18:52:30 CET 2008 - locilka@suse.cz

- Remember (first stage) and restore (second stage) DisabledModules
  (bnc #364066).
- 2.16.20

-------------------------------------------------------------------
Wed Mar  5 16:30:22 CET 2008 - locilka@suse.cz

- Using client country_simple instead of timezone and language in
  the installation overview (FATE #302980).
- Using new users client in that overview too (FATE #302980).
- Do not remove already registered installation repositories during
  upgrade if they match the old repositories on system
  (bnc #360109).

-------------------------------------------------------------------
Mon Mar  3 21:12:25 CET 2008 - coolo@suse.de

- trying to change defaults for running gdb (arvin's patch)

-------------------------------------------------------------------
Mon Mar  3 15:17:23 CET 2008 - locilka@suse.cz

- Requiring the latest Language::Set functionality by RPM deps.

-------------------------------------------------------------------
Tue Feb 26 12:39:37 CET 2008 - jsuchome@suse.cz

- functionality of integrate_translation_extension.ycp moved into
  Language::Set, inst_complex_welcome adapted (F#302955)

-------------------------------------------------------------------
Fri Feb 22 11:27:13 CET 2008 - locilka@suse.cz

- "iscsi-client" added into modules to clone (bnc #363229 c#1).
- Removing focus from release notes content to make the default
  button focussed instead (bnc #363976).

-------------------------------------------------------------------
Thu Feb 21 06:26:22 CET 2008 - coolo@suse.de

- don't repeat the header

-------------------------------------------------------------------
Wed Feb 20 10:35:04 CET 2008 - locilka@suse.cz

- Showing release notes in tabs only if more than one product is
  installed (bnc #359137).
- Added better text for the complex welcome dialog (bnc #359528).
- Adjusted RPM dependencies (new Language API, see below).
- 2.16.19

-------------------------------------------------------------------
Wed Feb 20 10:24:26 CET 2008 - jsuchome@suse.cz

- inst_complex_welcome: save keyboard settings (bnc #360559),
  use the API from Language.ycp for generating items

-------------------------------------------------------------------
Fri Feb 15 14:28:45 CET 2008 - jsrain@suse.cz

- updated image-based installatoin not to use any hardcoded
  image names

-------------------------------------------------------------------
Thu Feb 14 11:20:04 CET 2008 - locilka@suse.cz

- Function FileSystemCopy from live-installer has been moved
  to ImageInstallation module (installation).
- Adjusted RPM dependencies (Installation module in yast2).

-------------------------------------------------------------------
Wed Feb 13 14:18:16 CET 2008 - jsrain@suse.cz

- added handling of update initiated from running system

-------------------------------------------------------------------
Tue Feb 12 10:26:15 CET 2008 - locilka@suse.cz

- Added new update_wizard_steps YCP client for easy updating or
  redrawing installation wizard steps from other modules.

-------------------------------------------------------------------
Mon Feb 11 18:28:00 CET 2008 - locilka@suse.cz

- Installation clients 'auth', 'user', and 'root' have been
  disabled by default. First-stage users will enable them only
  if needed.

-------------------------------------------------------------------
Fri Feb 08 13:06:19 CET 2008 - aschnell@suse.de

- during installation allow yast to be started from gdb with
  Y2GDB=1 on kernel command line (fate #302346)

-------------------------------------------------------------------
Fri Feb  8 10:37:02 CET 2008 - locilka@suse.cz

- Umount(s) used with -l and -f params.

-------------------------------------------------------------------
Thu Feb  7 14:19:11 CET 2008 - locilka@suse.cz

- Functionality that integrates the just-selected language
  translation has been moved to integrate_translation_extension
  client to make it available for other modules.
- New label for "Show in Fullscreen" button to better match what
  it really does (bnc #359527).
- Module InstExtensionImage moved to yast2.
- Added new disintegrate_all_extensions client that is called at
  the end of the initial installation to umount and remove all
  integrated inst-sys extensions.
- 2.16.18

-------------------------------------------------------------------
Wed Feb  6 13:23:35 CET 2008 - locilka@suse.cz

- Better /lbin/wget handling in InstExtensionImage.
- Speed-up inst_complex_welcome optimalizations (e.g., skipping
  downloading extension already by Linuxrc)

-------------------------------------------------------------------
Tue Feb  5 16:04:15 CET 2008 - locilka@suse.cz

- Squashfs image needs to be mounted using '-o loop'.
- Displaying busy cursor when downloading the extension.
- 2.16.17

-------------------------------------------------------------------
Mon Feb  4 19:04:29 CET 2008 - locilka@suse.cz

- Modular inst-sys used for localizations (FATE #302955).
- Tabs have been removed from installation proposal.
- 2.16.16

-------------------------------------------------------------------
Fri Feb  1 16:08:26 CET 2008 - locilka@suse.cz

- Added new InstExtensionImage module for integration of modular
  inst-sys images on-the-fly (FATE #302955).

-------------------------------------------------------------------
Thu Jan 31 19:05:49 CET 2008 - aschnell@suse.de

- reflect init-script rename from suse-blinux to sbl
- 2.16.15

-------------------------------------------------------------------
Thu Jan 31 15:02:56 CET 2008 - jsuchome@suse.cz

- call users_finish.ycp from inst_finish.ycp (FATE #302980)

-------------------------------------------------------------------
Thu Jan 31 12:58:42 CET 2008 - locilka@suse.cz

- Fixed inst_restore_settings client: NetworkDevices are now
  NetworkInterfaces.
- 2.16.14

-------------------------------------------------------------------
Thu Jan 31 11:14:46 CET 2008 - locilka@suse.cz

- Added docu. for *_finish scripts (needed for FATE #302980).
- Welcome dialog can newly show the license according to the just
  selected language and also show other lozalizations if needed.
- 2.16.13

-------------------------------------------------------------------
Wed Jan 30 15:22:29 CET 2008 - aschnell@suse.de

- Use icewm instead of fvwm during installation (bnc #357240)
- 2.16.12

-------------------------------------------------------------------
Wed Jan 30 14:15:50 CET 2008 - fehr@suse.de

- Add installation step for disk partitioning between time zone
  and software selection
- put user config after disk partitioning

-------------------------------------------------------------------
Wed Jan 30 09:51:42 CET 2008 - locilka@suse.cz

- Added -noreset option to the VNC startup script (bnc #351338).
- Added inst_user_first.ycp call to the control file right before
  the installation proposal.
- Fixed visibility of ZMD Turnoff checkbox (bnc #356655).

-------------------------------------------------------------------
Tue Jan 29 17:34:03 CET 2008 - locilka@suse.cz

- New desktop selection dialog without system task combo-boxes.
  System selection with icons (bnc #356926).
- More UI checking in dialogs.
- Unified DefaultDesktop module and software/desktop selection
  dialog in installation.

-------------------------------------------------------------------
Mon Jan 28 13:00:19 CET 2008 - aschnell@suse.de

- support Qt and Gtk frontend in startup scripts
- hack for key-autorepeat during installation (bnc #346186)
- 2.16.11

-------------------------------------------------------------------
Fri Jan 25 13:35:13 CET 2008 - locilka@suse.cz

- Reduced Wizard redrawing in the installation workflow.

-------------------------------------------------------------------
Thu Jan 24 15:21:39 CET 2008 - aschnell@suse.de

- start service brld before suse-blinux (bug #354769)
- 2.16.10

-------------------------------------------------------------------
Mon Jan 21 11:05:16 CET 2008 - kmachalkova@suse.cz

- Re-enabled thread support for ncurses UI in YaST2.call
  (bug #164999, FaTE #301899)

-------------------------------------------------------------------
Mon Jan 21 10:53:50 CET 2008 - locilka@suse.cz

- Release Notes UI facelifting.
- Splitting Welcome script dialog single-loop into functions.

-------------------------------------------------------------------
Wed Jan 16 15:49:59 CET 2008 - locilka@suse.cz

- Calling SetPackageLocale and SetTextLocale in the initial
  installation dialog (selecting language) (#354133).

-------------------------------------------------------------------
Mon Jan 14 13:39:00 CET 2008 - locilka@suse.cz

- Added new Language/Keyboard/License dialog (FATE #302957).
- Updated control files.
- 2.16.9

-------------------------------------------------------------------
Thu Jan 10 14:08:17 CET 2008 - locilka@suse.cz

- Extended system type and software selection dialog. Added base
  pattern (selected desktop) description, helps, default status
  for secondary selections, ...
- Added possibility to control visibility of Online Repositories
  via the installation control file (hidden by default).
- Added more control-file documentation.

-------------------------------------------------------------------
Tue Dec 18 16:54:39 CET 2007 - locilka@suse.cz

- Added new desktop and software selection dialog.
- 2.16.8

-------------------------------------------------------------------
Mon Dec 17 11:08:42 CET 2007 - locilka@suse.cz

- Hidden Mouse-probing busy popup.
- New YCP module InstData stores the installation data that should
  be shared among the installation clients.
- Installation repository initialization moved to the unified
  progress when probing the system.
- System analysis has been split into two scripts: inst_mode and
  inst_system_analysis to make the maintenance easier (also in
  control file).
- 2.16.7

-------------------------------------------------------------------
Thu Dec 13 14:25:30 CET 2007 - locilka@suse.cz

- Added a possibility to stop and disable the ZMD service in the
  last (congratulate) dialog of installation (FATE #302495).
- Adjusted the SLES control file: module arguments
  'show_zmd_turnoff_checkbox' and 'zmd_turnoff_default_state'.

-------------------------------------------------------------------
Mon Dec 10 12:13:14 CET 2007 - locilka@suse.cz

- Removed dependency on yast2-country, added dependency on
  yast2-country-data.

-------------------------------------------------------------------
Wed Dec  5 11:13:05 CET 2007 - mzugec@suse.cz

- description says network cards are wireless (#346133)

-------------------------------------------------------------------
Mon Dec  3 16:49:46 CET 2007 - locilka@suse.cz

- Installation Mode dialog adapted to new bright and better mod_UI.
- Using informative icon in some inst_network_check script.
- 2.16.6

-------------------------------------------------------------------
Mon Dec  3 14:34:38 CET 2007 - locilka@suse.cz

- Installation Mode dialog adapted to new mod-UI and to new
  Image-Dimming support in UI.

-------------------------------------------------------------------
Thu Nov 29 16:27:59 CET 2007 - locilka@suse.cz

- Using Progress::NewProgressIcons to show icons during the network
  setup in first stage and during system probing.

-------------------------------------------------------------------
Tue Nov 27 19:14:15 CET 2007 - sh@suse.de

- Use string ID "contents" rather than YCPSymbol `contents
  for Wizard ReplacePoint
- 2.16.5

-------------------------------------------------------------------
Fri Nov 23 13:36:54 CET 2007 - locilka@suse.cz

- Using translations for inst_finish steps (#343783).
- 2.16.4

-------------------------------------------------------------------
Tue Nov 20 11:08:23 CET 2007 - locilka@suse.cz

- Shutting down all dhcpcd clients when reconfiguring network in
  the first stage and when finishing the installation (#308577).
- 'Copy 70-persistent-cd.rules' functionality has been moved here
  from yast2-network (#328126).

-------------------------------------------------------------------
Mon Nov 19 15:35:10 CET 2007 - locilka@suse.cz

- Fixed busy texts for restarting YaST vs. finishing the instal.
- Unified used terminology (repositories) (FATE #302970).

-------------------------------------------------------------------
Tue Nov 13 13:54:13 CET 2007 - locilka@suse.cz

- Script copy_files_finish.ycp cleaned up.

-------------------------------------------------------------------
Fri Nov  9 13:30:34 CET 2007 - locilka@suse.cz

- Boot Installed System option has been removed (#327505).
- Installation Mode dialog has been redesigned using
  self-descriptive icons for all options.
- Return value from inst_repair is evaluated, error is reported in
  case of failure.
- 2.16.3

-------------------------------------------------------------------
Fri Nov  2 16:31:06 CET 2007 - locilka@suse.cz

- Adjusted RPM dependencies (Internet module has been moved from
  yast2-network to yast2).

-------------------------------------------------------------------
Tue Oct 30 17:26:51 CET 2007 - locilka@suse.cz

- Modules Hotplug and HwStatus moved to yast2.rpm to remove
  dependency of storage on installation.
- 2.16.2

-------------------------------------------------------------------
Wed Oct 24 16:32:41 CEST 2007 - locilka@suse.cz

- Changes in StorageDevice module API (#335582).
- 2.16.1

-------------------------------------------------------------------
Mon Oct 15 16:00:06 CEST 2007 - locilka@suse.cz

- Abort the installation instead of halting the system in case of
  declining the license when installing from LiveCD (#330730).

-------------------------------------------------------------------
Thu Oct 11 15:00:03 CEST 2007 - jsrain@suse.cz

- show release notes properly in live installation (#332862)

-------------------------------------------------------------------
Wed Oct  3 17:50:11 CEST 2007 - locilka@suse.cz

- Added "Network Type" information to the First Stage Network Setup
- 2.16.0

-------------------------------------------------------------------
Wed Oct  3 09:53:55 CEST 2007 - mvidner@suse.cz

- Do not try to package COPYRIGHT.english, it is gone from
  devtools (#299144).

-------------------------------------------------------------------
Tue Oct  2 16:04:55 CEST 2007 - ug@suse.de

- typo fixed (#328172)

-------------------------------------------------------------------
Mon Sep 24 16:43:11 CEST 2007 - locilka@suse.cz

- Changed default delete_old_packages back to 'true' after finding
  and fixing all remaining issues with 'false' (changed by coolo)
- Added new option 'online_repos_preselected' into the control file
  to make default status of Online Repositories easily configurable
  (#327791).
- Initializing the default behavior of Online Repositories in
  inst_features according to the control file (#327791).
- 2.15.54

-------------------------------------------------------------------
Fri Sep 21 16:35:18 CEST 2007 - locilka@suse.cz

- Start dhcpcd using WFM instead of SCR (#326342).
- 2.15.53

-------------------------------------------------------------------
Fri Sep 21 09:53:37 CEST 2007 - locilka@suse.cz

- When normal umount at the end of the installation fails, try
  at least: sync, remount read-only, umount --force.
- Report all services running in the installation directory
  (both #326478).
- 2.15.52

-------------------------------------------------------------------
Thu Sep 20 12:23:01 CEST 2007 - locilka@suse.cz

- Changed inst_upgrade_urls to add sources not enabled during the
  upgrade in a disabled state instead of ignoring them (#326342).
- 2.15.51

-------------------------------------------------------------------
Tue Sep 18 19:50:52 CEST 2007 - locilka@suse.cz

- Fixed tar syntax: --ignore-failed-read param. position (#326055).
- 2.15.50

-------------------------------------------------------------------
Thu Sep 13 16:18:30 CEST 2007 - locilka@suse.cz

- Fixed inst_upgrade_urls to re-register sources with their
  repository names taken from the upgraded system (#310209).
- 2.15.49

-------------------------------------------------------------------
Tue Sep 11 20:03:02 CEST 2007 - aschnell@suse.de

- don't swapoff after 1st stage installation (bug #308121)
- 2.15.48

-------------------------------------------------------------------
Tue Sep 11 11:07:20 CEST 2007 - locilka@suse.cz

- Calling ntp-client_finish instead of ntp_client_finish in the
  inst_finish script (#309430).

-------------------------------------------------------------------
Wed Sep  5 14:48:33 CEST 2007 - locilka@suse.cz

- Reinitializing variable for skipping add-on-related clients with
  its default value in inst_system_analysis (#305554).
- 2.15.47

-------------------------------------------------------------------
Wed Sep  5 13:24:32 CEST 2007 - jsrain@suse.cz

- removed inst_fam.ycp (also from control files) (#307378)

-------------------------------------------------------------------
Mon Sep  3 12:45:41 CEST 2007 - locilka@suse.cz

- Creating symlinks to .curlrc and .wgetrc files from the root.
- Adjusting RPM dependencies (yast2-core, new builtin 'setenv').
- Adjusting ENV variables with proxy settings (all three #305163).
- Writing also proxy setting into Install.inf (#298001#c5).
- 2.15.46

-------------------------------------------------------------------
Fri Aug 31 16:26:07 CEST 2007 - locilka@suse.cz

- Calling ntp_client_finish client at the end of the installation
  (#299238#c9).
- 2.15.45

-------------------------------------------------------------------
Fri Aug 24 09:25:53 CEST 2007 - locilka@suse.cz

- Changing forgotten "catalogs" to "initializing..." (#302384).
- 2.15.44

-------------------------------------------------------------------
Tue Aug 21 16:10:16 CEST 2007 - locilka@suse.cz

- Fixed evaluating of "enabled" tag in map of repositories in
  inst_upgrade_urls (#300901).
- Added ssh_host_dsa_key ssh_host_dsa_key.pub ssh_host_rsa_key
  ssh_host_rsa_key.pub to be optionally copied as well as the SSH1
  keys (#298798).
- Allowing to abort the "System Probing" dialog (#298049).
- 2.15.43

-------------------------------------------------------------------
Wed Aug 15 17:30:06 CEST 2007 - mzugec@suse.cz

- mark string for translation (#300268)

-------------------------------------------------------------------
Fri Aug 10 11:19:36 CEST 2007 - locilka@suse.cz

- Using "Online Repositories" for Internet/Web-based/Additional/...
  repositories downloaded from web during the first stage
  installation (#296407).
- 2.15.42

-------------------------------------------------------------------
Wed Aug  8 12:35:28 CEST 2007 - jsrain@suse.cz

- show reboot message within live installation without timeout
  (#297691)
- 2.15.41

-------------------------------------------------------------------
Mon Aug  6 08:58:02 CEST 2007 - locilka@suse.cz

- Renamed product/default repositories check-box to "Add Internet
  Repositories Before Installation" (#297580).
- Added help for that check-box (#296810).
- First stage network setup dialog - changes in dialog alignment
  (#295043).
- Initialize mouse after installation steps are displayed (#296406)
- 2.15.40

-------------------------------------------------------------------
Thu Aug  2 08:53:56 CEST 2007 - jsrain@suse.cz

- do not show "Clone" check box in live installation
- 2.15.39

-------------------------------------------------------------------
Wed Aug  1 11:00:15 CEST 2007 - locilka@suse.cz

- Changing remote repositories link to http://download.opensuse.org
  (#297628)

-------------------------------------------------------------------
Wed Aug  1 10:33:45 CEST 2007 - mvidner@suse.cz

- Removed Provides/Obsoletes for ancient yast package names,
  with the devel-doc subpackage they broke yast2-schema build.
- 2.15.38

-------------------------------------------------------------------
Tue Jul 31 11:29:53 CEST 2007 - lslezak@suse.cz

- inst_extrasources - register the extra repositories in content
  file automatically without asking user (#290040), do not download
  metadata from the extra sources (offline registration) (#290040,
  #288640)

-------------------------------------------------------------------
Mon Jul 30 12:38:31 CEST 2007 - locilka@suse.cz

- Added inst_upgrade_urls client which offers URLs used on the
  system to be used during the upgrade as well (FATE #301785).
- Calling the client from control file.
- Adjusted RPM dependencies (.anyxml SCR agent).
- 2.15.37

-------------------------------------------------------------------
Sun Jul 29 22:39:31 CEST 2007 - locilka@suse.cz

- Fixed curl parameters for network test in first stage (#295484).

-------------------------------------------------------------------
Thu Jul 26 17:51:29 CEST 2007 - mzugec@suse.cz

- set variables VNC and USE_SSH in S07-medium (#294485)
- 2.15.36

-------------------------------------------------------------------
Wed Jul 25 12:48:50 CEST 2007 - mvidner@suse.cz

- startup scripts: Call initviocons only if it exists (#173426).
- 2.15.35

-------------------------------------------------------------------
Wed Jul 25 10:58:29 CEST 2007 - locilka@suse.cz

- Renamed yast2-installation-doc to yast2-installation-devel-doc
  (FATE #302461).
- Removed ping-based internet test from the First-stage network
  setup test.
- Sped up internet test by adding timeouts and by downloading only
  the page header.
- Added help texts to the network setup dialogs.

-------------------------------------------------------------------
Tue Jul 24 13:20:36 CEST 2007 - locilka@suse.cz

- Control file: Unified wizard step names with dialogs, removed
  Clean Up step part of the Online Update is now Registration
  (#293095).
- Call inst_network_check (and setup) only in Add-On products
  and/or Additional Product Sources were requested to be used
  (#293808).

-------------------------------------------------------------------
Tue Jul 24 10:48:02 CEST 2007 - locilka@suse.cz

- Splitting auto-generated documentation into separate package
  yast2-installation-doc (FATE #302461).
- 2.15.34

-------------------------------------------------------------------
Thu Jul 19 16:36:19 CEST 2007 - locilka@suse.cz

- If network setup in the first-stage installation is cancelled,
  return to the previous dialog (network check).
- Several minor updates of the network setup workflow (#292379).
- 2.15.33

-------------------------------------------------------------------
Wed Jul 18 10:54:26 CEST 2007 - locilka@suse.cz

- New progress and help messages when initializing the second
  stage (#292617).
- More debugging in switch_scr_finish.

-------------------------------------------------------------------
Thu Jul 12 12:59:32 CEST 2007 - locilka@suse.cz

- Client inst_productsources.ycp moved to yast2-packager.
- Changed link to list of servers in control file.
- Adjusted RPM dependencies.
- Installation sources are now Repositories.
- 2.15.32

-------------------------------------------------------------------
Wed Jul 11 09:09:58 CEST 2007 - locilka@suse.cz

- Changed default delete_old_packages to 'false'.

-------------------------------------------------------------------
Wed Jul  4 16:16:37 CEST 2007 - locilka@suse.cz

- Fixed workflow when user selects to Boot the installed system and
  then cancels that decision.
- 2.15.31

-------------------------------------------------------------------
Mon Jul  2 15:38:27 CEST 2007 - locilka@suse.cz

- Applied patch from sassmann@novell.com for PS3 support with
  576x384 resolution (#273147).

-------------------------------------------------------------------
Fri Jun 29 11:50:47 CEST 2007 - locilka@suse.cz

- Extended "Suggested Installation Sources" to support two levels
  of linking. First link contains list of links to be downloaded
  in order to get lists of suggested repositories.

-------------------------------------------------------------------
Thu Jun 28 21:34:19 CEST 2007 - jsrain@suse.cz

- updated for live CD installation

-------------------------------------------------------------------
Thu Jun 21 17:38:09 CEST 2007 - adrian@suse.de

- fix changelog entry order

-------------------------------------------------------------------
Thu Jun 21 10:34:10 CEST 2007 - locilka@suse.cz

- Added handling for "Suggested Installation Sources" during the
  first stage installation, initial evrsion (FATE #300898).
- Enhanced SCR-Switch installation-debugger.
- Added case-insensitive filter into the "Suggested Installation
  Sources" dialog.

-------------------------------------------------------------------
Wed Jun 20 13:12:10 CEST 2007 - locilka@suse.cz

- Fixed inst_license to really halt the system when license is
  declined (#282958).
- Fixed writing proxy settings during First-Stage Installation,
  Network Setup. Wrong Proxy::Import keys were used).
- Pre-selecting first connected network card in Network Card dialog
  in First-Stage Installation, Network Setup to avoid confusions.
- Fixed canceled Network Setup not to abort the entire
  installation.

-------------------------------------------------------------------
Fri Jun 15 14:34:01 CEST 2007 - locilka@suse.cz

- Fixing inst_addon_update_sources to initialize the target
  and sources before using Pkg:: builtins (#270899#c29).

-------------------------------------------------------------------
Thu Jun 14 11:28:26 CEST 2007 - locilka@suse.cz

- Enhanced network-test in the fist stage installation, three
  different servers are tested with 'ping' instead of only one.
- Current network settings are logged in case of failed network
  test (both #283841).
- Enhanced network-test in the fist stage installation, three
  different web-servers are tested with curl instead of only one.

-------------------------------------------------------------------
Wed Jun 13 15:44:05 CEST 2007 - locilka@suse.cz

- Implemented new feature that saves the content defined in control
  file from the installation system to the just installed system.
  Function, that does it, is SaveInstSysContent in SystemFilesCopy
  module (FATE #301937).
- Added new entry into the control file that defines what and where
  to save it, initially /root/ -> /root/inst-sys/.
- Adjusted control-file documentation.
- Fixed inst_restore_settings to start SuSEfirewall2_setup if it is
  enabled in the system init scripts to prevent from having
  half-started firewall after YOU kernel-update (#282871).

-------------------------------------------------------------------
Mon Jun 11 18:30:48 CEST 2007 - locilka@suse.cz

- Added lost fix from Andreas Schwab for startup scripts. The patch
  fixes evaluation of bash expressions.
- 2.15.30

-------------------------------------------------------------------
Mon Jun 11 17:55:23 CEST 2007 - locilka@suse.cz

- Adjusted SCR for install.inf to provide read/write access.
- Writing install.inf for save_network script at the end of
  the initial stage.
- Changed internal data structure for NetworkSetup in the initial
  stage.
- Added Internet test to the end of the NetworkSetup in the initial
  stage.
- 2.15.29

-------------------------------------------------------------------
Fri Jun  8 17:52:57 CEST 2007 - locilka@suse.cz

- Added initial implementation of possibility to setup network
  in the first stage installation. New YCP clients have beed added:
  inst_network_check and inst_network_setup. Scripts are called
  from inst_system_analysis before sources are initialized
  (FATE #301967).

-------------------------------------------------------------------
Thu Jun  7 15:08:08 CEST 2007 - locilka@suse.cz

- A new label "Writing YaST Configuration..." used in case of
  restarting system or installation.

-------------------------------------------------------------------
Fri Jun  1 12:41:10 CEST 2007 - mzugec@suse.cz

- use shared isNetworkRunning() function in network_finish
- 2.15.28

-------------------------------------------------------------------
Wed May 30 11:33:52 CEST 2007 - mzugec@suse.cz

- fixed spec requirements

-------------------------------------------------------------------
Mon May 28 16:02:38 CEST 2007 - mzugec@suse.cz

- removed netsetup item from control files

-------------------------------------------------------------------
Mon May 28 13:33:08 CEST 2007 - mzugec@suse.cz

- removed inst_netsetup item from control files

-------------------------------------------------------------------
Sun May 27 14:49:37 CEST 2007 - mzugec@suse.de

- installation network changes:
http://lists.opensuse.org/yast-devel/2007-05/msg00025.html
- 2.15.27

-------------------------------------------------------------------
Tue May 22 10:51:57 CEST 2007 - ug@suse.de

- reactivate hardware detection during autoinstall
- 2.15.26

-------------------------------------------------------------------
Mon May 21 10:40:20 CEST 2007 - locilka@suse.cz

- Fixed release-notes desktop file.
- 2.15.25

-------------------------------------------------------------------
Thu May 17 22:18:29 CEST 2007 - locilka@suse.cz

- Progress dialog for initializing installation sources.
- 2.15.24

-------------------------------------------------------------------
Tue May 15 14:14:13 CEST 2007 - locilka@suse.cz

- Changed control file in partitioning/evms_config section from
  'true' to 'false' (#274702).

-------------------------------------------------------------------
Fri May 11 16:30:06 CEST 2007 - locilka@suse.cz

- Removing directories '/var/lib/zypp/cache' and '/var/lib/zypp/db'
  if they exist at the beginning of the installation (#267763).
- 2.15.23

-------------------------------------------------------------------
Thu May 10 17:16:49 CEST 2007 - locilka@suse.cz

- Merged hardware probing (inst_startup) and system probing
  (inst_system_analysis) into one script to have only one progress
  dialog instead of two (#271291).
- openSUSE control file clean-up: The default value for enable_next
  and enable_back is 'yes'. Only few steps do not allow to go back
  (#270893).
- 2.15.22

-------------------------------------------------------------------
Wed May  9 10:25:37 CEST 2007 - locilka@suse.cz

- Safe qouting of bash command in desktop_finish.
- CommandLine for inst_release_notes (#269914).

-------------------------------------------------------------------
Mon May  7 13:43:54 CEST 2007 - ms@suse.de

- don't clobber existing /root/.vnc/passwd file (#271734)

-------------------------------------------------------------------
Wed Apr 18 09:13:10 CEST 2007 - locilka@suse.cz

- Root password dialog has been moved to be the first dialog of the
  second stage installation workflow (FATE #301924).
- "Root Password" step is now called "root Password" (#249706).
- Created new 'Check Installation' entry to the 'Configuration'
  part of the workflow. This section contains setting up network
  if needed, initializing target if needed, and installing
  remaining software (needed by FATE #301924).
- Added new client inst_initialization that creates initialization
  progress UI instead of blank screen.
- 2.15.20

-------------------------------------------------------------------
Tue Apr 17 11:11:37 CEST 2007 - locilka@suse.cz

- Fixed Add-On template to use generic 'control' textdomain
- 2.15.19

-------------------------------------------------------------------
Fri Apr 13 09:45:10 CEST 2007 - locilka@suse.cz

- Replacing networkmanager_proposal with general_proposal (network)
  that includes also IPv6 settings (#263337, #260261).

-------------------------------------------------------------------
Thu Apr 12 11:57:03 CEST 2007 - locilka@suse.cz

- Initialize the target and sources before adding extra sources.
  They needn't be initialized after YaST is restarted during the
  online update (#263289).

-------------------------------------------------------------------
Wed Apr 11 10:21:24 CEST 2007 - locilka@suse.cz

- Release Notes dialog is using a [Close] button if not running in
  installation (#262440).

-------------------------------------------------------------------
Fri Apr  6 16:48:58 CEST 2007 - locilka@suse.cz

- In case of reboot during installation, network services status
  is stored to a reboot_network_settings file and their status
  is restored again when starting the installation after reboot.
  Restoring the status uses Progress library for user feedback
  (#258742).
- Adjusted RPM dependencies.
- 2.15.18

-------------------------------------------------------------------
Thu Apr  5 13:34:48 CEST 2007 - locilka@suse.cz

- Using function PackagesUI::ConfirmLicenses() instead of
  maintaining own code with almost the same functionality (#256627)
- Adjusted RPM dependencies
- Unified inst_startup UI to use the Progress library instead of
  sequence of busy pop-ups.
- Unified inst_system_analysis UI to use the Progress library
  instead of empty dialog.
- 2.15.17

-------------------------------------------------------------------
Wed Apr  4 10:35:55 CEST 2007 - locilka@suse.cz

- Removed IPv6 proposal from installation control file. IPv6
  proposal has been merged into Network Mode proposal (#260261).

-------------------------------------------------------------------
Wed Mar 28 16:17:37 CEST 2007 - locilka@suse.cz

- Adjusted to use WorkflowManager instead AddOnProduct module
  in some cases to make Pattern-based installation and
  configuration workflow (FATE #129).
- Adjusted RPM dependencies and BuildRequires.
- 2.15.16

-------------------------------------------------------------------
Tue Mar 27 14:22:46 CEST 2007 - ms@suse.de

- fixed X11 preparation by checking /etc/reconfig_system (#252763)

-------------------------------------------------------------------
Wed Mar 21 16:47:14 CET 2007 - locilka@suse.cz

- Handling CloneSystem functionality when the client for cloning is
  not installed (checkbox is disabled).

-------------------------------------------------------------------
Mon Mar 19 13:09:57 CET 2007 - locilka@suse.cz

- Creating an empty /etc/sysconfig/displaymanager in desktop_finish
  if the sysconfing doesn't exist (minimal installation).
- Handling missing .proc.parport.devices agent (RPM recommends
  yast2-printer for that).

-------------------------------------------------------------------
Tue Mar 13 13:43:42 CET 2007 - locilka@suse.cz

- Reboot in case of the declined license during the initial
  installation (#252132).

-------------------------------------------------------------------
Mon Mar 12 08:44:19 CET 2007 - locilka@suse.cz

- Modules 'Product' and 'Installation' (installation settings) were
  moved from 'yast2-installation' to 'yast2' to minimize
  cross-package dependencies.
- Adjusted package dependencies.
- 2.15.15

-------------------------------------------------------------------
Fri Mar  9 10:05:20 CET 2007 - locilka@suse.cz

- Module InstShowInfo has been moved from yast2-installation to
  yast2-packager because this module is used by Add-Ons and
  installation sources only.
- Adjusted RPM Requires (yast2-packager >= 2.15.22).
- 2.15.14

-------------------------------------------------------------------
Thu Mar  8 16:59:35 CET 2007 - locilka@suse.cz

- Module GetInstArgs moved from yast2-installation to yast2, many
  clients required yast2-installation only because of this module.

-------------------------------------------------------------------
Thu Mar  8 14:45:39 CET 2007 - locilka@suse.cz

- Tag 'PATTERNS' in product content file is depracated by
  'REQUIRES' and/or 'RECOMMENDS' tag (#252122).

-------------------------------------------------------------------
Tue Mar  6 16:44:49 CET 2007 - kmachalkova@suse.cz

- Do not export LINES and COLUMNS variables, so that terminal
  resize event is handled correctly (#184179)

-------------------------------------------------------------------
Tue Mar  6 16:44:48 CET 2007 - locilka@suse.cz

- AddOnProduct and ProductLicense finally moved to yast2-packager
  from yast2-installation to avoid build cycles.
- 2.15.13

-------------------------------------------------------------------
Mon Mar  5 17:14:58 CET 2007 - locilka@suse.cz

- Moving AddOnProduct module back to yast2-installation because
  this module is needed in the second-stage installation.
- AddOnProduct-related testsuites moved back to yast2-installation.
- 2.15.12

-------------------------------------------------------------------
Mon Mar  5 12:58:21 CET 2007 - locilka@suse.cz

- Adding new installation client mouse_finish which is called
  before SCR is switched. This removes the dependency of
  yast2-installation on yast2-mouse.
- 2.15.11

-------------------------------------------------------------------
Fri Mar  2 15:27:14 CET 2007 - locilka@suse.cz

- Providing feedback (busy message) in inst_restore_settings.
  Starting network by calling 'network start' with timeout.
- Adding yast2-bootloader into required packages because it is
  needed after the SCR is switched into the installed system just
  before reboot (#249679).
- Added more logging into inst_system_analysis (booting installed
  system).
- 2.15.10

-------------------------------------------------------------------
Wed Feb 28 14:11:16 CET 2007 - jsrain@suse.cz

- added more logging to umount_finish (#247594)

-------------------------------------------------------------------
Mon Feb 26 16:03:42 CET 2007 - jsrain@suse.cz

- updated popup in case of license is not accepted (#162499)

-------------------------------------------------------------------
Thu Feb 22 13:52:12 CET 2007 - locilka@suse.cz

- Splitting installation_worker (main installation script) into
  inst_worker_initial and inst_worker_continue.
- Testsuites related to Add-Ons moved to yast2-add-on package.
- 2.15.9

-------------------------------------------------------------------
Wed Feb 21 17:24:30 CET 2007 - locilka@suse.cz

- Added documentation for silently_downgrade_packages and
  keep_installed_patches control file entries (plus their reverse
  lists) (FATE #301990, Bugzilla #238488).

-------------------------------------------------------------------
Mon Feb 19 16:00:23 CET 2007 - locilka@suse.cz

- More concrete fix of bug #160301: Displaying information about
  how to continue the second stage installation if SSH is the only
  installation method. This informational pop-up has disabled
  time-out (#245742).
- Moving parts of installation_worker script to includes based on
  in which installation stage they are used.

-------------------------------------------------------------------
Fri Feb 16 16:18:28 CET 2007 - locilka@suse.cz

- Add-Ons moved to a new package yast2-add-on-2.15.0 (#238673)

-------------------------------------------------------------------
Thu Feb 15 12:21:46 CET 2007 - locilka@suse.cz

- New entries silently_downgrade_packages, plus reverse list, and
  keep_installed_patches, plus reverse list, were added into SLES
  and SLED control files (FATE #301990, Bugzilla #238488).

-------------------------------------------------------------------
Mon Feb 12 13:40:41 CET 2007 - locilka@suse.cz

- Making release_notes modular.
- Rewriting RPM dependencies (#238679).
- Moving parts of installation_worker client into functions.
- Moving Mouse-init functions into inst_init_mouse client.
- Moving Storage-related functions (autoinstall) into
  inst_check_autoinst_mode client.
- Moving vendor client and desktop file to the yast2-update to
  minimize yast2-installation dependencies.
- Remove obsolete /proc/bus/usb mounting (#244950).

-------------------------------------------------------------------
Wed Feb  7 11:01:02 CET 2007 - locilka@suse.cz

- Correct Installation::destdir quoting in .local or .target bash
  commands.
- 2.15.8

-------------------------------------------------------------------
Tue Feb  6 16:29:55 CET 2007 - locilka@suse.cz

- Hide &product; in inst_suseconfig call to remove dependency on
  Product.ycp and not to be so ugly (#241553).

-------------------------------------------------------------------
Mon Feb  5 11:31:52 CET 2007 - locilka@suse.cz

- Store Add-Ons at the end of first stage installation and restore
  them before AutoYaST cloning at the end of the second stage
  installation (bugzilla #187558).
- Set license content before it is displayed for the first time,
  select license language before it is displayed (#220847).
- 2.15.7

-------------------------------------------------------------------
Fri Feb  2 15:25:04 CET 2007 - locilka@suse.cz

- Removing dependency on yast2-slp package.
- Moving all SLP-related functionality to yast2-packager-2.15.7.
- Handling not installed yast2-slp package in Add-Ons (#238680).

-------------------------------------------------------------------
Thu Feb  1 12:41:36 CET 2007 - locilka@suse.cz

- When an Add-On product is added and removed later, correctly
  remove also cached control file of that Add-On (#238307).
- 2.15.6

-------------------------------------------------------------------
Wed Jan 31 09:34:11 CET 2007 - locilka@suse.cz

- Rereading all SCR Agents in case of installation workflow changed
  by Add-On product (#239055).
- Calling PackageLock::Check before Pkg calls (#238556).

-------------------------------------------------------------------
Sun Jan 28 22:27:48 CET 2007 - locilka@suse.cz

- Removed tv and bluetooth hardware proposals from SLES control
  file. There are no such modules in that product (#238759).

-------------------------------------------------------------------
Mon Jan 22 13:46:20 CET 2007 - locilka@suse.cz

- Correct handling of CD/DVD Add-Ons in installation (#237264).
- Fixed switching between Installation Settings tabs in case of
  error in proposal. Every time, only the more-detailed tab is
  selected (#237291).
- Appropriate buttons for Add-Ons dialog for both dialog in
  installation workflow and installation proposal (#237297).
- 2.15.5

-------------------------------------------------------------------
Fri Jan 19 16:25:44 CET 2007 - locilka@suse.cz

- Fixed cancelling of entering a new Add-On (#236315).
- Added zFCP and DASD to installation/update proposal on S/390
  (jsrain) (#160399)
- 2.15.4

-------------------------------------------------------------------
Wed Jan 17 10:50:02 CET 2007 - locilka@suse.cz

- Changed control file documentation for Flexible Partitioning
  (bugzilla #229651 comment #15).
- Changed option <clone_module> "lan" to "networking" (#235457).

-------------------------------------------------------------------
Fri Jan 12 19:05:56 CET 2007 - ms@suse.de

- fixed TERM type setup in case of ssh based installations.
  if the installation is ssh based, TERM is not allowed to
  be overwritten by the value of install.inf. The TERM value
  of install.inf points to the console and not to the remote
  terminal type (#234032)

-------------------------------------------------------------------
Fri Jan 12 17:41:05 CET 2007 - locilka@suse.cz

- control file variable for monthly suse_register run (F#301822)
  (change made by jdsn)

-------------------------------------------------------------------
Thu Jan 11 10:59:40 CET 2007 - locilka@suse.cz

- Changed SLD and SLE control files to reflect demands described in
  bugzilla bug #233156:
  * Old packages are removed by default, only for upgrading from
    SLD 10 or SLE 10, packages are not removed by default.
  * New packages are selected for installation by default, only for
    upgrading from SLD 10 or SLE 10, packages are only updated.
  * Upgrading to new SLE 10 from is only supported from SLES9 and
    SLE 10, upgrading from another product will display warning.

-------------------------------------------------------------------
Sat Jan  6 19:32:23 CET 2007 - ms@suse.de

- fixed usage of fbiterm (#225229)

-------------------------------------------------------------------
Thu Jan  4 14:27:12 CET 2007 - locilka@suse.cz

- Added documentation for new features in control file:
  * boolean delete_old_packages and list of products for which this
    rule is inverted.
  * boolean only_update_selected and list of products for which
    this rule is inverted.
  * list of products supported for upgrade
  (All described in FATE #301844)

-------------------------------------------------------------------
Tue Jan  2 13:07:24 CET 2007 - locilka@suse.cz

- Allowing to add the very same product that has been already
  installed or selected for installation in case the url is
  different than any of the current urls. There can be more sources
  for the product because product urls can be removed and added
  also by inst_source module (#227605).
- Consistent spelling of "Add-On" and "add-on" (#229934).
- 2.15.3

-------------------------------------------------------------------
Tue Dec 12 10:57:21 CET 2006 - locilka@suse.cz

- Consistent spelling of 'AutoYaST' (#221275).

-------------------------------------------------------------------
Mon Dec 11 16:11:21 CET 2006 - locilka@suse.cz

- Handling new flag REGISTERPRODUCT from add-on product content
  file. This flag demands running the registration client after
  an add-on product is installed (on a running system) and demands
  running the registration client even if it is disabled in
  the base-product's control file (during installation)
  (FATE #301312).
- 2.15.2

-------------------------------------------------------------------
Thu Dec  7 18:28:21 CET 2006 - locilka@suse.cz

- Release Notes dialog in the second stage installation now offers
  to select a different language for release notes than the default
  one (#224875).

-------------------------------------------------------------------
Thu Dec  7 10:46:00 CET 2006 - locilka@suse.cz

- Reworked adding and removing Add-Ons during the first stage
  installation. If some Add-Ons are added or removed, the entire
  workflow is created from scratch (#221377).
- Using a separate temporary directory for Add-On licenses not to
  be confused by the previous Add-On.
- Fixed Second Stage Installation script to handle rebooting
  after kernel-patch correctly (#224251).
- Fixed Add-On handling when cancelling adding an Add-On product,
  before that return value from the previous adding was evaluated.
- Fixing some texts (#223880)
- 2.15.1

-------------------------------------------------------------------
Mon Dec  4 16:27:21 CET 2006 - locilka@suse.cz

- Adding support for own help texts for particular submodules in
  installation proposal (FATE #301151). Use key "help" in
  "MakeProposal"'s function result.
- Adding root_password_ca_check item into the globals of control
  file set to true for SLES and false otherwise (FATE #300438).
- A better fix for disabling [Back] button in License Agreement
  dialog when the previous (Language) dialog has been skipped
  (223258).
- 2.15.0

-------------------------------------------------------------------
Mon Dec  4 08:34:02 CET 2006 - lslezak@suse.cz

- "en_EN" -> "en_GB" in list of the preferred languages for EULA

-------------------------------------------------------------------
Thu Nov 23 11:10:14 CET 2006 - locilka@suse.cz

- Disabling [Back] button in License Agreement dialog when the
  previous (Language) dialog has been skipped (223258).
- 2.14.15

-------------------------------------------------------------------
Wed Nov 22 18:51:10 CET 2006 - ms@suse.de

- added hostname/IP information to Xvnc setup (#223266)
- fixed call of initvicons, deactivate s390 exception (#192052)
- 2.14.14

-------------------------------------------------------------------
Tue Nov 21 14:42:50 CET 2006 - locilka@suse.cz

- Reporting the failed or aborted installation only when it has
  been really aborted or when it really failed. YaST or system
  restarts on purpose (online update) are now handled correctly -
  there is no question whether user wants to continue with
  the installation (#222896).
- 2.14.13

-------------------------------------------------------------------
Mon Nov 20 15:25:11 CET 2006 - locilka@suse.cz

- Wider list of extra-sources 56->76 characters (#221984).
- Adding modules listed in Linuxrc entry brokenmodules into the
  /etc/modprobe.d/blacklist file (#221815).
- 2.14.12

-------------------------------------------------------------------
Mon Nov 20 11:49:53 CET 2006 - ms@suse.de

- fixed framebuffer color depth setup (#221139)
- 2.14.11

-------------------------------------------------------------------
Mon Nov 20 08:55:16 CET 2006 - locilka@suse.cz

- Show update-confirmation dialog in Mode::update() only (#221571).
- Pressing [Abort] button in the Add-On dialog during installation
  now opens-up a correct pop-up dialog with correct text (#218677).

-------------------------------------------------------------------
Wed Nov 15 15:30:03 CET 2006 - ms@suse.de

- fixed i810 based installation (#220403)
- 2.14.10

-------------------------------------------------------------------
Wed Nov 15 14:38:21 CET 2006 - locilka@suse.cz

- Defining the minimal size for release_notes pop-up to have the
  minimal size 76x22 or 3/4x2/3 in text mode and 100x30 in graphic
  mode (#221222).

-------------------------------------------------------------------
Wed Nov 15 11:40:48 CET 2006 - locilka@suse.cz

- Restoring the [ Next ] button in the inst_congratlate client when
  the [ Back ] button is pressed (#221190).

-------------------------------------------------------------------
Tue Nov 14 13:20:24 CET 2006 - locilka@suse.cz

- Changes in openSUSE control file (#219878):
  * limit_try_home: 5 GB -> 7 GB
  * root_base_size: 3 GB -> 5 GB

-------------------------------------------------------------------
Thu Nov  9 15:21:14 CET 2006 - locilka@suse.cz

- Always run the fonts_finish's Write() function. Skip running
  "SuSEconfig --module fonts" if script SuSEconfig.fonts does not
  exist (#216079).
- 2.14.9

-------------------------------------------------------------------
Thu Nov  9 10:22:00 CET 2006 - locilka@suse.cz

- Added confirmation dialog into the update workflow on the running
  system before the update really proceeds (#219097).
- confirmInstallation function moved from inst_doit to misc to make
  confirmation dialog possible (#219097).
- Set Product Name only when any Product Name found (#218720).
- 2.14.8

-------------------------------------------------------------------
Fri Nov  3 14:39:53 CET 2006 - locilka@suse.cz

- Preselecting already installed languages in the Language Add-On
  script (FATE #301239) (#217052).
- 2.14.7

-------------------------------------------------------------------
Fri Nov  3 10:17:37 CET 2006 - locilka@suse.cz

- Changed text of question asking whether the second stage
  installation should start again (FATE #300422) in case of
  previous failure or user-abort (#215697).

-------------------------------------------------------------------
Wed Nov  1 17:43:41 CET 2006 - locilka@suse.cz

- "Installation->Other->Boot Installed System->Cancel" now doesn't
  abort the installation but returns to the Installation Mode
  dialog (#216887).
- Correct handling of pressing Cancel or Abort buttons in pop-up
  windows in Add-On installation (#216910).

-------------------------------------------------------------------
Mon Oct 30 15:10:07 CET 2006 - lslezak@suse.cz

- updated inst_extrasources client to not download files from the
  installation sources (#213031)
- requires yast2-pkg-bindings >= 2.13.101
- 2.14.6

-------------------------------------------------------------------
Mon Oct 30 12:59:31 CET 2006 - locilka@suse.cz

- Moving ProductFeatures::Save() from inst_kickoff client to
  save_config_finish - client that is called after the SCR is
  switched to the running system (#209119).
- Calling Storage::RemoveDmMapsTo (device) in after the disks are
  probed in inst_system_analysis (#208222).
- Fixed including packager.

-------------------------------------------------------------------
Thu Oct 26 14:51:12 CEST 2006 - locilka@suse.cz

- Enabling back button in the License Agreement dialog (#215236).
- Adding add-on.rnc for AutoYaST profile validation (#215248).
- Providing an easier switch to disable IPv6 by a new ipv6 client
  in the network proposal (FATE #300604) (mzugec).
- 2.14.5

-------------------------------------------------------------------
Wed Oct 25 16:28:14 CEST 2006 - locilka@suse.cz

- Adding more debugging messages in order to fix random crashing
  of the second stage installation (#214886).

-------------------------------------------------------------------
Tue Oct 24 13:57:57 CEST 2006 - locilka@suse.cz

- Renamed control file control.PROF.xml to control.openSUSE.xml

-------------------------------------------------------------------
Tue Oct 24 10:58:18 CEST 2006 - ms@suse.de

- fixed nic detection (#213870)

-------------------------------------------------------------------
Mon Oct 23 16:04:30 CEST 2006 - locilka@suse.cz

- Added special installation client for Language Add-Ons
  inst_language_add-on and it's XML workflow
  add-on-template_installation.xml for calling this client after
  the Add-On Product is added by the add-on client (FATE #301239).
- Adding add-on client to list of clients that are enabled for
  AutoYaST cloning (bugzilla #198927).
- Added summary of the Release Notes client for the Control Center
  (bugzilla #213878).
- 2.14.4

-------------------------------------------------------------------
Wed Oct 18 16:13:12 CEST 2006 - locilka@suse.cz

- Added a life-belt into the second stage installation. It can be
  restarted under these circumstances:

  1.) User aborts the installation
  2.) Installation process is killed during the installation
  3.) Computer is restarted during the installation (reset)

  The very next time the system is restarted. YaST starts and
  informs user that the previous installation was aborted/failed.
  Then users are asked whether they want to rerun the second stage
  installation (FATE #300422).

- Fixed setting own Y2MAXLOGSIZE up in order to save memory
  requirements during the first stage installation.
- 2.14.3

-------------------------------------------------------------------
Mon Oct 16 13:18:43 CEST 2006 - locilka@suse.cz

- Timeout license in AutoYaST after 2 seconds (#206706).
  This solution doesn't break ncurses.
- 2.14.2

-------------------------------------------------------------------
Mon Oct 16 12:24:10 CEST 2006 - fehr@suse.de

- added new configurable values for LVM/EVMS based proposals
  (feature 300169)
- change evms_config to true

-------------------------------------------------------------------
Mon Oct 16 11:12:51 CEST 2006 - ms@suse.de

- disable oom-killing for X-Server process (#211860)

-------------------------------------------------------------------
Thu Oct 12 16:28:07 CEST 2006 - locilka@suse.cz

- Handle Installation::destdir in *.bash properly (#211576).
- 2.14.1

-------------------------------------------------------------------
Mon Oct  9 16:52:14 CEST 2006 - locilka@suse.cz

- Merged SLES10 SP1 branch to openSUSE 10.2.
- 2.14.0

-------------------------------------------------------------------
Mon Oct  9 09:33:31 CEST 2006 - locilka@suse.cz

- Remove old eula.txt and then copy new one if exists (#208908).
- Using the fullscreen mode again, background images temporarily
  removed from the RPM build (#208307).
- The default "Other Option" is Repair, not Boot (#208841).
- Removed some unneeded imports from inst_clients.
- 2.13.159

-------------------------------------------------------------------
Mon Oct  2 16:44:25 CEST 2006 - locilka@suse.cz

- Merged proofread texts
- 2.13.158

-------------------------------------------------------------------
Mon Oct  2 11:06:29 CEST 2006 - lslezak@suse.cz

- inst_extrasources.ycp - fixed name of the text domain
- 2.13.157

-------------------------------------------------------------------
Wed Sep 27 15:22:15 CEST 2006 - lslezak@suse.cz

- new inst_extrasources.ycp client - add extra installation sources
  during installation (in 2nd stage, after online update)
  (fate #100168, #300910)
- 2.13.156

-------------------------------------------------------------------
Wed Sep 27 09:58:53 CEST 2006 - locilka@suse.cz

- YCP modules that originated at yast2-packager were moved back.
- Usage of dgettext replaced with standard gettext strings.
- Removed yast2-slp and yast2-firewall from build-requirements.
- 2.13.155

-------------------------------------------------------------------
Mon Sep 25 17:45:54 CEST 2006 - locilka@suse.cz

- New icon for Hardware Proposal.
- Root Password dialog moved before Hostname and Domain Name
  (#208032).

-------------------------------------------------------------------
Mon Sep 25 13:21:35 CEST 2006 - locilka@suse.cz

- A bit rewritten code for language selected for second stage of
  update (FATE #300572). Mode::Set is now called before Mode::Get.
- New installation images from jimmac (#203510).
- Timeout and accept the license dialog when installing using
  AutoYaST. By defualt, it's 8 seconds (#206706).
- New busy message when finishing the installation (closing
  sources, etc.).
- 2.13.154

-------------------------------------------------------------------
Mon Sep 25 10:59:16 CEST 2006 - jsrain@suse.cz

- check properly for existing files in /proc (#205408)

-------------------------------------------------------------------
Fri Sep 22 16:01:25 CEST 2006 - jsuchome@suse.cz

- Remember the selected language for update and use it also in the
  second stage (FATE #300572).
- 2.13.153

-------------------------------------------------------------------
Fri Sep 22 14:14:44 CEST 2006 - lslezak@suse.cz

- x11_finish.ycp - removed workaround for #201121

-------------------------------------------------------------------
Fri Sep 22 09:35:36 CEST 2006 - locilka@suse.cz

- Fixed starting Installation in window: Exception for PPC, 832x624
  still runs in fullscreen. Fixed using a fallback image when
  the current resolution is not supported (#207321).
- Fixed counting offset for installation in window. Exceptions are
  now handled correctly (#207310).
- Changed fallback background image - a pure black suits better.
- Visual speeding-up initializing the installation - adding
  a wrapper installation.ycp around installation_worker.ycp client
  to provide UI ASAP.

-------------------------------------------------------------------
Thu Sep 21 16:36:42 CEST 2006 - ms@suse.de

- added patch from Olaf Hering to remove the DefaultColorDepth
  for special fb devices which are not VESA VGA (#207338)

-------------------------------------------------------------------
Tue Sep 19 17:14:28 CEST 2006 - locilka@suse.cz

- Removed Installation background 1600x800 px.
- Added installation background 1280x800 px.

-------------------------------------------------------------------
Mon Sep 18 09:53:18 CEST 2006 - locilka@suse.cz

- Icon for release notes (inst_release_notes).
- List of available SLP sources based on Product Name (SLP label),
  also with filter when more than 15 sources are listed
  (FATE #300619).
- Added background images for installation (thanks to jimmac)
  [1024x768, 1280x1024, 1400x1050, 1600x800, 1600x1200] (Bugzilla
  #203510).
- Replacing "Product %1" with "%1" for list of selected Add-On
  products - the column is already called "Product".
- 2.13.152

-------------------------------------------------------------------
Thu Sep 14 14:45:54 CEST 2006 - locilka@suse.cz

- Finally! Corrected path for importing user-related data to the
  just installed system (FATE #120103, comments #17, #18).

-------------------------------------------------------------------
Thu Sep 14 00:46:19 CEST 2006 - ro@suse.de

- added yast2-core-devel to BuildRequires

-------------------------------------------------------------------
Wed Sep 13 09:27:51 CEST 2006 - locilka@suse.cz

- Calling languages.ycp client has been changed to a function call
  Language::GetLanguagesMap (#204791).
- Added new Requirement: yast2-country >= 2.13.35
- Calling copy_systemfiles_finish from inst_finish (FATE #300421).
- New icon for Finishing Basic Installation dialog.
- Calling new pre_umount_finish client before umount_finish,
  umount_finish closes SCR (#205389).
- Correctly quote files that are added into the temporary archive
  (FATE #300421).
- Removing the leading slashes from filenames when archiving them.
- Reporting error (into log) if save_hw_status_finish.ycp goes
  wrong (partly fixed #205408).
- 2.13.151

-------------------------------------------------------------------
Tue Sep 12 18:40:34 CEST 2006 - locilka@suse.cz

- Found a better place for calling 'inst_pre_install' client, by
  now it is really called...
- Enhanced logging.
- Disabling the License Language combo-box in case of less than
  two languages in it (#203543).

-------------------------------------------------------------------
Tue Sep 12 17:07:19 CEST 2006 - locilka@suse.cz

- Fixed displaying license: Language name should always be either
  shown or the license is disabled as invalid; If there are both
  license.en.txt and license.txt, one of them is hidden because
  they have the very same content; An installation language is also
  pre-selected as a language for a license (if such exists).
- Fixed initializing the known languages via WFM::call("languages")
  (#204791).
- Another icon for Installation Mode dialog, it was the same as for
  Initialization and Analyzing the Computer dialogs.
- 2.13.150

-------------------------------------------------------------------
Mon Sep 11 09:59:15 CEST 2006 - locilka@suse.cz

- Added 'inst_pre_install' and 'copy_systemfiles_finish' clients,
  and module 'SystemFilesCopy' as a solution for FATE requests
  #300421 and #120103, which means that SSH keys are, by now,
  copied from another already installed system (if such exists).
  If there are more installed systems, the best ones are selected
  considering the newest access-time.
- More verbose dialog when initializing the installation (+icon).

-------------------------------------------------------------------
Thu Sep  7 15:13:54 CEST 2006 - locilka@suse.cz

- Added dialog content and help into the initial dialog of add-on
  client. Progress will be even better.
- Temporarily disabled buttons that don't work there.
- Added more "busy messages" into the add-on dialogs.
- Added new functionality for filtering services in SLP services
  table. Allowed characters are "a-zA-Z0-9 .*-".

-------------------------------------------------------------------
Wed Sep  6 17:41:07 CEST 2006 - mvidner@suse.cz

- To allow adding unsigned sources, temporarily "rug set-pref
  security-level none" when syncing in inst_source (#190403).
- 2.13.149

-------------------------------------------------------------------
Wed Sep  6 12:47:51 CEST 2006 - locilka@suse.cz

- No such headline "Mode" in the Installation Settings dialog.
  Help fixed (#203811).
- Added help into the Add-On Product Installation dialog.
- Add and Delete buttons in the same dialog were moved to the left
  side according the YaST style guide.
- Disabling Delete button in case of no Products listed
  (all filed as bug #203809).
- Used a correct (another) icon in License Agreement dialog
  (#203808).

-------------------------------------------------------------------
Mon Sep  4 15:59:47 CEST 2006 - locilka@suse.cz

- Running Installation in Wizard Window (#203510).
- Needed binaries in inst-sys: xquery and fvwm-root.
- Initially, a plain colored image is used as a background.
- 2.13.148

-------------------------------------------------------------------
Mon Sep  4 15:49:40 CEST 2006 - ms@suse.de

- fixed -fp setup of Xvnc (#203531)

-------------------------------------------------------------------
Fri Sep  1 08:48:50 CEST 2006 - locilka@suse.cz

- Fixed Installation Mode dialog to redraw itself only when needed.

-------------------------------------------------------------------
Wed Aug 23 16:59:03 CEST 2006 - locilka@suse.cz

- Added a new debugger tool scr_switch_debugger.ycp that is called
  when switching to the installed system in switch_scr_finish.ycp
  fails (#201058).
- Additionally, YaST logs from installed system are stored under
  the /var/log/YaST2/InstalledSystemLogs/ directory.
- 2.13.147

-------------------------------------------------------------------
Wed Aug 23 16:44:18 CEST 2006 - jsrain@suse.cz

- use version specific Xvnc parameters
- 2.13.146

-------------------------------------------------------------------
Wed Aug 23 13:05:35 CEST 2006 - jsrain@suse.cz

- temporary fix to copy /etc/X11/xorg.conf to the system during
  installation (#201121)
- 2.13.145

-------------------------------------------------------------------
Tue Aug 22 19:26:28 CEST 2006 - mvidner@suse.cz

- test_proposal and test_inst_client: also call
  Mode::SetMode ("installation");

-------------------------------------------------------------------
Tue Aug 22 14:27:53 CEST 2006 - locilka@suse.cz

- New Installation Mode dialog (#156529)
- 2.13.144

-------------------------------------------------------------------
Tue Aug 22 13:41:54 CEST 2006 - jsrain@suse.cz

- weaken dependency on suseRegister (#183656)

-------------------------------------------------------------------
Fri Aug 18 09:49:41 CEST 2006 - jsrain@suse.cz

- fixed building documentation
- 2.13.143

-------------------------------------------------------------------
Thu Aug 10 11:18:24 CEST 2006 - jsrain@suse.cz

- fixed congratulation text for openSUSE (#198252)
- 2.13.142

-------------------------------------------------------------------
Wed Aug  9 15:30:57 CEST 2006 - jsrain@suse.cz

- read info about products from package manager without parsing all
  metadata and reading RPM database (#66046)
- added unzip to Requires (#195911)

-------------------------------------------------------------------
Tue Aug  8 09:54:38 CEST 2006 - jsrain@suse.cz

- fixed 'Requires'
- 2.13.141

-------------------------------------------------------------------
Fri Aug  4 16:33:11 CEST 2006 - jsrain@suse.cz

- updated for X.Org 7
- 2.13.140

-------------------------------------------------------------------
Fri Aug  4 09:21:28 CEST 2006 - jsrain@suse.cz

- moved SLP source scanning to SourceManager.ycp

-------------------------------------------------------------------
Wed Aug  2 14:10:41 CEST 2006 - mvidner@suse.cz

- Added a configure-time check for fvwm directory

-------------------------------------------------------------------
Fri Jul 28 09:42:00 CEST 2006 - jsrain@suse.cz

- offer to eject the CD drive when asking for add-on CD (#181992)

-------------------------------------------------------------------
Thu Jul 27 14:18:01 CEST 2006 - jsrain@suse.cz

- added support for merging multiple proposal items as one proposal
  item (eg. to group langage and keyboard)
- 2.13.139

-------------------------------------------------------------------
Wed Jul 26 09:18:36 CEST 2006 - jsrain@suse.cz

- get version from installed product proper way (#157924)

-------------------------------------------------------------------
Tue Jul 25 14:32:18 CEST 2006 - jsrain@suse.cz

- beep before rebooting the machine during installation (#144614)

-------------------------------------------------------------------
Mon Jul 24 13:56:22 CEST 2006 - jsrain@suse.cz

- fixed error reporting when creating a source (#159695)
- abort installation if package manager initialization fails
  (#167674)
- report proper message if no catalog found via SLP and firewall
  is running (#156444)

-------------------------------------------------------------------
Tue Jul 18 16:57:08 CEST 2006 - jsrain@suse.cz

- fixed displaying catalog selection dialog if multiple catalogs
  found on add-on media (#192761)

-------------------------------------------------------------------
Tue Jul 18 16:14:17 CEST 2006 - jsrain@suse.cz

- fixed vendor URL in congratulate dialog (#187358)
- 2.13.138

-------------------------------------------------------------------
Mon Jul 17 10:12:58 CEST 2006 - jsrain@suse.cz

- check if there are any patches available before offering online
  update (jsuchome)
- merged inst_default_desktop.ycp to desktop_finish.ycp

-------------------------------------------------------------------
Sun Jul 16 08:54:55 CEST 2006 - olh@suse.de

- introduce a Linuxrc::display_ip and use it instead of Arch::s390
- 2.13.137

-------------------------------------------------------------------
Fri Jul 14 15:16:00 CEST 2006 - jsrain@suse.cz

- adapted to changes in yast2-packager
- use only one implementation of product license handling (#191523)
- 2.13.136

-------------------------------------------------------------------
Fri Jul 14 14:51:37 CEST 2006 - olh@suse.de

- move /tmp/vncserver.log to /var/log/YaST2/vncserver.log

-------------------------------------------------------------------
Mon Jul 10 10:47:57 CEST 2006 - jsrain@suse.cz

- correctly import add-on product control file even if no
  additional YaST modules are present on the media (#185768)
- 2.13.135

-------------------------------------------------------------------
Mon Jul 10 09:23:29 CEST 2006 - mvidner@suse.cz

- When running Novell Customer Center Configuration the second time,
  do not add duplicate update sources for graphic card drivers
  (#188572).
- 2.13.134

-------------------------------------------------------------------
Fri Jun 30 11:42:11 CEST 2006 - ug@suse.de

- during autoinstall, timeout early warning popups

-------------------------------------------------------------------
Tue Jun 27 14:02:45 CEST 2006 - mvidner@suse.cz

- Don't show the URL passwords in registration success popup (#186978).
- Include the password in URLs passed to ZMD (#186842).
- Don't log the URL passwords.
- 2.13.133

-------------------------------------------------------------------
Mon Jun 26 08:54:43 CEST 2006 - jsrain@suse.cz

- preselect patterns according to selected desktop (#183944)

-------------------------------------------------------------------
Wed Jun 21 11:03:58 CEST 2006 - jsrain@suse.cz

- display the source URL dialog if adding add-on product update
  source fails in order to allow to enter password (#186804)

-------------------------------------------------------------------
Tue Jun 20 14:50:48 CEST 2006 - mvidner@suse.cz

- When registration succeeds, display only the actually added sources
(#180820#c26).

-------------------------------------------------------------------
Tue Jun 20 14:35:15 CEST 2006 - jsrain@suse.cz

- translate the congratulate string (#186567)

-------------------------------------------------------------------
Mon Jun 19 14:05:21 CEST 2006 - jsrain@suse.cz

- report an error when failed to register the update source for
  an add-on product (#185846)
- 2.13.132

-------------------------------------------------------------------
Mon Jun 19 12:54:36 CEST 2006 - jsrain@suse.cz

- ask about accepting license of add-on product added via the
  /add_on_product file (#186148)
- 2.13.131

-------------------------------------------------------------------
Thu Jun 15 18:47:05 CEST 2006 - mvidner@suse.cz

- Do not complain if ZMD cannot be stopped (#166900).
- When syncing the _original_ installation sources to ZMD,
  temporarily turn off signature checking because the user has
  already decided to trust the sources (#182747).
- SourceManager: factored out the rug pathname.
- 2.13.130

-------------------------------------------------------------------
Thu Jun 15 12:45:27 CEST 2006 - jsrain@suse.cz

- set installation server as host name (not IP address) if it is
  defined as host name during installation (#178933)
- 2.13.129

-------------------------------------------------------------------
Thu Jun 15 10:20:39 CEST 2006 - visnov@suse.cz

- fix the please-wait string

-------------------------------------------------------------------
Wed Jun 14 15:07:04 CEST 2006 - jdsn@suse.de

- added a please-wait string in registration (already translated)
- 2.13.128

-------------------------------------------------------------------
Mon Jun 12 16:07:52 CEST 2006 - mvidner@suse.cz

- Fillup /etc/sysconfig/security:CHECK_SIGNATURES and initialize it
  based on an install time kernel parameter.
- 2.13.127

-------------------------------------------------------------------
Mon Jun 12 13:22:08 CEST 2006 - jdsn@suse.de

- run pango module creation as root (#165891)
- fixed SLE desktop file of suse_register for autoyast (mc, ug)
- 2.13.126

-------------------------------------------------------------------
Fri Jun  9 11:02:57 CEST 2006 - locilka@suse.cz

- Identify the downloaded release notes by the product name during
  the internet test. Changes were made in the module Product
  (#180581).
- 2.13.125

-------------------------------------------------------------------
Thu Jun  8 11:49:04 CEST 2006 - jdsn@suse.de

- create pango modules for registration browser (#165891)
- sync zypp update sources in autoyast mode as well (#181183)
- 2.13.124

-------------------------------------------------------------------
Wed Jun  7 16:15:36 CEST 2006 - jsrain@suse.cz

- avoid adding update source of an add-on product twice during
  installation (#182434)
- 2.13.123

-------------------------------------------------------------------
Tue Jun  6 18:56:57 CEST 2006 - mvidner@suse.cz

- Moved SourceManager + deps from yast2-packager to yast2-installation
  to avoid circular BuildRequires.
- 2.13.122

-------------------------------------------------------------------
Tue Jun  6 18:32:04 CEST 2006 - mvidner@suse.cz

- Call suse_register with --nozypp meaning that we will tell rug
  ourselves which zypp/yum sources it should add. This enables
  rejecting broken or untrusted sources (#180820).
- Moved the major part of Register::add_update_sources to
  SourceManager::AddUpdateSources.
- 2.13.121

-------------------------------------------------------------------
Tue Jun  6 09:53:16 CEST 2006 - jsrain@suse.cz

- sync add-on product source to ZMD (#181743)
- 2.13.120

-------------------------------------------------------------------
Thu Jun  1 17:57:23 CEST 2006 - mvidner@suse.cz

- Do log Report::{Message,Warning,Error} messages by default (#180862).
- 2.13.119

-------------------------------------------------------------------
Thu Jun  1 14:55:44 CEST 2006 - jsrain@suse.cz

- honor UPDATEURLS if installing add-on product in running system
  (#180417)
- 2.13.118

-------------------------------------------------------------------
Wed May 31 12:58:33 CEST 2006 - jsrain@suse.cz

- avoid calling Pkg::SourceStartCache during 1st stage of the
  installation (#178007)
- 2.13.117

-------------------------------------------------------------------
Tue May 30 18:02:54 CEST 2006 - jdsn@suse.de

- set correct title of installation step Customer Center (#179921)
- 2.13.116

-------------------------------------------------------------------
Fri May 26 14:27:56 CEST 2006 - jsrain@suse.cz

- fixed behavior if SLP source detection fails (#179036)
- 2.13.115

-------------------------------------------------------------------
Thu May 25 08:46:56 CEST 2006 - jsrain@suse.cz

- added possibility to specify add-on product URL as command-line
  parameter of add-on.ycp (to run add-on product workflow via
  autorun.sh)
- 2.13.114

-------------------------------------------------------------------
Wed May 24 12:52:21 CEST 2006 - jsrain@suse.cz

- properly integrate YCP code for add-on product installation in
  running system (if YCP code present) (#178311)
- 2.13.113

-------------------------------------------------------------------
Tue May 23 18:58:20 CEST 2006 - jdsn@suse.de

- gray out checkboxes in inst_suse_register when skipping (#178042)
- 2.13.112

-------------------------------------------------------------------
Tue May 23 15:07:42 CEST 2006 - jsrain@suse.cz

- added different desktop files for SLE and BOX/openSUSE
- 2.13.111

-------------------------------------------------------------------
Tue May 23 13:20:03 CEST 2006 - jdsn@suse.de

- fixed layouting in inst_ask_online_update (#177559)

-------------------------------------------------------------------
Fri May 19 17:57:10 CEST 2006 - jdsn@suse.de

- let inst_suse_register ask to install mozilla-xulrunner if
  missing (#175166)
- prevent non-root user to run inst_suse_register (#170736)
- 2.13.110

-------------------------------------------------------------------
Fri May 19 15:36:36 CEST 2006 - jsrain@suse.cz

- more verbose logging of storing hardware status (#170188)
- 2.13.109

-------------------------------------------------------------------
Thu May 18 17:07:13 CEST 2006 - hare@suse.de

- start iscsid if root is on iSCSI (#176804)

-------------------------------------------------------------------
Wed May 17 13:08:52 CEST 2006 - jsrain@suse.cz

- set DISPLAYMANAGER_SHUTDOWN according to control file (#169639)
- 2.13.108

-------------------------------------------------------------------
Tue May 16 13:29:38 CEST 2006 - jsrain@suse.cz

- marked missed text for translation (#175930)
- 2.13.107

-------------------------------------------------------------------
Mon May 15 12:59:58 CEST 2006 - jsrain@suse.cz

- handle additional data for installation restart (#167561)

-------------------------------------------------------------------
Fri May 12 14:11:18 CEST 2006 - jsrain@suse.cz

- initialize callbacks before adding an add-on product, properly
  handle installation sources of add-on products (both if preparing
  AutoYaST configuration (#172837)
- 2.13.106

-------------------------------------------------------------------
Thu May 11 13:50:29 CEST 2006 - jsrain@suse.cz

- do not disable automatic modprobe before adding add-on products
  (#172149)
- 2.13.105

-------------------------------------------------------------------
Thu May 11 12:02:13 CEST 2006 - ms@suse.de

- fixed message text (#172766)

-------------------------------------------------------------------
Thu May 11 09:55:08 CEST 2006 - ms@suse.de

- prevent ssh message from being displayed if vnc+ssh has
  been specified as installation method (#173486)

-------------------------------------------------------------------
Wed May 10 13:40:16 CEST 2006 - jdsn@suse.de

- removed search bar from registration browser (#169092)
- 2.13.104

-------------------------------------------------------------------
Tue May  9 19:35:47 CEST 2006 - jdsl@suse.de

- switched to Enterprise wording for inst_suse_register (#173970)
- 2.13.103

-------------------------------------------------------------------
Tue May  9 19:30:47 CEST 2006 - mvidner@suse.cz

- Save the update sources if registration is done later after the
  installation (#172665).
- When adding upate sources, do not add duplicates (check by the alias
  passed by suse_register on SLE), delete the duplicate beforehand
  (#168740#c3).
- 2.13.102

-------------------------------------------------------------------
Tue May  9 11:32:20 CEST 2006 - mvidner@suse.cz

- Start the network also when doing a remote X11 installation (#165458,
  hare).
- 2.13.101

-------------------------------------------------------------------
Mon May  8 17:32:59 CEST 2006 - jdsl@suse.de

- added hard require from y2-installation to suseRegister (hmuelle)
- added new w3m-jail for registration (#167225)
- fixed passing of url to browser(s) for registration (#167225)
- switched to Enterprise strings for inst_suse_register (shorn)
- 2.13.100

-------------------------------------------------------------------
Thu May  4 14:31:29 CEST 2006 - jsrain@suse.cz

- added congratulate text to the control file (#170881)
- 2.13.99

-------------------------------------------------------------------
Thu May  4 13:10:48 CEST 2006 - jsrain@suse.cz

- disable timeout in popup before installation reboot in case
  of SSH installation (#160301)

-------------------------------------------------------------------
Thu May  4 11:21:32 CEST 2006 - locilka@suse.cz

- include proofread message texts

-------------------------------------------------------------------
Wed May  3 10:26:29 CEST 2006 - locilka@suse.cz

- Busy cursor when "Contacting server" in suse_register (#171061).
- 2.13.97

-------------------------------------------------------------------
Tue May  2 15:25:35 CEST 2006 - locilka@suse.cz

- Display KDE-related help in the Congratulations dialog only
  in case of KDE as the default windowmanager (#170880).
- 2.13.96

-------------------------------------------------------------------
Fri Apr 28 14:10:50 CEST 2006 - locilka@suse.cz

- Proper checking for available network when adding an Add-On
  product. Network-related options are disabled in case of missing
  network both in installation and running system (#170147).
- 2.13.95

-------------------------------------------------------------------
Fri Apr 28 11:32:03 CEST 2006 - jsuchome@suse.cz

- initialize package callbacks for add on product workflow (#170317)
- 2.13.94

-------------------------------------------------------------------
Thu Apr 27 16:50:50 CEST 2006 - mvidner@suse.cz

- Tell libzypp-zmd-backend not to write sources to zypp db,
  we are going to do it ourselves (#170113).
- 2.13.93

-------------------------------------------------------------------
Thu Apr 27 16:03:39 CEST 2006 - jsrain@suse.de

- handle missing SHORTLABEL in content file (#170129)
- 2.13.92

-------------------------------------------------------------------
Thu Apr 27 14:57:23 CEST 2006 - fehr@suse.de

- set limit for separate /home to 14G for SLED (#169232)

-------------------------------------------------------------------
Thu Apr 27 11:16:56 CEST 2006 - ms@suse.de

- removed update_xf86config call, checking for /dev/psaux was
  broken and is no longer needed because the default mouse device
  is /dev/input/mice since many versions now (#168816)

-------------------------------------------------------------------
Thu Apr 27 10:52:08 CEST 2006 - mvidner@suse.cz

- When asking for update URLs, go trough products, not patterns (#169836).
- 2.13.91

-------------------------------------------------------------------
Thu Apr 27 08:34:33 CEST 2006 - locilka@suse.cz

- Making "SLP Catalog" selection bigger (maximum ncurses size)
  (#168718)
- 2.13.90

-------------------------------------------------------------------
Tue Apr 25 22:58:52 CEST 2006 - jsrain@suse.de

- fixed service proposal in SLES control file (#159771)

-------------------------------------------------------------------
Tue Apr 25 16:19:11 CEST 2006 - locilka@suse.cz

- Return `next instead of `ok in case of SLP Add-On Source (#165989)
- 2.13.89

-------------------------------------------------------------------
Mon Apr 24 16:22:14 CEST 2006 - jsrain@suse.de

- GDM is default if both KDE and GNOME installed (#155095)
- 2.13.88

-------------------------------------------------------------------
Mon Apr 24 13:30:50 CEST 2006 - sh@suse.de

- V 2.13.87
- Removed "Disagree with all" button (bug #163001)

-------------------------------------------------------------------
Mon Apr 24 12:35:52 CEST 2006 - ug@suse.de

- 2.13.86

-------------------------------------------------------------------
Mon Apr 24 11:52:47 CEST 2006 - ug@suse.de

- X-SuSE-YaST-AutoInstRequires=lan
  added to desktop file of suse register.
  Otherwise the registration fails.

-------------------------------------------------------------------
Mon Apr 24 09:37:57 CEST 2006 - lnussel@suse.de

- run rcSuSEfirewall2 reload when installing via vnc or ssh (#153467)
- 2.13.85

-------------------------------------------------------------------
Fri Apr 21 23:26:26 CEST 2006 - jsrain@suse.de

- determine base product accordign to flag (#160585)
- 2.13.84

-------------------------------------------------------------------
Fri Apr 21 17:26:15 CEST 2006 - jdsn@suse.de

- added proxy support for registration browser (#165891)
- 2.13.83

-------------------------------------------------------------------
Thu Apr 20 22:22:59 CEST 2006 - jsrain@suse.de

- handle installation restart with repeating last step (#167561)
- 2.13.82

-------------------------------------------------------------------
Thu Apr 20 18:51:55 CEST 2006 - jdsn@suse.de

- proxy support for registration process (#165891)
- disable w3m registration by control variable (aj)
- 2.13.81

-------------------------------------------------------------------
Thu Apr 20 16:09:23 CEST 2006 - mvidner@suse.cz

- When cloning, save installation sources beforehand (#165860).
- 2.13.80

-------------------------------------------------------------------
Wed Apr 19 19:55:47 CEST 2006 - jsrain@suse.de

- restore buttons after calling DASD or zFCP module (#160399)
- 2.13.79

-------------------------------------------------------------------
Wed Apr 19 15:04:03 CEST 2006 - locilka@suse.cz

- Added more debugging messages to the inst_proposal (#162831)
- 2.13.78

-------------------------------------------------------------------
Tue Apr 18 22:58:41 CEST 2006 - jsrain@suse.de

- display proper popup when aborting add-on product installation
  (#159689)

-------------------------------------------------------------------
Tue Apr 18 22:22:02 CEST 2006 - jdsn@suse.de

- in inst_suse_register:
- busy/waiting popups (#163366, #164794)
- text changes (#165509)
- autodisable checkbox "Registration Code" (# 165841)
- error handling in case no browser is available
- cleanup
- 2.13.77

-------------------------------------------------------------------
Tue Apr 18 21:44:45 CEST 2006 - jsrain@suse.de

- do not initialize catalogs before booting installed system (#162899)
- 2.13.76

-------------------------------------------------------------------
Tue Apr 18 18:08:18 CEST 2006 - mvidner@suse.cz

- Do not try to add empty URL as an update source (#165860#c12).

-------------------------------------------------------------------
Tue Apr 18 17:02:05 CEST 2006 - mvidner@suse.cz

- Fixed a typo in the previous change.
- 2.13.75

-------------------------------------------------------------------
Tue Apr 18 14:06:21 CEST 2006 - locilka@suse.cz

- Add-On SLP source was allways returning `back also in case
  of `ok (`next) (#165989)
- 2.13.74

-------------------------------------------------------------------
Tue Apr 18 10:12:19 CEST 2006 - mvidner@suse.cz

- Skip popup and unnecessary work if there are no online update
  sources for add-ons (#167233).
- 2.13.73

-------------------------------------------------------------------
Fri Apr 14 22:25:11 CEST 2006 - jsrain@suse.de

- prevent from changing installation mode and system for update once
  it is selected (#165832)
- added add-on products to installation/update proposal for SLES/SLED
- 2.13.72

-------------------------------------------------------------------
Fri Apr 14 13:19:52 CEST 2006 - lslezak@suse.cz

- call vm_finish client at the end of installation - disable
  some services in Xen domU (#161720, #161721, #161756)
- 2.13.71

-------------------------------------------------------------------
Thu Apr 13 18:17:52 CEST 2006 - jdsn@suse.de

- changed control files according to (#165509)

-------------------------------------------------------------------
Thu Apr 13 10:35:42 CEST 2006 - mvidner@suse.cz

- Do not display errors if language specific release notes are missing
  on the installation source (#165767).
- 2.13.70

-------------------------------------------------------------------
Wed Apr 12 16:24:48 CEST 2006 - jdsn@suse.de

- added missing autoyast entries in suse_register.desktop
- 2.13.69

-------------------------------------------------------------------
Wed Apr 12 12:57:53 CEST 2006 - jsuchome@suse.cz

- control files updated for manual online update run (#165503)
- 2.13.68

-------------------------------------------------------------------
Wed Apr 12 11:39:08 CEST 2006 - ms@suse.de

- fixed displaying ftp password in plaintext in y2start.log (#164824)

-------------------------------------------------------------------
Wed Apr 12 11:05:34 CEST 2006 - mvidner@suse.cz

- Do not mangle the URL obtained from suse_register (#165499).
- 2.13.67

-------------------------------------------------------------------
Wed Apr 12 09:15:48 CEST 2006 - locilka@suse.cz

- fixed Product.ycp - relnotes_url might be defined as an empty
  string (#165314).
- 2.13.66

-------------------------------------------------------------------
Tue Apr 11 22:19:03 CEST 2006 - jsrain@suse.de

- fixed boot if root is on LVM (initialize udev symlinks) (#163073)
- 2.13.65

-------------------------------------------------------------------
Tue Apr 11 16:01:40 CEST 2006 - jdsn@suse.de

- in inst_suse_register:
  - resized popups (hmuelle)
  - new info pupop showing new update server (aj)
  - removed cancel button (#164801, shorn)
- 2.13.64

-------------------------------------------------------------------
Tue Apr 11 11:28:23 CEST 2006 - fehr@suse.de

- flag for evms in control.SLES.xml needs to be true

-------------------------------------------------------------------
Mon Apr 10 17:08:10 CEST 2006 - mvidner@suse.cz

- Add installation sources for online update (#163192).
- 2.13.63

-------------------------------------------------------------------
Fri Apr  7 23:01:33 CEST 2006 - jsrain@suse.de

- provide Product::short_name (#163702)
- 2.13.62

-------------------------------------------------------------------
Fri Apr  7 15:14:01 CEST 2006 - jdsn@suse.de

- fixed evaluation of control file variables (#162988)
- 2.13.61

-------------------------------------------------------------------
Fri Apr  7 09:39:20 CEST 2006 - jsuchome@suse.cz

- 2.13.60

-------------------------------------------------------------------
Thu Apr  6 17:10:07 CEST 2006 - ms@suse.de

- allow huge memory allocations (#151515)

-------------------------------------------------------------------
Thu Apr  6 15:19:13 CEST 2006 - jsuchome@suse.cz

- Product.ycp: read SHORTLABEL value from content file (#163702)

-------------------------------------------------------------------
Wed Apr  5 18:13:11 CEST 2006 - mvidner@suse.cz

- Call SourceManager::SyncYaSTInstSourceWithZMD () in
  inst_rpmcopy(continue) because inst_suse_register does not run
  without a network connection (#156030#c30).

-------------------------------------------------------------------
Wed Apr  5 17:05:27 CEST 2006 - jsrain@suse.de

- do not rewrite log from SCR running in chroot during installation
- fix checking for duplicate sources (#159662)
- 2.13.59

-------------------------------------------------------------------
Tue Apr  4 18:11:34 CEST 2006 - jdsn@suse.de

- fixed w3m registration again (#162462)
- changed Requires to Recommends for suseRegister (hmuelle, aj)
- 2.13.58

-------------------------------------------------------------------
Mon Apr  3 18:27:15 CEST 2006 - jdsn@suse.de

- fixed w3m in ncuses registration (#162462)
- changes in suse_register to test new server side business logic
- 2.13.57

-------------------------------------------------------------------
Mon Apr  3 14:33:44 CEST 2006 - locilka@suse.cz

- Using yast-addon icon in the .desktop file and also in the source
  code (#154930).
- 2.13.56

-------------------------------------------------------------------
Mon Apr  3 14:32:08 CEST 2006 - ug@suse.de

- by default, enable clone box on SLD

-------------------------------------------------------------------
Mon Apr  3 14:22:22 CEST 2006 - ug@suse.de

- uncheck clone checkbox if cloning is greyed out (#162457)

-------------------------------------------------------------------
Fri Mar 31 17:32:03 CEST 2006 - mvidner@suse.cz

- Tell ZMD to get the inst source (#156030)
- No unlocking after all (#160319)
  - Don't reset zypp
  - Reenable Back
  - Fetch update source from suse_resigster and add it
- 2.13.55

-------------------------------------------------------------------
Thu Mar 30 13:42:35 CEST 2006 - mvidner@suse.cz

- Reset zypp and release its lock before suse_register (#160319).
  Therefore disabled the Back button.
- Don't run add-on.ycp if another process has the zypp lock (#160319).
- 2.13.53

-------------------------------------------------------------------
Thu Mar 30 12:31:49 CEST 2006 - jdsn@suse.de

- included new desktop file in Makefile (162112)

-------------------------------------------------------------------
Wed Mar 29 17:57:35 CEST 2006 - jsrain@suse.de

- prevent from installing one product multiple times (#159662)
- 2.13.54

-------------------------------------------------------------------
Wed Mar 29 16:43:02 CEST 2006 - locilka@suse.cz

- Fixed adding SLP-based Add-On product (#161270)
- SLP-based Add-On product handling moved to separate function
- Add-On MediaSelect dialog creation moved to separate function
- Changed icon for License
- 2.13.52

-------------------------------------------------------------------
Tue Mar 29 16:06:23 CEST 2006 - jdsn@suse.de

- late feature "force registration" for suse_register (aj, shorn)

-------------------------------------------------------------------
Tue Mar 28 21:29:07 CEST 2006 - jdsn@suse.de

- added 'rm -f /var/lib/zypp/zmd_updated_the_sources'
  flag file to be deleted if suse_register runs during installation
  file checked by online update - deletion requested by mvidner
- 2.13.51

-------------------------------------------------------------------
Tue Mar 28 20:53:13 CEST 2006 - jdsn@suse.de

- added autoyast part of suse_register
- icon for product registration (#160293)
- fixes for inst_suse_register
- 2.13.50

-------------------------------------------------------------------
Mon Mar 27 23:47:38 CEST 2006 - jsrain@suse.de

- removed desktop selection from NLD workflow (#160650)

-------------------------------------------------------------------
Fri Mar 24 15:15:30 CET 2006 - locilka@suse.cz

- Filling up list of release_notes urls for all installed products
  in the Product.ycp. Needed for internet_test (#160563).
- 2.13.49

-------------------------------------------------------------------
Fri Mar 24 11:00:06 CET 2006 - ms@suse.de

- added initvicons call in second stage S05-config (#160299)

-------------------------------------------------------------------
Thu Mar 23 18:34:18 CET 2006 - jdsn@suse.de

- fixed security issue: suse-ncc dummy user got his own group

-------------------------------------------------------------------
Thu Mar 23 18:33:25 CET 2006 - jdsn@suse.de

- added controlfile configured default settings for suse_register
- 2.13.47

-------------------------------------------------------------------
Thu Mar 23 16:23:37 CET 2006 - locilka@suse.cz

- Display license immediately after the Add-On product is scanned
  and added. Handle user interaction.
- 2.13.46

-------------------------------------------------------------------
Thu Mar 23 14:16:46 CET 2006 - jdsn@suse.de

- final texts for suse_register
- nonroot - warning for suse_register
- 2.13.45

-------------------------------------------------------------------
Thu Mar 23 13:19:03 CET 2006 - locilka@suse.cz

- Displaying license of the Add-On product if exists. Trying the
  localized version first. Waiting for user interaction if needed.
- Displaying info.txt if exists (#160017)
- Adjusting testsuites
- 2.13.44

-------------------------------------------------------------------
Mon Mar 22 19:04:55 CET 2006 - jdsn@suse.de

- fixed missing module in makefile
- 2.13.43

-------------------------------------------------------------------
Wed Mar 22 19:03:57 CET 2006 - locilka@suse.cz

- Added fallback for adding add-on products without file
  installation.xml. In this case, the product is added as a normal
  installation source and sw_single is called.
- 2.13.42

-------------------------------------------------------------------
Mon Mar 22 18:45:17 CET 2006 - jdsn@suse.de

- fixed ssh bug in suse_register
- suse_register reads and writes configuration to sysconfig
- final texts in suse_register
- 2.13.41

-------------------------------------------------------------------
Wed Mar 22 13:43:12 CET 2006 - mvidner@suse.cz

- Fixed release notes download (by Product::FindBaseProducts), #159490.

-------------------------------------------------------------------
Wed Mar 22 11:40:18 CET 2006 - jdsn@suse.de

- changed help text in suse_register
- patch to make the ComboBox appear longer in release_notes

-------------------------------------------------------------------
Tue Mar 21 16:33:32 CET 2006 - locilka@suse.cz

- adding "Local Directory" option for Add-On Products when no
  network is available (#159779).
- avoid from adding "Unknown" Add-On Product when Cancel button
  pressed in the Add New Add-On popup (#159784).

-------------------------------------------------------------------
Tue Mar 21 08:57:51 CET 2006 - jsuchome@suse.cz

- returned dependency on yast2-online-update

-------------------------------------------------------------------
Tue Mar 21 07:57:37 CET 2006 - visnov@suse.cz

- try to get add-on product control files only optionally (#159116)
- 2.13.40

-------------------------------------------------------------------
Mon Mar 20 10:08:13 CET 2006 - locilka@suse.cz

- disabled skipping the 'Installation Mode' dialog when no other
  installed Linux found. Just disabling 'Update' and 'Other'
  options in that case (#157695).
- removed calling uml_finish, client doesn't has been dropped.

-------------------------------------------------------------------
Fri Mar 17 22:50:06 CET 2006 - jsrain@suse.de

- added AytoYaST support for add-on products
- 2.13.39

-------------------------------------------------------------------
Fri Mar 17 09:30:02 CET 2006 - locilka@suse.cz

- fixed .desktop file for Add-On Products, now it starts add-on
  instead of sw_single when launched from YaST Control Center
  (#158869).

-------------------------------------------------------------------
Thu Mar 16 23:24:11 CET 2006 - jsrain@suse.de

- added zFCP and DASD modules to list of modules to be cloned after
  SLES installation (#153378)
- 2.13.38

-------------------------------------------------------------------
Thu Mar 16 23:10:06 CET 2006 - jsrain@suse.de

- fixed product handling (&product; macro) (#151050)
- allow multiple installation sources (#151755)

-------------------------------------------------------------------
Thu Mar 16 15:51:42 CET 2006 - jdsn@suse.de

- fixed blocker bug (#158628), suse_register call in all products

-------------------------------------------------------------------
Thu Mar 16 14:56:36 CET 2006 - fehr@suse.de

- increase maximal size of root fs to 20 Gig (#158608)
- 2.13.37

-------------------------------------------------------------------
Wed Mar 15 18:21:54 CET 2006 - jsrain@suse.de

- do not overwrite language settings during update (#156562)
- do not offer network sources for Add-On products if no network is
  configured (#156467)
- 2.13.36

-------------------------------------------------------------------
Tue Mar 14 18:16:32 CET 2006 - jdsn@suse.de

- corrected titles in control file
- 2.13.35

-------------------------------------------------------------------
Tue Mar 14 18:11:53 CET 2006 - jdsn@suse.de

- 2.13.34

-------------------------------------------------------------------
Tue Mar 14 18:09:58 CET 2006 - jdsn@suse.de

- new browser for registration
- new texts for registration module

-------------------------------------------------------------------
Mon Mar 13 16:26:00 CET 2006 - jsrain@suse.de

- report an error if creating catalog for add-on product fails
  (#157566)
- 2.13.33

-------------------------------------------------------------------
Fri Mar 10 19:02:04 CET 2006 - jsrain@suse.de

- disable add-on products if inst-sys is mounted from CD
- 2.13.32

-------------------------------------------------------------------
Fri Mar 10 18:33:55 CET 2006 - jdsn@suse.de

- fixed security bug (#157008)
- added link to browser for Novell privacy statement

-------------------------------------------------------------------
Fri Mar 10 17:55:11 CET 2006 - mvidner@suse.cz

- Start ncurses UI in non-threaded mode to enable spawning of
  interactive processes (like w3m for suseRegister, #150799).
- 2.13.31

-------------------------------------------------------------------
Fri Mar 10 12:17:56 CET 2006 - ms@suse.de

- forcing using xim for Qt Input (#156962)

-------------------------------------------------------------------
Thu Mar  9 17:36:39 CET 2006 - mvidner@suse.cz

- Control files: added network/startmode, being ifplugd for SL and
  SLED, auto for SLES (#156388).
- 2.13.30

-------------------------------------------------------------------
Thu Mar  9 17:35:30 CET 2006 - jsrain@suse.de

- fixed asking for add-on product CD (#156469)

-------------------------------------------------------------------
Thu Mar  9 12:01:07 CET 2006 - ms@suse.de

- include proofread message texts

-------------------------------------------------------------------
Wed Mar  8 17:00:41 CET 2006 - jdsn@suse.de

- fixed launch of yastbrowser (during installation)
- 2.13.29

-------------------------------------------------------------------
Wed Mar  8 15:25:57 CET 2006 - ms@suse.de

- fixed createStageList() function to be more restrictive on checking
  for stage files. Adapt startup documentation according to this
  change (#144783)

-------------------------------------------------------------------
Wed Mar  8 14:25:02 CET 2006 - lrupp@suse.de

- added suseRegister to Requires

-------------------------------------------------------------------
Tue Mar  7 22:27:45 CET 2006 - jdsn@suse.de

- added functionality to skip suse register and/or online update
- 2.13.28

-------------------------------------------------------------------
Tue Mar  7 20:07:43 CET 2006 - jsrain@suse.de

- added yastbrowser

-------------------------------------------------------------------
Tue Mar  7 00:26:26 CET 2006 - jsrain@suse.de

- fixed back button behavior in installation mode dialog (#155044)

-------------------------------------------------------------------
Mon Mar  6 10:47:31 CET 2006 - visnov@suse.cz

- enable media callbacks in the add-on product handling

-------------------------------------------------------------------
Fri Mar  3 23:30:36 CET 2006 - jsrain@suse.de

- added .desktop file for add-on product installation (#154930)
- properly initialize source for add-on product (#154980)
- 2.13.27

-------------------------------------------------------------------
Fri Mar  3 10:43:12 CET 2006 - visnov@suse.cz

- reset package manager before installing patches

-------------------------------------------------------------------
Wed Mar  1 23:19:47 CET 2006 - jsrain@suse.de

- release all medias before registering add-on product CD or DVD
  (#154348)
- check whether files are on the add-on product media before using
  them (#154314)
- 2.13.26

-------------------------------------------------------------------
Mon Feb 27 18:32:05 CET 2006 - jsrain@suse.de

- fixed setting default desktop according to destop dialog (#152709)
- 2.13.25

-------------------------------------------------------------------
Fri Feb 24 19:40:37 CET 2006 - jsrain@suse.de

- select base product before runing add-on products dialog
- 2.13.24

-------------------------------------------------------------------
Fri Feb 24 16:57:03 CET 2006 - ms@suse.de

- added qt plugin check to check_network function (#149025)

-------------------------------------------------------------------
Thu Feb 23 16:15:50 CET 2006 - jsrain@suse.de

- changed the name of the add-on product control file (#152770)
- 2.13.23

-------------------------------------------------------------------
Wed Feb 22 23:05:28 CET 2006 - jsrain@suse.de

- using correct icon (#151630)
- 2.13.22

-------------------------------------------------------------------
Wed Feb 22 12:45:54 CET 2006 - ms@suse.de

- added console startup message when y2base is called (#148165)

-------------------------------------------------------------------
Wed Feb 22 10:28:42 CET 2006 - visnov@suse.cz

- adapt BuildRequires
- 2.13.21

-------------------------------------------------------------------
Wed Feb 22 01:20:18 CET 2006 - jsrain@suse.de

- do not offer creating AutoYaST profile in first boot mode
  (#152285)
- 2.13.20

-------------------------------------------------------------------
Sun Feb 19 17:48:17 CET 2006 - jsrain@suse.de

- made inst_proposal more resistent to incorrect data returned from
  client modules (#148271)

-------------------------------------------------------------------
Fri Feb 17 23:58:34 CET 2006 - jsrain@suse.de

- removed dependency on yast2-online-update
- integrated add-on product selection to installation workflow
- 2.13.19

-------------------------------------------------------------------
Fri Feb 17 14:19:46 CET 2006 - mvidner@suse.cz

- inst_release_notes: Let the combo box have a label.
- inst_disks_activate: fixed the textdomain (s390 -> installation)

-------------------------------------------------------------------
Thu Feb 16 23:29:18 CET 2006 - jsrain@suse.de

- several fixes of add-on product installation
- 2.13.18

-------------------------------------------------------------------
Tue Feb 14 23:40:31 CET 2006 - jsrain@suse.de

- added possibility to use standalone-installation proposals when
  installing with base product
- added support for replacing 2nd stage workflow
- added support for disabling individual proposal
- added support for inserting steps to inst_finish for add-on
  products
- added copying merged control files to installed system, merging
  them for 2nd stage workflow
- 2.13.17

-------------------------------------------------------------------
Tue Feb 14 18:32:18 CET 2006 - jdsn@suse.de

- new release notes module (multiple release notes) FATE: 120129
- 2.13.16

-------------------------------------------------------------------
Tue Feb 14 01:22:52 CET 2006 - jsrain@suse.de

- fixed add-on product workflow and proposal merging

-------------------------------------------------------------------
Mon Feb 13 22:33:37 CET 2006 - jsrain@suse.de

- updated patchs on add-on product CD according to spec
- 2.13.15

-------------------------------------------------------------------
Mon Feb 13 10:09:58 CET 2006 - visnov@suse.cz

- save zypp.log from instsys

-------------------------------------------------------------------
Sun Feb 12 20:41:09 CET 2006 - olh@suse.de

- umount /dev and /sys unconditionally in umount_finish.ycp

-------------------------------------------------------------------
Sun Feb 12 19:41:28 CET 2006 - olh@suse.de

- remove obsolete comment from umount_finish.ycp

-------------------------------------------------------------------
Sun Feb 12 18:35:41 CET 2006 - visnov@suse.cz

- revert redirect

-------------------------------------------------------------------
Sun Feb 12 16:45:43 CET 2006 - kkaempf@suse.de

- redirect stderr to /var/log/YaST2/zypp.log when running
  1st or 2nd stage installation. (#149001)

-------------------------------------------------------------------
Thu Feb  9 21:27:28 CET 2006 - jsrain@suse.de

- added add-on product installation in running system

-------------------------------------------------------------------
Thu Feb  9 00:56:18 CET 2006 - jsrain@suse.de

- added control file merging functionality

-------------------------------------------------------------------
Tue Feb  7 17:57:40 CET 2006 - mvidner@suse.cz

- control files: Configure the hostname in the main installation
  workflow also in SuSE Linux (#142758) and SLED (#137340).
- 2.13.13

-------------------------------------------------------------------
Mon Feb  6 10:43:59 CET 2006 - olh@suse.de

- remove the /usr/share/locale/br symlink creation, there is
  no user of /usr/share/locale files inside the inst-sys
- remove the hostname linux, domainname local calls
  the hostname is already set in inst_setup.
  yast can not be restarted with ssh installs

-------------------------------------------------------------------
Tue Jan 31 14:30:07 CET 2006 - fehr@suse.de

- disable proposal with separate /home for SLES

-------------------------------------------------------------------
Mon Jan 30 18:19:31 CET 2006 - ms@suse.de

- fixed PCI bus ID setup (#145938)

-------------------------------------------------------------------
Fri Jan 27 14:37:30 CET 2006 - ms@suse.de

- adding truetype font path to the vnc font path (#139351)

-------------------------------------------------------------------
Thu Jan 26 12:51:17 CET 2006 - fehr@suse.de

- remove loading of dm modules, if needed this is done in libstorage

-------------------------------------------------------------------
Tue Jan 24 13:00:43 CET 2006 - ms@suse.de

- added check for testutf8 binary (#144699)

-------------------------------------------------------------------
Tue Jan 24 08:29:29 CET 2006 - jsrain@suse.cz

- enable iSCSI dialog during installation
- 2.13.12

-------------------------------------------------------------------
Mon Jan 23 13:21:46 CET 2006 - mvidner@suse.cz

- Added networkmanager_proposal to the network proposal.
- 2.13.11

-------------------------------------------------------------------
Mon Jan 23 13:03:09 CET 2006 - ms@suse.de

- added y2start.log message if YaST exits abnormally (#141016)
- fixed repatching of xorg.conf file (#144538)

-------------------------------------------------------------------
Mon Jan 23 09:30:07 CET 2006 - jsrain@suse.cz

- added "enable_clone" option (#144101)

-------------------------------------------------------------------
Mon Jan 16 17:07:17 CET 2006 - mvidner@suse.cz

- Prefer the string product feature network/network_manager (always,
  laptop, never) over boolean network/network_manager_is_default.

-------------------------------------------------------------------
Fri Jan 13 14:12:31 CET 2006 - jsrain@suse.cz

- run the desktop dialog also on SLES (#142771)
- added iscsi installation to the installatino workflow
- 2.13.10

-------------------------------------------------------------------
Wed Jan 11 14:50:18 CET 2006 - jsrain@suse.cz

- call installation clients for DASD/zFCP configuration instead of
  the run-time ones

-------------------------------------------------------------------
Mon Jan  9 16:47:46 CET 2006 - jsrain@suse.cz

- write mouse information on PPC (#116406)
- UI mode set to expert for SLES
- reset storage after (de)activating any disk (#140936)
- 2.13.9

-------------------------------------------------------------------
Fri Jan  6 16:20:23 CET 2006 - ms@suse.de

- fixed HVC_CONSOLE_HINT text (#140386)

-------------------------------------------------------------------
Thu Jan  5 16:49:24 CET 2006 - jsrain@suse.cz

- Removed unneeded stuff from proposals on some architectures for
  SLES (#140999, #140991)
- Added iSCSI to installation workflow (real call still missing)
- moved DASD/zFCP disk activation prior installation mode selection
  (#140936)
- 2.13.8

-------------------------------------------------------------------
Thu Jan  5 14:29:12 CET 2006 - sh@suse.de

- V 2.13.7
- Fixed bugs #79289, #114037: trouble with y2cc at end of installation
  Dropped y2cc at end of installation (OK from aj + gp)

-------------------------------------------------------------------
Thu Jan  5 13:52:48 CET 2006 - mvidner@suse.cz

- control file: for SLES, ask for the host name in the main workflow (F4126)

-------------------------------------------------------------------
Thu Jan  5 13:04:46 CET 2006 - jsuchome@suse.cz

- control file: for NLD, do not enable autologin by default (#140990)

-------------------------------------------------------------------
Tue Jan  3 12:11:15 CET 2006 - ms@suse.de

- don't call initvicons on s390/s390x architectures (#140383)

-------------------------------------------------------------------
Thu Dec 22 12:25:26 CET 2005 - fehr@suse.de

- added try_separate_home to partitioning section of control.xml

-------------------------------------------------------------------
Wed Dec 21 11:30:11 CET 2005 - ms@suse.de

- fixed startup Makefile.am

-------------------------------------------------------------------
Wed Dec 21 10:36:13 CET 2005 - visnov@suse.cz

- merged proofread texts

-------------------------------------------------------------------
Tue Dec 20 13:14:02 CET 2005 - ms@suse.de

- added support for graphical installation on ia64 archs (#140142)

-------------------------------------------------------------------
Mon Dec 19 18:10:00 CET 2005 - sh@suse.de

- Implemented feature #300359: Show Beta notice during installation
  Now showing /info.txt in a popup (with a simple "OK" button)
  over the license agreement
- V 2.13.6

-------------------------------------------------------------------
Fri Dec 16 16:15:24 CET 2005 - jsrain@suse.cz

- do not call obsolete gnome-postinstall script
- added list of modules to offer clone at the end of installation
  to control files
- 2.13.5

-------------------------------------------------------------------
Wed Dec 14 12:07:13 CET 2005 - ms@suse.de

- make service startup more robust (#138433)

-------------------------------------------------------------------
Fri Dec  2 16:19:15 CET 2005 - mvidner@suse.cz

- Added control file variables network_manager_is_default,
  force_static_ip.
- 2.13.4

-------------------------------------------------------------------
Fri Dec  2 09:57:48 CET 2005 - jsrain@suse.cz

- mark missing texts for translation (#136021)

-------------------------------------------------------------------
Wed Nov 30 08:07:25 CET 2005 - lslezak@suse.cz

- removed Xen and UML sections from control files
  (moved to yast2-vm package)
- 2.13.4

-------------------------------------------------------------------
Tue Nov 29 14:19:05 CET 2005 - sh@suse.de

- Implemented feature #110081: License translations
- V 2.13.3

-------------------------------------------------------------------
Mon Nov 28 12:50:08 CET 2005 - jsrain@suse.cz

- adjusted default desktop in control files (#132491)

-------------------------------------------------------------------
Tue Nov 22 12:58:19 CET 2005 - jsrain@suse.cz

- added default desktop to control files

-------------------------------------------------------------------
Fri Nov 11 08:20:27 CET 2005 - jsrain@suse.cz

- write hwcfg-static-printer only if parallel port is present
  (#116406)
- 2.13.2

-------------------------------------------------------------------
Tue Nov  1 13:02:58 CET 2005 - jsrain@suse.cz

- adapted to inst_desktop_new.ycp -> inst_desktop.ycp rename

-------------------------------------------------------------------
Tue Oct 18 12:35:16 CEST 2005 - ms@suse.de

- added update check: update_xf86config to be called in case of
  update. The script will fix the mouse configuration if the device
  /dev/mouse or /dev/psaux is in use (#118755)

-------------------------------------------------------------------
Mon Oct 17 16:28:11 CEST 2005 - ms@suse.de

- added testX binary check

-------------------------------------------------------------------
Thu Oct 13 16:21:53 CEST 2005 - ms@suse.de

- fixed startup scripts because Stefan changed the X11 module
  naming from drv.o to drv.so :-(

-------------------------------------------------------------------
Fri Sep 30 14:22:28 CEST 2005 - jsrain@suse.cz

- remove checking whether to run language selection (language
  module knows better whether it is needed)

-------------------------------------------------------------------
Mon Sep 26 17:48:58 CEST 2005 - jsrain@suse.cz

- do close target before switching from update to bare metal
  installation (#115075)
- do not set default window manager in sysconfig if neither KDE
  nor GNOME are installed (#115412)
- 2.13.0

-------------------------------------------------------------------
Fri Sep  9 14:14:24 CEST 2005 - ms@suse.de

- fixed service startup sequence of HAL and DBUS (#115815)

-------------------------------------------------------------------
Wed Sep  7 16:00:24 CEST 2005 - jsrain@suse.cz

- fixed typo in the cursor scheme name for GNOME (#74309)
- 2.12.28

-------------------------------------------------------------------
Wed Sep  7 09:16:44 CEST 2005 - jsuchome@suse.cz

- 2.12.27

-------------------------------------------------------------------
Tue Sep  6 17:01:51 CEST 2005 - jsrain@suse.cz

- fixed freezing installation while saving configured hardware
 (#115387)

-------------------------------------------------------------------
Tue Sep  6 13:28:06 CEST 2005 - jsrain@suse.cz

- use correct icons for license agreement and installation mode
  dialogs (#105158)
- 2.12.26

-------------------------------------------------------------------
Mon Sep  5 17:30:18 CEST 2005 - ms@suse.de

- fixed braille setup (#115278)

-------------------------------------------------------------------
Mon Sep  5 16:25:44 CEST 2005 - ms@suse.de

- start dbus in Second-Stage/S06-services (#114667)

-------------------------------------------------------------------
Mon Sep  5 12:46:43 CEST 2005 - jsrain@suse.cz

- save all configured hardware at the end of installation (#104676)
- 2.12.25

-------------------------------------------------------------------
Thu Sep  1 13:45:29 CEST 2005 - ms@suse.de

- start hald in Second-Stage/S06-services (#114667)

-------------------------------------------------------------------
Mon Aug 29 09:56:30 CEST 2005 - jsrain@suse.cz

- reset package manager when switched installation mode (#105857)
- 2.12.24

-------------------------------------------------------------------
Fri Aug 26 10:23:24 CEST 2005 - jsrain@suse.cz

- set default cursor theme according to default desktop (#74309)
- 2.12.23

-------------------------------------------------------------------
Wed Aug 24 10:39:48 CEST 2005 - ms@suse.de

- fixed umount_result setting in /etc/install.inf. A space is
  needed between the colon and the value (#112620)

-------------------------------------------------------------------
Tue Aug 23 15:02:53 CEST 2005 - ms@suse.de

- fixed umount call in First-Stage setup -> added F03-umount (#103800)

-------------------------------------------------------------------
Tue Aug 23 12:46:16 CEST 2005 - jsrain@suse.cz

- mark correct tab selected after language is changed (#105995)
- reset target map when switching between installation and upgrade
  (#106627)

-------------------------------------------------------------------
Mon Aug 22 12:18:08 CEST 2005 - jsrain@suse.cz

- fixed title icons for proposal dialogs (#105165)
- 2.12.22

-------------------------------------------------------------------
Fri Aug 19 15:39:31 CEST 2005 - jsrain@suse.cz

- reverted forcing language dialog in NCurses (#102958)
- 2.12.21

-------------------------------------------------------------------
Fri Aug 19 15:33:08 CEST 2005 - ms@suse.de

- fixed mouse probing call, was never called in initial stage (#100665)

-------------------------------------------------------------------
Fri Aug 19 11:32:09 CEST 2005 - arvin@suse.de

- improved initialisation of libstorage callbacks (bug #105562)

-------------------------------------------------------------------
Wed Aug 17 17:37:02 CEST 2005 - ms@suse.de

- added umount_result key to /etc/install.inf containing the exit
  code from trying to umount the inst-sys (#103800)
- 2.12.19

-------------------------------------------------------------------
Wed Aug 17 15:45:40 CEST 2005 - jsrain@suse.cz

- handle correctly if _proposal client returns nil as warning level
  (#105154)

-------------------------------------------------------------------
Wed Aug 17 15:09:44 CEST 2005 - arvin@suse.de

- check if /sbin/splash exists (bug #105159)
- 2.12.18

-------------------------------------------------------------------
Tue Aug 16 08:51:16 CEST 2005 - jsrain@suse.cz

- build relation between old keys and new UDIs (#104676)

-------------------------------------------------------------------
Mon Aug 15 16:49:22 CEST 2005 - jsrain@suse.cz

- merged texts from proofread
- 2.12.17

-------------------------------------------------------------------
Mon Aug 15 14:45:43 CEST 2005 - ms@suse.de

- fixed vncpassword handling (#104377)

-------------------------------------------------------------------
Mon Aug 15 13:02:07 CEST 2005 - jsrain@suse.cz

- make the OK button in other installatino options popup default
  button (#104589)

-------------------------------------------------------------------
Fri Aug 12 14:35:19 CEST 2005 - jsrain@suse.cz

- force language selection in NCurses (#102958)
- 2.12.16

-------------------------------------------------------------------
Fri Aug 12 12:32:42 CEST 2005 - ms@suse.de

- fixed use of graphical installer within SSH session (#53767)

-------------------------------------------------------------------
Fri Aug 12 10:15:26 CEST 2005 - ms@suse.de

- fixed set_splash function to work with SuSE 10.0

-------------------------------------------------------------------
Tue Aug  9 15:22:24 CEST 2005 - ms@suse.de

- fixed shell warning (#100729)

-------------------------------------------------------------------
Mon Aug  8 14:06:10 CEST 2005 - jsrain@suse.cz

- show URL of product vendor in congratulation dialog (#102542)

-------------------------------------------------------------------
Fri Aug  5 13:00:16 CEST 2005 - lslezak@suse.cz

- added virtual machine proposal into contol file
- 2.12.15

-------------------------------------------------------------------
Wed Aug  3 13:01:20 CEST 2005 - jsrain@suse.cz

- fixed behavior in proposal with tabs if one of the submodules
  returned an error (#100203)
- 2.12.14

-------------------------------------------------------------------
Tue Aug  2 15:24:14 CEST 2005 - jsrain@suse.cz

- do not allow going back after 2nd stage installation is
  interrupted by reboot
- restore settings after reboot during 2nd stage installation

-------------------------------------------------------------------
Thu Jul 28 11:31:15 CEST 2005 - jsrain@suse.cz

- updated the installation confirmation popup (#98841)
- changed label of push button to access boot and repair (#98836),
  added help text
- 2.12.13

-------------------------------------------------------------------
Mon Jul 25 14:56:54 CEST 2005 - ms@suse.de

- include functions start_yast_and_reboot() and start_yast_again()
  according to a feature request for Jiri.

-------------------------------------------------------------------
Fri Jul 22 13:09:38 CEST 2005 - jsrain@suse.cz

- fixed dialog captions of proposals

-------------------------------------------------------------------
Thu Jul 21 17:01:57 CEST 2005 - fehr@suse.de

- replace obsolete SCR agent calls by call to Storage::ActivateHld()

-------------------------------------------------------------------
Thu Jul 21 11:54:19 CEST 2005 - ms@suse.de

- fixed YaST2.call::wait_for_x11() to set an initial value
  for server_running (#97381)
- 2.12.12

-------------------------------------------------------------------
Tue Jul 19 17:25:15 CEST 2005 - jsrain@suse.cz

- fixed switch from installation to update and vice versa
- added support for reboot and restart of YaST during 2nd stage
  installation
- updated control file to show 3 installation stages

-------------------------------------------------------------------
Mon Jul 18 13:38:50 CEST 2005 - jsrain@suse.cz

- updated control file
- minor inst_proposal clean-up
- 2.12.11

-------------------------------------------------------------------
Fri Jul 15 15:35:03 CEST 2005 - jsrain@suse.cz

- fixed behavior of several dialogs
- 2.12.10

-------------------------------------------------------------------
Thu Jul 14 18:18:42 CEST 2005 - jsrain@suse.cz

- added installation workflow
- added support for tabs in proposals
- adapted to new partitioner using storage-lib (arvin)
- moved inst_desktop.ycp to yast2-packager
- 2.12.9

-------------------------------------------------------------------
Mon Jul 11 16:21:58 CEST 2005 - jsrain@suse.cz

- removed dependency on vanished Display.ycp to fix build
- 2.12.8

-------------------------------------------------------------------
Mon Jul 11 11:14:18 CEST 2005 - ms@suse.de

- fixed race condition in checking servers exit code (#91342)
- fixed testX and xupdate paths

-------------------------------------------------------------------
Thu Jun  2 16:57:14 CEST 2005 - jsrain@suse.cz

- put focus on the release notes to allow scrolling without pushing
  Tab many times to move the focus (#80215)

-------------------------------------------------------------------
Wed Jun  1 14:12:06 CEST 2005 - mvidner@suse.cz

- Added a scr file for .etc.install_inf_options (#75720).
- 2.12.7

-------------------------------------------------------------------
Tue May 31 11:39:56 CEST 2005 - ms@suse.de

- implement check for driver update mode (#84155)

-------------------------------------------------------------------
Tue May 31 11:04:04 CEST 2005 - ms@suse.de

- applied patch from Olaf to avoid some time consuming calls (#86178)
- allow "vnc=1 usessh=1" as install and debug method (#45127)

-------------------------------------------------------------------
Mon May 30 15:55:55 CEST 2005 - jsrain@suse.cz

- display message when fallen into text mode installation (#53748)

-------------------------------------------------------------------
Mon May 16 10:53:27 CEST 2005 - jsrain@suse.cz

- renamed 'default' variable
- 2.12.6

-------------------------------------------------------------------
Tue May 10 14:05:01 CEST 2005 - jsrain@suse.cz

- copy /etc/X11/xorg.conf instead of XF86Config to the target
  system
- 2.12.5

-------------------------------------------------------------------
Mon May  9 18:27:54 CEST 2005 - ms@suse.de

- removed sed update of BusID (#78950)

-------------------------------------------------------------------
Wed Apr 27 12:56:15 CEST 2005 - jsrain@suse.cz

- modularized inst_finish.ycp
- 2.12.4

-------------------------------------------------------------------
Thu Apr 21 11:14:04 CEST 2005 - ms@suse.de

- fixed X11 config patching code, related to (#66989)

-------------------------------------------------------------------
Mon Apr 18 17:10:55 CEST 2005 - jsrain@suse.cz

- one more fix for new ProductFeatures.ycp interface
- 2.12.3

-------------------------------------------------------------------
Mon Apr 18 15:19:44 CEST 2005 - jsrain@suse.cz

- adapted to new interface of ProductFeatures.ycp
- 2.12.2

-------------------------------------------------------------------
Thu Apr 14 17:19:30 CEST 2005 - visnov@suse.cz

- 2.12.1

-------------------------------------------------------------------
Wed Apr  6 15:39:25 CEST 2005 - ms@suse.de

- inst-sys move XF86Config to xorg.conf (#66989)

-------------------------------------------------------------------
Tue Mar 29 14:23:17 CET 2005 - jsrain@suse.cz

- updated the layout of the source files in the repository
- 2.12.0

-------------------------------------------------------------------
Wed Mar 23 15:04:17 CET 2005 - ms@suse.de

- fixed vnc server arguments (#70896)

-------------------------------------------------------------------
Sat Mar 19 10:15:14 CET 2005 - ms@suse.de

- fixed second stage locale setup for textbased installation (#73631)

-------------------------------------------------------------------
Tue Mar 15 16:59:19 CET 2005 - ms@suse.de

- IMPORTANT: fixed locale setup (#72145)

-------------------------------------------------------------------
Tue Mar 15 09:44:32 CET 2005 - jsrain@suse.cz

- enable netdaemon if GNOME is default desktop (#72018)

-------------------------------------------------------------------
Mon Mar 14 15:23:17 CET 2005 - jsrain@suse.cz

- enable FAM daemon when GNOME is installed

-------------------------------------------------------------------
Mon Mar 14 14:15:34 CET 2005 - ms@suse.de

- fixed missing reboot on SSH installation (#67043)

-------------------------------------------------------------------
Fri Mar 11 16:50:14 CET 2005 - ms@suse.de

- added option --auto-fonts to Y2_QT_ARGS (#72174)

-------------------------------------------------------------------
Fri Mar 11 12:57:37 CET 2005 - ms@suse.de

- fixed setting TERM variable (#71771)

-------------------------------------------------------------------
Mon Mar  7 08:27:03 CET 2005 - jsrain@suse.cz

- initialize &product; macro in inst_suseconfig (#70899)
- set hwcfg file for parallel printer (#64412)

-------------------------------------------------------------------
Thu Mar  3 17:36:56 CET 2005 - ms@suse.de

- fixed LANG setting in F03-language (#66498)

-------------------------------------------------------------------
Thu Mar  3 12:53:00 CET 2005 - ms@suse.de

- fixed startup scripts for pcmcia/usb network installations (#65164)

-------------------------------------------------------------------
Wed Mar  2 10:53:37 CET 2005 - jsrain@suse.cz

- merged texts from proofread

-------------------------------------------------------------------
Wed Mar  2 06:42:11 CET 2005 - nashif@suse.de

- url in last dialog is set to www.novell.com/linux

-------------------------------------------------------------------
Tue Mar  1 12:13:09 CET 2005 - jsrain@suse.cz

- removed obsolete symlink juggling (#66016)

-------------------------------------------------------------------
Thu Feb 24 16:10:03 CET 2005 - ms@suse.de

- added logsize check to FirstStage/F07-logging

-------------------------------------------------------------------
Wed Feb 23 11:35:18 CET 2005 - jsrain@suse.cz

- fixed comments for translators

-------------------------------------------------------------------
Tue Feb 22 18:30:15 CET 2005 - ms@suse.de

- fixed check for X11 configuration in continue mode (#66224)

-------------------------------------------------------------------
Tue Feb 22 13:11:41 CET 2005 - sh@suse.de

- V 2.11.17

-------------------------------------------------------------------
Tue Feb 22 13:05:23 CET 2005 - ms@suse.de

- fixed Y2MAXLOGSIZE setting, which was set to 0 because df within
  inst-sys is not an option for checking the filesystem space

-------------------------------------------------------------------
Mon Feb 21 18:10:26 CET 2005 - sh@suse.de

- Proper log-rotating in inst_finish
- V 2.11.16

-------------------------------------------------------------------
Fri Feb 18 10:55:09 CET 2005 - jsrain@suse.cz

- added "Initializing..." title to installation before something
  else is shown (#51039)

-------------------------------------------------------------------
Thu Feb 17 12:41:33 CET 2005 - ms@suse.de

- fixed inst-sys copy process of XF86Config to take care
  about the new name xorg.conf

-------------------------------------------------------------------
Wed Feb 16 14:53:57 CET 2005 - jsrain@suse.cz

- fix displaying release notes if the localized version is not
  available (#50911)

-------------------------------------------------------------------
Thu Feb 10 13:13:50 CET 2005 - jsrain@suse.cz

- reduced forced minimal size of the release notes popup (#50637)
- fixed the order of proposal creation (and thus firewall
  is enabled again) (#50622)
- 2.11.15

-------------------------------------------------------------------
Wed Feb  9 19:16:22 CET 2005 - nashif@suse.de

- Save files control.xml and info.txt from installation into
  /etc/YaST2.

-------------------------------------------------------------------
Wed Feb  9 15:05:33 CET 2005 - jsrain@suse.cz

- additional kernel parameters in control file Prof moved to
  the new variable (#50369)

-------------------------------------------------------------------
Tue Feb  8 16:14:44 CET 2005 - nashif@suse.de

- Moved ProductControl to yast2 package

-------------------------------------------------------------------
Mon Feb  7 13:46:48 CET 2005 - jsrain@suse.cz

- fixed order of items in the "Change" button in proposals (#50204)
- merged texts from proofread
- added label informing about release notes from media
- fixed translating empty string in the installation steps
- 2.11.12

-------------------------------------------------------------------
Fri Feb  4 13:14:54 CET 2005 - jsrain@suse.cz

- display release notes from installation proposal

-------------------------------------------------------------------
Wed Feb  2 18:21:48 CET 2005 - ms@suse.de

- fixed control center call (#50389)

-------------------------------------------------------------------
Tue Feb  1 17:02:20 CET 2005 - nashif@suse.de

- Fixed left "steps" display problems (#50388)

-------------------------------------------------------------------
Wed Jan 26 16:12:23 CET 2005 - nashif@suse.de

- install inst_default_desktop.ycp (#49838)

-------------------------------------------------------------------
Tue Jan 25 07:21:53 CET 2005 - nashif@suse.de

- Fixed arguments in control file
- Fixed deleting completed steps
- 2.11.10

-------------------------------------------------------------------
Mon Jan 24 16:29:32 CET 2005 - nashif@suse.de

- Moved installation workflow routines out of installation.ycp
- Adapted arguments of installation clients
- Enhanced control file and made it more readable (arguments of clients
  are clearer now)

-------------------------------------------------------------------
Mon Jan 24 11:27:55 CET 2005 - ms@suse.de

- fixed language environment (#49811)

-------------------------------------------------------------------
Thu Jan 13 11:35:45 CET 2005 - jsrain@suse.cz

- changed the "System will boot now..." message at the end of
  isnt_finish.ycp (#41592)
- 2.11.8

-------------------------------------------------------------------
Wed Jan 12 12:44:29 CET 2005 - ms@suse.de

- removed xmset calls to disable/enable the mouse pointer.
- prevent patching X11 configuration in continue mode

-------------------------------------------------------------------
Wed Jan 12 11:39:31 CET 2005 - ms@suse.de

- fixed yast startup in continue mode. The evaluation of the
  variables USE_SSH and VNC was wrong in S08-start and
  S09-cleanup

-------------------------------------------------------------------
Tue Jan 11 16:16:38 CET 2005 - jsrain@suse.cz

- prevent disabling the Next button in the proposal (#46708)

-------------------------------------------------------------------
Wed Jan  5 17:30:11 CET 2005 - jsrain@suse.cz

- removed unneeded imports and variables from installation.ycp
- adapted to changed interface of Kernel.ycp
- 2.11.7

-------------------------------------------------------------------
Tue Jan  4 09:45:17 CET 2005 - jsrain@suse.cz

- on SGI Altix add fetchop and mmtimer to MODULES_LOADED_ON_BOOT
  (was disabled due to problems in Kernel.ycp) (bug #46971)
- disable Back/Accept buttons in inst_finish.ycp (#37025)

-------------------------------------------------------------------
Thu Dec 16 15:13:23 CET 2004 - sh@suse.de

- Applied patch from bug #49275: Enable user to skip proposal
  even if there is a blocker error in it

-------------------------------------------------------------------
Thu Dec 09 10:52:54 CET 2004 - arvin@suse.de

- disable inclusion of fetchop and mmtimer in
  MODULES_LOADED_ON_BOOT on SGI Altix (bug #46971)

-------------------------------------------------------------------
Fri Dec  3 15:05:57 CET 2004 - ms@suse.de

- include some patches from old startup code which has been
  changed while developing the new startup concept. Please note
  all architecture dependant code has to be part of the startup/arch
  directories and must be included in a clean way to the new scripts.
  I will not include any arch changes made in the last weeks because
  this will lead to the same horrible situation we had in the past.
  if there is anything which has to be handled differntly on another
  architecture this must be done separately to be able to maintain
  that code longer than two days

-------------------------------------------------------------------
Wed Dec  1 12:04:13 CET 2004 - sh@suse.de

- Fixed bug #48722: Inconsistent lower/upper case in mode dialog

-------------------------------------------------------------------
Mon Nov 29 12:32:36 CET 2004 - ms@suse.de

- startup scripts ready now. reports can be send using bug: (#46886)

-------------------------------------------------------------------
Thu Nov 11 18:11:38 CET 2004 - arvin@suse.de

- always use Directory::logdir

-------------------------------------------------------------------
Thu Nov 11 17:47:45 CET 2004 - sh@suse.de

- Record macros during installation:
  /var/log/YaST2/macro_inst_initial.ycp for initial stage,
  /var/log/YaST2/macro_inst_cont.ycp  for "continue" mode

-------------------------------------------------------------------
Tue Nov 02 08:45:57 CET 2004 - arvin@suse.de

- allow to select repair/boot in installation mode selection even
  when no update is possible (bug #39874)

-------------------------------------------------------------------
Mon Nov  1 14:32:25 CET 2004 - visnov@suse.cz

- set product name in wizard (#46247)

-------------------------------------------------------------------
Wed Oct 27 11:20:44 CEST 2004 - arvin@suse.de

- on SGI Altix add fetchop and mmtimer to MODULES_LOADED_ON_BOOT
  (bug #46971)

-------------------------------------------------------------------
Tue Oct 26 12:36:26 CEST 2004 - jsrain@suse.cz

- moved parts of Mode.ycp to Installation.ycp
- adapted to Mode.ycp clean-up
- 2.11.2

-------------------------------------------------------------------
Tue Oct 19 10:46:15 CEST 2004 - lslezak@suse.cz

- UML mode: copy /etc/mtab file to host system (#42859)
- version 2.11.1

-------------------------------------------------------------------
Mon Oct 11 15:04:26 CEST 2004 - jsrain@suse.cz

- adapted to functional interface of Arch.ycp

-------------------------------------------------------------------
Mon Oct 11 10:43:25 CEST 2004 - jsrain@suse.cz

- moved default logon/window manager setting to extra client,
  setting it according to the base package selection (#46619)
- 2.11.0

-------------------------------------------------------------------
Thu Sep 30 15:12:09 CEST 2004 - sh@suse.de

- V 2.10.30
- Made final confirmation popup higher to accomodate all text
  without scrolling even in more verbose languages (de, fr)

-------------------------------------------------------------------
Wed Sep 29 14:13:35 CEST 2004 - mls@suse.de

- stop splash animation before starting yast
- go to verbose mode if X didn't start

-------------------------------------------------------------------
Mon Sep 27 15:37:03 CEST 2004 - arvin@suse.de

- don't create top-level "media" convenience links (bug #46152)

-------------------------------------------------------------------
Wed Sep 22 16:48:43 CEST 2004 - sh@suse.de

- Made final installation confirmation dialog wider and higher
  to avoid scrolling even for more verbose languages (de, fr)
- V 2.10.27

-------------------------------------------------------------------
Wed Sep 22 09:30:45 CEST 2004 - visnov@suse.cz

- reinitialize dialog after mode chosen (#45784)

-------------------------------------------------------------------
Tue Sep 21 14:48:15 CEST 2004 - arvin@suse.de

- use suse marble in congratulation screen (bug #45712)

-------------------------------------------------------------------
Mon Sep 20 13:52:35 CEST 2004 - sh@suse.de

- V 2.10.24
- Merged accidentially split translatable messages

-------------------------------------------------------------------
Fri Sep 17 16:12:53 CEST 2004 - sh@suse.de

- V 2.10.23
- Changed final installation confirmation dialog according to
  bug #45279

-------------------------------------------------------------------
Fri Sep 17 12:12:12 CEST 2004 - arvin@suse.de

- moved popup with boot message further to the end (bug #45432)

-------------------------------------------------------------------
Thu Sep 16 17:00:17 CEST 2004 - snwint@suse.de

- use language info from linuxrc to set LANG in YaST.start; this is
  just to run ncurses yast in fbiterm for exotic languages

-------------------------------------------------------------------
Wed Sep 15 15:16:41 CEST 2004 - arvin@suse.de

- fixed back button in internet test dialog (bug #45319)

-------------------------------------------------------------------
Wed Sep 15 14:48:09 CEST 2004 - visnov@suse.cz

- initialize proposal heading before creating dialog (#45340)

-------------------------------------------------------------------
Tue Sep 14 18:22:06 CEST 2004 - sh@suse.de

- V 2.10.20
- Fixed bug #45271: Mixture of en_UK / en_US: "licence" / "license"

-------------------------------------------------------------------
Tue Sep 14 17:05:15 CEST 2004 - mvidner@suse.cz

- Copy the DHCP cache to the right place (#45150).

-------------------------------------------------------------------
Tue Sep 14 12:46:53 CEST 2004 - arvin@suse.de

- fixed help text in main proposal (bug #45093)

-------------------------------------------------------------------
Tue Sep 14 10:53:02 CEST 2004 - jsrain@suse.cz

- added enable_firewall and firewall_ssh_enable to control file
  for PROF
- added related handlinng to ProductControl

-------------------------------------------------------------------
Mon Sep 13 12:57:41 CEST 2004 - jsrain@suse.cz

- set FAM_ONLY_LOCAL and start fam according to default windowmanager
- 2.10.18

-------------------------------------------------------------------
Mon Sep 13 11:28:33 CEST 2004 - arvin@suse.de

- added system info entry to update proposal (bug #45096)

-------------------------------------------------------------------
Fri Sep 10 13:03:30 CEST 2004 - snwint@suse.de

- use vesa driver as fallback, not vga (see #38253, comment #11)

-------------------------------------------------------------------
Thu Sep  9 15:49:46 CEST 2004 - mvidner@suse.cz

- Added a client to test the network and hardware proposals (#44677).
- 2.10.16

-------------------------------------------------------------------
Wed Sep  8 15:47:16 CEST 2004 - visnov@suse.cz

- implemented reordering of proposal items
- implemented support for hyperlinks in proposal summaries

-------------------------------------------------------------------
Tue Sep 07 14:18:56 CEST 2004 - arvin@suse.de

- added proposal step to initialize sources during update before
  mounting filesystems (needed to solve bug #44724)

-------------------------------------------------------------------
Mon Sep  6 13:33:34 CEST 2004 - mvidner@suse.cz

- Copy the DHCP client cache so that we can request the same IP
  (#43974).
- 2.10.14

-------------------------------------------------------------------
Mon Sep  6 09:50:37 CEST 2004 - jsrain@suse.cz

- avoid asking to confirm one license multiple times (#44145)

-------------------------------------------------------------------
Fri Sep 03 14:33:07 CEST 2004 - arvin@suse.de

- call Bootloader::Update instead of Bootloader::Write during
  update (bug #44286)

-------------------------------------------------------------------
Mon Aug 30 17:23:29 CEST 2004 - jsrain@suse.cz

- ask to confirm licenses of packages before installing/updating
  (#44145)
- 2.10.12

-------------------------------------------------------------------
Fri Aug 27 16:59:56 CEST 2004 - mvidner@suse.cz

- When showing the address for a VNC installation, don't rely on
  install.inf, print the current IP (#43974).
- 2.10.11

-------------------------------------------------------------------
Fri Aug 27 15:09:13 CEST 2004 - arvin@suse.de

- merged proof read messages

-------------------------------------------------------------------
Wed Aug 25 11:56:57 CEST 2004 - arvin@suse.de

- avoid tmp file in /tmp (bug #39444)

-------------------------------------------------------------------
Wed Aug 18 09:10:38 CEST 2004 - arvin@suse.de

- updated fvwmrc.yast2 (see bug #43796)

-------------------------------------------------------------------
Tue Aug 17 15:27:40 CEST 2004 - nashif@suse.de

- XFree86 -> xorg-x11 (#43832)

-------------------------------------------------------------------
Fri Aug 13 22:12:31 CEST 2004 - nashif@suse.de

- Fixed update (#43795)

-------------------------------------------------------------------
Wed Aug 11 18:03:11 CEST 2004 - nashif@suse.de

- Copy EULA to installed system for later use in firstboot module

-------------------------------------------------------------------
Wed Aug 11 16:09:43 CEST 2004 - nashif@suse.de

- Added firewall to network proposal (#43718)

-------------------------------------------------------------------
Tue Aug 10 15:21:56 CEST 2004 - nashif@suse.de

- Add default label for proposals

-------------------------------------------------------------------
Tue Aug 10 14:31:34 CEST 2004 - mvidner@suse.cz

- Fixed arguments for proposals (`initial)

-------------------------------------------------------------------
Mon Aug  9 19:37:28 CEST 2004 - nashif@suse.de

- Enable locking of proposals in control file
- Updated DTD for control file

-------------------------------------------------------------------
Thu Jul 29 10:10:04 CEST 2004 - nashif@suse.de

- New variables for ui and language handling added to control file
- Use Linuxrc module for install.inf and yast.inf handling

-------------------------------------------------------------------
Tue Jul 20 11:18:33 CEST 2004 - arvin@suse.de

- use capitalized SUSE in congratulation screen (bug #38853)

-------------------------------------------------------------------
Tue Jun 15 19:16:26 CEST 2004 - sh@suse.de

- Fixed typo in ssh install script (#42058)

-------------------------------------------------------------------
Tue Jun 15 14:11:06 CEST 2004 - sh@suse.de

- Fixed bug #41597: EULA must be scrolled in both dimensions

-------------------------------------------------------------------
Tue Jun 15 12:23:23 CEST 2004 - arvin@suse.de

- added Requires for yast2-update (bug #42013)

-------------------------------------------------------------------
Fri Jun 11 00:58:40 CEST 2004 - nashif@suse.de

- Added variable software_proposal to control file (NLD)

-------------------------------------------------------------------
Thu Jun 10 03:53:14 CEST 2004 - nashif@suse.de

- Added control for NLD

-------------------------------------------------------------------
Tue Jun  8 04:55:22 CEST 2004 - nashif@suse.de

- Also install control file for SLES to avoid lots of possible
  confusion when control file is not found on installation media
  and fallback file is used.
  (#41696)

-------------------------------------------------------------------
Tue Jun  8 04:37:03 CEST 2004 - nashif@suse.de

- Fixed bug #41696: yast uses elevator=anticipatory instead of
  elevator=as

-------------------------------------------------------------------
Sun May 30 00:38:55 CEST 2004 - nashif@suse.de

- Added Services to main control file for translation (#41367)
- 2.9.83

-------------------------------------------------------------------
Thu May 27 14:40:46 CEST 2004 - mvidner@suse.cz

- Added variables to ProductFeatures
  so that yast2-nis-client testsuite passes (~#41038).
- 2.9.82

-------------------------------------------------------------------
Thu May 27 12:21:19 CEST 2004 - arvin@suse.de

- added special console handling for iSeries (bug #39025)

-------------------------------------------------------------------
Wed May 26 11:12:56 CEST 2004 - arvin@suse.de

- set LD_LIBRARY_PATH in 1st stage installation start script
  (bug #40833)

-------------------------------------------------------------------
Tue May 25 14:10:33 CEST 2004 - jsrain@suse.cz

- set the I/O scheduler in ProductFeatures (#41038)
- 2.9.79

-------------------------------------------------------------------
Mon May 24 14:58:50 CEST 2004 - arvin@suse.de

- again ask for TERM variable if it's set to "vt100" (bug #40991)

-------------------------------------------------------------------
Tue May 18 15:32:30 CEST 2004 - arvin@suse.de

- moved fvwmrc.notitle from sax2 here (bug #37480)

-------------------------------------------------------------------
Tue May 11 13:54:26 CEST 2004 - lslezak@suse.cz

- don't ask for TERM variable if it's already set to "xterm"
  or "vt100" from linuxrc (don't ask in UML installation) (#39947)
- version 2.9.76

-------------------------------------------------------------------
Tue May 04 11:13:53 CEST 2004 - arvin@suse.de

- merged proofread messages

-------------------------------------------------------------------
Fri Apr 30 16:30:13 CEST 2004 - arvin@suse.de

- readded vnc remote proposal to SLES workflow (bug #31023)

-------------------------------------------------------------------
Wed Apr 28 15:38:45 CEST 2004 - arvin@suse.de

- quick implementation of execution of update.post2 scripts
  (bug #38677)

-------------------------------------------------------------------
Wed Apr 28 15:26:30 CEST 2004 - lslezak@suse.cz

- set Ctrl+Alt+Del handler in /etc/inittab to halt (instead of
  reboot) in UML system (safe shutdown from host system using
  uml_mconsole)
- version 2.9.73

-------------------------------------------------------------------
Tue Apr 27 18:25:25 CEST 2004 - gs@suse.de

- write Console: entry for p690 hvc console before reading
  /etc/install.inf (bug #39527)

-------------------------------------------------------------------
Tue Apr 27 10:34:06 CEST 2004 - arvin@suse.de

- call Pkg::SetAdditionalLocales after language change from
  proposal (bug #38366)

-------------------------------------------------------------------
Mon Apr 26 12:34:02 CEST 2004 - arvin@suse.de

- activate lvm and md before booting into a installed system
  (bug #39423)

-------------------------------------------------------------------
Thu Apr 22 18:12:43 CEST 2004 - arvin@suse.de

- removed support of starting yast2 installation without keyboard
  (linuxrc always reports a keyboard now) (bug #39235)

-------------------------------------------------------------------
Thu Apr 22 11:08:53 CEST 2004 - arvin@suse.de

- run unicode_{start,stop} only if they are present (bug #35714)

-------------------------------------------------------------------
Wed Apr 21 13:23:17 CEST 2004 - arvin@suse.de

- uses special sles screen for user authentication on sles

-------------------------------------------------------------------
Mon Apr 19 08:44:01 CEST 2004 - lslezak@suse.cz

- UML mode fixes: don't copy mtab to the host (it's not needed),
  find kernel and initrd even when symlinks are missing
  (workaround for bug #39063)
- added help text in UML installation proposal
- version 2.9.64

-------------------------------------------------------------------
Fri Apr 16 17:58:43 CEST 2004 - nashif@suse.de

- store variables needed in run-time in a sysconfig like file
- first try to load saved control file before fallback to packaged one.

-------------------------------------------------------------------
Fri Apr 16 14:57:44 CEST 2004 - arvin@suse.de

- fixed network start for remote x11 installation (bug #38832)

-------------------------------------------------------------------
Fri Apr 16 14:26:09 CEST 2004 - lslezak@suse.cz

- UML mode fixes: don't copy mtab to the host (it's not needed),
  find kernel and initrd even when symlinks are missing
  (workaround for bug #39063)
- added help text in UML installation proposal

-------------------------------------------------------------------
Fri Apr 16 11:08:42 CEST 2004 - arvin@suse.de

- removed keyboard proposal from update proposal for the update
  in the running system (bug #37817)

-------------------------------------------------------------------
Fri Apr 16 10:57:57 CEST 2004 - arvin@suse.de

- don't run on serial console in case of vnc or ssh installation
  (bug #37325)

-------------------------------------------------------------------
Thu Apr 15 18:26:04 CEST 2004 - arvin@suse.de

- add "service" proposal to SLES installation

-------------------------------------------------------------------
Thu Apr 15 12:03:00 CEST 2004 - arvin@suse.de

- log fvwm output for vnc installation (bug #30061)

-------------------------------------------------------------------
Wed Apr 07 12:37:53 CEST 2004 - arvin@suse.de

- avoid tmp file creation in check.boot script (bug #38572)

-------------------------------------------------------------------
Tue Apr 06 19:04:33 CEST 2004 - arvin@suse.de

- use fbiterm for CJK locales if appropriate (bug #37823)

-------------------------------------------------------------------
Tue Apr  6 18:55:20 CEST 2004 - nashif@suse.de

- only_update_selected option added to product feature set
- V 2.9.56

-------------------------------------------------------------------
Tue Apr  6 16:26:14 CEST 2004 - sh@suse.de

- V 2.9.55
- Fixed bug #36908: Use dynamic fonts based on resolution

-------------------------------------------------------------------
Mon Apr  5 14:38:22 CEST 2004 - fehr@suse.de

- load module dm-snapshort at to prevent hangs if LVM contains
  snapshot LVs (#36422)

-------------------------------------------------------------------
Mon Apr 05 11:32:21 CEST 2004 - arvin@suse.de

- show correct warning in second stage installation when xserver
  can't be started (bug #38298)

-------------------------------------------------------------------
Mon Apr 05 11:04:34 CEST 2004 - arvin@suse.de

- adjusted decision of frontend depending on memory size to memory
  requirements of new interpreter (bug #38298)
- fixed memory value in warning popup

-------------------------------------------------------------------
Sat Apr 03 17:44:03 CEST 2004 - arvin@suse.de

- use fbiterm for CJK locales if appropriate (bug #37823)

-------------------------------------------------------------------
Fri Apr 02 15:59:59 CEST 2004 - arvin@suse.de

- finally changed license to GPL for good

-------------------------------------------------------------------
Thu Apr 01 11:34:10 CEST 2004 - arvin@suse.de

- symmetricalized calls to inst_netsetup (bug #37763)

-------------------------------------------------------------------
Thu Apr 01 11:03:37 CEST 2004 - arvin@suse.de

- removed step label for inst_netsetup (bug #37546)

-------------------------------------------------------------------
Wed Mar 31 19:41:34 CEST 2004 - nashif@suse.de

- Added 2 options to control file:
   inform_about_suboptimal_distribution
   use_desktop_scheduler

-------------------------------------------------------------------
Wed Mar 31 17:19:12 CEST 2004 - lslezak@suse.cz

- inst_finish.ycp - copy kernel image, initrd and /etc/mtab to
  the host system in UML installation mode

-------------------------------------------------------------------
Tue Mar 30 11:25:44 CEST 2004 - arvin@suse.de

- disable virtual desktops in fvwm during vnc installation
  (bug #37480)

-------------------------------------------------------------------
Mon Mar 29 14:48:56 CEST 2004 - fehr@suse.de

- call Storage::FinishInstall() at end of installation

-------------------------------------------------------------------
Mon Mar 29 14:46:51 CEST 2004 - sh@suse.de

- Fixed bug #36713 (relies on yast2-core with fix for bug #36711):
  textdomain for wizard steps should come from control.xml

-------------------------------------------------------------------
Mon Mar 29 05:22:12 CEST 2004 - nashif@suse.de

- fixed copying of hook script logs into installed system

-------------------------------------------------------------------
Sun Mar 28 16:05:19 CEST 2004 - nashif@suse.de

- fixed hook scrips, now using WFM::Read(.local...) (#36831 )
- Not executing any scripting after last client
- Detecting mode before installation steps are sets (#37070 )
- logging hook output to /var/log/YaST2 and copying those
file to installed system.

-------------------------------------------------------------------
Thu Mar 25 16:49:04 CET 2004 - sh@suse.de

- Fixed bug #34618: Don't use full-screen if started remotely

-------------------------------------------------------------------
Thu Mar 25 14:50:07 CET 2004 - ms@suse.de

- fixed driver to use on ia64 systems. there is no framebuffer
  available but the vesa driver is working now (#34909)
- fixed possible loop at installation. handle different exit codes
  from testX in scripts/YaST2. The needed changes to testX have
  been made within the sax2 package (#36794)

-------------------------------------------------------------------
Thu Mar 25 12:12:44 CET 2004 - arvin@suse.de

- removed network proposal from update work flow

-------------------------------------------------------------------
Wed Mar 24 16:10:31 CET 2004 - arvin@suse.de

- renamed usbdevfs to usbfs (bug #31869)

-------------------------------------------------------------------
Wed Mar 24 15:07:03 CET 2004 - sh@suse.de

- Fixed bug #36850: Strange texts in y2qt wizard side bar
- V 2.9.42

-------------------------------------------------------------------
Wed Mar 24 11:13:46 CET 2004 - gs@suse.de

- workaround beta3 pre bug: deactivate Hooks::Run
  (causes crash after inst_finish)
- V 2.9.41

-------------------------------------------------------------------
Mon Mar 22 20:32:41 CET 2004 - nashif@suse.de

- Execute features client if variables are set in control file
- V 2.9.40

-------------------------------------------------------------------
Mon Mar 22 15:58:33 CET 2004 - sh@suse.de

- V 2.9.39
- Fixed bug #36292: Wizard steps not translated
- Preliminary fix for bug #36713: Use textdomain from XML file

-------------------------------------------------------------------
Mon Mar 22 11:14:07 CET 2004 - arvin@suse.de

- introduced and handle new variable Installation::scr_destdir
  to be used by Storage (bug #34996)

-------------------------------------------------------------------
Sun Mar 21 19:48:42 CET 2004 - nashif@suse.de

- read/set language/keyboard/timezone
- added client to set product variables before entering proposal

-------------------------------------------------------------------
Fri Mar 19 15:47:08 CET 2004 - arvin@suse.de

- omit skip/don't skip buttons in uml proposal

-------------------------------------------------------------------
Thu Mar 18 16:18:30 CET 2004 - arvin@suse.de

- fixed update work flow setting (bug #36429 and #35007)

-------------------------------------------------------------------
Thu Mar 18 09:59:01 CET 2004 - mvidner@suse.cz

- Fall back to runlevel 3 if we accidentally don't set it
  in the installation proposal. It would be 0 (#35662).

-------------------------------------------------------------------
Wed Mar 17 22:56:12 CET 2004 - nashif@suse.de

- Add runlevel to s390 proposal
- remove x11 from autoinst workflow (handled differently)

-------------------------------------------------------------------
Wed Mar 17 05:46:03 CET 2004 - nashif@suse.de

- update wizard steps at the right spot to enable switching back
  to installation mode

-------------------------------------------------------------------
Tue Mar 16 21:18:06 CET 2004 - kkaempf@suse.de

- run cleanup script for GNOME (#36196)

-------------------------------------------------------------------
Tue Mar 16 16:02:52 CET 2004 - msvec@suse.cz

- added icons to network and hardware proposals

-------------------------------------------------------------------
Tue Mar 16 14:26:03 CET 2004 - fehr@suse.de

- fix typo devmap_mkmod.sh -> devmap_mknod.sh
- 2.9.32

-------------------------------------------------------------------
Tue Mar 16 01:53:54 CET 2004 - nashif@suse.de

- Enabled evms_config in control file

-------------------------------------------------------------------
Tue Mar 16 01:31:55 CET 2004 - nashif@suse.de

- Update steps when switching modes (#35590)

-------------------------------------------------------------------
Mon Mar 15 12:00:07 CET 2004 - arvin@suse.de

- don't ask for terminal type during vnc installation (bug #33534)

-------------------------------------------------------------------
Fri Mar 12 06:45:02 CET 2004 - nashif@suse.de

- Update control file for autoinst
- Enable swittching of steps upon mode change
- Added possibility to disable a workflow step in runtime

-------------------------------------------------------------------
Thu Mar 11 18:50:55 CET 2004 - sh@suse.de

- Fixed bug #34618: Don't use full screen in remote installation

-------------------------------------------------------------------
Wed Mar 10 14:40:11 CET 2004 - arvin@suse.de

- don't warn if only no disk controller can be found (bug #35546)

-------------------------------------------------------------------
Wed Mar 10 09:51:29 CET 2004 - arvin@suse.de

- extended uml installation work flow

-------------------------------------------------------------------
Wed Mar 10 07:08:09 CET 2004 - nashif@suse.de

- Set wizard steps depending on installation mode

-------------------------------------------------------------------
Wed Mar 10 03:04:53 CET 2004 - nashif@suse.de

- removed include dir from spec

-------------------------------------------------------------------
Wed Mar 10 01:07:58 CET 2004 - sh@suse.de

- V 2.9.24
- Migration to new wizard

-------------------------------------------------------------------
Tue Mar  9 13:08:25 CET 2004 - msvec@suse.cz

- replaced X11 version detection code with (simpler) YCP
- package could be noarch currently (reduced NFB a lot)

-------------------------------------------------------------------
Mon Mar 08 11:54:40 CET 2004 - arvin@suse.de

- call more generalized storage function during update

-------------------------------------------------------------------
Fri Mar 05 12:07:50 CET 2004 - arvin@suse.de

- load correct device mapper module and create nodes

-------------------------------------------------------------------
Thu Mar  4 16:40:36 CET 2004 - visnov@suse.cz

- added type info
- 2.9.20

-------------------------------------------------------------------
Wed Mar  3 17:48:49 CET 2004 - nashif@suse.de

- Moved product features to new feature module

-------------------------------------------------------------------
Wed Mar  3 17:43:45 CET 2004 - sh@suse.de

- Applied rw's patch for bug #34531

-------------------------------------------------------------------
Wed Mar 03 15:45:45 CET 2004 - arvin@suse.de

- call storage function to update fstab (bug #34996)

-------------------------------------------------------------------
Tue Mar  2 17:47:11 CET 2004 - sh@suse.de

- Added user-visible workflow step descriptions for new wizard
  layout

-------------------------------------------------------------------
Mon Mar 01 16:53:44 CET 2004 - arvin@suse.de

- work on UML installation

-------------------------------------------------------------------
Fri Feb 27 03:31:46 CET 2004 - nashif@suse.de

- New control file based installation merged

-------------------------------------------------------------------
Fri Feb 20 19:53:00 CET 2004 - arvin@suse.de

- handle abort button in inst_finish (bug #30303)

-------------------------------------------------------------------
Fri Feb 20 11:28:26 CET 2004 - arvin@suse.de

- removed obsolete code from start scripts (bug #31805)

-------------------------------------------------------------------
Mon Feb 16 16:52:00 CET 2004 - mvidner@suse.cz

- set the runlevel according to the proposal
- 2.9.15

-------------------------------------------------------------------
Mon Feb 16 16:01:35 CET 2004 - arvin@suse.de

- added more flexible package handling for products

-------------------------------------------------------------------
Mon Feb 16 13:49:50 CET 2004 - mvidner@suse.cz

- added runlevel_proposal to installation_proposals (#30028)
- 2.9.14

-------------------------------------------------------------------
Mon Feb 16 11:20:01 CET 2004 - arvin@suse.de

- removed obsolete Mode::hardBoot

-------------------------------------------------------------------
Fri Feb 13 15:16:41 CET 2004 - sh@suse.de

- Applied patch from bug #34531: Kernel 2.6 hotplug handling

-------------------------------------------------------------------
Wed Feb 11 16:11:02 CET 2004 - arvin@suse.de

- more control over base selection handling

-------------------------------------------------------------------
Tue Feb 10 17:59:40 CET 2004 - arvin@suse.de

- added type specification in inst_proposal.ycp

-------------------------------------------------------------------
Tue Feb 10 16:02:19 CET 2004 - nashif@suse.de

- remove x11 from workflow for autoyast

-------------------------------------------------------------------
Tue Feb 10 10:32:08 CET 2004 - arvin@suse.de

- fixed building on s390

-------------------------------------------------------------------
Sat Feb  7 09:33:56 CET 2004 - nashif@suse.de

- remove vendor.y2cc file

-------------------------------------------------------------------
Fri Feb 06 16:13:58 CET 2004 - arvin@suse.de

- set default runlevel to 3 or 5 during installation depending
  on the presents of X11 (see bug #32366)

-------------------------------------------------------------------
Fri Feb 06 11:46:47 CET 2004 - arvin@suse.de

- fixed copying of temporary X11 config

-------------------------------------------------------------------
Mon Feb  2 15:49:46 CET 2004 - lslezak@suse.cz

- InitHWinfo module enabled in installation proposal
- version 2.9.4

-------------------------------------------------------------------
Sat Jan 31 21:07:11 CET 2004 - arvin@suse.de

- removed useless 'global'

-------------------------------------------------------------------
Mon Jan 26 17:28:06 CET 2004 - jsrain@suse.de

- removed cfg_susecnfig.scr from file list (was moved to yast2.rpm)
- 2.9.2

-------------------------------------------------------------------
Fri Dec 12 14:23:14 CET 2003 - jsrain@suse.de

- don't check if module is present in initrd before loading it

-------------------------------------------------------------------
Fri Oct 24 15:58:50 CEST 2003 - ms@suse.de

- added stuff from yast2/library/x11 to installation package

-------------------------------------------------------------------
Fri Oct 24 13:09:25 CEST 2003 - arvin@suse.de

- added help text for "Repair Installed System" (bug #30402)

-------------------------------------------------------------------
Fri Oct 17 11:37:46 CEST 2003 - ms@suse.de

- inst_finish: (#32366)
  removed runlevel setup code which is handled within the X11
  module now (XProposal.ycp). The update code for initdefault
  is still present because during update the X11 configuration
  is not started

- inst_x11: (#32366)
  removed dead code which sets the default runlevel to 3 if there
  is no XF86Config file present. This task is done if the X11
  configuration is finished and if there is no X11 configuration
  the default initdefault with aaa_base is set to 3 already

-------------------------------------------------------------------
Wed Sep 24 12:25:08 CEST 2003 - snwint@suse.de

- look for x11 drivers in lib64 dir on x86_64 (#31649)

-------------------------------------------------------------------
Thu Sep 18 11:38:50 CEST 2003 - arvin@suse.de

- shut down temporary network before online test during update
  (bug #31030)

-------------------------------------------------------------------
Thu Sep 18 10:55:43 CEST 2003 - arvin@suse.de

- don't use external pcmcia during firstboot (bug #31252)

-------------------------------------------------------------------
Mon Sep 15 19:26:33 CEST 2003 - msvec@suse.cz

- 2.8.34

-------------------------------------------------------------------
Mon Sep 15 15:15:25 CEST 2003 - gs@suse.de

- YaST2.start: set default value for LANGUAGE

-------------------------------------------------------------------
Mon Sep 15 11:03:04 CEST 2003 - arvin@suse.de

- skip network probing during update (bug #30545)

-------------------------------------------------------------------
Sun Sep 14 15:07:36 CEST 2003 - arvin@suse.de

- reset packagemanager when changing installation mode (bug #27970)

-------------------------------------------------------------------
Sun Sep 14 14:27:12 CEST 2003 - snwint@suse.de

- added test for utf8 serial console to YaST2.{start,firstboot}

-------------------------------------------------------------------
Sat Sep 13 18:39:23 CEST 2003 - nashif@suse.de

- remove inst_startup from autoinst workflow, add it autoinst_init
  (bug #30678)

-------------------------------------------------------------------
Fri Sep 12 17:25:56 CEST 2003 - ms@suse.de

- added milestone texts for X11 config update/inject (#30612)
- fixed lookup path for XFree86 3.x config (#30612)

-------------------------------------------------------------------
Fri Sep 12 14:06:05 CEST 2003 - arvin@suse.de

- fixed permissions of /var/lib/YaST2/install.inf (bug #30630)

-------------------------------------------------------------------
Thu Sep 11 17:32:40 CEST 2003 - kkaempf@suse.de

- use kernel k_smp4G on SMP-systems with
  memory <= 4GB or without PAE support

-------------------------------------------------------------------
Thu Sep 11 11:12:36 CEST 2003 - arvin@suse.de

- check for /proc/splash (bug #30472)

-------------------------------------------------------------------
Wed Sep 10 11:34:10 CEST 2003 - sh@suse.de

- Fixed max log file size calculation:
  Set LANG only in subshell,
  don't rely on /dev in 'df' output - use last line instead

-------------------------------------------------------------------
Tue Sep  9 12:48:47 CEST 2003 - kkaempf@suse.de

- use kernel k_psmp on smp-systems with
  less than 4GB memory or without PAE support

-------------------------------------------------------------------
Tue Sep 09 12:42:20 CEST 2003 - arvin@suse.de

- added kernel option desktop

-------------------------------------------------------------------
Mon Sep  8 18:01:53 CEST 2003 - sh@suse.de

- V 2.8.24
- Fixed bug #29927: Logfile setting too restrictive
  Now checking free space on RAM disk with 'df' and using
  max 10% of that per log file (max 5000)

-------------------------------------------------------------------
Mon Sep  8 11:53:17 CEST 2003 - snwint@suse.de

- advance splash progress bar in YaST2{,.start}
- driver updates are applied in inst_setup (used to be in YaST2.start)
- don't clear screen in YaST2.start

-------------------------------------------------------------------
Thu Sep 04 17:45:53 CEST 2003 - arvin@suse.de

- proof-read messages

-------------------------------------------------------------------
Wed Sep  3 17:27:51 CEST 2003 - gs@suse.de

- installation.ycp: call UI::SetKeyboard in continue mode
  (enable unicode for ncurses in UTF-8 locale)

-------------------------------------------------------------------
Wed Sep  3 10:15:44 CEST 2003 - kkaempf@suse.de

- copy XF86Config from inst-sys to XF86Config.install in
  the system (#29910)

-------------------------------------------------------------------
Tue Sep  2 13:54:53 CEST 2003 - kkaempf@suse.de

- make repair system accessible

-------------------------------------------------------------------
Mon Sep 01 17:42:20 CEST 2003 - arvin@suse.de

- removed obsolete inst_hw_config.ycp and inst_confirm_abort.ycp

-------------------------------------------------------------------
Sun Aug 31 14:56:10 CEST 2003 - arvin@suse.de

- use Popup::ConfirmAbort

-------------------------------------------------------------------
Sat Aug 30 22:27:57 CEST 2003 - arvin@suse.de

- moved reactivation of network to yast2-network (bug #29561)
- moved display of into.txt into separate file

-------------------------------------------------------------------
Thu Aug 28 16:55:51 CEST 2003 - ms@suse.de

- fixed xmigrate call (#29535)

-------------------------------------------------------------------
Thu Aug 28 16:04:41 CEST 2003 - kkaempf@suse.de

- Install default kernel on SMP systems without 'PAE'
  (i.e. Pentium1-SMP)
- Drop check for unsupported Cyrix-CPUs without 'TSC'

-------------------------------------------------------------------
Tue Aug 26 11:49:21 CEST 2003 - arvin@suse.de

- don't gray out next button in proposal in case of blockers
  (bug #29320)

-------------------------------------------------------------------
Fri Aug 22 18:11:20 CEST 2003 - arvin@suse.de

- fixed reading of memory info (bug #29017)

-------------------------------------------------------------------
Fri Aug 22 11:27:23 CEST 2003 - arvin@suse.de

- fixed update workflow

-------------------------------------------------------------------
Thu Aug 21 14:42:12 CEST 2003 - arvin@suse.de

- removed obsolete installation_ui.ycp

-------------------------------------------------------------------
Thu Aug 21 10:04:25 CEST 2003 - kkaempf@suse.de

- copy badlist (if existing) to installed system (#29092)

-------------------------------------------------------------------
Tue Aug 19 08:13:17 CEST 2003 - arvin@suse.de

- better way for mouse probing in text mode (bug #29005)

-------------------------------------------------------------------
Mon Aug 18 11:22:04 CEST 2003 - arvin@suse.de

- don't probe mouse in text mode (bug #29005)

-------------------------------------------------------------------
Fri Aug 15 15:20:38 CEST 2003 - arvin@suse.de

- removed obsolete showlog_defines.ycp

-------------------------------------------------------------------
Tue Aug 12 20:31:12 CEST 2003 - arvin@suse.de

- added remote administration proposal to network proposal

-------------------------------------------------------------------
Tue Aug 12 14:38:03 CEST 2003 - gs@suse.de

- YaST2.start: don't run in UTF-8 mode on a console which is
  connected to a serial port

-------------------------------------------------------------------
Mon Aug 11 15:51:52 CEST 2003 - arvin@suse.de

- use ycp based ncurses menu at end of installation

-------------------------------------------------------------------
Fri Aug 08 10:54:34 CEST 2003 - arvin@suse.de

- variable handling of release notes url

-------------------------------------------------------------------
Wed Aug 06 09:37:19 CEST 2003 - arvin@suse.de

- don't copy kernel config from to /usr/src/linux (bug #28496)

-------------------------------------------------------------------
Fri Aug 01 20:10:11 CEST 2003 - arvin@suse.de

- call inst_netprobe during install
- added desktop files

-------------------------------------------------------------------
Wed Jul 30 11:42:24 CEST 2003 - arvin@suse.de

- don't complain when no storage controllers can be found
  (bug #23686)

-------------------------------------------------------------------
Wed Jul 30 10:23:01 CEST 2003 - arvin@suse.de

- always let YaST run in an UTF-8 environment during installation
  (bug #14751)

-------------------------------------------------------------------
Fri Jul 25 15:13:04 CEST 2003 - arvin@suse.de

- removed handling of XFree86 Version 3 from YaST2.start

-------------------------------------------------------------------
Fri Jul 25 15:12:25 CEST 2003 - gs@suse.de

- YaST2.firstboot: read RC_LANG from /etc/sysconfig/language and
                   export LANG accordingly;
		   call unicode_start/unicode_stop (if required)

-------------------------------------------------------------------
Thu Jul 24 13:39:36 CEST 2003 - gs@suse.de

- YaST2.start: call unicode_start/unicode_stop;
               export YAST_DOES_ACS removed

-------------------------------------------------------------------
Fri Jul 04 13:21:20 CEST 2003 - arvin@suse.de

- convert update workflow into a proposal

-------------------------------------------------------------------
Fri May 23 15:20:32 CEST 2003 - arvin@suse.de

- take kernel command line from install.inf (bug #25745)

-------------------------------------------------------------------
Mon Apr 28 17:25:45 CEST 2003 - arvin@suse.de

- fixes for live eval (bug #26457)

-------------------------------------------------------------------
Wed Apr 23 12:09:20 CEST 2003 - ms@suse.de

- add config migration from 3x to 4x if possible
- ensure XF86Config is available if someone performs an update
  within a XFree86 3.x environment

-------------------------------------------------------------------
Tue Apr 15 17:18:13 CEST 2003 - arvin@suse.de

- removed call of SuSEconfig.3ddiag and switch2mesasoft after
  reboot during installation since they don't exist anymore

-------------------------------------------------------------------
Thu Apr 10 15:49:20 CEST 2003 - ms@suse.de

- fixed conditions of xmset calls (#26214)

-------------------------------------------------------------------
Tue Apr  8 12:51:55 CEST 2003 - jsrain@suse.de

- fixed parsing of kernel parameters containing blank space
  (#26147)

-------------------------------------------------------------------
Tue Apr  1 15:44:12 CEST 2003 - jsrain@suse.de

- added init= kernel parameter to discard list (#25478)

-------------------------------------------------------------------
Tue Mar 18 13:37:15 CET 2003 - kkaempf@suse.de

- drop "insserv apache" again, opens port 80
- 2.7.43

-------------------------------------------------------------------
Mon Mar 17 18:11:40 CET 2003 - kkaempf@suse.de

- "insserv apache" if it's DOC_SERVER (#25436)
- 2.7.42

-------------------------------------------------------------------
Mon Mar 17 16:36:24 CET 2003 - arvin@suse.de

- start fvwm2 for vnc installation (bug #25405)

-------------------------------------------------------------------
Mon Mar 17 15:30:26 CET 2003 - arvin@suse.de

- turn of silent splash mode before displaying messages during
  vnc and ssh installation (bug #25407)

-------------------------------------------------------------------
Mon Mar 17 09:21:22 CET 2003 - kkaempf@suse.de

- start apache as doc_server if suse_help_viewer isn't provided
  by kdebase3-SuSE (25436)
- 2.7.39

-------------------------------------------------------------------
Sat Mar 15 22:54:09 CET 2003 - kkaempf@suse.de

- gdm2 might not be installed yet but earmarked for installation
  (#25410)
- 2.7.38

-------------------------------------------------------------------
Fri Mar 14 17:41:40 CET 2003 - sh@suse.de

- The final and super-great ultimate path for release notes:
  /usr/share/doc/release-notes/RELEASE-NOTES.*.rtf

-------------------------------------------------------------------
Fri Mar 14 17:38:44 CET 2003 - sh@suse.de

- Moved RTF version of release notes from /usr/share/doc to
  /usr/share/doc/release_notes

-------------------------------------------------------------------
Fri Mar 14 17:32:20 CET 2003 - sh@suse.de

- Using file name RELEASE_NOTES.rtf to allow coexistence with
  RELEASE_NOTES.html for Konqueror

-------------------------------------------------------------------
Fri Mar 14 11:14:01 CET 2003 - fehr@suse.de

- remove handling of IDE recorders from inst_finish.ycp
  this is now done much sooner in StorageDevices.ycp (bug #25293)

-------------------------------------------------------------------
Wed Mar 12 15:12:54 CET 2003 - arvin@suse.de

- fixed focus in last installation dialog (bug #25171)

-------------------------------------------------------------------
Wed Mar 12 10:19:51 CET 2003 - ms@suse.de

- fixed broken mouse bug in continue mode (#24914)

-------------------------------------------------------------------
Tue Mar 11 17:16:03 CET 2003 - kkaempf@suse.de

- also set /etc/sysconfig/displaymanager:DISPLAYMANAGER (#25087)

-------------------------------------------------------------------
Mon Mar 10 19:03:34 CET 2003 - kkaempf@suse.de

- check for existance of /usr/src/linux/include/linux before
  copying kernel config.
- 2.7.32

-------------------------------------------------------------------
Mon Mar 10 18:34:58 CET 2003 - mvidner@suse.de

- Added .etc.install_inf_alias to work around an ini-agent
  limitation (#24836).
- 2.7.31

-------------------------------------------------------------------
Mon Mar 10 16:10:27 CET 2003 - arvin@suse.de

- fixed compose characters for certain locales (bug #14751)

-------------------------------------------------------------------
Fri Mar  7 17:21:06 CET 2003 - nashif@suse.de

- Dont read product data from installed system if in config mode
  (#24772 )

-------------------------------------------------------------------
Fri Mar  7 14:04:21 CET 2003 - kkaempf@suse.de

- copy kernel config to /usr/src/linux/... (#24835)

-------------------------------------------------------------------
Thu Mar  6 13:33:40 CET 2003 - fehr@suse.de

- umount fs based on crypto loop files before all other umounts
  (#24751)

-------------------------------------------------------------------
Thu Mar  6 12:58:31 CET 2003 - ms@suse.de

- removed mouse probing code from inst_startup.ycp and put
  that code into installation.ycp. Changed the mouse probing
  code to disconnect the device in front of the probing and
  re-connect it after the probing is done to avoid any
  jumping mouse cursors (#24355)

-------------------------------------------------------------------
Tue Mar 04 21:13:02 CET 2003 - arvin@suse.de

- handle flags from content file in Product module (bug #21561)

-------------------------------------------------------------------
Tue Mar  4 13:07:02 CET 2003 - sh@suse.de

- Fixed bug #24542: Bad license agreement button text

-------------------------------------------------------------------
Mon Mar  3 16:47:07 CET 2003 - sh@suse.de

- Fixed bug #10990: Boot installed system does not unmount

-------------------------------------------------------------------
Mon Mar  3 11:06:28 CET 2003 - fehr@suse.de

- call win resize module not only on i386 but also on x86_64 and ia64

-------------------------------------------------------------------
Thu Feb 27 12:36:16 CET 2003 - arvin@suse.de

- kill (with SIGKILL) shell on tty2 after installation (bug #24404)

-------------------------------------------------------------------
Wed Feb 26 17:17:43 CET 2003 - kkaempf@suse.de

- pass language to packagemanager (#23828)

-------------------------------------------------------------------
Wed Feb 26 12:31:27 CET 2003 - arvin@suse.de

- disable all sources if user aborts installation (bug #24292)

-------------------------------------------------------------------
Tue Feb 25 11:19:26 CET 2003 - arvin@suse.de

- make Hardware Configuration Dialog unconfuseable (bug #24020)

-------------------------------------------------------------------
Mon Feb 24 19:55:43 CET 2003 - kkaempf@suse.de

- add debug hooks (#23787)

-------------------------------------------------------------------
Mon Feb 24 18:25:31 CET 2003 - sh@suse.de

- V 2.7.20
- Fixed bug #24038: Installation language re-selection does not work

-------------------------------------------------------------------
Mon Feb 24 18:00:37 CET 2003 - gs@suse.de

- don't add .UTF-8 to LANG variable (causes problems with ncurses)
  bug #23348

-------------------------------------------------------------------
Mon Feb 24 17:23:55 CET 2003 - mvidner@suse.de

- Added proxy to the network configuration proposal (#24204).

-------------------------------------------------------------------
Fri Feb 21 15:21:41 CET 2003 - arvin@suse.de

- better text for "abort installation" popup (bug #24019)

-------------------------------------------------------------------
Fri Feb 21 12:40:55 CET 2003 - arvin@suse.de

- fixed button labels and help texts (bug #23912)

-------------------------------------------------------------------
Fri Feb 21 12:00:14 CET 2003 - sh@suse.de

- Fixed bug #24027: Root exploit in inst_suseconfig

-------------------------------------------------------------------
Fri Feb 21 11:30:37 CET 2003 - arvin@suse.de

- always do hard reboot (bug #23903)

-------------------------------------------------------------------
Thu Feb 20 15:49:44 CET 2003 - kkaempf@suse.de

- drop /etc/XF86Config (#23965)

-------------------------------------------------------------------
Thu Feb 20 11:39:23 CET 2003 - arvin@suse.de

- use title-style capitalization for menu names (bug #23848)

-------------------------------------------------------------------
Thu Feb 20 09:51:29 CET 2003 - ms@suse.de

- add support for mouse wheel during installation (#21660)

-------------------------------------------------------------------
Wed Feb 19 16:42:22 CET 2003 - arvin@suse.de

- disable all sources if user aborts installation (bug #23776)

-------------------------------------------------------------------
Wed Feb 19 16:07:29 CET 2003 - fehr@suse.de

- fix wrong variable of keyboard module in inst_finish.ycp (#23782)

-------------------------------------------------------------------
Wed Feb 19 08:35:05 CET 2003 - arvin@suse.de

- run SuSEconfig fonts during inst_finish for anti aliased fonts
  (bug #23768)

-------------------------------------------------------------------
Tue Feb 18 20:47:55 CET 2003 - arvin@suse.de

- fixed reading of content file if FLAGS line is missing

-------------------------------------------------------------------
Sat Feb 15 16:26:26 CET 2003 - nashif@suse.de

- call inst_x11 in autoinst mode

-------------------------------------------------------------------
Wed Feb 12 15:23:00 CET 2003 - kkaempf@suse.de

- remove call to mkinfodir (#23588)

-------------------------------------------------------------------
Wed Feb 12 12:03:24 CET 2003 - fehr@suse.de

- Write keytable info to yast.inf again in inst_finish.ycp

-------------------------------------------------------------------
Tue Feb 11 21:39:29 CET 2003 - arvin@suse.de

- handle update flag from content file (bug #21561)

-------------------------------------------------------------------
Mon Feb 10 20:53:53 CET 2003 - arvin@suse.de

- setup complete environment for qt during installation

-------------------------------------------------------------------
Mon Feb 10 18:24:12 CET 2003 - arvin@suse.de

- skip proposal dialog if it's empty (bug #23520)

-------------------------------------------------------------------
Fri Feb  7 16:12:49 CET 2003 - jsuchome@suse.de

- adapted inst_confirm_abort for the use from yast2-repair

-------------------------------------------------------------------
Thu Feb  6 16:16:29 CET 2003 - jsrain@suse.de

- removed missleading help text about starting of network during
  hardware proposal, when network has already been started (#20912)

-------------------------------------------------------------------
Wed Feb 05 17:05:43 CET 2003 - arvin@suse.de

- merged proofread messages

-------------------------------------------------------------------
Mon Feb  3 18:18:08 CET 2003 - sh@suse.de

- V 2.7.7
- Added default function key handling

-------------------------------------------------------------------
Thu Jan 30 16:08:44 CET 2003 - kkaempf@suse.de

- call /usr/bin/mkinfodir in inst_suseconfig
  (replaces SuSEconfig.man_info)

-------------------------------------------------------------------
Wed Jan 29 14:42:42 CET 2003 - arvin@suse.de

- added dialog to ask for preferred method of user authentication

-------------------------------------------------------------------
Tue Jan 28 18:47:16 CET 2003 - arvin@suse.de

- added final congratulations dialog
- added dialog with release notes

-------------------------------------------------------------------
Mon Jan 27 17:47:38 CET 2003 - sh@suse.de

- V 2.7.5
- Use new y2base/qt command line options for better WM cooperation
- Don't start a WM any more in YaST2 start script
  (testX does that now)

-------------------------------------------------------------------
Wed Jan 22 17:11:20 CET 2003 - arvin@suse.de

- use newer interface to modules agent (bug #22995)

-------------------------------------------------------------------
Wed Jan 22 11:36:10 CET 2003 - jsrain@suse.de

- returned accidentally removed call of Bootloader::Write ()
  function (bug #23018)
- 2.7.3

-------------------------------------------------------------------
Fri Dec 20 17:25:00 CET 2002 - arvin@suse.de

- changed label of second button of popup with info.txt (EULA)
  from "Cancel" to "Do Not Accept" (bug #21874)

-------------------------------------------------------------------
Fri Dec 20 17:04:37 CET 2002 - arvin@suse.de

- merged from 8.1 branch:
  - only set hostname during vnc installation if necessary
    (bug #21454)
  - popup with info.txt (EULA) now has a timeout during
    autoinstallation (bug #21413)
  - remove /root/.vnc/passwd after installation (bug #21360)
  - popup with info.txt now has two buttons (accept and cancel)
  - start portmapper if instmode==nfs also on s390 (#21094)

-------------------------------------------------------------------
Thu Dec 12 12:40:22 CET 2002 - jsrain@suse.de

- added handling of modules required to be loaded early after
  mounting root
- not adding ide-scsi to initrd, but scheduling relevant modules
  to be loaded after boot (#19376)

-------------------------------------------------------------------
Wed Dec 11 16:51:45 CET 2002 - lslezak@suse.cz

- .proc.cpuinfo agent rewritten to INI-agent (now supports
  multiple CPU, all keys from /proc/cpuinfo can be read)

-------------------------------------------------------------------
Mon Dec 09 12:49:20 CET 2002 - arvin@suse.de

- add modules ide-cd and cdrom before ide-scsi to INITRD_MODULES
  when an ide cdwriter is found (bug #22343)

-------------------------------------------------------------------
Wed Dec  4 15:29:17 CET 2002 - jsrain@suse.cz

- adapted to new bootloader module interface
- 2.7.1

-------------------------------------------------------------------
Tue Oct 22 16:53:21 CEST 2002 - ms@suse.de

- removed inst_x11 to be part of the installation workflow
- add x11_proposal to:
  hw-config-proposals-home-pc.ycp
  hw-config-proposals-networked-pc.ycp

-------------------------------------------------------------------
Wed Oct 16 14:03:27 CEST 2002 - arvin@suse.de

- correctly handle quotes in /etc/install.inf (bug #20986)

-------------------------------------------------------------------
Wed Oct 16 11:10:07 CEST 2002 - kkaempf@suse.de

- use proper tmpdir for vendor-supplied script when loading
  vendor driver disk (#20967)
- 2.6.87

-------------------------------------------------------------------
Tue Oct 15 16:29:21 CEST 2002 - choeger@suse.de

- renamed product id text from "Open Team Server" to "Openexchange Server",
  because this text is shown into the installation window and the name of
  the cd is associated with this name

-------------------------------------------------------------------
Mon Oct 14 18:21:52 CEST 2002 - sh@suse.de

- V 2.6.85
- Fixed bug #19214: Return to proposal after update

-------------------------------------------------------------------
Mon Oct 14 15:57:34 CEST 2002 - kkaempf@suse.de

- use "UpdateDir" from install.inf when checking vendor
  update media (#19442)
- set /sysconfig/suseconfig/CWD_IN_USER_PATH="no" on non-box
  products (#17464)
- 2.6.84

-------------------------------------------------------------------
Mon Oct 14 15:41:33 CEST 2002 - sh@suse.de

- V 2.6.83
- Fixed bug #19628: Obsolete MediaUI::ChangeMedium() call

-------------------------------------------------------------------
Thu Oct 10 15:26:07 CEST 2002 - arvin@suse.de

- make info text (aka beta warning) scroll-able (bug #20063)

-------------------------------------------------------------------
Wed Oct  9 09:23:53 CEST 2002 - jsrain@suse.cz

- now not enabling 2 gettys on same serial line on p690 (#19788)

-------------------------------------------------------------------
Tue Oct  8 15:37:59 CEST 2002 - kkaempf@suse.de

- disable update for non-box products (#20695)
- 2.6.80

-------------------------------------------------------------------
Mon Oct  7 17:09:46 CEST 2002 - kkaempf@suse.de

- display media.1/info.txt if exists before starting installation
  (#18504)

-------------------------------------------------------------------
Tue Oct  1 17:01:15 CEST 2002 - kkaempf@suse.de

- runlevel 5 only where applicable (#20369)

-------------------------------------------------------------------
Thu Sep 26 18:17:35 CEST 2002 - arvin@suse.de

- remove console kernel option if it's autodectected like
  pseries can do (bug #20177)

-------------------------------------------------------------------
Thu Sep 26 12:56:01 CEST 2002 - choeger@suse.de

- call product specific YaST2 modules before finishing the
  installation

-------------------------------------------------------------------
Tue Sep 24 11:48:17 CEST 2002 - arvin@suse.de

- run depmod after network setup for ssh and vnc installation
  (bug #20040)

-------------------------------------------------------------------
Mon Sep 23 15:31:25 CEST 2002 - arvin@suse.de

- again fix for qt background color (bug #18926)

-------------------------------------------------------------------
Fri Sep 20 17:02:45 CEST 2002 - arvin@suse.de

- in final proposal screen hide button to start control center if
  the control center is not available (bug #19926)

-------------------------------------------------------------------
Fri Sep 20 16:58:14 CEST 2002 - kkaempf@suse.de

- re-init Product module in running system from cached
  product data properly
- 2.6.72

-------------------------------------------------------------------
Fri Sep 20 13:30:40 CEST 2002 - kkaempf@suse.de

- initialize Product module from content data
- 2.6.71

-------------------------------------------------------------------
Fri Sep 20 13:08:08 CEST 2002 - kkaempf@suse.de

- add agent to read "/content" file
- 2.6.69

-------------------------------------------------------------------
Fri Sep 20 11:47:05 CEST 2002 - kkaempf@suse.de

- linuxrc provides 'content' at / now, no need to mount the source.
- 2.6.70

-------------------------------------------------------------------
Fri Sep 20 11:32:26 CEST 2002 - kkaempf@suse.de

- force reboot on s390 after installation
- 2.6.69

-------------------------------------------------------------------
Thu Sep 19 21:17:17 CEST 2002 - kkaempf@suse.de

- umount /var/adm/mount after retrieving content file
- 2.6.68

-------------------------------------------------------------------
Wed Sep 18 17:49:20 CEST 2002 - kkaempf@suse.de

- added product hooks to installation workflow
- 2.6.67

-------------------------------------------------------------------
Wed Sep 18 16:28:57 CEST 2002 - arvin@suse.de

- removed all code regarding zilo (bug #19821)
- fixed qt background color (bug #18926)

-------------------------------------------------------------------
Wed Sep 18 16:00:39 CEST 2002 - arvin@suse.de

- provides/obsoletes the old yast

-------------------------------------------------------------------
Mon Sep 16 12:37:32 CEST 2002 - kkaempf@suse.de

- remove unneeded Save() functions (#19591)

-------------------------------------------------------------------
Thu Sep 12 22:14:45 CEST 2002 - fehr@suse.de

- remove obsolete LVM and MD initialisation in inst_mode.ycp
- 2.6.63

-------------------------------------------------------------------
Thu Sep 12 17:15:52 CEST 2002 - kkaempf@suse.de

- remove control files (#19564)
- 2.6.62

-------------------------------------------------------------------
Thu Sep 12 15:26:35 CEST 2002 - kkaempf@suse.de

- fix vendor path for UnitedLinux (#19442)
- 2.6.61

-------------------------------------------------------------------
Thu Sep 12 14:38:52 CEST 2002 - kkaempf@suse.de

- dont warn about kernel if not in update mode.
- 2.6.60

-------------------------------------------------------------------
Thu Sep 12 13:10:40 CEST 2002 - kkaempf@suse.de

- symlink *.shipped to *.suse on update for LILO compatibility
- 2.6.59

-------------------------------------------------------------------
Wed Sep 11 13:40:41 CEST 2002 - kkaempf@suse.de

- properly unmount sources also on abort and end of update
- move package log to yast2-packager
- handle run-time kernel switch extra
- 2.6.58

-------------------------------------------------------------------
Wed Sep 11 00:42:12 CEST 2002 - kkaempf@suse.de

- remove obsolete package data after update
- release source (CD) and target (rpmdb)
- 2.6.57

-------------------------------------------------------------------
Tue Sep 10 16:15:09 CEST 2002 - arvin@suse.de

- added more provides/obsoletes (bug #19325)

-------------------------------------------------------------------
Tue Sep 10 14:34:13 CEST 2002 - arvin@suse.de

- again fix initial language

-------------------------------------------------------------------
Mon Sep  9 15:46:39 CEST 2002 - kkaempf@suse.de

- fix initial language
- 2.6.54

-------------------------------------------------------------------
Mon Sep 09 15:41:19 CEST 2002 - arvin@suse.de

- run ncurses control center after installation (instead of ycp
  based one) (bug #19246)

-------------------------------------------------------------------
Mon Sep  9 12:48:38 CEST 2002 - kkaempf@suse.de

- drop "noarch"
- 2.6.53

-------------------------------------------------------------------
Mon Sep 09 12:24:03 CEST 2002 - arvin@suse.de

- setup proxy configuration for installation (bug #19189)

-------------------------------------------------------------------
Mon Sep  9 12:20:13 CEST 2002 - kkaempf@suse.de

- remove runme_at_boot at end
- 2.6.51

-------------------------------------------------------------------
Fri Sep  6 12:56:08 CEST 2002 - kkaempf@suse.de

- s390'ers want it different -> k_deflt on smp systems (#18990)
- 2.6.50

-------------------------------------------------------------------
Fri Sep  6 12:48:51 CEST 2002 - kkaempf@suse.de

- properly detect update_mode after restart
- 2.6.49

-------------------------------------------------------------------
Thu Sep  5 20:47:47 CEST 2002 - kkaempf@suse.de

- continue with inst_rpmcopy after update
- 2.6.48

-------------------------------------------------------------------
Thu Sep 05 19:10:43 CEST 2002 - arvin@suse.de

- more old trans-package fun

-------------------------------------------------------------------
Thu Sep 05 15:01:29 CEST 2002 - arvin@suse.de

- always run depmod after installation (bug #18382)
- set HOME=/root during installation (bug #18882)

-------------------------------------------------------------------
Wed Sep  4 16:12:19 CEST 2002 - kkaempf@suse.de

- move update branch to yast2-update (#18876)
- 2.6.45

-------------------------------------------------------------------
Wed Sep 04 12:48:03 CEST 2002 - arvin@suse.de

- fixed provide/obsolete of trans packages (bug #18691)

-------------------------------------------------------------------
Tue Sep  3 22:34:44 CEST 2002 - kkaempf@suse.de

- adapt update workflow to package manager
- 2.6.41

-------------------------------------------------------------------
Mon Sep 02 14:14:15 CEST 2002 - arvin@suse.de

- set default runlevel back to 3 if X11 is not configured
  (bug #18705)

-------------------------------------------------------------------
Mon Sep 02 11:04:17 CEST 2002 - arvin@suse.de

- set HOME=/tmp during installation so qt doesn't pollute root
  filesystem (bug #18663)

-------------------------------------------------------------------
Fri Aug 30 11:18:15 CEST 2002 - arvin@suse.de

- hide output of kill in YaST2.firstboot (bug #18585)
- moved X11Version.ycp to yast2 package

-------------------------------------------------------------------
Thu Aug 29 10:43:43 CEST 2002 - arvin@suse.de

- fixed network start for ssh installation (bug #18506)
- fixed password saving for ssh installation (bug #18507)
- start in textmode for ssh installation (bug #18571)

-------------------------------------------------------------------
Thu Aug 29 10:41:00 CEST 2002 - kkaempf@suse.de

- close source in inst_finish (#18508)

-------------------------------------------------------------------
Wed Aug 28 22:34:37 CEST 2002 - kkaempf@suse.de

- trigger cache copying at end
- 2.6.35

-------------------------------------------------------------------
Tue Aug 27 23:16:31 CEST 2002 - kkaempf@suse.de

- init packagemanager properly
- drop all references to old data (suse/setup/descr/info)

-------------------------------------------------------------------
Tue Aug 27 12:10:15 CEST 2002 - arvin@suse.de

- load firewire support during installation (bug #18379)
- create_interfaces has moved from / to /sbin

-------------------------------------------------------------------
Tue Aug 27 10:43:05 CEST 2002 - arvin@suse.de

- fixes for ssh installation

-------------------------------------------------------------------
Mon Aug 26 12:43:26 CEST 2002 - arvin@suse.de

- don't run x11 configuration if x11 is missing (bug #18208)

-------------------------------------------------------------------
Mon Aug 26 10:18:44 CEST 2002 - kkaempf@suse.de

- ignore even more boot options (#18154)

-------------------------------------------------------------------
Thu Aug 22 20:18:17 CEST 2002 - fehr@suse.de

- call /sbin/vgscan if root filesystem is on LVM before calling
  Boot::Save() (#18180)

-------------------------------------------------------------------
Thu Aug 22 14:43:26 CEST 2002 - arvin@suse.de

- use the same workflow on s390 as on other architectures

-------------------------------------------------------------------
Thu Aug 22 12:31:17 CEST 2002 - kkaempf@suse.de

- drop "ht" flag probing, done in libhd now (#13532).

-------------------------------------------------------------------
Thu Aug 22 10:45:21 CEST 2002 - kkaempf@suse.de

- run "SuSEconfig --module bootsplash" before bootloader
  V 2.6.29

-------------------------------------------------------------------
Thu Aug 22 09:46:46 CEST 2002 - kkaempf@suse.de

- selected packages are also provided after installation
  V 2.6.28

-------------------------------------------------------------------
Thu Aug 22 09:22:28 CEST 2002 - kkaempf@suse.de

- dont use .package agent in inst_finish
  V 2.6.27

-------------------------------------------------------------------
Wed Aug 21 18:01:05 CEST 2002 - kkaempf@suse.de

- fix for build
  V 2.6.26

-------------------------------------------------------------------
Wed Aug 21 16:31:59 CEST 2002 - kkaempf@suse.de

- adaptions to new packager
- V 2.6.25

-------------------------------------------------------------------
Tue Aug 20 19:08:14 CEST 2002 - arvin@suse.de

- use new Mode::x11_setup_needed and Arch::x11_setup_needed

-------------------------------------------------------------------
Tue Aug 20 12:00:23 CEST 2002 - arvin@suse.de

- don't probe for mouse, floppy and usb devices on iseries

-------------------------------------------------------------------
Mon Aug 19 17:58:45 CEST 2002 - olh@suse.de

- implemented starting of ssh in installed system (needed for
  some kinds of remote installation)

-------------------------------------------------------------------
Mon Aug 19 17:53:40 CEST 2002 - arvin@suse.de

- don't probe for mouse, floppy and usb devices on s390

-------------------------------------------------------------------
Mon Aug 19 16:24:31 CEST 2002 - arvin@suse.de

- don't run X11 configuration on S390 (bug #17371)

-------------------------------------------------------------------
Mon Aug 19 09:32:04 CEST 2002 - kkaempf@suse.de

- Moving target by ppc team. One bit more entered to #17739.

-------------------------------------------------------------------
Fri Aug 16 15:21:48 CEST 2002 - kkaempf@suse.de

- drop BOOT_IMAGE=apic evaluation. enableapic is passed
  as normal kernel parameter to k_deflt now.
- add "SuSE" to list of kernel parameters to discard.

-------------------------------------------------------------------
Thu Aug 15 13:53:54 CEST 2002 - kkaempf@suse.de

- linuxrc doesn't reboot on PCMCIA systems any more (#17739)

-------------------------------------------------------------------
Wed Aug 14 17:12:01 CEST 2002 - arvin@suse.de

- added special hardware configuration list for ppc64 and s390
  (bug #17742)

-------------------------------------------------------------------
Wed Aug 14 11:32:07 CEST 2002 - kkaempf@suse.de

- fix NoShell: check (#17714)

-------------------------------------------------------------------
Mon Aug 12 17:01:52 CEST 2002 - kkaempf@suse.de

- fix network parameters passing from /etc/install.inf
- install k_athlon if vendor_id == "AuthenticAMD"  && cpu family >= 6
- drop "acpismp=force" for hyperthreading SMP

-------------------------------------------------------------------
Mon Aug 12 15:48:57 CEST 2002 - kkaempf@suse.de

- read /etc/install.inf:InstMode correctly

-------------------------------------------------------------------
Thu Aug  8 16:23:00 CEST 2002 - kkaempf@suse.de

- honor "/etc/install.inf:NoShell" to suppress extra shell on tty2.

-------------------------------------------------------------------
Wed Aug  7 12:16:33 CEST 2002 - kkaempf@suse.de

- allow for multiple foreign primary partitions (#17458)

-------------------------------------------------------------------
Wed Aug 07 10:47:45 CEST 2002 - arvin@suse.de

- removed access to variable DEFAULT_LANGUAGE in YaST2 start
  script (now only RC_LANG is unsed)

-------------------------------------------------------------------
Tue Aug 06 12:51:33 CEST 2002 - arvin@suse.de

- don't start vnc server twice after reboot during installation
  (bug #17415)

-------------------------------------------------------------------
Mon Aug 05 18:56:15 CEST 2002 - arvin@suse.de

- even more changed for new /etc/install.inf agent

-------------------------------------------------------------------
Mon Aug  5 16:57:21 CEST 2002 - ms@suse.de

- do not call module x11 if serial_console or vnc session
  is active: (#17233)

-------------------------------------------------------------------
Mon Aug  5 15:17:53 CEST 2002 - kkaempf@suse.de

- call "/create_interface <destdir>" on S/390 in order to get network
  setup data to installed system.

-------------------------------------------------------------------
Mon Aug 05 12:10:21 CEST 2002 - arvin@suse.de

- further changed for new /etc/install.inf agent

-------------------------------------------------------------------
Sat Aug 03 15:33:51 CEST 2002 - arvin@suse.de

- removed option -noxim for qt frontend since bug #17161 is now
  solved by changes to yast2-qt

-------------------------------------------------------------------
Fri Aug 02 15:02:54 CEST 2002 - arvin@suse.de

- run qt frontend with option -noxim (bug #17161)
- configure only network card on iSeries

-------------------------------------------------------------------
Fri Aug  2 14:31:49 CEST 2002 - olh@suse.de

- export Y2DEBUG and increase logsize in YaST2.firstboot when
  booted with 'debug'

-------------------------------------------------------------------
Wed Jul 31 16:21:07 CEST 2002 - msvec@suse.cz

- remove MakeCDLinks from inst_finish.ycp (#17309)

-------------------------------------------------------------------
Wed Jul 31 16:21:07 CEST 2002 - msvec@suse.cz

- new agent for /etc/install.inf

-------------------------------------------------------------------
Mon Jul 29 18:15:45 CEST 2002 - arvin@suse.de

- fixed return value in inst_x11.ycp

-------------------------------------------------------------------
Fri Jul 26 13:35:24 CEST 2002 - ms@suse.de

- add subdirectory x11 and include the base modules
  X11Version and inst_x11 to be present at any time

-------------------------------------------------------------------
Tue Jul 23 15:29:46 CEST 2002 - olh@suse.de

- new kernel names and binaries for ppc.

-------------------------------------------------------------------
Tue Jul 23 12:17:48 CEST 2002 - olh@suse.de

- add -httpd /usr/share/vnc/classes to inst_setup_vnc

-------------------------------------------------------------------
Sat Jul 20 11:35:06 CEST 2002 - olh@suse.de

- use WFM::Execute (.local to copy vnc data to target directory

-------------------------------------------------------------------
Fri Jul 19 18:05:51 CEST 2002 - fehr@suse.de

- removed writing of /etc/fstab from inst_finish it is now in
  inst_prepdisk
- version 2.6.5

-------------------------------------------------------------------
Thu Jul 18 13:37:59 CEST 2002 - fehr@suse.de

- moved variable immediate_prepdisk from module Installation to
  module Storage.

-------------------------------------------------------------------
Wed Jul 17 16:29:25 CEST 2002 - arvin@suse.de

- fixed S390 reboot message (bug #17049)

-------------------------------------------------------------------
Tue Jul 16 17:25:31 CEST 2002 - sh@suse.de

- provide/obsolete yast2-trans-inst-proposal and
  yast2-trans-inst-general

-------------------------------------------------------------------
Wed Jul 10 15:51:00 CEST 2002 - arvin@suse.de

- omit keyboard, mouse and bootloader in initial proposal on s390
- fixed location of ycp data files

-------------------------------------------------------------------
Thu Jul 04 16:10:45 CEST 2002 - arvin@suse.de

- moved non binary files to /usr/share/YaST2

-------------------------------------------------------------------
Mon Jun 24 15:24:43 CEST 2002 - kkaempf@suse.de

- New package: split off purely installation related code
  from yast2.rpm<|MERGE_RESOLUTION|>--- conflicted
+++ resolved
@@ -1,10 +1,11 @@
 -------------------------------------------------------------------
-<<<<<<< HEAD
-Wed May 19 20:43:04 UTC 2021 - Dirk Müller <dmueller@suse.com>
+Wed Aug 11 20:43:04 UTC 2021 - Dirk Müller <dmueller@suse.com>
 
 - only list specific files installed in common directories (metainfo,
-  icons, fillupdir)
-=======
+  icons, fillupdir) (bsc#1184786)
+- 4.4.16
+
+-------------------------------------------------------------------
 Mon Aug  2 14:31:22 UTC 2021 - José Iván López González <jlopez@suse.com>
 
 - Activate devices before probing (bsc#1187220).
@@ -59,7 +60,6 @@
 - Logging all available product information into directory
   /var/log/YaST2/installation_info. This should help for evaluating
   the cause of e.g. bsc#1180888, bsc#1180908, bsc#1178688.
->>>>>>> 1baa99bb
 - 4.4.8
 
 -------------------------------------------------------------------
