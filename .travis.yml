sudo: required
language: bash
services:
  - docker

before_install:
<<<<<<< HEAD
  - docker build -t yast-installation-image .
=======
    # disable rvm, use system Ruby
    - rvm reset
    # install newer augeasget repo with newer augeas, otherwise ruby-augeas fails (see https://github.com/yast/yast-network/pull/454#issuecomment-253795507)
    - sudo add-apt-repository -y ppa:raphink/augeas
    - sudo apt-get update
    - sudo apt-get install libaugeas-dev libxml2-dev
    # end of augeas install
    - wget https://raw.githubusercontent.com/yast/yast-devtools/master/travis-tools/travis_setup.sh
    - sh ./travis_setup.sh -p "rake yast2-devtools yast2-testsuite yast2-core-dev yast2 yast2-network yast2-transfer yast2-users yast2-country libaugeas-dev" -g "rspec:3.3.0 yast-rake gettext rubocop:0.41.2 coveralls:0.8.19 cheetah abstract_method cfa"
>>>>>>> ceeef6a4
script:
  # the "yast-travis-ruby" script is included in the base yastdevel/ruby image
  # see https://github.com/yast/docker-yast-ruby/blob/master/yast-travis-ruby
  - docker run -it -e TRAVIS=1 -e TRAVIS_JOB_ID="$TRAVIS_JOB_ID" yast-installation-image yast-travis-ruby<|MERGE_RESOLUTION|>--- conflicted
+++ resolved
@@ -4,19 +4,8 @@
   - docker
 
 before_install:
-<<<<<<< HEAD
   - docker build -t yast-installation-image .
-=======
-    # disable rvm, use system Ruby
-    - rvm reset
-    # install newer augeasget repo with newer augeas, otherwise ruby-augeas fails (see https://github.com/yast/yast-network/pull/454#issuecomment-253795507)
-    - sudo add-apt-repository -y ppa:raphink/augeas
-    - sudo apt-get update
-    - sudo apt-get install libaugeas-dev libxml2-dev
-    # end of augeas install
-    - wget https://raw.githubusercontent.com/yast/yast-devtools/master/travis-tools/travis_setup.sh
-    - sh ./travis_setup.sh -p "rake yast2-devtools yast2-testsuite yast2-core-dev yast2 yast2-network yast2-transfer yast2-users yast2-country libaugeas-dev" -g "rspec:3.3.0 yast-rake gettext rubocop:0.41.2 coveralls:0.8.19 cheetah abstract_method cfa"
->>>>>>> ceeef6a4
+
 script:
   # the "yast-travis-ruby" script is included in the base yastdevel/ruby image
   # see https://github.com/yast/docker-yast-ruby/blob/master/yast-travis-ruby
