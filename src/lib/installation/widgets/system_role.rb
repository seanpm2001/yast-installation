--- conflicted
+++ resolved
@@ -22,11 +22,8 @@
 require "yast"
 require "cwm/widget"
 require "installation/services"
-<<<<<<< HEAD
 require "installation/custom_patterns"
-=======
 require "installation/system_role"
->>>>>>> 0640ed0a
 
 Yast.import "DefaultDesktop"
 Yast.import "ProductControl"
@@ -94,42 +91,17 @@
       end
     end
 
-<<<<<<< HEAD
     module SystemRoleReader
-=======
-    class SystemRole < CWM::ComboBox
-      def initialize(controller_node_widget)
-        textdomain "installation"
-        @controller_node_widget = controller_node_widget
+
+      def init
+        self.class.original_role_id ||= roles_description.first[:id]
+        self.value = self.class.original_role_id
       end
 
->>>>>>> 0640ed0a
       def label
         Yast::ProductControl.GetTranslatedText("roles_caption")
       end
 
-<<<<<<< HEAD
-=======
-      def opt
-        [:hstretch, :notify]
-      end
-
-      def init
-        self.value = ::Installation::SystemRole.current || default
-        handle
-      end
-
-      def handle
-        if value == "worker_role"
-          @controller_node_widget.show
-        else
-          @controller_node_widget.hide
-        end
-
-        nil
-      end
-
->>>>>>> 0640ed0a
       def items
         ::Installation::SystemRole.roles.map do |role|
           [role.id, role.label]
@@ -140,38 +112,13 @@
         Yast::ProductControl.GetTranslatedText("roles_help") + "\n\n" + roles_help_text
       end
 
-<<<<<<< HEAD
-      NON_OVERLAY_ATTRIBUTES = [
-        "additional_dialogs",
-        "id"
-      ].freeze
-      private_constant :NON_OVERLAY_ATTRIBUTES
 
-      def init
-        self.class.original_role_id ||= roles_description.first[:id]
-        self.value = self.class.original_role_id
-      end
-
-      def store
-        log.info "Applying system role '#{value}'"
-        features = raw_roles.find { |r| r["id"] == value }
-        features = features.dup
-        NON_OVERLAY_ATTRIBUTES.each { |a| features.delete(a) }
-        Yast::ProductFeatures.SetOverlay(features)
-        adapt_services
-        self.class.original_role_id = value
-      end
-
-      def raw_roles
-        @raw_roles ||= Yast::ProductControl.productControl.fetch("system_roles", [])
-=======
       def store
         log.info "Applying system role '#{value}'"
         role = ::Installation::SystemRole.select(value)
 
         role.overlay_features
         role.adapt_services
->>>>>>> 0640ed0a
       end
 
     private
