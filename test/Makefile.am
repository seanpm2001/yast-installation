--- conflicted
+++ resolved
@@ -5,11 +5,8 @@
   image_installation_test.rb \
   cio_ignore_test.rb \
   copy_logs_finish_test.rb \
-<<<<<<< HEAD
 	driver_update_test.rb \
-=======
 	file_from_url_test.rb \
->>>>>>> 7c2aaddd
   prep_shrink_test.rb \
   proposal_store_test.rb \
   proposal_runner_test.rb \
