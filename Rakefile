--- conflicted
+++ resolved
@@ -1,18 +1,12 @@
 require "yast/rake"
-
-Yast::Tasks.submit_to :casp10
 
 Yast::Tasks.configuration do |conf|
   # lets ignore license check for now
   conf.skip_license_check << /.*/
-<<<<<<< HEAD
-
   conf.install_locations["autoyast_desktop/*.desktop"] = Packaging::Configuration::DESTDIR + "/usr/share/autoinstall/modules"
   # TODO: move to src/client and verify if needed
   conf.install_locations["control/*.rb"] = Packaging::Configuration::YAST_DIR + "/clients"
   conf.install_locations["startup"] = Packaging::Configuration::YAST_LIB_DIR
-=======
->>>>>>> bd0438c3
 end
 
 # safety check - make sure the RNG file is up to date
